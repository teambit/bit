--- conflicted
+++ resolved
@@ -19,8 +19,8 @@
     
   }
 
-  static composeBitPath(name, boxPath) {
-    return path.resolve(boxPath, 'bits', 'inline', name, `${name}.js`);
+  static composeBitPath(name, boxPath, loc) {
+    return path.resolve(boxPath, 'bits', loc, name, `${name}.js`);
   }
 
   static loadBitMeta(name: string, bitContents: string) {
@@ -47,22 +47,21 @@
     };
   }
 
-<<<<<<< HEAD
   static loadBit(name: string, repo: Box) {
     function returnBit(loc) {
-      return this.loadBitMeta(
+      return loadMeta(
         name, 
-        fs.readFileSync(this.composeBitPath(name, repo.path)).toString()
+        fs.readFileSync(composePath(name, repo.path, loc)).toString()
       );
     }
 
-    if (BoxFs.bitExistsInline(name, repo.path)) return null;
-=======
-  static loadBit(name: string, box: Box) {
-    if (!BoxFs.bitExistsInline(name, box.path)) return null;
-    const contents = fs.readFileSync(this.composeBitPath(name, box.path)).toString();
-    return this.loadBitMeta(name, contents);
->>>>>>> 92340ca1
+    const loadMeta = this.loadBitMeta;
+    const composePath = this.composeBitPath;
+
+    if (BoxFs.bitExistsInline(name, repo.path)) return returnBit('inline');
+    if (BoxFs.bitExistsExternal(name, repo.path)) return returnBit('external');
+    
+    return null;
   }
 
   static addBit(bitName: string, box: Box) {

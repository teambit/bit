import { Tester } from './../tester';
import { Compiler } from '../compile';

export interface Environment {
<<<<<<< HEAD
  [key: string]: any;
=======
  getTester(): Tester;
  getCompiler(): Compiler;
>>>>>>> dc7e1380
  // test(): any;
  // release() : void;
  // lint(): void;
  // serve(): void;
}<|MERGE_RESOLUTION|>--- conflicted
+++ resolved
@@ -1,15 +1,3 @@
-import { Tester } from './../tester';
-import { Compiler } from '../compile';
-
 export interface Environment {
-<<<<<<< HEAD
-  [key: string]: any;
-=======
-  getTester(): Tester;
-  getCompiler(): Compiler;
->>>>>>> dc7e1380
-  // test(): any;
-  // release() : void;
-  // lint(): void;
-  // serve(): void;
+  [key: string]: any; // :TODO need to define an abstract type for service handlers (now using any)
 }
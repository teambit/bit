--- conflicted
+++ resolved
@@ -51,13 +51,9 @@
     testRegex: '*.{spec,test}.{js,jsx,ts,tsx}'
   };
 
-<<<<<<< HEAD
-  static provider([cli, envs, workspace]: [CLI, Environments, Workspace], config: TesterExtensionConfig) {
+  static provider([cli, envs, workspace]: [CLIExtension, Environments, Workspace], config: TesterExtensionConfig) {
     // @todo: Ran to fix.
     // @ts-ignore
-=======
-  static provider([cli, envs, workspace]: [CLIExtension, Environments, Workspace], config: TesterExtensionConfig) {
->>>>>>> 6f0f5fea
     const tester = new TesterExtension(envs, workspace, new TesterService(config.testRegex), new TesterTask());
     cli.register(new TestCmd(tester, workspace));
 

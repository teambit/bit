// eslint-disable-next-line @typescript-eslint/no-unused-vars
import React, { useState, useEffect } from 'react';
// eslint-disable-next-line @typescript-eslint/no-unused-vars
import { Box, Color } from 'ink';
import { Command } from '../cli';
import { TesterExtension } from './tester.extension';
import { Workspace } from '../workspace';
import { ConsumerNotFound } from '../../consumer/exceptions';

const chalk = require('chalk');

export class TestCmd implements Command {
<<<<<<< HEAD
  // TODO: @david please call legacy tester in case of legacy workspace.
  name = 'tst [pattern]';
=======
  name = 'test [pattern]';
>>>>>>> f3935fa7
  description = 'test set of components in your workspace';
  alias = 'at';
  private = true;
  group = 'development';
  shortDescription = '';
  options = [];

  constructor(private tester: TesterExtension, private workspace: Workspace) {}

  async render([userPattern]: [string]) {
    if (!this.workspace) throw new ConsumerNotFound();
    const pattern = userPattern && userPattern.toString();
    const components = pattern ? await this.workspace.byPattern(pattern) : await this.workspace.list();

    // TODO: @david please add logger here instead.
    // eslint-disable-next-line no-console
    console.log(`testing ${components.length} components in workspace '${chalk.cyan(this.workspace.name)}'`);
    const envs = await this.tester.test(components);

    return (
      <Box>
        {envs.map((env, key) => {
          return <Env key={key} env={env.env} results={env.res} />;
        })}
      </Box>
    );
  }
}

function Env({ env }: any) {
  return <Color cyan>{env}</Color>;
}<|MERGE_RESOLUTION|>--- conflicted
+++ resolved
@@ -10,12 +10,7 @@
 const chalk = require('chalk');
 
 export class TestCmd implements Command {
-<<<<<<< HEAD
-  // TODO: @david please call legacy tester in case of legacy workspace.
-  name = 'tst [pattern]';
-=======
   name = 'test [pattern]';
->>>>>>> f3935fa7
   description = 'test set of components in your workspace';
   alias = 'at';
   private = true;

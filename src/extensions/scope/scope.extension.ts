import { Slot, SlotRegistry } from '@teambit/harmony';
import LegacyScope from '../../scope/scope';
import { PersistOptions } from '../../scope/types';
import { BitIds as ComponentsIds, BitId } from '../../bit-id';
import { Component, ComponentID, ComponentFactoryExt, ComponentFactory } from '../component';
import { loadScopeIfExist } from '../../scope/scope-loader';

type TagRegistry = SlotRegistry<OnTag>;
type PostExportRegistry = SlotRegistry<OnPostExport>;

export type OnTag = (ids: BitId[]) => Promise<any>;
export type OnPostExport = (ids: BitId[]) => Promise<any>;

export class ScopeExtension {
  static id = '@teambit/scope';
  static dependencies = [ComponentFactoryExt];

  constructor(
    /**
     * legacy scope
     */
    readonly legacyScope: LegacyScope,

    readonly componentFactory: ComponentFactory,

    /**
     * slot registry for subscribing to build
     */
    private tagRegistry: TagRegistry,

    /**
     * slot registry for subscribing to post-export
     */
    private postExportRegistry: PostExportRegistry
  ) {}

  /**
   * register to the tag slot.
   */
  onTag(tagFn: OnTag) {
    this.legacyScope.onTag.push(tagFn);
    this.tagRegistry.register(tagFn);
  }

  /**
   * register to the post-export slot.
   */
  onPostExport(postExportFn: OnPostExport) {
    this.legacyScope.onPostExport.push(postExportFn);
    this.postExportRegistry.register(postExportFn);
  }

  /**
   * Will fetch a list of components into the current scope.
   * This will only fetch the object and won't write the files to the actual FS
   *
   * @param {ComponentsIds} ids list of ids to fetch
   */
  fetch(ids: ComponentsIds) {} // eslint-disable-line @typescript-eslint/no-unused-vars

  /**
   * This function will get a component and sealed it's current state into the scope
   *
   * @param {Component[]} components A list of components to seal with specific persist options (such as message and version number)
   * @param {PersistOptions} persistGeneralOptions General persistence options such as verbose
   */
  persist(components: Component[], options: PersistOptions) {} // eslint-disable-line @typescript-eslint/no-unused-vars

  /**
   * get a component from scope
   * @param id component ID
   */
  async get(id: string | BitId | ComponentID): Promise<Component | undefined> {
    const componentId = getBitId(id);
    // TODO: local scope should support getting a scope name
    componentId.changeScope(undefined);
    if (!componentId) return undefined;
    const legacyComponent = await this.legacyScope.getConsumerComponent(componentId);
    const component = this.componentFactory.fromLegacyComponent(legacyComponent);
    return component;
  }

  async getIfExist(id: string | BitId | ComponentID): Promise<Component | undefined> {
    const componentId = getBitId(id);
    // TODO: local scope should support getting a scope name
    componentId.changeScope(undefined);
    if (!componentId) return undefined;
    const legacyComponent = await this.legacyScope.getConsumerComponentIfExist(componentId);
    if (!legacyComponent) return undefined;
    const component = this.componentFactory.fromLegacyComponent(legacyComponent);
    return component;
  }

  getConsumerComponentIfExist;

  /**
   * declare the slots of scope extension.
   */
  static slots = [Slot.withType<OnTag>(), Slot.withType<OnPostExport>()];

<<<<<<< HEAD
  static async provider(deps, config, [tagSlot, postExportSlot]: [TagRegistry, PostExportRegistry]) {
=======
  static async provider([componentFactory], config, [tagSlot, postExportSlot]: [TagRegistry, PostExportRegistry]) {
>>>>>>> a7592882
    const legacyScope = await loadScopeIfExist();
    if (!legacyScope) {
      return undefined;
    }

<<<<<<< HEAD
    return new ScopeExtension(legacyScope, tagSlot, postExportSlot);
=======
    return new ScopeExtension(legacyScope, componentFactory, tagSlot, postExportSlot);
>>>>>>> a7592882
  }
}

// TODO: handle this properly when we decide about using bitId vs componentId
// if it's still needed we should move it other place, it will be used by many places
function getBitId(id): BitId {
  if (id instanceof ComponentID) return id._legacy;
  if (typeof id === 'string') return BitId.parse(id, true);
  return id;
}<|MERGE_RESOLUTION|>--- conflicted
+++ resolved
@@ -98,21 +98,13 @@
    */
   static slots = [Slot.withType<OnTag>(), Slot.withType<OnPostExport>()];
 
-<<<<<<< HEAD
-  static async provider(deps, config, [tagSlot, postExportSlot]: [TagRegistry, PostExportRegistry]) {
-=======
   static async provider([componentFactory], config, [tagSlot, postExportSlot]: [TagRegistry, PostExportRegistry]) {
->>>>>>> a7592882
     const legacyScope = await loadScopeIfExist();
     if (!legacyScope) {
       return undefined;
     }
 
-<<<<<<< HEAD
-    return new ScopeExtension(legacyScope, tagSlot, postExportSlot);
-=======
     return new ScopeExtension(legacyScope, componentFactory, tagSlot, postExportSlot);
->>>>>>> a7592882
   }
 }
 

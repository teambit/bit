--- conflicted
+++ resolved
@@ -1,54 +1,27 @@
 import React from 'react';
-import gql from 'graphql-tag';
 import { Route } from 'react-router-dom';
 import { RouteSlot, SlotRouter } from '../../react-router/slot-router';
 import { ScopeOverview } from './scope-overview';
 import { FullLoader } from '../../../to-eject/full-loader';
-import { ScopeModel } from './scope-model';
-import { useDataQuery } from '../../ui/ui/data/use-data-query';
 import { ScopeProvider } from './scope-provider';
 import styles from './scope.module.scss';
 import { Corner } from '../../../components/stage-components/corner';
 import { SideBar } from '../../../components/stage-components/side-bar';
-<<<<<<< HEAD
 import { useScope } from './use-scope';
-=======
 import { TopBar } from '../../../components/stage-components/top-bar';
->>>>>>> f3935fa7
 
 export type ScopeProps = {
   routeSlot: RouteSlot;
   menuSlot: RouteSlot;
 };
 
-// TODO: add env to scope
-const SCOPE = gql`
-  {
-    scope {
-      name
-      components {
-        id {
-          name
-          version
-          scope
-        }
-      }
-    }
-  }
-`;
-
 /**
  * root component of the scope
  */
-<<<<<<< HEAD
-export function Scope({ routeSlot }: ScopeProps) {
-  const { scope, loading } = useScope();
-=======
 export function Scope({ routeSlot, menuSlot }: ScopeProps) {
-  const { data, loading } = useDataQuery(SCOPE);
->>>>>>> f3935fa7
+  const { scope } = useScope();
 
-  if (loading) {
+  if (!scope) {
     return <FullLoader />;
   }
 

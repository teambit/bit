import React from 'react';
import gql from 'graphql-tag';
import { Route } from 'react-router-dom';
import { RouteSlot, SlotRouter } from '../../react-router/slot-router';
import { ScopeOverview } from './scope-overview';
import { FullLoader } from '../../../to-eject/full-loader';
import { ScopeModel } from './scope-model';
import { useDataQuery } from '../../ui/ui/data/use-data-query';
import { ScopeProvider } from './scope-provider';
import styles from './scope.module.scss';
import { Corner } from '../../../components/stage-components/corner';
import { SideBar } from '../../../components/stage-components/side-bar';
import { TopBar } from '../../../components/stage-components/top-bar';

export type ScopeProps = {
  routeSlot: RouteSlot;
<<<<<<< HEAD
  onScope: (scope?: ScopeModel) => void;
=======
  menuSlot: RouteSlot;
>>>>>>> b1eb1513
};

// TODO: add env to scope
const SCOPE = gql`
  {
    scope {
      name
      components {
        id {
          name
          version
          scope
        }
      }
    }
  }
`;

/**
 * root component of the scope
 */
<<<<<<< HEAD
export function Scope({ routeSlot, onScope }: ScopeProps) {
=======
export function Scope({ routeSlot, menuSlot }: ScopeProps) {
>>>>>>> b1eb1513
  const { data, loading } = useDataQuery(SCOPE);

  if (loading) {
    return <FullLoader />;
  }

  const scope = ScopeModel.from(data);
  onScope(scope);
  const ids = scope.components.map((component) => component);

  return (
    <ScopeProvider scope={scope}>
      <div className={styles.scope}>
        <TopBar Corner={() => <Corner name={scope.name} />} menu={menuSlot} />
        <SideBar components={ids} className={styles.sideBar} />
        <div className={styles.main}>
          <SlotRouter slot={routeSlot} />
          {/* TODO - @oded move to route slot once we can register more than one slot at a time */}
          {/* TODO - scope still uses ComponentMeta so we dont get all the data here */}
          <Route exact path="/">
            <ScopeOverview />
          </Route>
        </div>
      </div>
    </ScopeProvider>
  );
}<|MERGE_RESOLUTION|>--- conflicted
+++ resolved
@@ -14,11 +14,8 @@
 
 export type ScopeProps = {
   routeSlot: RouteSlot;
-<<<<<<< HEAD
+  menuSlot: RouteSlot;
   onScope: (scope?: ScopeModel) => void;
-=======
-  menuSlot: RouteSlot;
->>>>>>> b1eb1513
 };
 
 // TODO: add env to scope
@@ -40,11 +37,7 @@
 /**
  * root component of the scope
  */
-<<<<<<< HEAD
-export function Scope({ routeSlot, onScope }: ScopeProps) {
-=======
-export function Scope({ routeSlot, menuSlot }: ScopeProps) {
->>>>>>> b1eb1513
+export function Scope({ routeSlot, menuSlot, onScope }: ScopeProps) {
   const { data, loading } = useDataQuery(SCOPE);
 
   if (loading) {

--- conflicted
+++ resolved
@@ -1,12 +1,4 @@
 .container {
-<<<<<<< HEAD
-	padding: 80px 5% 0 5%;
-    margin-bottom: 150px;
-=======
-  overflow-y: scroll;
-  height: 100%;
   padding: 80px 5% 0 5%;
-  margin-bottom: 50px;
-  margin: auto;
->>>>>>> 892bbe9c
+  margin-bottom: 150px;
 }
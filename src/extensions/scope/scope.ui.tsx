--- conflicted
+++ resolved
@@ -39,7 +39,6 @@
     return this;
   }
 
-<<<<<<< HEAD
   listComponents = () => {
     return this.scope?.components;
   };
@@ -50,10 +49,7 @@
     this.scope = scope;
   };
 
-  get root(): UIRoot {
-=======
   private registerExplicitRoutes() {
->>>>>>> b1eb1513
     this.routeSlot.register({
       path: this.componentUi.routePath,
       children: this.componentUi.getComponentUI(ScopeUI.id),
@@ -70,11 +66,7 @@
       routes: [
         {
           path: '/',
-<<<<<<< HEAD
-          children: <Scope routeSlot={this.routeSlot} onScope={this.setScope} />,
-=======
-          children: <Scope routeSlot={this.routeSlot} menuSlot={this.menuSlot} />,
->>>>>>> b1eb1513
+          children: <Scope routeSlot={this.routeSlot} menuSlot={this.menuSlot} onScope={this.setScope} />,
         },
       ],
     };

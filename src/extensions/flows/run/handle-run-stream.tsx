import { ReplaySubject } from 'rxjs';
<<<<<<< HEAD
import { tap, filter, take } from 'rxjs/operators';
import { flattenNestedMap } from '../util/flatten-nested-map';
import { LogPublisher } from '../../logger';

const print = (level = 'info') => (msg: any, logger: LogPublisher, _verbose = true): void => {
  logger[level](msg.id, msg.value);
};

const strategies: { [k: string]: (msg: any, logger: LogPublisher, verbose: boolean) => void } = {
  'task:stdout': (msg: any, logger: LogPublisher, verbose = true) => {
    verbose && logger.info(msg.id, msg.value);
  },
  'task:stderr': print('error'),
  'flow:start': print(),
  'flow:result': print(),
  'network:start': print(),
  'network:result': print()
};
=======
import { EventEmitter } from 'events';
import { LogPublisher } from '../../logger';

// TODO: fix this hack by using the internal flow events
export const flowEvents = new EventEmitter();

export async function handleRunStream(stream: ReplaySubject<any>, logPublisher: LogPublisher, verbose: boolean) {
  const summary: { [k: string]: string } = {};
  const streamPromise = await new Promise(resolve =>
    stream.subscribe({
      next(networkData: any) {
        if (networkData instanceof ReplaySubject) {
          handleFlowStream(networkData, logPublisher, summary, verbose);
        } else if (networkData.type === 'network:start') {
          //
        } else if (networkData.type === 'network:result') {
          summary['network:result'] = networkData;
        } else {
          logPublisher.warn('run-infra', `~~~~~~ Got ${networkData.type} on ${networkData.id}~~~~~~`);
        }
      },
      complete() {
        resolve(summary);
      },
      error() {
        resolve(summary);
      }
    })
  );

  return streamPromise;
}
function handleFlowStream(networkData: ReplaySubject<any>, logPublisher: LogPublisher, summery: any, verbose: boolean) {
  networkData.subscribe({
    next(flowData: any) {
      if (flowData.type === 'flow:start') {
        flowEvents.emit('flowStarted', flowData.id);
        // logPublisher.info(flowData.id, `***** started ${flowData.id} *****`);
      } else if (flowData.type === 'flow:result') {
        flowEvents.emit('flowExecuted', flowData.id);
        // logPublisher.info(flowData.id, `***** finished ${flowData.id} - duration:${flowData.duration} *****`);
        summery[flowData.id] = flowData;
      } else if (flowData instanceof ReplaySubject) {
        handleTaskStream(flowData, logPublisher, verbose);
      }
    },
    error() {},
    complete() {}
  });
}
>>>>>>> b74258af

export function reportRunStream(runStream: ReplaySubject<any>, logger: LogPublisher, verbose: boolean) {
  return runStream
    .pipe(
      flattenNestedMap(),
      tap((message: any) => {
        if (strategies[message.type]) {
          strategies[message.type](message, logger, verbose);
        } else {
          logger.debug(message.id, `got unknown message from network: ${message.type} from ${message.id}`);
        }
      }),
      filter((message: any) => message.type.trim() === 'network:result'),
      // tap(message => console.log('tap message:', message.type)),
      take(1)
    )
    .toPromise();
}<|MERGE_RESOLUTION|>--- conflicted
+++ resolved
@@ -1,8 +1,10 @@
 import { ReplaySubject } from 'rxjs';
-<<<<<<< HEAD
+import { EventEmitter } from 'events';
 import { tap, filter, take } from 'rxjs/operators';
 import { flattenNestedMap } from '../util/flatten-nested-map';
 import { LogPublisher } from '../../logger';
+
+export const flowEvents = new EventEmitter();
 
 const print = (level = 'info') => (msg: any, logger: LogPublisher, _verbose = true): void => {
   logger[level](msg.id, msg.value);
@@ -18,58 +20,6 @@
   'network:start': print(),
   'network:result': print()
 };
-=======
-import { EventEmitter } from 'events';
-import { LogPublisher } from '../../logger';
-
-// TODO: fix this hack by using the internal flow events
-export const flowEvents = new EventEmitter();
-
-export async function handleRunStream(stream: ReplaySubject<any>, logPublisher: LogPublisher, verbose: boolean) {
-  const summary: { [k: string]: string } = {};
-  const streamPromise = await new Promise(resolve =>
-    stream.subscribe({
-      next(networkData: any) {
-        if (networkData instanceof ReplaySubject) {
-          handleFlowStream(networkData, logPublisher, summary, verbose);
-        } else if (networkData.type === 'network:start') {
-          //
-        } else if (networkData.type === 'network:result') {
-          summary['network:result'] = networkData;
-        } else {
-          logPublisher.warn('run-infra', `~~~~~~ Got ${networkData.type} on ${networkData.id}~~~~~~`);
-        }
-      },
-      complete() {
-        resolve(summary);
-      },
-      error() {
-        resolve(summary);
-      }
-    })
-  );
-
-  return streamPromise;
-}
-function handleFlowStream(networkData: ReplaySubject<any>, logPublisher: LogPublisher, summery: any, verbose: boolean) {
-  networkData.subscribe({
-    next(flowData: any) {
-      if (flowData.type === 'flow:start') {
-        flowEvents.emit('flowStarted', flowData.id);
-        // logPublisher.info(flowData.id, `***** started ${flowData.id} *****`);
-      } else if (flowData.type === 'flow:result') {
-        flowEvents.emit('flowExecuted', flowData.id);
-        // logPublisher.info(flowData.id, `***** finished ${flowData.id} - duration:${flowData.duration} *****`);
-        summery[flowData.id] = flowData;
-      } else if (flowData instanceof ReplaySubject) {
-        handleTaskStream(flowData, logPublisher, verbose);
-      }
-    },
-    error() {},
-    complete() {}
-  });
-}
->>>>>>> b74258af
 
 export function reportRunStream(runStream: ReplaySubject<any>, logger: LogPublisher, verbose: boolean) {
   return runStream

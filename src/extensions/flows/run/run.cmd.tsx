/* eslint-disable @typescript-eslint/no-unused-vars */
// :TODO make sure React is not an unused variable
// eslint-disable-next-line @typescript-eslint/no-unused-vars
import React from 'react';
import { Command, CLIArgs } from '../../cli';
import { Flags, PaperOptions } from '../../paper/command';
import { Flows } from '../flows';
import { reportRunStream } from './handle-run-stream';
import { Report } from './report';
import { Reporter } from '../../reporter';
import { Logger, LogPublisher, LogEntry, LogLevel } from '../../logger';

export class RunCmd implements Command {
  name = 'run <flow> [component...]';
  description =
    'increamantaly build any set of components with a configured build pipeline as defined in the component configuration. (builds new and modified components by default)';
  shortDescription = '';
  alias = '';
  group = '';

  // @ts-ignore
  options: PaperOptions = [
    ['p', 'parallel', 'specify the number of parallel flows to run.'],
    ['n', 'no-cache', 'Get execution result from cache if possibile.'],
    ['v', 'verbose', 'include stdout in screen']
  ];

  constructor(private flows: Flows, private reporter: Reporter, private logger: Logger) {}

  async render([flow, components]: CLIArgs, { parallel, noCache, verbose }: Flags) {
    this.reporter.title(`Starting "${flow}"`);
    const concurrencyN = parallel && typeof parallel === 'string' ? Number.parseInt(parallel) : 5;
    const actualComps = typeof components === 'string' ? [components] : components;
    const comps = this.flows.getIds(actualComps);
    this.reporter.title('Setting up component execution');
    this.reporter.setStatusText('Resolving Components from the workspace ([COUNTER-TBD])...');
    this.flows.onWorkspaceLoaded(numComponents => {
      this.reporter.info(undefined, `V ${numComponents} Components resolved`);
      this.reporter.title('Executing flows');
      this.reporter.setStatusText('[COUNTER-TBD] Components remaining. Running');
    });
    const result = await this.flows.runStream(comps, flow as string, { concurrency: concurrencyN, caching: !noCache });

<<<<<<< HEAD
    const report = await reportRunStream(result, this.reporter, verbose as boolean);
=======
    // TODO: remove this hack once harmony gives us a solution for "own extension name" or something similar
    const logPublisher = this.logger.createLogPublisher('flows');

    this.reporter.subscribe('flows');
    const report = await handleRunStream(result, logPublisher, verbose as boolean);
>>>>>>> 92c6645e
    this.reporter.end();
    const reportComp = <Report props={report} />;
    return reportComp;
  }
}<|MERGE_RESOLUTION|>--- conflicted
+++ resolved
@@ -8,7 +8,7 @@
 import { reportRunStream } from './handle-run-stream';
 import { Report } from './report';
 import { Reporter } from '../../reporter';
-import { Logger, LogPublisher, LogEntry, LogLevel } from '../../logger';
+import { Logger } from '../../logger';
 
 export class RunCmd implements Command {
   name = 'run <flow> [component...]';
@@ -41,15 +41,12 @@
     });
     const result = await this.flows.runStream(comps, flow as string, { concurrency: concurrencyN, caching: !noCache });
 
-<<<<<<< HEAD
-    const report = await reportRunStream(result, this.reporter, verbose as boolean);
-=======
     // TODO: remove this hack once harmony gives us a solution for "own extension name" or something similar
     const logPublisher = this.logger.createLogPublisher('flows');
 
     this.reporter.subscribe('flows');
-    const report = await handleRunStream(result, logPublisher, verbose as boolean);
->>>>>>> 92c6645e
+    const report = await reportRunStream(result, logPublisher, verbose as boolean);
+    // const report = await handleRunStream(result, logPublisher, verbose as boolean);
     this.reporter.end();
     const reportComp = <Report props={report} />;
     return reportComp;

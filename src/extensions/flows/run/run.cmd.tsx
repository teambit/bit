--- conflicted
+++ resolved
@@ -6,19 +6,12 @@
 import { Command, CLIArgs } from '../../cli';
 import { Flags, PaperOptions } from '../../paper/command';
 import { Flows } from '../flows';
-<<<<<<< HEAD
 import { reportRunStream } from './handle-run-stream';
+import { flowEvents } from './handle-run-stream';
 import { Report } from './report';
 import { Reporter } from '../../reporter';
-import { Logger, LogPublisher } from '../../logger';
-import { flattenReplaySubject, flattenNestedMap } from '../util/flatten-nested-map';
-=======
-import { handleRunStream, flowEvents } from './handle-run-stream';
-import { Report } from './report';
-import { Reporter } from '../../reporter';
-import { Logger, LogPublisher, LogEntry, LogLevel } from '../../logger';
+import { Logger } from '../../logger';
 import { onCapsuleInstalled, beforeInstallingCapsules } from '../../package-manager';
->>>>>>> b74258af
 
 export class RunCmd implements Command {
   name = 'run <flow> [component...]';
@@ -76,73 +69,15 @@
       concurrency: concurrencyN,
       caching: !noCache
     });
-    // TODO: remove this hack once harmony gives us a solution for "own extension name" or something similar
+
     const logPublisher = this.logger.createLogPublisher('flows');
 
-<<<<<<< HEAD
     const report = await reportRunStream(runStream, logPublisher, verbose as boolean);
-=======
-    // this.reporter.subscribe('flows');
-    const report = await handleRunStream(result, logPublisher, verbose as boolean);
     this.reporter.info(undefined, `V ${flowsExecuted} Flows executed`);
->>>>>>> b74258af
+
+    this.reporter.info(undefined, `V ${flowsExecuted} Flows executed`);
     this.reporter.end();
     const reportComp = <Report props={report} />;
     return reportComp;
   }
-}
-
-export async function handleRunStream(stream: ReplaySubject<any>, logPublisher: LogPublisher, verbose: boolean) {
-  const summary: { [k: string]: string } = {};
-  const streamPromise = await new Promise(resolve =>
-    stream.subscribe({
-      next(networkData: any) {
-        if (networkData instanceof ReplaySubject) {
-          handleFlowStream(networkData, logPublisher, summary, verbose);
-        } else if (networkData.type === 'network:start') {
-          //
-        } else if (networkData.type === 'network:result') {
-          summary['network:result'] = networkData;
-        } else {
-          logPublisher.warn('run-infra', `~~~~~~ Got ${networkData.type} on ${networkData.id}~~~~~~`);
-        }
-      },
-      complete() {
-        resolve(summary);
-      },
-      error() {
-        resolve(summary);
-      }
-    })
-  );
-
-  return streamPromise;
-}
-function handleFlowStream(networkData: ReplaySubject<any>, logPublisher: LogPublisher, summery: any, verbose: boolean) {
-  networkData.subscribe({
-    next(flowData: any) {
-      if (flowData.type === 'flow:start') {
-        logPublisher.info(flowData.id, `***** started ${flowData.id} *****`);
-      } else if (flowData.type === 'flow:result') {
-        logPublisher.info(flowData.id, `***** finished ${flowData.id} - duration:${flowData.duration} *****`);
-        summery[flowData.id] = flowData;
-      } else if (flowData instanceof ReplaySubject) {
-        handleTaskStream(flowData, logPublisher, verbose);
-      }
-    },
-    error() {},
-    complete() {}
-  });
-}
-
-function handleTaskStream(taskStream: ReplaySubject<any>, logPublisher: LogPublisher, verbose: boolean) {
-  taskStream.subscribe({
-    next(data: any) {
-      if (data.type === 'task:stdout' && verbose) {
-        logPublisher.info(data.id, data.value);
-      } else if (data.type === 'task:stderr') {
-        logPublisher.warn(data.id, data.value);
-      }
-    }
-  });
 }
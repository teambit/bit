--- conflicted
+++ resolved
@@ -9,19 +9,16 @@
   createCompiler(tsConfig: Record<string, any>) {
     return new TypescriptCompiler(tsConfig);
   }
-<<<<<<< HEAD
 
   static id = '@teambit/typescript';
   static dependencies = [SchemaExtension];
 
-  static provider([schema]: [SchemaExtension]) {
-    schema.registerParser(new TypeScriptParser());
-=======
   static getPackageJsonProps() {
     return { main: 'dist/{main}.js' };
   }
-  static provider() {
->>>>>>> 405e1444
+
+  static provider([schema]: [SchemaExtension]) {
+    schema.registerParser(new TypeScriptParser());
     return new TypescriptExtension();
   }
 }
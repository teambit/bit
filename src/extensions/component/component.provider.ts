import { ComponentFactory } from '../component';
import Isolator from '../isolator/isolator';

type ComponentDeps = [Isolator];
type ComponentConfig = {};

<<<<<<< HEAD
export default async function componentProvider([network]: ComponentDeps) {
  return new ComponentFactory(network);
=======
export default async function componentProvider(config: ComponentConfig, [isolate]: ComponentDeps) {
  return new ComponentFactory(isolate);
>>>>>>> e1c49ab3
}<|MERGE_RESOLUTION|>--- conflicted
+++ resolved
@@ -4,11 +4,6 @@
 type ComponentDeps = [Isolator];
 type ComponentConfig = {};
 
-<<<<<<< HEAD
-export default async function componentProvider([network]: ComponentDeps) {
-  return new ComponentFactory(network);
-=======
-export default async function componentProvider(config: ComponentConfig, [isolate]: ComponentDeps) {
+export default async function componentProvider([isolate]: ComponentDeps) {
   return new ComponentFactory(isolate);
->>>>>>> e1c49ab3
 }
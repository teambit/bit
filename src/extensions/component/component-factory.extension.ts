--- conflicted
+++ resolved
@@ -3,11 +3,6 @@
 
 export default {
   name: 'ComponentFactory',
-<<<<<<< HEAD
-  dependencies: [NetworkExt],
-=======
   dependencies: [IsolatorExt],
-  config: {},
->>>>>>> e1c49ab3
   provider: componentProvider
 };
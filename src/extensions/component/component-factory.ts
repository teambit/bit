import { Component } from './component';
import { ComponentID } from './id';
import { State } from './state';
import { ExtensionDataList } from '../../consumer/config';
import { BitId } from '../../bit-id';

export interface ComponentFactory {
  resolveComponentId(id: string | ComponentID | BitId): Promise<ComponentID>;

  /**
   * returns a component by ID.
   */
  get(id: ComponentID | string, withState?: boolean): Promise<Component | undefined>;

  /**
   * returns a specific state of a component by hash or semver.
   */
  getState(id: ComponentID, snapId: string): Promise<State>;

  /**
   * load extension.
   */
  loadExtensions: (extensions: ExtensionDataList) => Promise<void>;

  /**
   * list all components in the host.
   */
<<<<<<< HEAD
  list(filter?: { offset: number; limit: number }): Promise<Component[]>;
=======
  // list(): Promise<Component[]>;
>>>>>>> 3dd3b293
}<|MERGE_RESOLUTION|>--- conflicted
+++ resolved
@@ -25,9 +25,5 @@
   /**
    * list all components in the host.
    */
-<<<<<<< HEAD
   list(filter?: { offset: number; limit: number }): Promise<Component[]>;
-=======
-  // list(): Promise<Component[]>;
->>>>>>> 3dd3b293
 }
import React from 'react';
import { gql } from 'apollo-boost';
import { useRouteMatch } from 'react-router-dom';
import { ComponentProvider } from './context';
import { TopBar } from './top-bar';
import styles from './component.module.scss';
import { ComponentModel } from './component-model';
import { NavigationSlot, RouteSlot, SlotSubRouter } from '../../react-router/slot-router';
import { useDataQuery } from '../../ui/ui/data/use-data-query';
import { FullLoader } from '../../../to-eject/full-loader';

const GET_COMPONENT = gql`
  query Component($id: String!) {
    workspace {
      getComponent(id: $id) {
        id
        displayName
        version
        server {
          env
          url
        }
        compositions {
          identifier
        }
      }
    }
  }
`;

export type ComponentProps = {
  navSlot: NavigationSlot;
  routeSlot: RouteSlot;
  widgetSlot: NavigationSlot;
};

/**
 * main UI component of the Component extension.
 */
export function Component({ navSlot, routeSlot, widgetSlot }: ComponentProps) {
  const {
    params: { componentId }
  } = useRouteMatch();

  const { data } = useDataQuery(GET_COMPONENT, {
    variables: { id: componentId }
  });

<<<<<<< HEAD
  if (!data) return <FullLoader />;
=======
  // :TODO @uri please add a proper loader with amir
  if (loading) return <div></div>;
  if (error) throw error;
>>>>>>> 967896c3

  const component = ComponentModel.from(data.workspace.getComponent);

  return (
    <ComponentProvider component={component}>
<<<<<<< HEAD
      <div className={styles.container}>
        <TopBar className={styles.topbar} navigationSlot={navSlot} currentTag={currentTag} />
        {routeSlot && <SlotSubRouter slot={routeSlot} />}
      </div>
=======
      <TopBar className={styles.topbar} navigationSlot={navSlot} version={component.version} widgetSlot={widgetSlot} />
      {routeSlot && <SlotSubRouter slot={routeSlot} />}
>>>>>>> 967896c3
    </ComponentProvider>
  );
}<|MERGE_RESOLUTION|>--- conflicted
+++ resolved
@@ -46,27 +46,21 @@
     variables: { id: componentId }
   });
 
-<<<<<<< HEAD
   if (!data) return <FullLoader />;
-=======
-  // :TODO @uri please add a proper loader with amir
-  if (loading) return <div></div>;
-  if (error) throw error;
->>>>>>> 967896c3
 
   const component = ComponentModel.from(data.workspace.getComponent);
 
   return (
     <ComponentProvider component={component}>
-<<<<<<< HEAD
       <div className={styles.container}>
-        <TopBar className={styles.topbar} navigationSlot={navSlot} currentTag={currentTag} />
+        <TopBar
+          className={styles.topbar}
+          navigationSlot={navSlot}
+          version={component.version}
+          widgetSlot={widgetSlot}
+        />
         {routeSlot && <SlotSubRouter slot={routeSlot} />}
       </div>
-=======
-      <TopBar className={styles.topbar} navigationSlot={navSlot} version={component.version} widgetSlot={widgetSlot} />
-      {routeSlot && <SlotSubRouter slot={routeSlot} />}
->>>>>>> 967896c3
     </ComponentProvider>
   );
 }
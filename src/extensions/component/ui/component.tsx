--- conflicted
+++ resolved
@@ -53,11 +53,7 @@
 
   return (
     <ComponentProvider component={component}>
-<<<<<<< HEAD
-      <TopBar className={styles.topbar} navigationSlot={navSlot} widgetSlot={widgetSlot} currentTag={currentTag} />
-=======
-      <TopBar className={styles.topbar} navigationSlot={navSlot} version={component.version} />
->>>>>>> 7e128637
+      <TopBar className={styles.topbar} navigationSlot={navSlot} version={component.version} widgetSlot={widgetSlot} />
       {routeSlot && <SlotSubRouter slot={routeSlot} />}
     </ComponentProvider>
   );

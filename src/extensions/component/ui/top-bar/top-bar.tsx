import React from 'react';
import classnames from 'classnames';
// import { NavLink, NavLinkProps, useRouteMatch } from 'react-router-dom';
// import { Button } from '@bit/bit.evangelist.elements.button';
import { Icon } from '@bit/bit.evangelist.elements.icon';
// import { themedText } from '@bit/bit.base-ui.text.themed-text';

// placeholder until we publish the component from react new project
import { VersionTag } from '../../../stage-components/workspace-components/version-tag';
import styles from './top-bar.module.scss';
import { NavigationSlot } from '../../../react-router/slot-router';
import { TopBarNav } from '../top-bar-nav';
import { TopBarWidgetLink } from '../top-bar-widget-link';

export type TopBarProps = {
  className?: string;
  /**
   * slot for top bar menu items
   */
  navigationSlot: NavigationSlot;
<<<<<<< HEAD
  widgetSlot: NavigationSlot;

  currentTag: {
    version: string;
    downloads: number;
    likes: number;
  };
=======
  version: string;
>>>>>>> 7e128637
};

/**
 * top bar menu.
 */
<<<<<<< HEAD
export function TopBar({ navigationSlot, widgetSlot, className, currentTag }: TopBarProps) {
=======
export function TopBar({ navigationSlot, className, version }: TopBarProps) {
>>>>>>> 7e128637
  const navLinks = navigationSlot.values();
  const widgetLinks = widgetSlot.values();

  return (
    <div className={classnames(styles.topBar, className)}>
      <nav className={styles.navigation}>
        {navLinks.map((menuItem, key) => (
          <TopBarNav key={key} {...menuItem} />
        ))}
      </nav>
      <div className={styles.rightSide}>
        <span className={styles.widget}>
          <Icon className={classnames(styles.icon)} of="dependency" />
        </span>
        {widgetLinks.map((widget, index) => (
          <TopBarWidgetLink key={index} to={widget.to} className={styles.widget}>
            <Icon className={classnames(styles.icon)} of="changelog" />
          </TopBarWidgetLink>
        ))}
        <span>{currentTag.version}</span> <VersionTag className={styles.marginRight}>Latest</VersionTag>
        <span>
<<<<<<< HEAD
          <Icon className={classnames(styles.icon)} of="more" />
        </span>
=======
          <Icon className={classnames(themedText, styles.icon)} of="version-tag-stroke" /> {version}
        </span>{' '}
        <span>{/* <Icon className={styles.icon} of="download" /> <span>{currentTag.downloads}</span> */}</span>{' '}
        <span>{/* <Icon className={styles.icon} of="heartstroke" /> {currentTag.likes} */}</span>
>>>>>>> 7e128637
        {/* <span>|</span>
        <Button>import ▾</Button>
        <Button>simulations </Button>
        <Button>code 📄</Button> */}
      </div>
    </div>
  );
}<|MERGE_RESOLUTION|>--- conflicted
+++ resolved
@@ -3,7 +3,7 @@
 // import { NavLink, NavLinkProps, useRouteMatch } from 'react-router-dom';
 // import { Button } from '@bit/bit.evangelist.elements.button';
 import { Icon } from '@bit/bit.evangelist.elements.icon';
-// import { themedText } from '@bit/bit.base-ui.text.themed-text';
+import { themedText } from '@bit/bit.base-ui.text.themed-text';
 
 // placeholder until we publish the component from react new project
 import { VersionTag } from '../../../stage-components/workspace-components/version-tag';
@@ -18,27 +18,14 @@
    * slot for top bar menu items
    */
   navigationSlot: NavigationSlot;
-<<<<<<< HEAD
   widgetSlot: NavigationSlot;
-
-  currentTag: {
-    version: string;
-    downloads: number;
-    likes: number;
-  };
-=======
   version: string;
->>>>>>> 7e128637
 };
 
 /**
  * top bar menu.
  */
-<<<<<<< HEAD
-export function TopBar({ navigationSlot, widgetSlot, className, currentTag }: TopBarProps) {
-=======
-export function TopBar({ navigationSlot, className, version }: TopBarProps) {
->>>>>>> 7e128637
+export function TopBar({ navigationSlot, widgetSlot, className, version }: TopBarProps) {
   const navLinks = navigationSlot.values();
   const widgetLinks = widgetSlot.values();
 
@@ -58,17 +45,15 @@
             <Icon className={classnames(styles.icon)} of="changelog" />
           </TopBarWidgetLink>
         ))}
-        <span>{currentTag.version}</span> <VersionTag className={styles.marginRight}>Latest</VersionTag>
+        <span>{version}</span> <VersionTag className={styles.marginRight}>Latest</VersionTag>
         <span>
-<<<<<<< HEAD
           <Icon className={classnames(styles.icon)} of="more" />
         </span>
-=======
+        <span>
           <Icon className={classnames(themedText, styles.icon)} of="version-tag-stroke" /> {version}
         </span>{' '}
         <span>{/* <Icon className={styles.icon} of="download" /> <span>{currentTag.downloads}</span> */}</span>{' '}
         <span>{/* <Icon className={styles.icon} of="heartstroke" /> {currentTag.likes} */}</span>
->>>>>>> 7e128637
         {/* <span>|</span>
         <Button>import ▾</Button>
         <Button>simulations </Button>

--- conflicted
+++ resolved
@@ -11,11 +11,8 @@
 import previewConfigFactory from './webpack/webpack.preview.config';
 import { Workspace } from '../workspace';
 import { PkgExtension } from '../pkg';
-<<<<<<< HEAD
 import { Bundler } from '../bundler/bundler';
-=======
 import { pathNormalizeToLinux } from '../../utils';
->>>>>>> 9a1f1df0
 
 /**
  * a component environment built for [React](https://reactjs.org) .

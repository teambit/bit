--- conflicted
+++ resolved
@@ -5,14 +5,9 @@
 import socketIO from 'socket.io';
 import { join } from 'path';
 import WebpackDevServer from 'webpack-dev-server';
-<<<<<<< HEAD
-=======
 import { Environment } from '../environments';
 import { Tester } from '../tester';
-import jestConfig from './jest/jest.config';
->>>>>>> dc7e1380
 import { Component } from '../component';
-import { Environment } from '../environments';
 import { Workspace } from '../workspace';
 import createWebpackConfig from './webpack.config';
 import { LogPublisher } from '../logger';
@@ -48,7 +43,7 @@
     });
   }
 
-  lint() {}
+  getLinter() {}
 
   getTester(): Tester {
     return this.jest.createTester(require.resolve('./jest/jest.config'));

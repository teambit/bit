--- conflicted
+++ resolved
@@ -1,17 +1,14 @@
 import { Environment } from '../environments';
-import { Tester } from '../tester';
+import { Tester, TesterExtension } from '../tester';
 import { JestExtension } from '../jest';
 import { TypescriptExtension } from '../typescript';
 import { BuildTask } from '../builder';
 import { Compiler, Compile } from '../compiler';
-<<<<<<< HEAD
 import { WebpackExtension } from '../webpack';
 import { DevServer, DevServerContext } from '../bundler';
 import webpackConfigFactory from './webpack/webpack.config';
 import { Workspace } from '../workspace';
-=======
 import { PkgExtension } from '../pkg';
->>>>>>> 405e1444
 
 /**
  * a component environment built for [React](https://reactjs.org) .
@@ -32,12 +29,6 @@
      * compiler extension.
      */
     private compiler: Compile,
-<<<<<<< HEAD
-=======
-    private tester: TesterExtension,
-    private pkg: PkgExtension
-  ) {}
->>>>>>> 405e1444
 
     /**
      * webpack extension.
@@ -47,7 +38,17 @@
     /**
      * workspace extension.
      */
-    private workspace: Workspace
+    private workspace: Workspace,
+
+    /**
+     * pkg extension.
+     */
+    private pkg: PkgExtension,
+
+    /**
+     * tester extension
+     */
+    private tester: TesterExtension
   ) {}
 
   /**
@@ -66,7 +67,6 @@
     return this.ts.createCompiler(tsConfig);
   }
 
-<<<<<<< HEAD
   /**
    * returns and configures the component linter.
    */
@@ -97,17 +97,14 @@
     return require.resolve('./mount');
   }
 
+  getPackageJsonProps() {
+    return TypescriptExtension.getPackageJsonProps();
+  }
+
   /**
    * adds dependencies to all configured components.
    */
   async getDependencies() {
-=======
-  getPackageJsonProps() {
-    return TypescriptExtension.getPackageJsonProps();
-  }
-
-  async dependencies() {
->>>>>>> 405e1444
     return {
       dependencies: {
         react: '-'

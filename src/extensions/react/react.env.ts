--- conflicted
+++ resolved
@@ -78,13 +78,6 @@
     return ReleasePipe.from([this.tester.task]);
   }
 
-<<<<<<< HEAD
-=======
-  e2e() {}
-
-  featureFlag() {}
-
->>>>>>> d7085b22
   dev(workspace: Workspace, components: Component[]) {
     // if (config.compiler.watch) {
     //   this.typescript.watch();

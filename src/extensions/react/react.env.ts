import webpack from 'webpack';
import http from 'http';
import fs from 'fs';
import { resolve } from 'path';
import socketIO from 'socket.io';
import { join } from 'path';
import WebpackDevServer from 'webpack-dev-server';
import { Environment } from '../environments';
import { Tester, TesterExtension } from '../tester';
import { Component } from '../component';
import { Workspace } from '../workspace';
import createWebpackConfig from './webpack.config';
import { LogPublisher } from '../logger';
import { ExtensionDataEntry } from '../../consumer/config/extension-data';
import { docsTemplate } from './docs.tpl';
import { JestExtension } from '../jest';
import { TypescriptExtension } from '../typescript';
<<<<<<< HEAD
import { Compiler, Compile } from '../compile';
import { BuildPipe } from '../builder';
=======
import { Compiler, Compile } from '../compiler';
import { ReleasePipe } from '../releases';
>>>>>>> 8bcce198

export class ReactEnv implements Environment {
  constructor(
    private logger: LogPublisher,
    private jest: JestExtension,
    private ts: TypescriptExtension,
    private compiler: Compile,
    private tester: TesterExtension
  ) {}

  // this should happen on component load.
  patchComponents(components: Component[], workspace: Workspace) {
    return components.map(component => {
      const docs = component.filesystem.readdirSync('/').filter(path => path.includes('.docs.'))[0];
      if (!docs) return component;
      // @ts-ignore
      const filepath = join(workspace.path, component.state._consumer.componentMap?.getComponentDir(), docs);
      component.state.store.push(
        new ExtensionDataEntry(
          undefined,
          undefined,
          '@teambit/docs',
          {},
          {
            filepath
          }
        )
      );

      return component;
    });
  }

  /**
   * returns the component linter.
   */
  getLinter() {}

  /**
   * returns a component tester.
   */
  getTester(): Tester {
    return this.jest.createTester(require.resolve('./jest/jest.config'));
  }

  /**
   * returns a component compiler.
   */
  getCompiler(): Compiler {
    // eslint-disable-next-line global-require
    const tsConfig = require('./typescript/tsconfig.json');
    return this.ts.createCompiler(tsConfig);
  }

  /**
   * returns a release pipeline.
   */
<<<<<<< HEAD
  getPipe(): BuildPipe {
    // return BuildPipe.from([this.compile.task, this.tester.task]);
    // return BuildPipe.from([this.tester.task]);
    return BuildPipe.from([this.compile.task]);
=======
  getPipe(): ReleasePipe {
    // return ReleasePipe.from([this.compiler.task, this.tester.task]);
    // return ReleasePipe.from([this.tester.task]);
    return ReleasePipe.from([this.compiler.task]);
>>>>>>> 8bcce198
  }

  dev(workspace: Workspace, components: Component[]) {
    // if (config.compiler.watch) {
    //   this.typescript.watch();
    // }
    // remove once gilad has metadata
    const patchedComponent = this.patchComponents(components, workspace);
    const config = createWebpackConfig(workspace.path, this.getEntries(patchedComponent));
    const compiler = webpack(config);

    const devSever = new WebpackDevServer(compiler, {
      publicPath: config.output.publicPath,
      hot: true,
      historyApiFallback: true,
      before(app) {
        const server = new http.Server(app);
        const io = socketIO(server);

        io.on('connection', () => {
          io.sockets.emit(
            'components',
            patchedComponent.map(component => {
              // refactor to compositions
              const docs = component.filesystem.readdirSync('/').filter(path => path.includes('.docs.'))[0];
              const componentDir = component.state._consumer.componentMap?.getComponentDir();
              if (!componentDir) throw new Error(`React.dev: component ${component.id.name} is missing componentMap`);
              return {
                id: component.id.toString(),
                docs: docs ? join(workspace.path, componentDir, docs) : null
              };
            })
          );
        });

        server.listen(4000, () => {
          // console.log('listening on *:4000');
        });
      },
      proxy: {
        '/api': {
          target: 'http://localhost:4000',
          pathRewrite: { '^/api': '' }
        },
        '/socket.io': {
          target: 'http://localhost:4000',
          ws: true
        }
      }
    });

    devSever.listen(3000, 'localhost', err => {
      if (err) {
        this.logger.error(err);
      }
    });
  }

  private getEntries(components: Component[]) {
    const docs = docsTemplate(components);
    const docsPath = resolve(join(__dirname, '/__docs.js'));
    fs.writeFileSync(docsPath, docs);

    const paths = components.map(component => {
      const path = join(
        // :TODO check how it works with david. Feels like a side-effect.
        // @ts-ignore
        component.state._consumer.componentMap?.getComponentDir(),
        // @ts-ignore
        component.config.main
      );

      return path;
    });

    return paths.concat(docsPath);
  }
}<|MERGE_RESOLUTION|>--- conflicted
+++ resolved
@@ -15,13 +15,8 @@
 import { docsTemplate } from './docs.tpl';
 import { JestExtension } from '../jest';
 import { TypescriptExtension } from '../typescript';
-<<<<<<< HEAD
-import { Compiler, Compile } from '../compile';
 import { BuildPipe } from '../builder';
-=======
 import { Compiler, Compile } from '../compiler';
-import { ReleasePipe } from '../releases';
->>>>>>> 8bcce198
 
 export class ReactEnv implements Environment {
   constructor(
@@ -77,19 +72,12 @@
   }
 
   /**
-   * returns a release pipeline.
+   * returns a build pipeline.
    */
-<<<<<<< HEAD
   getPipe(): BuildPipe {
-    // return BuildPipe.from([this.compile.task, this.tester.task]);
+    // return BuildPipe.from([this.compiler.task, this.tester.task]);
     // return BuildPipe.from([this.tester.task]);
-    return BuildPipe.from([this.compile.task]);
-=======
-  getPipe(): ReleasePipe {
-    // return ReleasePipe.from([this.compiler.task, this.tester.task]);
-    // return ReleasePipe.from([this.tester.task]);
-    return ReleasePipe.from([this.compiler.task]);
->>>>>>> 8bcce198
+    return BuildPipe.from([this.compiler.task]);
   }
 
   dev(workspace: Workspace, components: Component[]) {

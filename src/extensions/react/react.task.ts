--- conflicted
+++ resolved
@@ -28,41 +28,18 @@
   const capsule = context.component.capsule;
   // TODO: output using logger
   // eslint-disable-next-line no-console
-<<<<<<< HEAD
-  // console.log(capsule.wrkDir);
-  // capsule.fs.writeFileSync(`${capsule.wrkDir}/tsconfig.json`, JSON.stringify(tsconfig));
-  // const exec = await capsule.exec({ command: ['tsc', '-d', '-p', './tsconfig.json'] });
-  // TODO: output using logger
-  // eslint-disable-next-line no-console
-  // const hi = await capsule.run(() => {
-  // console.log(process.cwd());
-  // return 'hi there from capsule:' + process.cwd();
-  // });
-  // console.log(hi);
-  // capsule.run(() => {
-  //   console.log(process.cwd) // prints capsule.wrkdir
-  // deps?
-  // });
-  // exec.stdout.on('data', chunk => console.log(chunk.toString()));
-
-  // // eslint-disable-next-line @typescript-eslint/no-unused-vars
-  // const promise = new Promise(resolve => {
-  //   exec.stdout.on('close', () => resolve());
-  // });
-=======
   console.log(capsule.wrkDir);
   // eslint-disable-next-line import/no-dynamic-require
   // eslint-disable-next-line global-require
-  const pathToPackageJSON = join(capsule.wrkDir, 'package.json');
-  const currentPakcageJsonFile = JSON.parse(capsule.fs.readFileSync(pathToPackageJSON, 'utf-8'));
+  const currentPakcageJsonFile = JSON.parse(capsule.fs.readFileSync('package.json', 'utf-8'));
   currentPakcageJsonFile.devDependencies = currentPakcageJsonFile.devDependencies || {};
   Object.assign(currentPakcageJsonFile.devDependencies, { typescript: '3.7.4' }); // make sure we have the tsc executable
   currentPakcageJsonFile.scripts = currentPakcageJsonFile.scripts || {};
   Object.assign(currentPakcageJsonFile.scripts, {
     tsc: 'tsc -d -p ./tsconfig.json'
   });
-  capsule.fs.writeFileSync(pathToPackageJSON, JSON.stringify(currentPakcageJsonFile, undefined, 2));
-  capsule.fs.writeFileSync(`${capsule.wrkDir}/tsconfig.json`, JSON.stringify(tsconfig));
+  capsule.fs.writeFileSync('package.json', JSON.stringify(currentPakcageJsonFile, undefined, 2));
+  capsule.fs.writeFileSync('tsconfig.json', JSON.stringify(tsconfig));
 
   const exec = await capsule.execNode('tsc', []);
   //   `tsc -d -p ./tsconfig.json`
@@ -74,7 +51,6 @@
   await new Promise(resolve => {
     exec.on('close', () => resolve());
   });
->>>>>>> 080f4e72
 
   // // save dists? add new dependencies? change component main file? add further configs?
   // const packageJson = JSON.parse(capsule.fs.readFileSync(`${capsule.wrkDir}/package.json`).toString());

--- conflicted
+++ resolved
@@ -1,23 +1,7 @@
 import { ReactAspect } from './react.aspect';
 import { MainRuntime } from '../cli/cli.aspect';
-import { Environments, Environment, EnvsAspect } from '../environments';
+import { Environment, EnvsAspect, EnvsMain } from '../environments';
 import { ReactEnv } from './react.env';
-<<<<<<< HEAD
-import { JestExtension } from '../jest';
-import { Component } from '../component';
-import { WorkspaceAspect, Workspace } from '../workspace';
-import { reactSchema } from './react.graphql';
-import { PkgExtension } from '../pkg';
-import { CompilerAspect, CompilerMain } from '../compiler';
-import { TypescriptMain, TypescriptAspect } from '../typescript';
-import { WebpackMain, WebpackAspect } from '../webpack';
-import { GraphqlMain, GraphqlAspect } from '../graphql';
-import { TesterMain, TesterAspect } from '../tester';
-
-type ReactDeps = [
-  Environments,
-  JestExtension,
-=======
 import { JestAspect } from '../jest';
 import { TypescriptAspect } from '../typescript';
 import { CompilerAspect } from '../compiler';
@@ -37,19 +21,14 @@
 import type { TesterMain } from '../tester';
 
 type ReactDeps = [
-  Environments,
+  EnvsMain,
   JestMain,
->>>>>>> c6aab633
   TypescriptMain,
   CompilerMain,
   WebpackMain,
   Workspace,
   GraphqlMain,
-<<<<<<< HEAD
-  PkgExtension,
-=======
   PkgMain,
->>>>>>> c6aab633
   TesterMain
 ];
 
@@ -123,23 +102,14 @@
 
   static runtime = MainRuntime;
   static dependencies = [
-<<<<<<< HEAD
-    Environments,
-    JestExtension,
-=======
     EnvsAspect,
     JestAspect,
->>>>>>> c6aab633
     TypescriptAspect,
     CompilerAspect,
     WebpackAspect,
     WorkspaceAspect,
     GraphqlAspect,
-<<<<<<< HEAD
-    PkgExtension,
-=======
     PkgAspect,
->>>>>>> c6aab633
     TesterAspect,
   ];
 

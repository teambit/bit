<<<<<<< HEAD
export type { ReactRouterMain } from './react-router.main.runtime';
export { ReactRouterAspect } from './react-router.aspect';
export type { ReactRouterUI } from './react-router.ui.runtime';
=======
export { NavLinkProps, NavLink } from './nav-link';
export { RouteSlot, NavigationSlot, SlotSubRouter, SlotRouter } from './slot-router';
export { extendPath } from './extend-path';
export { ReactRouterUI } from './react-router.ui';
>>>>>>> f24936c3
<|MERGE_RESOLUTION|>--- conflicted
+++ resolved
@@ -1,10 +1,5 @@
-<<<<<<< HEAD
-export type { ReactRouterMain } from './react-router.main.runtime';
 export { ReactRouterAspect } from './react-router.aspect';
 export type { ReactRouterUI } from './react-router.ui.runtime';
-=======
 export { NavLinkProps, NavLink } from './nav-link';
 export { RouteSlot, NavigationSlot, SlotSubRouter, SlotRouter } from './slot-router';
-export { extendPath } from './extend-path';
-export { ReactRouterUI } from './react-router.ui';
->>>>>>> f24936c3
+export { extendPath } from './extend-path';
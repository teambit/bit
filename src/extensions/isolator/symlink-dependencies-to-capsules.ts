--- conflicted
+++ resolved
@@ -30,11 +30,8 @@
       );
       return null;
     }
-<<<<<<< HEAD
-=======
     // @ts-ignore fix once the capsule has the correct component. change to devCapsule.component.state._consumer
     const packageName = componentIdToPackageName(devCapsule.component as ConsumerComponent);
->>>>>>> a7592882
     const devCapsulePath = devCapsule.wrkDir;
     // @todo: this is a hack, the capsule should be the one responsible to symlink, this works only for FS capsules.
     const dest = path.join(componentCapsule.wrkDir, 'node_modules', packageName);

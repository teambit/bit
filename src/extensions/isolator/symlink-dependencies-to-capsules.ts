import path from 'path';
import { Capsule } from './capsule';
import CapsuleList from './capsule-list';
import ConsumerComponent from '../../consumer/component';
import { BitId } from '../../bit-id';
import componentIdToPackageName from '../../utils/bit/component-id-to-package-name';
import Symlink from '../../links/symlink';
import { ComponentID } from '../component';
import logger from '../../logger/logger';

export async function symlinkDependenciesToCapsules(capsules: Capsule[], capsuleList: CapsuleList) {
  await Promise.all(
    capsules.map(capsule => {
      // @ts-ignore
      return symlinkComponent(capsule.component, capsuleList);
    })
  );
}

async function symlinkComponent(component: ConsumerComponent, capsuleList: CapsuleList) {
  const componentCapsule = capsuleList.getCapsuleIgnoreScopeAndVersion(new ComponentID(component.id));
  if (!componentCapsule) throw new Error(`unable to find the capsule for ${component.id.toString()}`);
  const allDeps = component.getAllDependenciesIds();
  const symlinks = allDeps.map((depId: BitId) => {
    const devCapsule = capsuleList.getCapsuleIgnoreScopeAndVersion(new ComponentID(depId));
<<<<<<< HEAD
    if (!devCapsule) throw new Error(`unable to find the capsule for ${depId.toStringWithoutVersion()}`);
    const packageName = componentIdToPackageName(devCapsule.component.state._consumer);
=======
    if (!devCapsule) {
      // happens when a dependency is not in the workspace. (it gets installed via the package manager)
      logger.debug(
        `symlinkComponentToCapsule: unable to find the capsule for ${depId.toStringWithoutVersion()}. skipping`
      );
      return null;
    }
>>>>>>> 48997fd5
    const devCapsulePath = devCapsule.wrkDir;
    // @todo: this is a hack, the capsule should be the one responsible to symlink, this works only for FS capsules.
    const dest = path.join(componentCapsule.wrkDir, 'node_modules', packageName);
    return new Symlink(devCapsulePath, dest, component.id);
  });
  await Promise.all(symlinks.map(symlink => symlink && symlink.write()));
}<|MERGE_RESOLUTION|>--- conflicted
+++ resolved
@@ -23,10 +23,6 @@
   const allDeps = component.getAllDependenciesIds();
   const symlinks = allDeps.map((depId: BitId) => {
     const devCapsule = capsuleList.getCapsuleIgnoreScopeAndVersion(new ComponentID(depId));
-<<<<<<< HEAD
-    if (!devCapsule) throw new Error(`unable to find the capsule for ${depId.toStringWithoutVersion()}`);
-    const packageName = componentIdToPackageName(devCapsule.component.state._consumer);
-=======
     if (!devCapsule) {
       // happens when a dependency is not in the workspace. (it gets installed via the package manager)
       logger.debug(
@@ -34,7 +30,7 @@
       );
       return null;
     }
->>>>>>> 48997fd5
+    const packageName = componentIdToPackageName(devCapsule.component.state._consumer);
     const devCapsulePath = devCapsule.wrkDir;
     // @todo: this is a hack, the capsule should be the one responsible to symlink, this works only for FS capsules.
     const dest = path.join(componentCapsule.wrkDir, 'node_modules', packageName);

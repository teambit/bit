import path from 'path';
import hash from 'object-hash';
import fs from 'fs-extra';
import { flatten, filter, uniq, concat, map, equals } from 'ramda';
import { CACHE_ROOT, PACKAGE_JSON } from '../../constants';
import { Component } from '../component';
import ConsumerComponent from '../../consumer/component';
import { PackageManager } from '../package-manager';
import { Capsule } from './capsule';
import writeComponentsToCapsules from './write-components-to-capsules';
import Consumer from '../../consumer/consumer';
import { loadScope } from '../../scope';
import CapsuleList from './capsule-list';
import Graph from '../../scope/graph/graph'; // TODO: use graph extension?
import { BitId, BitIds } from '../../bit-id';
import { buildOneGraphForComponents } from '../../scope/graph/components-graph';
<<<<<<< HEAD
import { symlinkCapsulesToWorkspace } from './symlink-capsules-to-workspace';
import { PathOsBasedAbsolute } from '../../utils/path';
=======
import PackageJsonFile from '../../consumer/component/package-json-file';
import componentIdToPackageName from '../../utils/bit/component-id-to-package-name';
import { symlinkDependenciesToCapsules } from './symlink-dependencies-to-capsules';
import logger from '../../logger/logger';
>>>>>>> 3f8fb4ed

const CAPSULES_BASE_DIR = path.join(CACHE_ROOT, 'capsules'); // TODO: move elsewhere

export type IsolatorDeps = [PackageManager];
export type ListResults = {
  workspace: string;
  capsules: string[];
};
export type Network = {
  capsules: CapsuleList;
  components: Graph;
};

async function createCapsulesFromComponents(components: any[], baseDir, orchOptions): Promise<Capsule[]> {
  const capsules: Capsule[] = await Promise.all(
    map((component: Component) => {
      return Capsule.createFromComponent(component, baseDir, orchOptions);
    }, components)
  );
  return capsules;
}

function findSuccessorsInGraph(graph, seeders) {
  const depenenciesFromAllIds = flatten(seeders.map(bitId => graph.getSuccessorsByEdgeTypeRecursively(bitId)));
  const components: ConsumerComponent[] = filter(
    val => val,
    uniq(concat(depenenciesFromAllIds, seeders)).map((id: string) => graph.node(id))
  );
  return components;
}

export default class Isolator {
  constructor(private packageManager: PackageManager) {}
  static async provide([packageManager]: IsolatorDeps) {
    return new Isolator(packageManager);
  }

<<<<<<< HEAD
  async createNetworkFromConsumer(seeders: string[], consumer: Consumer, opts?: Record<string, any>): Promise<Network> {
=======
  async createNetworkFromConsumer(seeders: string[], consumer: Consumer, opts?: {}): Promise<Network> {
    logger.debug(`isolatorExt, createNetworkFromConsumer ${seeders.join(', ')}`);
>>>>>>> 3f8fb4ed
    const seedersIds = seeders.map(seeder => consumer.getParsedId(seeder));
    const graph = await buildOneGraphForComponents(seedersIds, consumer);
    const baseDir = path.join(CAPSULES_BASE_DIR, hash(consumer.projectPath)); // TODO: move this logic elsewhere
    if (!opts) opts = {};
    opts.consumerPath = consumer.getPath();
    return this.createNetwork(seeders, graph, baseDir, opts);
  }
  async createNetworkFromScope(seeders: string[], opts?: {}): Promise<Network> {
    const scope = await loadScope(process.cwd());
    const graph = await Graph.buildGraphFromScope(scope);
    const baseDir = path.join(CAPSULES_BASE_DIR, hash(scope.path)); // TODO: move this logic elsewhere
    return this.createNetwork(seeders, graph, baseDir, opts);
  }
  async createNetwork(seeders: string[], graph: Graph, baseDir: PathOsBasedAbsolute, opts?: Record<string, any>) {
    const config = Object.assign(
      {},
      {
        installPackages: true,
        packageManager: undefined
      },
      opts
    );
    const components = findSuccessorsInGraph(graph, seeders);
    const capsules = await createCapsulesFromComponents(components, baseDir, config);

    const capsuleList = new CapsuleList(
      ...capsules.map(c => {
        const id = c.component.id instanceof BitId ? c.component.id : c.component.id.legacyComponentId;
        return { id, value: c };
      })
    );
    const capsulesWithPackagesData = await getCapsulesPackageJsonData(capsules);

    await writeComponentsToCapsules(components, graph, capsules, capsuleList, this.packageManager.name);
    if (config.installPackages) {
      const capsulesToInstall: Capsule[] = capsulesWithPackagesData
        .filter(capsuleWithPackageData => {
          const packageJsonHasChanged = !equals(
            capsuleWithPackageData.previousPackageJson,
            capsuleWithPackageData.currentPackageJson
          );
          return packageJsonHasChanged;
        })
        .map(capsuleWithPackageData => capsuleWithPackageData.capsule);
      await this.packageManager.runInstall(capsulesToInstall, { packageManager: config.packageManager });
      await symlinkDependenciesToCapsules(capsulesToInstall, capsuleList);
    }
    // rewrite the package-json with the component dependencies in it. the original package.json
    // that was written before, didn't have these dependencies in order for the package-manager to
    // be able to install them without crushing when the versions don't exist yet
    capsulesWithPackagesData.forEach(capsuleWithPackageData => {
      capsuleWithPackageData.capsule.fs.writeFileSync(
        PACKAGE_JSON,
        JSON.stringify(capsuleWithPackageData.currentPackageJson, null, 2)
      );
    });

    if (opts && opts.consumerPath) {
      await symlinkCapsulesToWorkspace(capsuleList, components, opts.consumerPath);
    }

    return {
      capsules: capsuleList,
      components: graph
    };
  }
  async list(consumer: Consumer): Promise<ListResults[] | ListResults> {
    const workspacePath = consumer.getPath();
    try {
      const workspaceCapsuleFolder = path.join(CAPSULES_BASE_DIR, hash(workspacePath));
      const capsules = await fs.readdir(workspaceCapsuleFolder);
      const capsuleFullPaths = capsules.map(c => path.join(workspaceCapsuleFolder, c));
      return {
        workspace: workspacePath,
        capsules: capsuleFullPaths
      };
    } catch (e) {
      if (e.code === 'ENOENT') {
        return { workspace: workspacePath, capsules: [] };
      }
      throw e;
    }
  }
}

type CapsulePackageJsonData = {
  capsule: Capsule;
  currentPackageJson: Record<string, any>;
  previousPackageJson: Record<string, any> | null;
};

async function getCapsulesPackageJsonData(capsules: Capsule[]): Promise<CapsulePackageJsonData[]> {
  return Promise.all(
    capsules.map(async capsule => {
      const packageJsonPath = path.join(capsule.wrkDir, 'package.json');
      let previousPackageJson: any = null;
      // @ts-ignore this capsule.component thing MUST BE FIXED, once done, if it doesn't have the ConsumerComponent, use the "component" var above
      const currentPackageJson = getCurrentPackageJson(capsule.component as ConsumerComponent);
      const result: CapsulePackageJsonData = {
        capsule,
        currentPackageJson: currentPackageJson.packageJsonObject,
        previousPackageJson: null
      };
      try {
        previousPackageJson = await capsule.fs.promises.readFile(packageJsonPath, { encoding: 'utf8' });
        result.previousPackageJson = JSON.parse(previousPackageJson);
      } catch (e) {
        // package-json doesn't exist in the capsule, that's fine, it'll be considered as a cache miss
      }
      return result;
    })
  );
}

function getCurrentPackageJson(component: ConsumerComponent): PackageJsonFile {
  const newVersion = '0.0.1-new';
  const getBitDependencies = (dependencies: BitIds) => {
    return dependencies.reduce((acc, depId: BitId) => {
      const packageDependency = depId.hasVersion() ? depId.version : newVersion;
      const packageName = componentIdToPackageName(depId, component.bindingPrefix, component.defaultScope);
      acc[packageName] = packageDependency;
      return acc;
    }, {});
  };
  const bitDependencies = getBitDependencies(component.dependencies.getAllIds());
  const bitDevDependencies = getBitDependencies(component.devDependencies.getAllIds());
  const bitExtensionDependencies = getBitDependencies(component.extensions.extensionsBitIds);
  const packageJson = PackageJsonFile.createFromComponent('.', component, false);
  const addDependencies = (packageJsonFile: PackageJsonFile) => {
    packageJsonFile.addDependencies(bitDependencies);
    packageJsonFile.addDevDependencies({
      ...bitDevDependencies,
      ...bitExtensionDependencies
    });
  };
  addDependencies(packageJson);
  packageJson.addOrUpdateProperty('version', component.id.hasVersion() ? component.id.version : newVersion);
  packageJson.removeDependency('bit-bin');
  return packageJson;
}<|MERGE_RESOLUTION|>--- conflicted
+++ resolved
@@ -14,15 +14,12 @@
 import Graph from '../../scope/graph/graph'; // TODO: use graph extension?
 import { BitId, BitIds } from '../../bit-id';
 import { buildOneGraphForComponents } from '../../scope/graph/components-graph';
-<<<<<<< HEAD
 import { symlinkCapsulesToWorkspace } from './symlink-capsules-to-workspace';
 import { PathOsBasedAbsolute } from '../../utils/path';
-=======
 import PackageJsonFile from '../../consumer/component/package-json-file';
 import componentIdToPackageName from '../../utils/bit/component-id-to-package-name';
 import { symlinkDependenciesToCapsules } from './symlink-dependencies-to-capsules';
 import logger from '../../logger/logger';
->>>>>>> 3f8fb4ed
 
 const CAPSULES_BASE_DIR = path.join(CACHE_ROOT, 'capsules'); // TODO: move elsewhere
 
@@ -60,12 +57,8 @@
     return new Isolator(packageManager);
   }
 
-<<<<<<< HEAD
   async createNetworkFromConsumer(seeders: string[], consumer: Consumer, opts?: Record<string, any>): Promise<Network> {
-=======
-  async createNetworkFromConsumer(seeders: string[], consumer: Consumer, opts?: {}): Promise<Network> {
     logger.debug(`isolatorExt, createNetworkFromConsumer ${seeders.join(', ')}`);
->>>>>>> 3f8fb4ed
     const seedersIds = seeders.map(seeder => consumer.getParsedId(seeder));
     const graph = await buildOneGraphForComponents(seedersIds, consumer);
     const baseDir = path.join(CAPSULES_BASE_DIR, hash(consumer.projectPath)); // TODO: move this logic elsewhere

--- conflicted
+++ resolved
@@ -84,33 +84,6 @@
         return { id, value: c };
       })
     );
-<<<<<<< HEAD
-    const packageManager = this.packageManager;
-    const before = await getPackageJSONInCapsules(capsules, packageManager);
-    await writeComponentsToCapsules(components, graph, capsules, capsuleList, this.packageManager.name);
-
-    const after = await getPackageJSONInCapsules(capsules, packageManager);
-    const toInstall = capsules
-      .filter((item, i) => {
-        return (
-          !equals(before[i], after[i]) ||
-          after[i].packageManager === '' ||
-          !isOldPackageManager(after[i].packageManager, config, packageManager)
-        );
-      })
-      .filter(v => v);
-    //   await Promise.all(
-    //   capsules
-    //     .filter((_, i) => !isOldPackageManager(config, after, i, packageManager))
-    //     .map(capsule => packageManager.removeLockFilesInCapsule(capsule))
-    // );
-    //  const toInstall = capsules;
-    if (config.installPackages && config.packageManager) {
-      await this.packageManager.runInstall(toInstall, { packageManager: config.packageManager });
-    } else if (config.installPackages) {
-      await this.packageManager.runInstall(toInstall);
-    }
-=======
     const capsulesWithPackagesData = await getCapsulesPackageJsonData(capsules);
 
     await writeComponentsToCapsules(components, graph, capsules, capsuleList, this.packageManager.name);
@@ -136,7 +109,6 @@
         JSON.stringify(capsuleWithPackageData.currentPackageJson, null, 2)
       );
     });
->>>>>>> b74258af
 
     return {
       capsules: capsuleList,

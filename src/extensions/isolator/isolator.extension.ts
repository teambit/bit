--- conflicted
+++ resolved
@@ -16,12 +16,8 @@
 import { DEPENDENCIES_FIELDS } from '../../constants';
 import { LoggerExtension, Logger } from '../logger';
 import { PathOsBasedAbsolute } from '../../utils/path';
-<<<<<<< HEAD
-import { symlinkCapsuleRootToBitBin } from './symlink-bit-bin-to-capsules';
-=======
 // import { copyBitBinToCapsuleRoot } from './symlink-bit-bin-to-capsules';
 import { symlinkBitBinToCapsules } from './symlink-bit-bin-to-capsules';
->>>>>>> bd66c186
 
 const CAPSULES_BASE_DIR = path.join(CACHE_ROOT, 'capsules'); // TODO: move elsewhere
 
@@ -107,13 +103,8 @@
       await symlinkDependenciesToCapsules(capsulesToInstall, capsuleList, this.logger);
       // TODO: this is a hack to have access to the bit bin project in order to access core extensions from user extension
       // TODO: remove this after exporting core extensions as components
-<<<<<<< HEAD
-      // await symlinkBitBinToCapsules(capsulesToInstall, this.logger);
-      await symlinkCapsuleRootToBitBin(capsulesDir, this.logger);
-=======
       await symlinkBitBinToCapsules(capsulesToInstall, this.logger);
       // await copyBitBinToCapsuleRoot(capsulesDir, this.logger);
->>>>>>> bd66c186
     }
 
     // rewrite the package-json with the component dependencies in it. the original package.json

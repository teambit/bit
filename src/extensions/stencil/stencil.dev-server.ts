// import { Config } from '@stencil/core';
// import { createCompiler } from '@stencil/core/compiler';
// import { DevServer } from '../bundler';
// import { Workspace } from '../workspace';

// export class StencilDevServer implements DevServer {
//   constructor(
//     readonly config: Config,

//     private workspace: Workspace
//   ) {}

<<<<<<< HEAD
//   async listen(port: number) {
//     const stencilCompiler = await createCompiler({
//       devServer: {
//         reloadStrategy: 'pageReload',
//         port: 4444,
//         basePath: this.workspace.path
//       },
//       outputTargets: [
//         {
//           type: 'dist'
//         },
//         {
//           type: 'www'
//         }
//       ],
//       namespace: 'test',
//       tsconfig: require.resolve('./typescript/tsconfig'),
//       taskQueue: 'async',
//       // cwd: this.workspace.path,
//       srcDir: this.workspace.path + '/web-components'
//       // includeSrc: [this.workspace.path + '']
//     });
//     // const watcher = await stencilCompiler.createWatcher();
//     // const watcherClose = await watcher.start();
=======
  // TODO: remove this ts-ignore once implement server correctly
  // @ts-ignore
  async listen(port: number) {
    const stencilCompiler = await createCompiler({
      devServer: {
        reloadStrategy: 'pageReload',
        port: port || 4444,
        basePath: this.workspace.path
      },
      outputTargets: [
        {
          type: 'dist'
        },
        {
          type: 'www'
        }
      ],
      namespace: 'test',
      tsconfig: require.resolve('./typescript/tsconfig'),
      taskQueue: 'async',
      // cwd: this.workspace.path,
      srcDir: `${this.workspace.path}/web-components`
      // includeSrc: [this.workspace.path + '']
    });
    const watcher = await stencilCompiler.createWatcher();
    // const watcherClose = await watcher.start();
    await watcher.start();
>>>>>>> 18ed9a4f

//     return {
//       listen: () => {}
//     };
//   }
// }<|MERGE_RESOLUTION|>--- conflicted
+++ resolved
@@ -1,41 +1,15 @@
-// import { Config } from '@stencil/core';
-// import { createCompiler } from '@stencil/core/compiler';
-// import { DevServer } from '../bundler';
-// import { Workspace } from '../workspace';
+import { Config } from '@stencil/core';
+import { createCompiler } from '@stencil/core/compiler';
+import { DevServer } from '../bundler';
+import { Workspace } from '../workspace';
 
-// export class StencilDevServer implements DevServer {
-//   constructor(
-//     readonly config: Config,
+export class StencilDevServer implements DevServer {
+  constructor(
+    readonly config: Config,
 
-//     private workspace: Workspace
-//   ) {}
+    private workspace: Workspace
+  ) {}
 
-<<<<<<< HEAD
-//   async listen(port: number) {
-//     const stencilCompiler = await createCompiler({
-//       devServer: {
-//         reloadStrategy: 'pageReload',
-//         port: 4444,
-//         basePath: this.workspace.path
-//       },
-//       outputTargets: [
-//         {
-//           type: 'dist'
-//         },
-//         {
-//           type: 'www'
-//         }
-//       ],
-//       namespace: 'test',
-//       tsconfig: require.resolve('./typescript/tsconfig'),
-//       taskQueue: 'async',
-//       // cwd: this.workspace.path,
-//       srcDir: this.workspace.path + '/web-components'
-//       // includeSrc: [this.workspace.path + '']
-//     });
-//     // const watcher = await stencilCompiler.createWatcher();
-//     // const watcherClose = await watcher.start();
-=======
   // TODO: remove this ts-ignore once implement server correctly
   // @ts-ignore
   async listen(port: number) {
@@ -63,10 +37,9 @@
     const watcher = await stencilCompiler.createWatcher();
     // const watcherClose = await watcher.start();
     await watcher.start();
->>>>>>> 18ed9a4f
 
-//     return {
-//       listen: () => {}
-//     };
-//   }
-// }+    return {
+      listen: () => {}
+    };
+  }
+}
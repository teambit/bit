import os from 'os';
import path from 'path';
import hash from 'object-hash';
import v4 from 'uuid';
import filenamify from 'filenamify';
import { flatten, filter, uniq, concat, map, equals } from 'ramda';
import capsuleOrchestrator from './orchestrator/orchestrator';
import { WorkspaceCapsules } from './types';
import { Component, ComponentID } from '../component';
import ConsumerComponent from '../../consumer/component';
import { CapsuleOrchestrator } from './orchestrator/orchestrator';
import { ComponentCapsule } from '../capsule/component-capsule';
import { CapsuleOptions, CreateOptions } from './orchestrator/types';
import { PackageManager } from '../package-manager';
import { Capsule } from '../capsule';
import Consumer from '../../consumer/consumer';
import { getComponentLinks } from '../../links/link-generator';
import { getManipulateDirForComponentWithDependencies } from '../../consumer/component-ops/manipulate-dir';

import { ComponentWithDependencies, loadScope } from '../../scope';
import { loadConsumerIfExist } from '../../consumer';
import ManyComponentsWriter, { ManyComponentsWriterParams } from '../../consumer/component-ops/many-components-writer';

import CapsuleList from './capsule-list';
import CapsulePaths from './capsule-paths';
import Graph from '../../scope/graph/graph'; // TODO: use graph extension?

export type NetworkDeps = [PackageManager, Capsule];

const DEFAULT_ISOLATION_OPTIONS: CapsuleOptions = {
  baseDir: os.tmpdir(),
  writeDists: true,
  writeBitDependencies: true,
  installPackages: true,
  workspace: 'string',
  alwaysNew: false
};

const DEFAULT_OPTIONS = {
  alwaysNew: false
};

export type Options = {
  alwaysNew: boolean;
  name?: string;
};

export type SubNetwork = {
  capsules: CapsuleList;
  components: Graph;
};

function findSuccessorsInGraph(graph, seeders) {
  const depenenciesFromAllIds = flatten(seeders.map(bitId => graph.getSuccessorsByEdgeTypeRecursively(bitId)));
  const components: ConsumerComponent[] = filter(
    val => val,
    uniq(concat(depenenciesFromAllIds, seeders)).map((id: string) => graph.node(id))
  );
  return components;
}

export default class Network {
  constructor(
    /**
     * instance of the capsule orchestrator.
     */
    private packageManager: PackageManager,
    private capsule: Capsule,
    public workspaceName: string = 'any'
  ) {}

  /**
   * create a new network of capsules from a component.
   */
  // eslint-disable-next-line @typescript-eslint/no-unused-vars
  async createSubNetwork(seeders: string[], consumer: Consumer, config?: CapsuleOptions): Promise<SubNetwork> {
    // TODO: consolidate these in the orchestrator
    const actualCapsuleOptions = Object.assign({}, DEFAULT_ISOLATION_OPTIONS, config, {
      workspace: (config && config.workspace) || this.workspaceName
    });
    const orchestrationOptions = {
      alwaysNew: (config && config.alwaysNew) || false,
      name: (config && config.name) || undefined
    };
    const orchOptions = Object.assign({}, DEFAULT_OPTIONS, orchestrationOptions);

    const graph = await Graph.buildGraphFromWorkspace(consumer);
    const components = findSuccessorsInGraph(graph, seeders);
    const capsules = await this.createCapsulesFromComponents(components, actualCapsuleOptions, orchOptions);
    const capsuleList = new CapsuleList(...capsules.map(c => ({ id: c.bitId, value: c })));

    await this.writeComponentFilesToCapsules(components, graph, this._buildCapsulePaths(capsules), capsuleList);
    if (actualCapsuleOptions.installPackages && actualCapsuleOptions.packageManager) {
      await this.packageManager.runInstall(capsules, {
        packageManager: actualCapsuleOptions.packageManager
      });
    } else if (actualCapsuleOptions.installPackages) {
      await this.packageManager.runInstall(capsules);
    }

    return {
      capsules: capsuleList,
      components: graph
    };
  }
  async createSubNetworkFromScope(seeders: string[], config?: CapsuleOptions): Promise<SubNetwork> {
    const actualCapsuleOptions = Object.assign({}, DEFAULT_ISOLATION_OPTIONS, config);
    const orchestrationOptions = {
      alwaysNew: (config && config.alwaysNew) || false,
      name: (config && config.name) || undefined
    };
    const orchOptions = Object.assign({}, DEFAULT_OPTIONS, orchestrationOptions);
    const scope = await loadScope(process.cwd());
<<<<<<< HEAD
    const loadedConsumer = consumer || (await loadConsumerIfExist());
    const graph = loadedConsumer
      ? await Graph.buildGraphFromWorkspace(loadedConsumer)
      : await Graph.buildGraphFromScope(scope);
    const depenenciesFromAllIds = flatten(seeders.map(bitId => graph.getSuccessorsByEdgeTypeRecursively(bitId)));
    const components: ConsumerComponent[] = filter(
      val => val,
      uniq(concat(depenenciesFromAllIds, seeders)).map((id: string) => graph.node(id))
    );

    // create capsules
    const capsules: ComponentCapsule[] = await Promise.all(
      map((component: Component) => {
        return this.createCapsule(component, actualCapsuleOptions, orchOptions);
      }, components)
    );
=======
>>>>>>> 0474e643

    const graph = await Graph.buildGraphFromScope(scope);
    const components = findSuccessorsInGraph(graph, seeders);
    const capsules = await this.createCapsulesFromComponents(components, actualCapsuleOptions, orchOptions);
    const capsuleList = new CapsuleList(...capsules.map(c => ({ id: c.bitId, value: c })));

    await this.writeComponentFilesToCapsules(components, graph, this._buildCapsulePaths(capsules), capsuleList);

    if (actualCapsuleOptions.installPackages) {
      if (actualCapsuleOptions.packageManager) {
        await this.packageManager.runInstall(capsules, {
          packageManager: actualCapsuleOptions.packageManager
        });
      } else {
        await this.packageManager.runInstall(capsules);
      }
    }
    return {
      capsules: capsuleList,
      components: graph
    };
  }
  private async createCapsulesFromComponents(
    components: any[],
    capsuleOptions,
    orchOptions
  ): Promise<ComponentCapsule[]> {
    const capsules: ComponentCapsule[] = await Promise.all(
      map((component: Component) => {
        return this.capsule.create(component.id, capsuleOptions, orchOptions);
      }, components)
    );
    return capsules;
  }
  /**
   * list all of the existing workspace capsules.
   */
  list(): ComponentCapsule[] {
    return [];
  }

  private _buildCapsulePaths(capsules: ComponentCapsule[]): CapsulePaths {
    const capsulePaths = capsules.map(componentCapsule => ({
      id: componentCapsule.bitId,
      value: componentCapsule.wrkDir
    }));
    return new CapsulePaths(...capsulePaths);
  }

  async writeComponentFilesToCapsules(
    components: ConsumerComponent[],
    graph: Graph,
    capsulePaths: CapsulePaths,
    capsuleList: CapsuleList
  ) {
    const writeToPath = '.';
    const componentsWithDependencies = components.map(component => {
      const dependencies = component.dependencies.get().map(dep => graph.node(dep.id.toString()));
      const devDependencies = component.devDependencies.get().map(dep => graph.node(dep.id.toString()));
      const compilerDependencies = component.compilerDependencies.get().map(dep => graph.node(dep.id.toString()));
      const testerDependencies = component.testerDependencies.get().map(dep => graph.node(dep.id.toString()));
      return new ComponentWithDependencies({
        component,
        dependencies,
        devDependencies,
        compilerDependencies,
        testerDependencies
      });
    });
    const concreteOpts: ManyComponentsWriterParams = {
      componentsWithDependencies,
      writeToPath,
      override: false,
      writePackageJson: true,
      writeConfig: false,
      writeBitDependencies: true,
      createNpmLinkFiles: false,
      saveDependenciesAsComponents: false,
      writeDists: false,
      installNpmPackages: false,
      installPeerDependencies: false,
      addToRootPackageJson: false,
      verbose: false,
      excludeRegistryPrefix: false,
      silentPackageManagerResult: false,
      isolated: true,
      capsulePaths
    };
    componentsWithDependencies.map(cmp => this._manipulateDir(cmp));
    const manyComponentsWriter = new ManyComponentsWriter(concreteOpts);
    await manyComponentsWriter._populateComponentsFilesToWrite();
    componentsWithDependencies.forEach(componentWithDependencies => {
      const links = getComponentLinks({
        component: componentWithDependencies.component,
        dependencies: componentWithDependencies.allDependencies,
        createNpmLinkFiles: false,
        bitMap: manyComponentsWriter.bitMap
      });
      componentWithDependencies.component.dataToPersist.files = concat(
        links.files,
        componentWithDependencies.component.dataToPersist.files
      );
    });
    // write data to capsule
    await Promise.all(
      manyComponentsWriter.writtenComponents.map(async componentToWrite => {
        const capsule = capsuleList.getValue(componentToWrite.id);
        if (!capsule) return;
        await componentToWrite.dataToPersist.persistAllToCapsule(capsule, { keepExistingCapsule: true });
      })
    );
    return manyComponentsWriter.writtenComponents;
  }

<<<<<<< HEAD
  async createCapsule(
    // TODO: move to capsule extension
    component: Component,
    capsuleOptions?: CapsuleOptions,
    orchestrationOptions?: Options
  ): Promise<ComponentCapsule> {
    const actualCapsuleOptions = Object.assign({}, DEFAULT_ISOLATION_OPTIONS, capsuleOptions);
    const orchOptions = Object.assign({}, DEFAULT_OPTIONS, orchestrationOptions);
    const config = this._generateResourceConfig(component.id, actualCapsuleOptions, orchOptions);
    return this.orchestrator.getCapsule(
      capsuleOptions?.workspace || this.workspaceName,
      config,
      orchOptions,
      component
    );
  }

=======
>>>>>>> 0474e643
  /**
   * list capsules from all workspaces.
   */
  listAll(): WorkspaceCapsules {
    // @ts-ignore
    return '';
  }

  static async provide(config: any, [packageManager, capsule]: NetworkDeps) {
    return new Network(packageManager, capsule);
  }

  _manipulateDir(componentWithDependencies: ComponentWithDependencies) {
    const allComponents = [componentWithDependencies.component, ...componentWithDependencies.allDependencies];
    const manipulateDirData = getManipulateDirForComponentWithDependencies(componentWithDependencies);
    allComponents.forEach(component => {
      component.stripOriginallySharedDir(manipulateDirData);
    });
  }
}

// eslint-disable-next-line @typescript-eslint/no-unused-vars
async function getPackageJSONInCapsules(capsules: ComponentCapsule[]) {
  const resolvedJsons = await Promise.all(
    capsules.map(async capsule => {
      const packageJsonPath = path.join(capsule.wrkDir, 'package.json');
      let capsuleJson: any = null;
      try {
        capsuleJson = await capsule.fs.promises.readFile(packageJsonPath, { encoding: 'utf8' });
        return JSON.parse(capsuleJson);
        // eslint-disable-next-line no-empty
      } catch (e) {}
      return capsuleJson;
    })
  );
  return resolvedJsons;
}<|MERGE_RESOLUTION|>--- conflicted
+++ resolved
@@ -88,6 +88,7 @@
     const components = findSuccessorsInGraph(graph, seeders);
     const capsules = await this.createCapsulesFromComponents(components, actualCapsuleOptions, orchOptions);
     const capsuleList = new CapsuleList(...capsules.map(c => ({ id: c.bitId, value: c })));
+    console.log(capsuleList.map(cap => cap));
 
     await this.writeComponentFilesToCapsules(components, graph, this._buildCapsulePaths(capsules), capsuleList);
     if (actualCapsuleOptions.installPackages && actualCapsuleOptions.packageManager) {
@@ -111,25 +112,6 @@
     };
     const orchOptions = Object.assign({}, DEFAULT_OPTIONS, orchestrationOptions);
     const scope = await loadScope(process.cwd());
-<<<<<<< HEAD
-    const loadedConsumer = consumer || (await loadConsumerIfExist());
-    const graph = loadedConsumer
-      ? await Graph.buildGraphFromWorkspace(loadedConsumer)
-      : await Graph.buildGraphFromScope(scope);
-    const depenenciesFromAllIds = flatten(seeders.map(bitId => graph.getSuccessorsByEdgeTypeRecursively(bitId)));
-    const components: ConsumerComponent[] = filter(
-      val => val,
-      uniq(concat(depenenciesFromAllIds, seeders)).map((id: string) => graph.node(id))
-    );
-
-    // create capsules
-    const capsules: ComponentCapsule[] = await Promise.all(
-      map((component: Component) => {
-        return this.createCapsule(component, actualCapsuleOptions, orchOptions);
-      }, components)
-    );
-=======
->>>>>>> 0474e643
 
     const graph = await Graph.buildGraphFromScope(scope);
     const components = findSuccessorsInGraph(graph, seeders);
@@ -244,26 +226,6 @@
     return manyComponentsWriter.writtenComponents;
   }
 
-<<<<<<< HEAD
-  async createCapsule(
-    // TODO: move to capsule extension
-    component: Component,
-    capsuleOptions?: CapsuleOptions,
-    orchestrationOptions?: Options
-  ): Promise<ComponentCapsule> {
-    const actualCapsuleOptions = Object.assign({}, DEFAULT_ISOLATION_OPTIONS, capsuleOptions);
-    const orchOptions = Object.assign({}, DEFAULT_OPTIONS, orchestrationOptions);
-    const config = this._generateResourceConfig(component.id, actualCapsuleOptions, orchOptions);
-    return this.orchestrator.getCapsule(
-      capsuleOptions?.workspace || this.workspaceName,
-      config,
-      orchOptions,
-      component
-    );
-  }
-
-=======
->>>>>>> 0474e643
   /**
    * list capsules from all workspaces.
    */

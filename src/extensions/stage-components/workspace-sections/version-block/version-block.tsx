--- conflicted
+++ resolved
@@ -1,22 +1,11 @@
 import React, { HTMLAttributes } from 'react';
 import classNames from 'classnames';
-<<<<<<< HEAD
-import { H3 } from '@bit/bit.test-scope.ui.heading';
+import { H3 } from '@teambit/documenter-temp.ui.heading';
 import { Author, Snap } from '../../../component/snap';
 import { NavLink } from '../../../../extensions/react-router/nav-link';
 import { StatusDot } from '../../side-bar/component-tree/status-dot/status-dot';
 import { Contributors } from '../contributors/contributors';
 import { Labels } from '../version-label';
-=======
-import { mutedText } from '@teambit/base-ui-temp.text.muted-text';
-// import { VersionTag } from '../../workspace-components/version-tag';
-import { TimeAgo } from '../../workspace-components/time-ago';
-// import { Status } from '../../workspace-components/status';
-import { MiddleDot } from '../../workspace-components/middle-dot';
-// import Avatar from '../../workspace-components/Avatar';
-import { Title } from '../../workspace-components/title';
-import { CommitDetails } from '../../workspace-components/commit-details';
->>>>>>> b0764ee7
 import styles from './version-block.module.scss';
 
 export type VersionBlockProps = {

--- conflicted
+++ resolved
@@ -10,16 +10,13 @@
 	box-sizing: border-box;
 	// TODO - add color to pallete
 	border-right: 1px solid #e4e6ea;
-<<<<<<< HEAD
 	width: 320px;
 
-=======
 	text-decoration: none;
 	color: var(--text-highlight);
 	&:active {
 		color: var(--text-highlight);
 	}
->>>>>>> b0764ee7
 	
 	.avatar {
 		margin-right: 8px;

import { EnvService, ExecutionContext } from '../environments';
import { Workspace } from '../workspace';
import { BuildPipe } from './build-pipe';
import { LogPublisher } from '../types';
import { BuildTask } from './types';
import { TaskSlot } from './builder.extension';

export class BuilderService implements EnvService {
  constructor(
    /**
     * workspace extension.
     */
    private workspace: Workspace,

    /**
     * logger extension.
     */
    private logger: LogPublisher,

    /**
     * task slot (e.g tasks registered by other extensions.).
     */
    private taskSlot: TaskSlot
  ) {}

  /**
   * runs a pipeline of tasks on all components in the execution context.
   */
  async run(context: ExecutionContext) {
    // make build pipe accessible throughout the context.
    if (!context.env.getPipe) {
      throw new Error(`Builder service expects ${context.id} to implement getPipe()`);
    }
    const buildTasks: BuildTask[] = context.env.getPipe(context);
    // merge with extension registered tasks.
    const mergedTasks = buildTasks.concat(this.taskSlot.values());
    const buildPipe = BuildPipe.from(mergedTasks, this.logger);
    this.logger.info(
      context.id,
      `start running building pipe for "${context.id}". total ${buildPipe.tasks.length} tasks`
    );

    const buildContext = Object.assign(context, {
<<<<<<< HEAD
      capsuleGraph: await this.workspace.createNetwork(
        context.components.map((component) => component.id.toString()),
        {
          peerDependencies: true,
        }
      ),
=======
      capsuleGraph: await this.workspace.createNetwork(context.components.map((component) => component.id.toString())),
>>>>>>> 8ff0f087
    });

    const components = await buildPipe.execute(buildContext);

    return { id: context.id, components };
  }
}<|MERGE_RESOLUTION|>--- conflicted
+++ resolved
@@ -41,16 +41,7 @@
     );
 
     const buildContext = Object.assign(context, {
-<<<<<<< HEAD
-      capsuleGraph: await this.workspace.createNetwork(
-        context.components.map((component) => component.id.toString()),
-        {
-          peerDependencies: true,
-        }
-      ),
-=======
       capsuleGraph: await this.workspace.createNetwork(context.components.map((component) => component.id.toString())),
->>>>>>> 8ff0f087
     });
 
     const components = await buildPipe.execute(buildContext);

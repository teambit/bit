import chalk from 'chalk';
import { EnvService, ExecutionContext } from '../environments';
import { Workspace } from '../workspace';
import { BuildPipe } from './build-pipe';
import { LogPublisher } from '../types';
import { BuildTask } from './types';
<<<<<<< HEAD
import loader from '../../cli/loader';
=======
import { TaskSlot } from './builder.extension';
>>>>>>> 3dd3b293

export class BuilderService implements EnvService {
  constructor(
    /**
     * workspace extension.
     */
    private workspace: Workspace,

    /**
     * logger extension.
     */
    private logger: LogPublisher,

    /**
     * task slot (e.g tasks registered by other extensions.).
     */
    private taskSlot: TaskSlot
  ) {}

  /**
   * runs a pipeline of tasks on all components in the execution context.
   */
  async run(context: ExecutionContext) {
    const title = `running build for environment ${context.id}, total ${context.components.length} components`;
    const longProcessLogger = this.logger.createLongProcessLogger(title);
    loader.stopAndPersist({ prefixText: '🌍', text: chalk.bold(title) });
    // make build pipe accessible throughout the context.
    if (!context.env.getPipe) {
      throw new Error(`Builder service expects ${context.id} to implement getPipe()`);
    }
    const buildTasks: BuildTask[] = context.env.getPipe(context);
    // merge with extension registered tasks.
    const mergedTasks = buildTasks.concat(this.taskSlot.values());
    const buildPipe = BuildPipe.from(mergedTasks, this.logger);
    this.logger.info(
      context.id,
      `start running building pipe for "${context.id}". total ${buildPipe.tasks.length} tasks`
    );

    const buildContext = Object.assign(context, {
      capsuleGraph: await this.workspace.createNetwork(context.components.map((component) => component.id.toString())),
    });

    const components = await buildPipe.execute(buildContext);
    longProcessLogger.end();
    loader.succeed();
    return { id: context.id, components };
  }
}<|MERGE_RESOLUTION|>--- conflicted
+++ resolved
@@ -4,11 +4,8 @@
 import { BuildPipe } from './build-pipe';
 import { LogPublisher } from '../types';
 import { BuildTask } from './types';
-<<<<<<< HEAD
 import loader from '../../cli/loader';
-=======
 import { TaskSlot } from './builder.extension';
->>>>>>> 3dd3b293
 
 export class BuilderService implements EnvService {
   constructor(

// eslint-disable-next-line @typescript-eslint/no-unused-vars
import React, { useState, useEffect } from 'react';
// eslint-disable-next-line @typescript-eslint/no-unused-vars
import { Box, Color } from 'ink';
<<<<<<< HEAD
import { Command, CLIArgs, CommandOptions } from '../cli';
=======
import { Command } from '../cli';
>>>>>>> ec97f384
import { Workspace } from '../workspace';
import { BuilderExtension } from './builder.extension';
import { Reporter } from '../reporter';
import { onCapsuleInstalled, beforeInstallingCapsules } from '../dependency-resolver/package-manager';

export class BuilderCmd implements Command {
  name = 'run-new [pattern]';
  description = 'run set of tasks for build';
  alias = '';
  group = '';
  shortDescription = '';
  options = [['v', 'verbose', 'print log stdout to the screen']] as CommandOptions;

  constructor(private builder: BuilderExtension, private workspace: Workspace, private reporter: Reporter) {}

  async render([userPattern]: CLIArgs, { verbose }: { verbose: boolean }) {
    this.reporter.title('Starting "build"');
    let capsulesInstalled = 0;
    let totalCapsules = 0;
    onCapsuleInstalled(componentName => {
      capsulesInstalled += 1;
      this.reporter.setStatusText(
        `⏳ Resolving Components from the workspace (${capsulesInstalled}/${totalCapsules}). ${componentName}`
      );
    });
    beforeInstallingCapsules(numCapsules => {
      totalCapsules += numCapsules;
    });

<<<<<<< HEAD
=======
  async render([userPattern]: [string]) {
>>>>>>> ec97f384
    const pattern = userPattern && userPattern.toString();
    this.reporter.title('Loading components');
    const components = pattern ? await this.workspace.byPattern(pattern) : await this.workspace.list();
    this.reporter.title('🎬  Executing build');
    this.reporter.setStatusText('⏳ Executing build');
    if (verbose) {
      this.reporter.subscribeAll();
    }
    const results = await this.builder.build(components);
    // @todo: decide about the output
    results.forEach((
      result // eslint-disable-next-line no-console
    ) => console.log('result', `Env: ${result.env}\nResult: ${JSON.stringify(result.res, undefined, 2)}`));
    this.reporter.end();

    return <Color cyan>compiled {results.length} components successfully</Color>;
  }
}<|MERGE_RESOLUTION|>--- conflicted
+++ resolved
@@ -2,11 +2,7 @@
 import React, { useState, useEffect } from 'react';
 // eslint-disable-next-line @typescript-eslint/no-unused-vars
 import { Box, Color } from 'ink';
-<<<<<<< HEAD
-import { Command, CLIArgs, CommandOptions } from '../cli';
-=======
-import { Command } from '../cli';
->>>>>>> ec97f384
+import { Command, CommandOptions } from '../cli';
 import { Workspace } from '../workspace';
 import { BuilderExtension } from './builder.extension';
 import { Reporter } from '../reporter';
@@ -22,7 +18,7 @@
 
   constructor(private builder: BuilderExtension, private workspace: Workspace, private reporter: Reporter) {}
 
-  async render([userPattern]: CLIArgs, { verbose }: { verbose: boolean }) {
+  async render([userPattern]: [string], { verbose }: { verbose: boolean }) {
     this.reporter.title('Starting "build"');
     let capsulesInstalled = 0;
     let totalCapsules = 0;
@@ -36,10 +32,6 @@
       totalCapsules += numCapsules;
     });
 
-<<<<<<< HEAD
-=======
-  async render([userPattern]: [string]) {
->>>>>>> ec97f384
     const pattern = userPattern && userPattern.toString();
     this.reporter.title('Loading components');
     const components = pattern ? await this.workspace.byPattern(pattern) : await this.workspace.list();

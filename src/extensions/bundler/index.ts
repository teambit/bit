--- conflicted
+++ resolved
@@ -1,10 +1,7 @@
 export { DevServer } from './dev-server';
 export { BundlerContext, Target, DevServerContext } from './dev-server-context';
 export { Bundler, BundlerComponentResult } from './bundler';
-<<<<<<< HEAD
 export type { BundlerMain } from './bundler.main.runtime';
 export { BundlerAspect } from './bundler.aspect';
-=======
 export { ComponentDir } from './get-entry';
-export { ComponentServer } from './component-server';
->>>>>>> f24936c3
+export { ComponentServer } from './component-server';
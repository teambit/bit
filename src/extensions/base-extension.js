--- conflicted
+++ resolved
@@ -416,12 +416,7 @@
     return extensionProps;
   }
 
-<<<<<<< HEAD
-  static async loadDynamicConfig(extensionProps: StaticProps): Promise<?Object> {
-=======
   static loadDynamicConfig(extensionProps: StaticProps): ?Object {
-    Analytics.addBreadCrumb('base-extension', 'loadDynamicConfig');
->>>>>>> 5b98667d
     logger.debug('base-extension - loadDynamicConfig');
     const getDynamicConfig = R.path(['script', 'getDynamicConfig'], extensionProps);
     if (getDynamicConfig && typeof getDynamicConfig === 'function') {

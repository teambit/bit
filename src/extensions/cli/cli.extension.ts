import commander from 'commander';
import { splitWhen, equals } from 'ramda';
import { Command } from './command';
import CommandRegistry from './registry';
import { Reporter, ReporterExt } from '../reporter';
import { register } from '../../cli/command-registry';
import { AlreadyExistsError } from './exceptions/already-exists';
import { Help } from './commands/help.cmd';
import { LegacyCommand } from './legacy-command';
import { buildRegistry } from '../../cli';
// eslint-disable-next-line import/no-named-default
import { default as LegacyLoadExtensions } from '../../legacy-extensions/extensions-loader';

export class CLIExtension {
  readonly groups: { [k: string]: string } = {};
  static dependencies = [ReporterExt];

  static provider([reporter]: [Reporter]) {
    const cli = new CLIExtension(new CommandRegistry({}), reporter);
    return CLIProvider([cli]);
  }

  constructor(
    /**
     * paper's command registry
     */
    private registry: CommandRegistry,
    private reporter: Reporter
  ) {}

  private setDefaults(command: Command) {
    command.alias = command.alias || '';
    command.description = command.description || '';
    command.shortDescription = command.shortDescription || '';
    command.group = command.group || 'ungrouped';
    command.options = command.options || [];
    command.private = command.private || false;
    command.loader = command.loader || true;
    command.commands = command.commands || [];
  }
  /**
   * registers a new command in to `Paper`.
   */
  register(command: Command) {
    this.setDefaults(command);
    // eslint-disable-next-line @typescript-eslint/no-non-null-assertion
    command.commands!.forEach(cmd => this.setDefaults(cmd));
    this.registry.register(command);
    return this;
  }

  /**
   * list of all registered commands.
   */
  get commands() {
    return this.registry.commands;
  }

  /**
   * execute commands registered to `Paper` and the legacy bit cli.
   *
   */
  async run() {
    const args = process.argv.slice(2);
    if ((args[0] && ['-h', '--help'].includes(args[0])) || process.argv.length === 2) {
      Help()(this.commands, this.groups);
      return;
    }
    /* eslint-disable */
    Object.entries(this.commands).reduce(function(acc, [_key, paperCommand]) {
      register(paperCommand as any, acc);
      return acc;
    }, commander);

    const [params, packageManagerArgs] = splitWhen(equals('--'), process.argv);
    if (packageManagerArgs && packageManagerArgs.length) {
      // Remove the -- delimiter
      packageManagerArgs.shift();
    }
    commander.packageManagerArgs = packageManagerArgs;
    commander.parse(params);
    if (this.shouldOutputJson()) {
      this.reporter.suppressOutput();
    }
    return Promise.resolve();
  }
  private shouldOutputJson() {
    const showCommand = commander.commands.find(c => c._name === 'show');
<<<<<<< HEAD
    return showCommand.versions
=======
    return showCommand.versions;
>>>>>>> 462c893f
  }
  registerGroup(name: string, description: string) {
    if (this.groups[name]) {
      throw new AlreadyExistsError('group', name);
    }
    this.groups[name] = description;
  }
}

export async function CLIProvider([paper]: [CLIExtension]) {
  const legacyExtensions = await LegacyLoadExtensions();
  // Make sure to register all the hooks actions in the global hooks manager
  legacyExtensions.forEach(extension => {
    extension.registerHookActionsOnHooksManager();
  });
  const extensionsCommands = legacyExtensions.reduce((acc, curr) => {
    if (curr.commands && curr.commands.length) {
      // @ts-ignore AUTO-ADDED-AFTER-MIGRATION-PLEASE-FIX!
      acc = acc.concat(curr.commands);
    }
    return acc;
  }, []);

  const legacyRegistry = buildRegistry(extensionsCommands);
  // const bitCLI = new BitCli(paper);
  const allCommands = legacyRegistry.commands.concat(legacyRegistry.extensionsCommands || []);
  allCommands.reduce((p, command) => {
    const legacyCommand = new LegacyCommand(command, p);
    p.register(legacyCommand);
    return p;
  }, paper);
  return paper;
}<|MERGE_RESOLUTION|>--- conflicted
+++ resolved
@@ -86,11 +86,7 @@
   }
   private shouldOutputJson() {
     const showCommand = commander.commands.find(c => c._name === 'show');
-<<<<<<< HEAD
-    return showCommand.versions
-=======
     return showCommand.versions;
->>>>>>> 462c893f
   }
   registerGroup(name: string, description: string) {
     if (this.groups[name]) {

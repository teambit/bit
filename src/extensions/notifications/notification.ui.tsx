import React, { ReactNode, useReducer } from 'react';
import { v1 } from 'uuid';

import { NotificationApi, MessageLevel } from './notification-api';
import { NotificationCenter, NotificationCenterProps } from './ui/notification-center';
import { NotificationContext } from './ui/notification-context';
<<<<<<< HEAD
import { UIRuntimeExtension } from '../ui/ui.ui.runtime';
=======
import { UIRuntimeExtension } from '../ui';
>>>>>>> f24936c3
import { NotificationAction, notificationReducer } from './notification-reducer';

/**
 * extension
 */
export default class NotificationUI implements NotificationApi {
  static id = '@teambit/notification';
  static dependencies = [UIRuntimeExtension];
  static async provider([uiRuntimeExtension]: [UIRuntimeExtension]) {
    return new NotificationUI(uiRuntimeExtension);
  }

  constructor(uiRuntimeExtension: UIRuntimeExtension) {
    uiRuntimeExtension.registerHudItem(<this.render key="NotificationUI" />);
    uiRuntimeExtension.registerContext(this.renderContext);
  }

  private dispatch?: React.Dispatch<NotificationAction>;

  /** adds a full message to the log */
  add = (message: string, level: MessageLevel) => {
    const id = v1();

    this.dispatch?.({
      type: 'add',
      content: {
        id,
        message,
        level,
        time: new Date().toISOString(),
      },
    });

    return id;
  };

  /** removes/archives a message from the log */
  dismiss(id: string) {
    this.dispatch?.({
      type: 'dismiss',
      id,
    });
  }

  /** adds a message with level "info" to the log */
  log = (message: string) => this.add(message, MessageLevel.info);
  /** adds a message with level "warning" to the log */
  warn = (message: string) => this.add(message, MessageLevel.warning);
  /** adds a message with level "error" to the log */
  error = (message: string) => this.add(message, MessageLevel.error);
  /** adds a message with level "success" to the log */
  success = (message: string) => this.add(message, MessageLevel.success);

  private render = (props: Omit<NotificationCenterProps, 'notifications'>) => {
    // this code assumes a single place of render per instance of NotificationUI
    const [messages, dispatch] = useReducer(notificationReducer, []);
    this.dispatch = dispatch;

    return <NotificationCenter {...props} notifications={messages} />;
  };

  private renderContext = ({ children }: { children: ReactNode }) => {
    return <NotificationContext.Provider value={this}>{children}</NotificationContext.Provider>;
  };
}<|MERGE_RESOLUTION|>--- conflicted
+++ resolved
@@ -4,11 +4,7 @@
 import { NotificationApi, MessageLevel } from './notification-api';
 import { NotificationCenter, NotificationCenterProps } from './ui/notification-center';
 import { NotificationContext } from './ui/notification-context';
-<<<<<<< HEAD
-import { UIRuntimeExtension } from '../ui/ui.ui.runtime';
-=======
 import { UIRuntimeExtension } from '../ui';
->>>>>>> f24936c3
 import { NotificationAction, notificationReducer } from './notification-reducer';
 
 /**

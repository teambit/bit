import harmony from '@teambit/harmony';
import { DocsPreview } from '../docs';
import { Preview } from './preview.preview';
<<<<<<< HEAD
import { CompositionsPreview } from '../compositions/compositions.preview';
import { GraphqlUI } from '../graphql/graphql.ui.runtime';
=======
import { CompositionsPreview } from '../compositions';
import { GraphQlUI } from '../graphql';
>>>>>>> f24936c3

/**
 * configure all core extensions
 * :TODO pass all other extensions from above.
 */
harmony
  .run([Preview, DocsPreview, CompositionsPreview, GraphqlUI])
  .then(() => {
    const uiExtension = harmony.get<Preview>('@teambit/preview');
    uiExtension.render();
  })
  .catch((err) => {
    throw err;
  });<|MERGE_RESOLUTION|>--- conflicted
+++ resolved
@@ -1,13 +1,8 @@
 import harmony from '@teambit/harmony';
 import { DocsPreview } from '../docs';
 import { Preview } from './preview.preview';
-<<<<<<< HEAD
-import { CompositionsPreview } from '../compositions/compositions.preview';
-import { GraphqlUI } from '../graphql/graphql.ui.runtime';
-=======
 import { CompositionsPreview } from '../compositions';
 import { GraphQlUI } from '../graphql';
->>>>>>> f24936c3
 
 /**
  * configure all core extensions

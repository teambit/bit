--- conflicted
+++ resolved
@@ -14,12 +14,8 @@
 import { Compiler } from './types';
 import { ComponentID } from '../component';
 import { Component } from '../component';
-<<<<<<< HEAD
-import { OnComponentChangeOptions, OnComponentChangeResult } from '../workspace/on-component-change';
 import { PathOsBasedAbsolute, PathOsBasedRelative } from '../../utils/path';
-=======
 import { OnComponentChangeResult } from '../workspace/on-component-change';
->>>>>>> 4678c997
 
 type BuildResult = { component: string; buildResults: string[] | null | undefined };
 

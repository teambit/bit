--- conflicted
+++ resolved
@@ -7,29 +7,6 @@
 import { CompilerTask } from './compiler.task';
 import { Extensions } from '../../constants';
 
-<<<<<<< HEAD
-const name = 'compile';
-
-export default {
-  // id: '@teambit/compiler',
-  icon: () => {
-    return `<svg width="50" height="50" xmlns="http://www.w3.org/2000/svg">
-      <circle cx="25" cy="25" r="20"/>
-    </svg>`;
-  },
-  name,
-  dependencies: [CLIExtension, WorkspaceExt, Environments],
-  provider: provideCompile,
-} as ExtensionManifest;
-
-export type CompileDeps = [CLIExtension, Workspace, Environments];
-
-export async function provideCompile([cli, workspace, envs]: CompileDeps) {
-  const compilerTask = new CompilerTask(name);
-  const compile = new Compile(workspace, envs, compilerTask);
-  cli.register(new CompileCmd(compile));
-  return compile;
-=======
 export class CompilerExtension {
   static id = Extensions.compiler;
   static dependencies = [CLIExtension, WorkspaceExt, Environments];
@@ -39,5 +16,4 @@
     cli.register(new CompileCmd(compile));
     return compile;
   }
->>>>>>> 6bdc653d
 }
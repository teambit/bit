import { Consumer } from '../../consumer';
import { Scope } from '../scope';
import { Component, ComponentFactory } from '../component';
import ComponentsList from '../../consumer/component/components-list';
import { ComponentHost } from '../../shared-types';
import { BitIds, BitId } from '../../bit-id';
import { Capsule } from '../capsule';
import ConsumerComponent from '../../consumer/component';
import { ResolvedComponent } from './resolved-component';

/**
 * API of the Bit Workspace
 */
export default class Workspace implements ComponentHost {
  constructor(
    /**
     * private access to the legacy consumer instance.
     */
    readonly consumer: Consumer,

    /**
     * access to the Workspace's `Scope` instance
     */
    readonly scope: Scope,

    /**
     * access to the `ComponentProvider` instance
     */
    private componentFactory: ComponentFactory,

    private capsule: Capsule,

    private componentList: ComponentsList = new ComponentsList(consumer)
  ) {}

  /**
   * Workspace's configuration
   */
  get config() {
    return this.consumer.config;
  }

  /**
   * root path of the Workspace.
   */
  get path() {
    return this.consumer.getPath();
  }

  /**
   * provides status of all components in the workspace.
   */
  status() {}

  /**
   * list all workspace components.
   */
  async list() {
    const consumerComponents = await this.componentList.getAuthoredAndImportedFromFS();
    return consumerComponents.map(consumerComponent => {
      return this.componentFactory.fromLegacyComponent(consumerComponent);
    });
  }

  private transformLegacyComponents(consumerComponents: ConsumerComponent[]) {
    return consumerComponents.map(consumerComponent => {
      return this.componentFactory.fromLegacyComponent(consumerComponent);
    });
  }

  /**
   * list all modified components in the workspace.
   */
  async modified() {
    const consumerComponents = await this.componentList.listModifiedComponents(true);
    // @ts-ignore
    return this.transformLegacyComponents(consumerComponents);
  }

  /**
   * list all new components in the workspace.
   */
  async newComponents() {
    const consumerComponents = await this.componentList.listNewComponents(true);
    // @ts-ignore
    return this.transformLegacyComponents(consumerComponents);
  }

  /**
   * fully load components, including dependency resolution and prepare them for runtime.
<<<<<<< HEAD
   */
  async load(ids: string[]): Promise<ResolvedComponent[]> {
=======
   * @todo: remove the string option, use only BitId
   * fully load components, inclduing dependency resuoltion and prepare them for runtime.
   */
  async load(ids: Array<BitId | string>) {
>>>>>>> 080f4e72
    const components = await this.getMany(ids);
    const capsules = await this.capsule.create(components, { workspace: this.path });
    const capsulesMap = capsules.reduce((accum, curr) => {
      accum[curr.id.toString()] = curr.value;
      return accum;
    }, {});
    const ret = components.map(component => new ResolvedComponent(component, capsulesMap[component.id.toString()]));
    return ret;
  }

  /**
   * @todo: remove the string option, use only BitId
   * get a component from workspace
   * @param id component ID
   */
  async get(id: string | BitId): Promise<Component | undefined> {
    const componentId = typeof id === 'string' ? this.consumer.getParsedId(id) : id;
    const legacyComponent = await this.consumer.loadComponent(componentId);
    return this.componentFactory.fromLegacyComponent(legacyComponent);
  }

  /**
   * @todo: remove the string option, use only BitId
   */
  async getMany(ids: Array<BitId | string>) {
    const componentIds = ids.map(id => (typeof id === 'string' ? this.consumer.getParsedId(id) : id));
    const legacyComponents = await this.consumer.loadComponents(BitIds.fromArray(componentIds));
    // @ts-ignore
    return this.transformLegacyComponents(legacyComponents.components);
  }
}<|MERGE_RESOLUTION|>--- conflicted
+++ resolved
@@ -88,15 +88,10 @@
 
   /**
    * fully load components, including dependency resolution and prepare them for runtime.
-<<<<<<< HEAD
-   */
-  async load(ids: string[]): Promise<ResolvedComponent[]> {
-=======
    * @todo: remove the string option, use only BitId
    * fully load components, inclduing dependency resuoltion and prepare them for runtime.
    */
   async load(ids: Array<BitId | string>) {
->>>>>>> 080f4e72
     const components = await this.getMany(ids);
     const capsules = await this.capsule.create(components, { workspace: this.path });
     const capsulesMap = capsules.reduce((accum, curr) => {

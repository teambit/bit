--- conflicted
+++ resolved
@@ -174,9 +174,6 @@
     return this.componentFactory.fromLegacyComponent(legacyComponent);
   }
 
-<<<<<<< HEAD
-  // @gilad needs to implement on variants
-=======
   getDefaultExtensions(): ExtensionDataList {
     if (!this.config.extensions) {
       return new ExtensionDataList();
@@ -199,8 +196,7 @@
     };
   }
 
-  // @gilad needs to implment on variants
->>>>>>> a7592882
+  // @gilad needs to implement on variants
   // eslint-disable-next-line @typescript-eslint/no-unused-vars
   async byPattern(pattern: string): Promise<Component[]> {
     // @todo: this is a naive implementation, replace it with a real one.

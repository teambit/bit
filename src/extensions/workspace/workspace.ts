import path from 'path';
import { Harmony } from '@teambit/harmony';
import BluebirdPromise from 'bluebird';
import { difference } from 'ramda';
import { compact } from 'ramda-adjunct';
import { Consumer, loadConsumer } from '../../consumer';
import { ScopeExtension } from '../scope';
import { Component, ComponentID, ComponentExtension, State, ComponentFactory, ComponentFS, TagMap } from '../component';
import ComponentsList from '../../consumer/component/components-list';
import { BitId } from '../../bit-id';
import { IsolatorExtension, Network } from '../isolator';
import { ResolvedComponent } from '../utils/resolved-component/resolved-component';
import AddComponents from '../../consumer/component-ops/add-components';
import { PathOsBasedRelative, PathOsBased } from '../../utils/path';
import { AddActionResults } from '../../consumer/component-ops/add-components/add-components';
import { DependencyResolverExtension } from '../dependency-resolver';
import { WorkspaceExtConfig, WorkspaceComponentConfig } from './types';
import { LogPublisher } from '../types';
import { loadResolvedExtensions } from '../utils/load-extensions';
import { Variants } from '../variants';
import { ComponentScopeDirMap } from '../config/workspace-config';
import legacyLogger from '../../logger/logger';
import { removeExistingLinksInNodeModules, symlinkCapsulesInNodeModules } from './utils';
import { ComponentConfigFile } from './component-config-file';
import { ExtensionDataList } from '../../consumer/config/extension-data';
import GeneralError from '../../error/general-error';
import { GetBitMapComponentOptions } from '../../consumer/bit-map/bit-map';
import { pathIsInside } from '../../utils';
import Config from '../component/config';
import { buildOneGraphForComponents } from '../../scope/graph/components-graph';

export type EjectConfResult = {
  configPath: string;
};

export interface EjectConfOptions {
  propagate?: boolean;
  override?: boolean;
}

const DEFAULT_VENDOR_DIR = 'vendor';

/**
 * API of the Bit Workspace
 */
export default class Workspace implements ComponentFactory {
  owner?: string;
  componentsScopeDirsMap: ComponentScopeDirMap;

  constructor(
    private config: WorkspaceExtConfig,
    /**
     * private access to the legacy consumer instance.
     */
    public consumer: Consumer,

    /**
     * access to the workspace `Scope` instance
     */
    readonly scope: ScopeExtension,

    /**
     * access to the `ComponentProvider` instance
     */
    private componentFactory: ComponentExtension,

    readonly isolateEnv: IsolatorExtension,

    private dependencyResolver: DependencyResolverExtension,

    private variants: Variants,

    private logger: LogPublisher,

    private componentList: ComponentsList = new ComponentsList(consumer),

    /**
     * private reference to the instance of Harmony.
     */
    private harmony: Harmony
  ) {
    this.owner = this.config?.defaultOwner;
  }

  /**
   * root path of the Workspace.
   */
  get path() {
    return this.consumer.getPath();
  }

  /**
   * name of the workspace as configured in either `workspace.json`.
   * defaults to workspace root directory name.
   */
  get name() {
    if (this.config.name) return this.config.name;
    const tokenizedPath = this.path.split('/');
    return tokenizedPath[tokenizedPath.length - 1];
  }

  /**
   * provides status of all components in the workspace.
   */
  status() {}

  /**
   * list all workspace components.
   */
  async list(): Promise<Component[]> {
    const consumerComponents = await this.componentList.getAuthoredAndImportedFromFS();
    const ids = consumerComponents.map((component) => ComponentID.fromLegacy(component.id));
    return this.getMany(ids);
  }

  /**
   * list all modified components in the workspace.
   */
  async modified() {
    const ids: any = await this.componentList.listModifiedComponents(false);
    const componentIds = ids.map(ComponentID.fromLegacy);
    return this.getMany(componentIds);
  }

  /**
   * list all new components in the workspace.
   */
  async newComponents() {
    const ids: any = await this.componentList.listNewComponents(false);
    const componentIds = ids.map(ComponentID.fromLegacy);
    return this.getMany(componentIds);
  }

  async createNetwork(seeders: string[], opts?: {}): Promise<Network> {
    legacyLogger.debug(`workspaceExt, createNetwork ${seeders.join(', ')}`);
    const seedersIds = seeders.map((seeder) => this.consumer.getParsedId(seeder));
    const graph = await buildOneGraphForComponents(seedersIds, this.consumer);
    opts = Object.assign(opts || {}, { consumer: this.consumer });
    const seederIdsWithVersions = graph.getBitIdsIncludeVersionsFromGraph(seedersIds, graph);
    const seedersStr = seederIdsWithVersions.map((s) => s.toString());
    const compsAndDeps = graph.findSuccessorsInGraph(seedersStr);
    const consumerComponents = compsAndDeps.filter((c) =>
      this.consumer.bitMap.getComponentIfExist(c.id, { ignoreVersion: true })
    );
    const components = await this.getMany(consumerComponents.map((c) => new ComponentID(c.id)));
    const capsuleList = await this.isolateEnv.isolateComponents(this.consumer.getPath(), components, opts);
    return new Network(
      capsuleList,
      graph,
      seederIdsWithVersions.map((s) => new ComponentID(s))
    );
  }

  async loadCapsules(bitIds: string[]) {
    // throw new Error("Method not implemented.");
    const components = await this.load(bitIds);
    return components.map((comp) => comp.capsule);
  }
  /**
   * fully load components, including dependency resolution and prepare them for runtime.
   * @todo: remove the string option, use only BitId
   * fully load components, including dependency resolution and prepare them for runtime.
   */
  async load(ids: Array<BitId | string>): Promise<ResolvedComponent[]> {
    const componentIdsP = ids.map((id) => this.resolveComponentId(id));
    const componentIds = await Promise.all(componentIdsP);
    const components = await this.getMany(componentIds);
    const isolatedEnvironment = await this.createNetwork(
      components.map((c) => c.id.toString()),
      {
        packageManager: 'npm',
      }
    );
    const capsulesMap = isolatedEnvironment.capsules.reduce((accum, curr) => {
      accum[curr.id.toString()] = curr.capsule;
      return accum;
    }, {});
    const ret = components.map((component) => new ResolvedComponent(component, capsulesMap[component.id.toString()]));
    return ret;
  }

  /**
   * get a component from workspace
   * @param id component ID
   */
  async get(id: ComponentID): Promise<Component> {
    const consumerComponent = await this.consumer.loadComponent(id._legacy);
    const component = await this.scope.get(id);

    const state = new State(
      new Config(consumerComponent.mainFile, await this.componentExtensions(id, component)),
      ComponentFS.fromVinyls(consumerComponent.files),
      consumerComponent.dependencies,
      consumerComponent
    );

    if (!component) return this.newComponentFromState(state);

    component.state = state;
    return component;
  }

  private newComponentFromState(state: State): Component {
    return new Component(ComponentID.fromLegacy(state._consumer.id), null, state, new TagMap(), this);
  }

  getState(id: ComponentID, hash: string) {
    return this.scope.getState(id, hash);
  }

  getDefaultExtensions(): ExtensionDataList {
    if (!this.config.extensions) {
      return new ExtensionDataList();
    }
    return ExtensionDataList.fromConfigObject(this.config.extensions);
  }

  async ejectConfig(id: ComponentID, options: EjectConfOptions): Promise<EjectConfResult> {
    const componentId = await this.resolveComponentId(id);
    const component = await this.scope.get(componentId);
    const extensions = component?.config.extensions ?? new ExtensionDataList();
    const componentDir = this.componentDir(id, { ignoreVersion: true });
    if (!componentDir) {
      throw new GeneralError(`the component ${id.toString()} doesn't have a root dir`);
    }
    const componentConfigFile = new ComponentConfigFile(componentId, extensions, options.propagate);
    await componentConfigFile.write(componentDir, { override: options.override });
    return {
      configPath: ComponentConfigFile.composePath(componentDir),
    };
  }

  // @gilad needs to implement on variants
  // eslint-disable-next-line @typescript-eslint/no-unused-vars
  async byPattern(pattern: string): Promise<Component[]> {
    // @todo: this is a naive implementation, replace it with a real one.
    const all = await this.list();
    return all.filter((c) => c.id.toString() === pattern);
  }

  /**
   * @todo: remove the string option, use only BitId
   */
  async getMany(ids: Array<ComponentID>): Promise<Component[]> {
    const idsWithoutEmpty = compact(ids);
    const componentsP = BluebirdPromise.mapSeries(idsWithoutEmpty, async (id: ComponentID) => {
      return this.get(id);
    });
    const components = await componentsP;

    return components;
  }

  /**
   * track a new component. (practically, add it to .bitmap).
   *
   * @param componentPaths component paths relative to the workspace dir
   * @param id if not set, will be concluded from the filenames
   * @param main if not set, will try to guess according to some strategies and throws if failed
   * @param override whether add details to an existing component or re-define it
   */
  async add(
    componentPaths: PathOsBasedRelative[],
    id?: string,
    main?: string,
    override = false
  ): Promise<AddActionResults> {
    const addComponent = new AddComponents({ consumer: this.consumer }, { componentPaths, id, main, override });
    const addResults = await addComponent.add();
    // @todo: the legacy commands have `consumer.onDestroy()` on command completion, it writes the
    //  .bitmap file. workspace needs a similar mechanism. once done, remove the next line.
    await this.consumer.bitMap.write();
    return addResults;
  }

  /**
   * Get the component root dir in the file system (relative to workspace or full)
   * @param componentId
   * @param relative return the path relative to the workspace or full path
   */
  componentDir(
    componentId: ComponentID,
    bitMapOptions?: GetBitMapComponentOptions,
    options = { relative: false }
  ): PathOsBased | undefined {
    const componentMap = this.consumer.bitMap.getComponent(componentId._legacy, bitMapOptions);
    const relativeComponentDir = componentMap.getComponentDir();
    if (options.relative) {
      return relativeComponentDir;
    }

    if (relativeComponentDir) {
      return path.join(this.path, relativeComponentDir);
    }
    return undefined;
  }

  async componentDefaultScope(componentId: ComponentID): Promise<string | undefined> {
    const componentConfigFile = await this.componentConfigFile(componentId);
    let defaultScope;
    if (componentConfigFile && componentConfigFile.defaultScope) {
      return componentConfigFile.defaultScope;
    }
    const variantConfig = this.variants.byId(componentId);
    if (variantConfig && variantConfig.componentWorkspaceMetaData.defaultScope) {
      return variantConfig.componentWorkspaceMetaData.defaultScope;
    }
    const isVendor = this.isVendorComponent(componentId);
    if (!isVendor) {
      return this.config.defaultScope;
    }
    return undefined;
  }

  /**
   * Calculate the component config based on:
   * the component.json file in the component folder
   * matching pattern in the variants config
   * defaults extensions from workspace config
   *
   * @param {ComponentID} componentId
   * @param {Component} [componentFromScope]
   * @returns {Promise<ExtensionDataList>}
   * @memberof Workspace
   */
  async componentExtensions(componentId: ComponentID, componentFromScope?: Component): Promise<ExtensionDataList> {
    // TODO: consider caching this result
    let configFileExtensions;
    let variantsExtensions;
    let wsDefaultExtensions;
    let scopeExtensions;

    const componentConfigFile = await this.componentConfigFile(componentId);
    if (componentConfigFile) {
      configFileExtensions = componentConfigFile.extensions;
    } else {
      scopeExtensions = componentFromScope?.config?.extensions || new ExtensionDataList();
    }
    const variantConfig = this.variants.byId(componentId);
    if (variantConfig) {
      variantsExtensions = variantConfig.componentExtensions;
    }
    const isVendor = this.isVendorComponent(componentId);
    if (!isVendor) {
      wsDefaultExtensions = this.getDefaultExtensions();
    }
    // We don't stop on each step because we want to merge the default scope even if propagate=false but the default scope is not defined
    const extensionsToMerge: ExtensionDataList[] = [];
    if (configFileExtensions) {
      extensionsToMerge.push(configFileExtensions);
    }
    let continuePropagating = componentConfigFile?.propagate ?? true;
    if (variantsExtensions && continuePropagating) {
      // Put it in the start to make sure the config file is stronger
      extensionsToMerge.unshift(variantsExtensions);
    }
    continuePropagating = continuePropagating && (variantConfig?.propagate ?? true);
    // Do not apply default extensions on the default extensions (it will create infinite loop when loading them)
    const isDefaultExtension = wsDefaultExtensions.findExtension(componentId.toString(), true, true);
    if (wsDefaultExtensions && continuePropagating && !isDefaultExtension) {
      // Put it in the start to make sure the config file is stronger
      extensionsToMerge.unshift(wsDefaultExtensions);
    }
    // In case there are no config file for the component use extension from the scope
    if (!componentConfigFile) {
      extensionsToMerge.unshift(scopeExtensions);
    }

    let mergedExtensions = ExtensionDataList.mergeConfigs(extensionsToMerge);
    // remove self from merged extensions
    const selfInMergedExtensions = mergedExtensions.findExtension(
      componentId._legacy.toStringWithoutScopeAndVersion(),
      true,
      true
    );
    if (selfInMergedExtensions && selfInMergedExtensions.extensionId) {
      mergedExtensions = mergedExtensions.remove(selfInMergedExtensions.extensionId);
    }
<<<<<<< HEAD
    const resolveMergedExtensionsP = mergedExtensions.map(async extensionEntry => {
      if (extensionEntry.extensionId) {
        const hasVersion = extensionEntry.extensionId.hasVersion();
        const useBitmapVersion = !hasVersion;
        // Assuming extensionId always has scope - do not allow extension id without scope
        const resolvedId = await this.resolveComponentId(extensionEntry.extensionId, true, useBitmapVersion);
        extensionEntry.extensionId = resolvedId._legacy;
      }
=======
    // Remove self from the list to prevent infinite loops (usually happen when using * as variant)
    mergedExtensions = mergedExtensions.remove(componentIdWithScope);
    // TODO: this is a very very ugly hack until we register everything with the scope name to bitmap (even new components)
    // TODO: then it should be just deleted. for now we want to make sure we are aligned with the bitmap entries
    mergedExtensions.forEach((extensionEntry) => {
      const stringId = extensionEntry.extensionId?.toStringWithoutScope();
      const foundId = getBitId(stringId, this.consumer);
      extensionEntry.extensionId = foundId;
>>>>>>> 030eeb70
    });
    await Promise.all(resolveMergedExtensionsP);

<<<<<<< HEAD
    return mergedExtensions;
=======
    return {
      componentExtensions: mergedExtensions,
      componentWorkspaceMetaData: {
        defaultScope,
        defaultOwner,
      },
    };
>>>>>>> 030eeb70
  }

  /**
   * Check if a component is vendor component in the workspace
   *
   * @private
   * @param {BitId} componentId
   * @returns {boolean}
   * @memberof Workspace
   */
  private isVendorComponent(componentId: ComponentID): boolean {
    const relativeComponentDir = this.componentDir(componentId, { ignoreVersion: true }, { relative: true });
    // Shouldn't happen for harmony workspaces
    if (!relativeComponentDir) {
      return false;
    }
    const vendorDir = this.config.vendor?.directory || DEFAULT_VENDOR_DIR;
    if (pathIsInside(relativeComponentDir, vendorDir)) {
      return true;
    }
    // TODO: implement
    return false;
  }

  /**
   * return the component config from its folder (component.json)
   * @param componentId
   */
  private async componentConfigFile(id: ComponentID): Promise<ComponentConfigFile | undefined> {
    const componentDir = this.componentDir(id, { ignoreVersion: true });
    let componentConfigFile;
    if (componentDir) {
      componentConfigFile = await ComponentConfigFile.load(componentDir);
    }

    return componentConfigFile;
  }

  /**
   * Load all unloaded extensions from a list
   * @param extensions list of extensions with config to load
   */
  async loadExtensions(extensions: ExtensionDataList): Promise<void> {
<<<<<<< HEAD
    const extensionsIdsP = extensions.map(async extensionEntry => {
=======
    const extensionsIds: string[] = [];
    // TODO: this is a very very ugly hack until we register everything with the scope name to bitmap (even new components)
    // TODO: then it should be replace by "const extensionsIds = extensions.ids";. for now we want to make sure we are aligned with the bitmap entries
    extensions.forEach((extensionEntry) => {
      let extensionIdString;
>>>>>>> 030eeb70
      // Core extension
      if (!extensionEntry.extensionId) {
        return extensionEntry.stringId;
      } else {
        // We assume it's already resolved earlier
        return extensionEntry.extensionId.toString();
        // const hasVersion = extensionEntry.extensionId.hasVersion();
        // const useBitmapVersion = !hasVersion;
        // // Assuming extensionId always has scope - do not allow extension id without scope
        // const resolvedId = await this.resolveComponentId(extensionEntry.extensionId, true, useBitmapVersion);
        // return resolvedId.toString();
      }
    });
    const extensionsIds = await Promise.all(extensionsIdsP);
    const loadedExtensions = this.harmony.extensionsIds;
    const extensionsToLoad = difference(extensionsIds, loadedExtensions);
    if (!extensionsToLoad.length) return;
    let resolvedExtensions: ResolvedComponent[] = [];
    resolvedExtensions = await this.load(extensionsToLoad);
    // TODO: change to use the new reporter API, in order to implement this
    // we would have to have more than 1 instance of the Reporter extension (one for the workspace and one for the CLI command)
    //
    // We need to think of a facility to show "system messages that do not stop execution" like this. We might want to (for example)
    // have each command query the logger for such messages and decide whether to display them or not (according to the verbosity
    // level passed to it).
    await loadResolvedExtensions(this.harmony, resolvedExtensions, legacyLogger);
  }

  /**
   * Install dependencies for all components in the workspace
   *
   * @returns
   * @memberof Workspace
   */
  async install() {
    //      this.reporter.info('Installing component dependencies');
    //      this.reporter.setStatusText('Installing');
    const components = await this.list();
    // this.reporter.info('Isolating Components');
    const isolatedEnvs = await this.load(components.map((c) => c.id.toString()));
    // this.reporter.info('Installing workspace dependencies');
    await removeExistingLinksInNodeModules(isolatedEnvs);
    await this.dependencyResolver.folderInstall(process.cwd());
    await symlinkCapsulesInNodeModules(isolatedEnvs);
    // this.reporter.end();
    return isolatedEnvs;
  }

  /**
   * this should be rarely in-use.
   * it's currently used by watch extension as a quick workaround to load .bitmap and the components
   */
  async _reloadConsumer() {
    this.consumer = await loadConsumer(this.path, true);
  }

  // TODO: should we return here the dir as it defined (aka components) or with /{name} prefix (as it used in legacy)
  get defaultDirectory(): string {
    return this.config.defaultDirectory;
  }

  get legacyDefaultDirectory(): string {
    if (this.defaultDirectory && !this.defaultDirectory.includes('{name}')) {
      return `${this.defaultDirectory}/{name}`;
    }
    return this.defaultDirectory;
  }

  /**
   * Transform the id to ComponentId and get the exact id as appear in bitmap
   *
   * @param {(string | ComponentID | BitId)} id
   * @returns {Promise<ComponentID>}
   * @memberof Workspace
   */
  async resolveComponentId(
    id: string | ComponentID | BitId,
    assumeIdWithScope = false,
    useVersionFromBitmap = true
  ): Promise<ComponentID> {
    if (!assumeIdWithScope) {
      const legacyId = this.consumer.getParsedId(id.toString(), useVersionFromBitmap);
      return ComponentID.fromLegacy(legacyId);
    }
    // remove the scope before search in bitmap
    let stringIdWithoutScope;
    if (typeof id === 'string') {
      stringIdWithoutScope = BitId.parse(id, true).toStringWithoutScope();
    } else if (id instanceof BitId) {
      stringIdWithoutScope = id.toStringWithoutScope();
    } else {
      stringIdWithoutScope = id._legacy.toStringWithoutScope();
    }
    const legacyId = this.consumer.getParsedId(stringIdWithoutScope, useVersionFromBitmap);
    return ComponentID.fromLegacy(legacyId);
  }
}

// TODO: handle this properly when we decide about using bitId vs componentId
// if it's still needed we should move it other place, it will be used by many places
function getBitId(id, consumer): BitId {
  if (id instanceof ComponentID) return id._legacy;
  if (typeof id === 'string') return consumer.getParsedId(id);
  return id;
}<|MERGE_RESOLUTION|>--- conflicted
+++ resolved
@@ -376,8 +376,7 @@
     if (selfInMergedExtensions && selfInMergedExtensions.extensionId) {
       mergedExtensions = mergedExtensions.remove(selfInMergedExtensions.extensionId);
     }
-<<<<<<< HEAD
-    const resolveMergedExtensionsP = mergedExtensions.map(async extensionEntry => {
+    const resolveMergedExtensionsP = mergedExtensions.map(async (extensionEntry) => {
       if (extensionEntry.extensionId) {
         const hasVersion = extensionEntry.extensionId.hasVersion();
         const useBitmapVersion = !hasVersion;
@@ -385,30 +384,10 @@
         const resolvedId = await this.resolveComponentId(extensionEntry.extensionId, true, useBitmapVersion);
         extensionEntry.extensionId = resolvedId._legacy;
       }
-=======
-    // Remove self from the list to prevent infinite loops (usually happen when using * as variant)
-    mergedExtensions = mergedExtensions.remove(componentIdWithScope);
-    // TODO: this is a very very ugly hack until we register everything with the scope name to bitmap (even new components)
-    // TODO: then it should be just deleted. for now we want to make sure we are aligned with the bitmap entries
-    mergedExtensions.forEach((extensionEntry) => {
-      const stringId = extensionEntry.extensionId?.toStringWithoutScope();
-      const foundId = getBitId(stringId, this.consumer);
-      extensionEntry.extensionId = foundId;
->>>>>>> 030eeb70
     });
     await Promise.all(resolveMergedExtensionsP);
 
-<<<<<<< HEAD
     return mergedExtensions;
-=======
-    return {
-      componentExtensions: mergedExtensions,
-      componentWorkspaceMetaData: {
-        defaultScope,
-        defaultOwner,
-      },
-    };
->>>>>>> 030eeb70
   }
 
   /**
@@ -452,15 +431,7 @@
    * @param extensions list of extensions with config to load
    */
   async loadExtensions(extensions: ExtensionDataList): Promise<void> {
-<<<<<<< HEAD
-    const extensionsIdsP = extensions.map(async extensionEntry => {
-=======
-    const extensionsIds: string[] = [];
-    // TODO: this is a very very ugly hack until we register everything with the scope name to bitmap (even new components)
-    // TODO: then it should be replace by "const extensionsIds = extensions.ids";. for now we want to make sure we are aligned with the bitmap entries
-    extensions.forEach((extensionEntry) => {
-      let extensionIdString;
->>>>>>> 030eeb70
+    const extensionsIdsP = extensions.map(async (extensionEntry) => {
       // Core extension
       if (!extensionEntry.extensionId) {
         return extensionEntry.stringId;

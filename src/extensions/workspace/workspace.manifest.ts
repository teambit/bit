import { ExtensionManifest } from '@teambit/harmony';
import workspaceProvider from './workspace.provider';
import { ScopeExt } from '../scope';
import { ComponentFactoryExt } from '../component';
import { IsolatorExt } from '../isolator';
import { LoggerExt } from '../logger';
import { DependencyResolverExt } from '../dependency-resolver';
import { VariantsExt } from '../variants';
import { EXT_NAME } from './constants';

export default {
<<<<<<< HEAD
  name: 'workspace',
  dependencies: [WorkspaceConfigExt, ScopeExt, ComponentFactoryExt, IsolatorExt, DependencyResolverExt, LoggerExt],
  provider: workspaceProvider,
  defineRuntime: 'browser'
=======
  name: EXT_NAME,
  dependencies: [ScopeExt, ComponentFactoryExt, IsolatorExt, DependencyResolverExt, VariantsExt, LoggerExt],
  provider: workspaceProvider
>>>>>>> ef9a158e
} as ExtensionManifest;<|MERGE_RESOLUTION|>--- conflicted
+++ resolved
@@ -9,14 +9,8 @@
 import { EXT_NAME } from './constants';
 
 export default {
-<<<<<<< HEAD
-  name: 'workspace',
-  dependencies: [WorkspaceConfigExt, ScopeExt, ComponentFactoryExt, IsolatorExt, DependencyResolverExt, LoggerExt],
+  name: EXT_NAME,
+  dependencies: [ScopeExt, ComponentFactoryExt, IsolatorExt, DependencyResolverExt, VariantsExt, LoggerExt],
   provider: workspaceProvider,
   defineRuntime: 'browser'
-=======
-  name: EXT_NAME,
-  dependencies: [ScopeExt, ComponentFactoryExt, IsolatorExt, DependencyResolverExt, VariantsExt, LoggerExt],
-  provider: workspaceProvider
->>>>>>> ef9a158e
 } as ExtensionManifest;
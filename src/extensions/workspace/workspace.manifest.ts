import workspaceProvider from './workspace.provider';
import { ScopeExt } from '../scope';
import { ComponentFactoryExt } from '../component';
<<<<<<< HEAD
import { CapsuleExt } from '../capsule';
import { WorkspaceConfigExt } from '../workspace-config';

export default {
  name: 'workspace',
  dependencies: [WorkspaceConfigExt, ScopeExt, ComponentFactoryExt, CapsuleExt],
=======
import { NetworkExt } from '../network';

export default {
  name: 'workspace',
  dependencies: [ScopeExt, ComponentFactoryExt, NetworkExt],
>>>>>>> 07f34547
  config: {
    /**
     * set the default structure of components in your project.
     */
    defaultScope: '',

    /**
     * default scope for components to be exported to. absolute require paths for components
     * will be generated accordingly.
     */
    components: 'components/{name}'
  },
  provider: workspaceProvider
};<|MERGE_RESOLUTION|>--- conflicted
+++ resolved
@@ -1,20 +1,12 @@
 import workspaceProvider from './workspace.provider';
 import { ScopeExt } from '../scope';
 import { ComponentFactoryExt } from '../component';
-<<<<<<< HEAD
-import { CapsuleExt } from '../capsule';
+import { NetworkExt } from '../network';
 import { WorkspaceConfigExt } from '../workspace-config';
 
 export default {
   name: 'workspace',
-  dependencies: [WorkspaceConfigExt, ScopeExt, ComponentFactoryExt, CapsuleExt],
-=======
-import { NetworkExt } from '../network';
-
-export default {
-  name: 'workspace',
-  dependencies: [ScopeExt, ComponentFactoryExt, NetworkExt],
->>>>>>> 07f34547
+  dependencies: [WorkspaceConfigExt, ScopeExt, ComponentFactoryExt, NetworkExt],
   config: {
     /**
      * set the default structure of components in your project.

--- conflicted
+++ resolved
@@ -6,22 +6,6 @@
 
 export default {
   name: 'workspace',
-<<<<<<< HEAD
   dependencies: [WorkspaceConfigExt, ScopeExt, ComponentFactoryExt, IsolatorExt],
-  config: {
-    /**
-     * set the default structure of components in your project.
-     */
-    defaultScope: '',
-
-    /**
-     * default scope for components to be exported to. absolute require paths for components
-     * will be generated accordingly.
-     */
-    components: 'components/{name}'
-  },
-=======
-  dependencies: [ScopeExt, ComponentFactoryExt, IsolatorExt],
->>>>>>> 0406d61e
   provider: workspaceProvider
 };
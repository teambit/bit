import { Harmony } from '@teambit/harmony';
import { Scope } from '../scope/';
import Workspace from './workspace';
import { ComponentFactory } from '../component';
import { loadConsumerIfExist } from '../../consumer';
import { Isolator } from '../isolator';
import { Logger } from '../logger';
import ConsumerComponent from '../../consumer/component';
import { DependencyResolver } from '../dependency-resolver';
import { Variants } from '../variants';
import { WorkspaceExtConfig } from './types';
import ComponentConfig from '../../consumer/config';

export type WorkspaceDeps = [Scope, ComponentFactory, Isolator, DependencyResolver, Variants, Logger];

export type WorkspaceCoreConfig = {
  /**
   * sets the default location of components.
   */
  componentsDefaultDirectory: string;

  /**
   * default scope for components to be exported to. absolute require paths for components
   * will be generated accordingly.
   */
  defaultScope: string;

  defaultOwner: string;
};

export default async function provideWorkspace(
<<<<<<< HEAD
  [workspaceConfig, scope, component, isolator, dependencyResolver, logger]: WorkspaceDeps,
  config: {},
  slots: [],
=======
  [scope, component, isolator, dependencyResolver, variants, logger]: WorkspaceDeps,
  config: WorkspaceExtConfig,
  _slots,
>>>>>>> ef9a158e
  harmony: Harmony
) {
  // don't use loadConsumer() here because the consumer might not be available.
  // also, this loadConsumerIfExist() is wrapped with try/catch in order not to break when the
  // consumer can't be loaded due to .bitmap or bit.json issues which are fixed on a later phase
  // open bit init --reset.
  // keep in mind that here is the first place where the consumer is loaded.
  // an unresolved issue here is when running tasks, such as "bit run build" outside of a consumer.
  // we'll have to fix this asap.
  try {
    const consumer = await loadConsumerIfExist();

    if (consumer) {
      const workspace = new Workspace(
        config,
        consumer,
        scope,
        component,
        isolator,
        dependencyResolver,
        variants,
        logger.createLogPublisher('workspace'), // TODO: get the 'worksacpe' name in a better way
        undefined,
        harmony
      );
      ConsumerComponent.registerOnComponentConfigLoading('workspace', async (id, componentConfig: ComponentConfig) => {
        return workspace.loadExtensions(componentConfig.allExtensions());
      });
      return workspace;
    }

    return undefined;
  } catch (err) {
    return undefined;
  }
}<|MERGE_RESOLUTION|>--- conflicted
+++ resolved
@@ -29,15 +29,9 @@
 };
 
 export default async function provideWorkspace(
-<<<<<<< HEAD
-  [workspaceConfig, scope, component, isolator, dependencyResolver, logger]: WorkspaceDeps,
-  config: {},
-  slots: [],
-=======
   [scope, component, isolator, dependencyResolver, variants, logger]: WorkspaceDeps,
   config: WorkspaceExtConfig,
   _slots,
->>>>>>> ef9a158e
   harmony: Harmony
 ) {
   // don't use loadConsumer() here because the consumer might not be available.

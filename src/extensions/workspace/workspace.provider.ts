--- conflicted
+++ resolved
@@ -81,13 +81,9 @@
         await workspace.loadExtensions(wsComponentConfig.componentExtensions);
         return wsComponentConfig;
       });
-<<<<<<< HEAD
+
       const workspaceSchema = getWorkspaceSchema(workspace);
       graphql.register(workspaceSchema);
-=======
-
-      graphql.register(workspaceSchema(workspace));
->>>>>>> a7592882
       cli.register(new InstallCmd(workspace));
       cli.register(new EjectConfCmd(workspace));
 

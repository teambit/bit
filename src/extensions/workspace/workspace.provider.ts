--- conflicted
+++ resolved
@@ -4,7 +4,7 @@
 import { loadConsumerIfExist } from '../../consumer';
 import { Isolator } from '../isolator';
 import { WorkspaceConfig } from '../workspace-config';
-import { Harmony } from '../../harmony';
+import { Harmony } from '@teambit/harmony';
 import ComponentConfig from '../../consumer/config/component-config';
 import { ExtensionConfigList } from '../workspace-config/extension-config-list';
 
@@ -23,15 +23,10 @@
   defaultScope: string;
 };
 
-<<<<<<< HEAD
 export default async function provideWorkspace(
-  config: WorkspaceCoreConfig,
   [workspaceConfig, scope, component, isolateEnv]: WorkspaceDeps,
-  harmony: Harmony<unknown>
+  harmony: Harmony
 ) {
-=======
-export default async function provideWorkspace([scope, component, network]: WorkspaceDeps) {
->>>>>>> 0406d61e
   // don't use loadConsumer() here because the consumer might not be available.
   // also, this loadConsumerIfExist() is wrapped with try/catch in order not to break when the
   // consumer can't be loaded due to .bitmap or bit.json issues which are fixed on a later phase

--- conflicted
+++ resolved
@@ -4,17 +4,12 @@
 import { ComponentFactory } from '../component';
 import { loadConsumerIfExist } from '../../consumer';
 import { Isolator } from '../isolator';
-<<<<<<< HEAD
+import { Reporter } from '../reporter';
 import { WorkspaceConfig } from '../workspace-config';
 import ComponentConfig from '../../consumer/config/component-config';
 import { ExtensionConfigList } from '../workspace-config/extension-config-list';
 
 export type WorkspaceDeps = [WorkspaceConfig, Scope, ComponentFactory, Isolator];
-=======
-import { Reporter } from '../reporter';
-
-export type WorkspaceDeps = [Scope, ComponentFactory, Isolator, Reporter];
->>>>>>> e8c60127
 
 export type WorkspaceCoreConfig = {
   /**
@@ -30,11 +25,7 @@
 };
 
 export default async function provideWorkspace(
-<<<<<<< HEAD
-  [workspaceConfig, scope, component, isolateEnv]: WorkspaceDeps,
-=======
-  [scope, component, isolator, reporter]: WorkspaceDeps,
->>>>>>> e8c60127
+  [workspaceConfig, scope, component, isolator, reporter]: WorkspaceDeps,
   harmony: Harmony
 ) {
   // don't use loadConsumer() here because the consumer might not be available.
@@ -47,15 +38,20 @@
   try {
     const consumer = await loadConsumerIfExist();
     if (consumer) {
-<<<<<<< HEAD
-      const workspace = new Workspace(consumer, workspaceConfig, scope, component, isolateEnv, undefined, harmony);
+      const workspace = new Workspace(
+        consumer,
+        workspaceConfig,
+        scope,
+        component,
+        isolator,
+        reporter,
+        undefined,
+        harmony
+      );
       ComponentConfig.registerOnComponentConfigLoading('component-service', componentConfig => {
         const extensionsConfig = ExtensionConfigList.fromObject(componentConfig.extensions);
         workspace.loadExtensionsByConfig(extensionsConfig);
       });
-=======
-      const workspace = new Workspace(consumer, scope, component, isolator, reporter, undefined, harmony);
->>>>>>> e8c60127
       return workspace;
     }
 

--- conflicted
+++ resolved
@@ -20,15 +20,10 @@
   defaultScope: string;
 };
 
-<<<<<<< HEAD
 export default async function provideWorkspace(
   config: WorkspaceCoreConfig,
   [workspaceConfig, scope, component, capsule]: WorkspaceDeps
 ) {
-  // This is wrapped since there are cases when there is no workspace, or something in the workspace is invalid
-  // Those will be handled later
-=======
-export default async function provideWorkspace(config: WorkspaceConfig, [scope, component, capsule]: WorkspaceDeps) {
   // don't use loadConsumer() here because the consumer might not be available.
   // also, this loadConsumerIfExist() is wrapped with try/catch in order not to break when the
   // consumer can't be loaded due to .bitmap or bit.json issues which are fixed on a later phase
@@ -36,7 +31,6 @@
   // keep in mind that here is the first place where the consumer is loaded.
   // an unresolved issue here is when running tasks, such as "bit run build" outside of a consumer.
   // we'll have to fix this asap.
->>>>>>> 8151e465
   try {
     const consumer = await loadConsumerIfExist();
     if (consumer) {

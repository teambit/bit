--- conflicted
+++ resolved
@@ -21,15 +21,6 @@
   components: string;
 };
 
-<<<<<<< HEAD
-export default async function provideWorkspace(config: WorkspaceConfig, [scope, component, capsule]: WorkspaceDeps) {
-  // This is wrapped since there are cases when there is no workspace, or something in the workspace is invalid
-  // Those will be handled later
-  const consumer = await loadConsumerIfExist();
-  if (consumer) {
-    const workspace = new Workspace(consumer, scope, component, capsule);
-    return workspace;
-=======
 export default async function provideWorkspace(
   [scope, component, isolator, reporter]: WorkspaceDeps,
   harmony: Harmony
@@ -51,8 +42,5 @@
     return undefined;
   } catch {
     return undefined;
->>>>>>> e8c60127
   }
-
-  return undefined;
 }
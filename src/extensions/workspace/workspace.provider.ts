--- conflicted
+++ resolved
@@ -5,7 +5,6 @@
 import { loadConsumerIfExist } from '../../consumer';
 import { Isolator } from '../isolator';
 import { WorkspaceConfig } from '../workspace-config';
-import { Harmony } from '@teambit/harmony';
 import ComponentConfig from '../../consumer/config/component-config';
 import { ExtensionConfigList } from '../workspace-config/extension-config-list';
 
@@ -24,14 +23,10 @@
   defaultScope: string;
 };
 
-<<<<<<< HEAD
 export default async function provideWorkspace(
   [workspaceConfig, scope, component, isolateEnv]: WorkspaceDeps,
   harmony: Harmony
 ) {
-=======
-export default async function provideWorkspace([scope, component, network]: WorkspaceDeps, harmony: Harmony) {
->>>>>>> 5d45d0bf
   // don't use loadConsumer() here because the consumer might not be available.
   // also, this loadConsumerIfExist() is wrapped with try/catch in order not to break when the
   // consumer can't be loaded due to .bitmap or bit.json issues which are fixed on a later phase
@@ -42,16 +37,11 @@
   try {
     const consumer = await loadConsumerIfExist();
     if (consumer) {
-<<<<<<< HEAD
       const workspace = new Workspace(consumer, workspaceConfig, scope, component, isolateEnv, undefined, harmony);
       ComponentConfig.registerOnComponentConfigLoading('component-service', componentConfig => {
         const extensionsConfig = ExtensionConfigList.fromObject(componentConfig.extensions);
         workspace.loadExtensionsByConfig(extensionsConfig);
       });
-      await workspace.loadWorkspaceExtensions();
-=======
-      const workspace = new Workspace(consumer, scope, component, network, undefined, harmony);
->>>>>>> 5d45d0bf
       return workspace;
     }
 

--- conflicted
+++ resolved
@@ -20,12 +20,9 @@
 import { CapsuleListCmd } from './capsule-list.cmd';
 import { CapsuleCreateCmd } from './capsule-create.cmd';
 import { OnComponentLoad } from './on-component-load';
-<<<<<<< HEAD
-=======
 import { OnComponentChange } from './on-component-change';
 import { WatchCommand } from './watch/watch.cmd';
 import { Watcher } from './watch/watcher';
->>>>>>> ac717e60
 
 export type WorkspaceDeps = [
   CLIExtension,
@@ -42,11 +39,8 @@
 
 export type OnComponentLoadSlot = SlotRegistry<OnComponentLoad>;
 
-<<<<<<< HEAD
-=======
 export type OnComponentChangeSlot = SlotRegistry<OnComponentChange>;
 
->>>>>>> ac717e60
 export type WorkspaceCoreConfig = {
   /**
    * sets the default location of components.
@@ -65,11 +59,7 @@
 export default async function provideWorkspace(
   [cli, scope, component, isolator, dependencyResolver, variants, logger, graphql, ui, bundler]: WorkspaceDeps,
   config: WorkspaceExtConfig,
-<<<<<<< HEAD
-  [onComponentLoadSlot]: [OnComponentLoadSlot],
-=======
   [onComponentLoadSlot, onComponentChangeSlot]: [OnComponentLoadSlot, OnComponentChangeSlot],
->>>>>>> ac717e60
   harmony: Harmony
 ) {
   // don't use loadConsumer() here because the consumer might not be available.
@@ -94,12 +84,8 @@
         logger.createLogPublisher('workspace'), // TODO: get the 'worksacpe' name in a better way
         undefined,
         harmony,
-<<<<<<< HEAD
-        onComponentLoadSlot
-=======
         onComponentLoadSlot,
         onComponentChangeSlot
->>>>>>> ac717e60
       );
 
       ConsumerComponent.registerOnComponentConfigLoading('workspace', async (id) => {

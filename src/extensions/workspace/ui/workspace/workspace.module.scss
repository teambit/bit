--- conflicted
+++ resolved
@@ -5,13 +5,9 @@
 }
 
 .main {
-<<<<<<< HEAD
-	width: 100%;
-    height: 100vh;
-    overflow-y: scroll;
-=======
   width: 100%;
->>>>>>> 892bbe9c
+  height: 100vh;
+  overflow-y: scroll;
 }
 
 .workspaceWrapper {

--- conflicted
+++ resolved
@@ -10,11 +10,8 @@
 import { FullLoader } from '../../../../to-eject/full-loader';
 import { Corner } from '../../../stage-components/corner';
 import { SideBar } from '../../../stage-components/side-bar';
-<<<<<<< HEAD
 import { TopBar } from '../../../stage-components/top-bar';
-=======
 import { WorkspaceOverview } from './workspace-overview';
->>>>>>> b0764ee7
 
 const WORKSPACE = gql`
   {

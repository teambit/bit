import React, { ReactNode } from 'react';
import { gql } from 'apollo-boost';
import { Route } from 'react-router-dom';
import 'reset-css';
import styles from './workspace.module.scss';
import { Workspace as WorkspaceModel } from './workspace-model';
import { WorkspaceProvider } from './workspace-provider';
import { RouteSlot, SlotRouter } from '../../../react-router/slot-router';
import { useDataQuery } from '../../../ui/ui/data/use-data-query';
import { FullLoader } from '../../../../to-eject/full-loader';
import { WorkspaceOverview } from './workspace-overview';
import { TopBar } from '../../../../components/stage-components/top-bar';
import { SideBar } from '../../../../components/stage-components/side-bar';
import { Corner } from '../../../../components/stage-components/corner';

const WORKSPACE = gql`
  {
    workspace {
      name
      path
      components {
        id {
          name
          version
          scope
        }
        status {
          isNew
          isInScope
          isStaged
          isModified
          isDeleted
        }
        deprecation {
          isDeprecate
        }
        server {
          env
          url
        }
        env {
          id
          icon
        }
      }
    }
  }
`;

export type WorkspaceProps = {
  routeSlot: RouteSlot;
<<<<<<< HEAD
  onWorkspace: (components: WorkspaceModel) => void;
=======
  menuSlot: RouteSlot;
>>>>>>> b1eb1513
};

/**
 * main workspace component.
 */
<<<<<<< HEAD
export function Workspace({ routeSlot, onWorkspace }: WorkspaceProps) {
=======
export function Workspace({ routeSlot, menuSlot }: WorkspaceProps) {
>>>>>>> b1eb1513
  const { data } = useDataQuery(WORKSPACE);

  if (!data) {
    return (
      <div className={styles.emptyContainer}>
        <FullLoader />
      </div>
    );
  }

  const workspace = WorkspaceModel.from(data.workspace);
  onWorkspace(workspace);

  return (
    <WorkspaceProvider workspace={workspace}>
      <div className={styles.workspace}>
        <TopBar Corner={() => <Corner name={workspace.name} />} menu={menuSlot} />
        <SideBar className={styles.sideBar} components={workspace.components} />
        <div className={styles.main}>
          <SlotRouter slot={routeSlot} />
          {/* TODO - @oded move to route slot once we can register more than one slot at a time */}
          <Route exact path="/">
            <WorkspaceOverview />
          </Route>
        </div>
      </div>
    </WorkspaceProvider>
  );
}

export type WorkspaceContextProps = {
  children: ReactNode;
};<|MERGE_RESOLUTION|>--- conflicted
+++ resolved
@@ -49,21 +49,14 @@
 
 export type WorkspaceProps = {
   routeSlot: RouteSlot;
-<<<<<<< HEAD
+  menuSlot: RouteSlot;
   onWorkspace: (components: WorkspaceModel) => void;
-=======
-  menuSlot: RouteSlot;
->>>>>>> b1eb1513
 };
 
 /**
  * main workspace component.
  */
-<<<<<<< HEAD
-export function Workspace({ routeSlot, onWorkspace }: WorkspaceProps) {
-=======
-export function Workspace({ routeSlot, menuSlot }: WorkspaceProps) {
->>>>>>> b1eb1513
+export function Workspace({ routeSlot, menuSlot, onWorkspace }: WorkspaceProps) {
   const { data } = useDataQuery(WORKSPACE);
 
   if (!data) {

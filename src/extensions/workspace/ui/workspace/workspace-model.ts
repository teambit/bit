--- conflicted
+++ resolved
@@ -1,10 +1,5 @@
-<<<<<<< HEAD
-// import { ComponentMeta } from '../../../component/component.ui.runtime';
-import { ComponentID } from '../../../component/id';
-=======
 // import { ComponentMeta } from '../../../component';
 import { ComponentID } from '../../../component';
->>>>>>> f24936c3
 import { ComponentStatus } from '../../workspace-component/component-status';
 import { DeprecationInfo } from '../../../deprecation';
 import { Descriptor } from '../../../environments';

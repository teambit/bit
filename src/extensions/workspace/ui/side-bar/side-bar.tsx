import React, { useMemo, useCallback } from 'react';
import { useHistory } from 'react-router-dom';
import { Input } from '@bit/bit.evangelist.input.input';
import { ComponentTree } from './component-tree';
import { Component } from '../../../component/component.ui';
<<<<<<< HEAD
import { Icon } from '@bit/bit.evangelist.elements.icon';
=======
import styles from './styles.module.scss';
>>>>>>> 7e128637

type SideBarProps = {
  components: Component[];
  selected?: string;
  onSelectComponent?: (component: Component) => void;
} & React.HTMLAttributes<HTMLDivElement>;

export function SideBar({ components, selected, onSelectComponent, ...rest }: SideBarProps) {
  const componentIds = useMemo(() => components.map(x => x.id), [components]);
  const history = useHistory();

  const handleSelect = useCallback(
    (id: string, event?: React.MouseEvent) => {
      event?.preventDefault();

      const path = makeComponentUrl(id);
      return history.push(path);
    },
    [history]
  );

  return (
    <div {...rest}>
<<<<<<< HEAD
      {/* :TODO filter components upon search */}
      <div className={styles.inputWrapper}>
        <Input placeholder="Find components" error={false} className={styles.input} />
        <Icon of="discovery" className={styles.searchIcon} />
      </div>
      <ComponentTree
        selected={selected}
        onSelect={id => onSelectComponent(getComponentById(components, id))}
        components={components.map(x => x.id)}
      />
=======
      <Input placeholder="find components" error={false} className={styles.input} />
      <ComponentTree selected={selected} onSelect={handleSelect} components={componentIds} />
>>>>>>> 7e128637
    </div>
  );
}

// @TODO - move this to router extension
function makeComponentUrl(id: string) {
  return `/${id}${getStickyUrl()}`;
}

function getStickyUrl() {
  if (typeof window === 'undefined') return '';

  const [, section] = window.location.pathname.split('~');

  return section ? `/~${section}` : '';
}<|MERGE_RESOLUTION|>--- conflicted
+++ resolved
@@ -1,13 +1,10 @@
 import React, { useMemo, useCallback } from 'react';
 import { useHistory } from 'react-router-dom';
+import { Icon } from '@bit/bit.evangelist.elements.icon';
 import { Input } from '@bit/bit.evangelist.input.input';
 import { ComponentTree } from './component-tree';
 import { Component } from '../../../component/component.ui';
-<<<<<<< HEAD
-import { Icon } from '@bit/bit.evangelist.elements.icon';
-=======
 import styles from './styles.module.scss';
->>>>>>> 7e128637
 
 type SideBarProps = {
   components: Component[];
@@ -31,21 +28,11 @@
 
   return (
     <div {...rest}>
-<<<<<<< HEAD
-      {/* :TODO filter components upon search */}
       <div className={styles.inputWrapper}>
         <Input placeholder="Find components" error={false} className={styles.input} />
         <Icon of="discovery" className={styles.searchIcon} />
       </div>
-      <ComponentTree
-        selected={selected}
-        onSelect={id => onSelectComponent(getComponentById(components, id))}
-        components={components.map(x => x.id)}
-      />
-=======
-      <Input placeholder="find components" error={false} className={styles.input} />
       <ComponentTree selected={selected} onSelect={handleSelect} components={componentIds} />
->>>>>>> 7e128637
     </div>
   );
 }

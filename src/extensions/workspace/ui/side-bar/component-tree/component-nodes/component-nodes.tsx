<<<<<<< HEAD
import React, { useState } from 'react';
=======
import React, { useState, useContext, useCallback } from 'react';
>>>>>>> 7e128637
import classNames from 'classnames';
import { Icon } from '@bit/bit.evangelist.elements.icon';
import { TreeNodeProps, TreeLayer } from '../recursive-tree';
import { indentStyle, indentClass } from '../indent';
import { getName } from '../utils/get-name';
import { clickable } from '../../../../../../to-eject/css-components/clickable';
import styles from './component-nodes.module.scss';

export function ScopeView({ node, depth }: TreeNodeProps) {
  return (
    <>
      <div className={classNames(indentClass, styles.scope)}>{node.id}</div>

      <div style={indentStyle(depth + 1)}>
        {node.children && <TreeLayer childNodes={node.children} depth={depth} />}
      </div>
    </>
  );
}
export function NamespaceView({ node, depth }: TreeNodeProps) {
  const [collapsed, collapse] = useState(false);

  return (
    <div data-collapsed={collapsed}>
      {node.id && (
        <div className={classNames(indentClass, clickable, styles.namespace)} onClick={() => collapse(!collapsed)}>
          <Icon className={styles.arrow} of="fat-arrow-down" />
          {getName(node.id)}
        </div>
      )}

      <div style={indentStyle(depth + 1)} className={classNames(styles.componentTree, { [styles.open]: !collapsed })}>
        {node.children && <TreeLayer childNodes={node.children} depth={depth} />}
      </div>
    </div>
  );
<<<<<<< HEAD
=======
}

export function ComponentView(props: TreeNodeProps) {
  const { node } = props;
  const { onSelect } = useContext(ComponentTreeContext);
  const handleClick = useCallback(
    (event: React.MouseEvent<HTMLAnchorElement, MouseEvent>) => {
      onSelect && onSelect(node.id, event);
    },
    [onSelect, node.id]
  );

  return (
    <NavLink
      to={`/${node.id}`}
      className={classNames(indentClass, clickable, hoverable, styles.component)}
      activeClassName={styles.active}
      onClick={handleClick}
    >
      {getName(node.id)}
    </NavLink>
  );
>>>>>>> 7e128637
}<|MERGE_RESOLUTION|>--- conflicted
+++ resolved
@@ -1,15 +1,14 @@
-<<<<<<< HEAD
-import React, { useState } from 'react';
-=======
 import React, { useState, useContext, useCallback } from 'react';
->>>>>>> 7e128637
 import classNames from 'classnames';
+import { NavLink } from 'react-router-dom';
 import { Icon } from '@bit/bit.evangelist.elements.icon';
 import { TreeNodeProps, TreeLayer } from '../recursive-tree';
 import { indentStyle, indentClass } from '../indent';
 import { getName } from '../utils/get-name';
 import { clickable } from '../../../../../../to-eject/css-components/clickable';
 import styles from './component-nodes.module.scss';
+import { ComponentTreeContext } from '../component-tree-context';
+import { hoverable } from '../../../../../../to-eject/css-components/hoverable';
 
 export function ScopeView({ node, depth }: TreeNodeProps) {
   return (
@@ -39,8 +38,6 @@
       </div>
     </div>
   );
-<<<<<<< HEAD
-=======
 }
 
 export function ComponentView(props: TreeNodeProps) {
@@ -63,5 +60,4 @@
       {getName(node.id)}
     </NavLink>
   );
->>>>>>> 7e128637
 }
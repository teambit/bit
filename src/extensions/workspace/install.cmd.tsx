--- conflicted
+++ resolved
@@ -1,11 +1,7 @@
 import chalk from 'chalk';
 import { Command } from '../cli';
-<<<<<<< HEAD
-import Workspace from './workspace';
+import { Workspace } from './workspace';
 import { Reporter } from '../reporter';
-=======
-import { Workspace } from './workspace';
->>>>>>> 21f55dd0
 
 export default class InstallCmd implements Command {
   name = 'install [id...]';

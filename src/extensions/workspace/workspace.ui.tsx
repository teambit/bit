--- conflicted
+++ resolved
@@ -67,11 +67,7 @@
       routes: [
         {
           path: '/',
-<<<<<<< HEAD
-          children: <Workspace routeSlot={this.routeSlot} onWorkspace={this.setWorkspace} />,
-=======
-          children: <Workspace menuSlot={this.menuSlot} routeSlot={this.routeSlot} />,
->>>>>>> b1eb1513
+          children: <Workspace menuSlot={this.menuSlot} routeSlot={this.routeSlot} onWorkspace={this.setWorkspace} />,
         },
       ],
     };

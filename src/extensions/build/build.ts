--- conflicted
+++ resolved
@@ -1,8 +1,7 @@
-<<<<<<< HEAD
 import { Paper } from '../paper';
 import { RunCmd } from './build.cmd';
 import { Workspace } from '../workspace';
-import { Capsule } from '../../capsule';
+import { Capsule } from '../capsule';
 import { Component } from '../component';
 import { TaskContext } from './task-context';
 import { ResolvedComponent } from '../workspace/resolved-component';
@@ -14,13 +13,6 @@
 };
 
 export type TaskFn = (context: TaskContext) => void;
-=======
-import { BuildCmd } from './build.cmd';
-import { Workspace } from '../workspace';
-import { BitCli } from '../cli';
-
-export type BuildDeps = [BitCli, Workspace];
->>>>>>> 72b01d58
 
 export class Build {
   private tasks = {};
@@ -65,6 +57,7 @@
         console.log(`skipping component ${component.component.id.toString()}, it has no defined '${pipeline}'`);
       console.log(`building component ${component.component.id.toString()}...`);
 
+      // eslint-disable-next-line consistent-return
       pipe.forEach(async (elm: string) => {
         if (this.tasks[elm]) return this.runTask(elm, new TaskContext(component));
         // should execute registered extension tasks as well

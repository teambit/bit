import { Watch } from '../watch';
import Composer from './composer';
import ComposeCmd from './compose.cmd';
import { Workspace } from '../workspace';
import { BitCli } from '../cli';
import { Pipes } from '../pipes';

export type ServeConfig = {};

export type ServeDeps = [Watch, BitCli, Workspace, Pipes];

export async function provideComposer(config: ServeConfig, [watch, cli, workspace, pipes]: ServeDeps) {
  // @ts-ignore
<<<<<<< HEAD
  cli.register(new ComposeCmd(workspace, build));
  return new Composer(watch);
=======
  cli.register(new ComposeCmd(workspace, pipes));
  return new Serve(watch);
>>>>>>> 6c53f013
}<|MERGE_RESOLUTION|>--- conflicted
+++ resolved
@@ -11,11 +11,6 @@
 
 export async function provideComposer(config: ServeConfig, [watch, cli, workspace, pipes]: ServeDeps) {
   // @ts-ignore
-<<<<<<< HEAD
-  cli.register(new ComposeCmd(workspace, build));
+  cli.register(new ComposeCmd(workspace, pipes));
   return new Composer(watch);
-=======
-  cli.register(new ComposeCmd(workspace, pipes));
-  return new Serve(watch);
->>>>>>> 6c53f013
 }
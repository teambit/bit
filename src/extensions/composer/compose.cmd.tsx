--- conflicted
+++ resolved
@@ -3,12 +3,7 @@
 import { Color } from 'ink';
 import { Command } from '../paper';
 import { Workspace } from '../workspace';
-<<<<<<< HEAD
-import { Capsule } from '../../capsule';
 import { Build } from '../build';
-=======
-import { Capsule } from '../capsule';
->>>>>>> 72b01d58
 
 export default class ComposeCmd implements Command {
   name = 'start [id]';

import React from 'react';
// import { start } from '@teambit/composer';
import { Color } from 'ink';
import { Command, CLIArgs } from '../paper';
import { Workspace } from '../workspace';
<<<<<<< HEAD
import { Scripts } from '../scripts';
=======
import { Flows } from '../flows';
>>>>>>> e8c60127

export default class ComposeCmd implements Command {
  name = 'start [id]';
  description = 'start a dev environment for a workspace or a specific component';
  alias = 'c';
  group = 'development';
  shortDescription = '';
  options = [];

<<<<<<< HEAD
  constructor(
    private workspace: Workspace,
    private pipes: Scripts
  ) {}
=======
  constructor(private workspace: Workspace, private flows: Flows) {}
>>>>>>> e8c60127

  // TODO: remove this ts-ignore
  // @ts-ignore
  async render([id]: CLIArgs) {
    // eslint-disable-next-line no-async-promise-executor
    return new Promise(async () => {
      // @ts-ignore
      const components = id ? await this.workspace.get(id) : await this.workspace.list();
      // const components = await this.workspace.get('base/card');
<<<<<<< HEAD
      const resolved = await this.pipes.run('build', components);
=======
      const resolved = await this.flows.run(components, 'build');
>>>>>>> e8c60127

      // const data = resolved.reduce((map, component) => {
      //   map[component.component.id.toString()] = component.capsule.wrkDir;
      //   return map;
      // }, {});

      // eslint-disable-next-line no-console
      // start(data);

      return <Color green>das</Color>;
    });
  }
}<|MERGE_RESOLUTION|>--- conflicted
+++ resolved
@@ -3,11 +3,7 @@
 import { Color } from 'ink';
 import { Command, CLIArgs } from '../paper';
 import { Workspace } from '../workspace';
-<<<<<<< HEAD
-import { Scripts } from '../scripts';
-=======
 import { Flows } from '../flows';
->>>>>>> e8c60127
 
 export default class ComposeCmd implements Command {
   name = 'start [id]';
@@ -17,14 +13,7 @@
   shortDescription = '';
   options = [];
 
-<<<<<<< HEAD
-  constructor(
-    private workspace: Workspace,
-    private pipes: Scripts
-  ) {}
-=======
   constructor(private workspace: Workspace, private flows: Flows) {}
->>>>>>> e8c60127
 
   // TODO: remove this ts-ignore
   // @ts-ignore
@@ -34,11 +23,7 @@
       // @ts-ignore
       const components = id ? await this.workspace.get(id) : await this.workspace.list();
       // const components = await this.workspace.get('base/card');
-<<<<<<< HEAD
-      const resolved = await this.pipes.run('build', components);
-=======
       const resolved = await this.flows.run(components, 'build');
->>>>>>> e8c60127
 
       // const data = resolved.reduce((map, component) => {
       //   map[component.component.id.toString()] = component.capsule.wrkDir;

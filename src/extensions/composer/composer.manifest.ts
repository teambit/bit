--- conflicted
+++ resolved
@@ -1,17 +1,12 @@
 import { WatchExt } from '../watch';
 import { provideComposer } from './composer.provider';
-import { PaperExt } from '../paper';
+import { BitCliExt } from '../cli';
 import { WorkspaceExt } from '../workspace';
-<<<<<<< HEAD
-import { CapsuleExt } from '../../capsule';
 import { BuildExt } from '../build';
-=======
-import { CapsuleExt } from '../capsule';
->>>>>>> 72b01d58
 
 export default {
   name: 'Composer',
-  dependencies: [WatchExt, PaperExt, WorkspaceExt, BuildExt],
+  dependencies: [WatchExt, BitCliExt, WorkspaceExt, BuildExt],
   config: {},
   provider: provideComposer
 };
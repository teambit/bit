import { WatchExt } from '../watch';
import { provideComposer } from './composer.provider';
import { BitCliExt } from '../cli';
import { WorkspaceExt } from '../workspace';
<<<<<<< HEAD
import { ScriptsExt } from '../scripts';

export default {
  name: 'Composer',
  dependencies: [WatchExt, BitCliExt, WorkspaceExt, ScriptsExt],
  config: {},
=======
import { FlowsExt } from '../flows';

export default {
  name: 'Composer',
  dependencies: [WatchExt, BitCliExt, WorkspaceExt, FlowsExt],
>>>>>>> e8c60127
  provider: provideComposer
};<|MERGE_RESOLUTION|>--- conflicted
+++ resolved
@@ -2,19 +2,10 @@
 import { provideComposer } from './composer.provider';
 import { BitCliExt } from '../cli';
 import { WorkspaceExt } from '../workspace';
-<<<<<<< HEAD
-import { ScriptsExt } from '../scripts';
-
-export default {
-  name: 'Composer',
-  dependencies: [WatchExt, BitCliExt, WorkspaceExt, ScriptsExt],
-  config: {},
-=======
 import { FlowsExt } from '../flows';
 
 export default {
   name: 'Composer',
   dependencies: [WatchExt, BitCliExt, WorkspaceExt, FlowsExt],
->>>>>>> e8c60127
   provider: provideComposer
 };
--- conflicted
+++ resolved
@@ -2,19 +2,10 @@
 import { provideComposer } from './composer.provider';
 import { BitCliExt } from '../cli';
 import { WorkspaceExt } from '../workspace';
-<<<<<<< HEAD
 import { FlowsExt } from '../flows';
 
 export default {
   name: 'Composer',
   dependencies: [WatchExt, BitCliExt, WorkspaceExt, FlowsExt],
-  config: {},
-=======
-import { Scripts } from '../scripts';
-
-export default {
-  name: 'Composer',
-  dependencies: [WatchExt, BitCliExt, WorkspaceExt, Scripts],
->>>>>>> 0406d61e
   provider: provideComposer
 };
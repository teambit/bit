--- conflicted
+++ resolved
@@ -4,13 +4,8 @@
 import { Workspace } from '../workspace';
 import { DEFAULT_DIST_DIRNAME } from './../../constants';
 import ConsumerComponent from '../../consumer/component';
-<<<<<<< HEAD
-import { BitId } from '../../bit-id';
+import { BitId, BitIds } from '../../bit-id';
 import { ResolvedComponent } from '../utils/resolved-component/resolved-component';
-=======
-import { BitId, BitIds } from '../../bit-id';
-import { ResolvedComponent } from '../workspace/resolved-component';
->>>>>>> e3634af3
 import buildComponent from '../../consumer/component-ops/build-component';
 import { Component } from '../component';
 import { Capsule } from '../isolator';

import path from 'path';
import pMapSeries from 'p-map-series';
import { Workspace } from '../workspace';
import ConsumerComponent from '../../consumer/component';
import { BitId } from '../../bit-id';
import { ResolvedComponent } from '../workspace/resolved-component';
import buildComponent from '../../consumer/component-ops/build-component';
import { Component } from '../component';
import { Capsule } from '../isolator';
import DataToPersist from '../../consumer/component/sources/data-to-persist';
import { Scope } from '../scope';
<<<<<<< HEAD
import { Flows } from '../flows';
import { IdsAndFlows } from '../flows/flows';
=======
import { Flows, IdsAndFlows } from '../flows';
import logger from '../../logger/logger';
>>>>>>> 3f8fb4ed
import loader from '../../cli/loader';
import { Dist } from '../../consumer/component/sources';
import GeneralError from '../../error/general-error';

type BuildResult = { component: string; buildResults: string[] | null | undefined };

export type ComponentAndCapsule = {
  consumerComponent: ConsumerComponent;
  component: Component;
  capsule: Capsule;
};

type buildHookResult = { id: BitId; dists?: Array<{ path: string; content: string }> };

export class Compile {
  constructor(private workspace: Workspace, private flows: Flows, private scope: Scope) {
    const func = this.compileDuringBuild.bind(this);
    if (this.scope?.onBuild) this.scope.onBuild.push(func);
  }

<<<<<<< HEAD
  async compileDuringBuild(ids: BitId[]): Promise<BuildResult[]> {
    return this.compile(ids.map(id => id.toString()));
  }

  async compile(componentsIds: string[]): Promise<BuildResult[]> {
    const componentsAndCapsules = await getComponentsAndCapsules(componentsIds, this.workspace);
=======
  async compileDuringBuild(
    ids: BitId[],
    noCache?: boolean,
    verbose?: boolean,
    dontPrintEnvMsg?: boolean
  ): Promise<BuildResult[]> {
    return this.compile(
      ids.map(id => id.toString()),
      noCache,
      verbose,
      dontPrintEnvMsg
    );
  }

  async compile(
    componentsIds: string[],
    noCache?: boolean,
    verbose?: boolean,
    dontPrintEnvMsg?: boolean
  ): Promise<BuildResult[]> {
    const componentsAndCapsules = await getComponentsAndCapsules(componentsIds, this.workspace);
    logger.debug(`compilerExt, completed created of capsules for ${componentsIds.join(', ')}`);
>>>>>>> 3f8fb4ed
    const idsAndFlows = new IdsAndFlows();
    const componentsWithLegacyCompilers: ComponentAndCapsule[] = [];
    componentsAndCapsules.forEach(c => {
      const compileConfig = c.component.config.extensions.findCoreExtension('compile')?.config;
      const compiler = compileConfig ? [compileConfig.compiler] : [];
      if (compileConfig) {
        idsAndFlows.push({ id: c.consumerComponent.id, value: compiler });
      } else {
        componentsWithLegacyCompilers.push(c);
      }
    });
    let newCompilersResult: BuildResult[] = [];
    let oldCompilersResult: BuildResult[] = [];
    if (idsAndFlows.length) {
      newCompilersResult = await this.compileWithNewCompilers(
        idsAndFlows,
        componentsAndCapsules.map(c => c.consumerComponent)
      );
    }
    if (componentsWithLegacyCompilers.length) {
<<<<<<< HEAD
      oldCompilersResult = await this.compileWithLegacyCompilers(componentsWithLegacyCompilers);
=======
      oldCompilersResult = await this.compileWithLegacyCompilers(
        componentsWithLegacyCompilers,
        noCache,
        verbose,
        dontPrintEnvMsg
      );
>>>>>>> 3f8fb4ed
    }

    return [...newCompilersResult, ...oldCompilersResult];
  }

  async compileWithNewCompilers(idsAndFlows: IdsAndFlows, components: ConsumerComponent[]): Promise<BuildResult[]> {
<<<<<<< HEAD
    const reportResults = await this.flows.runMultiple(idsAndFlows, { traverse: 'only' });
    // @ts-ignore please fix once flows.run() get types
    const resultsP: buildHookResult[] = Object.values(reportResults.value).map((reportResult: any) => {
      const result = reportResult.result;
      const id: BitId = result.id;
      if (!result.value || !result.value.length) return { id };
      // @todo: check why this is an array and values are needed
      const distDir = result.value[0].value.dir;
=======
    const reportResults: any = await this.flows.runMultiple(idsAndFlows, { traverse: 'only' });
    // @todo fix once flows.run() get types
    const resultsP: any = Object.values(reportResults.value).map(async (reportResult: any) => {
      const result = reportResult.result.value.tasks;
      const id: BitId = reportResult.result.id;
      if (!result.length) return { id };
      const firstResult = result[0]; // for compile it's always one result because there is only one task to run
      // @todo: currently the error is not passed into runMultiple method. once it's there, show the acutal error.
      if (firstResult.code !== 0) throw new Error(`failed compiling ${id.toString()}`);
      if (!firstResult.value) return { id };
      const distDir = firstResult.value.dir;
>>>>>>> 3f8fb4ed
      if (!distDir) {
        throw new Error(
          `compile extension failed on ${id.toString()}, it expects to get "dir" as a result of executing the compilers`
        );
      }
      const capsule: Capsule = reportResult.result.value.capsule;
      const distFiles = await getFilesFromCapsuleRecursive(capsule, distDir, path.join(capsule.wrkDir, distDir));
      const distFilesObjects = distFiles.map(distFilePath => {
        const distPath = path.join(distDir, distFilePath);
        return {
          path: distFilePath,
          content: capsule.fs.readFileSync(distPath).toString()
        };
      });
      return { id, dists: distFilesObjects };
    });
<<<<<<< HEAD
    const extensionsResults = await Promise.all(resultsP);
=======
    const extensionsResults: buildHookResult[] = await Promise.all(resultsP);
>>>>>>> 3f8fb4ed
    // @ts-ignore
    return components
      .map(component => {
        const resultFromCompiler = extensionsResults.find(r => component.id.isEqualWithoutVersion(r.id));
        if (!resultFromCompiler || !resultFromCompiler.dists) return null;
        const builtFiles = resultFromCompiler.dists;
        builtFiles.forEach(file => {
          if (!file.path || !file.content || typeof file.content !== 'string') {
            throw new GeneralError(
              'compile interface expects to get files in a form of { path: string, content: string }'
            );
          }
        });
        // @todo: once tag is working, check if anything is missing here. currently the path is a
        // relative path with "dist", but can be easily changed from the compile extension
        const distsFiles = builtFiles.map(file => {
          return new Dist({
            path: file.path,
            contents: Buffer.from(file.content)
          });
        });
<<<<<<< HEAD
        // @ts-ignore AUTO-ADDED-AFTER-MIGRATION-PLEASE-FIX!
=======
>>>>>>> 3f8fb4ed
        component.setDists(distsFiles);
        return { component: component.id.toString(), buildResults: builtFiles.map(b => b.path) };
      })
      .filter(x => x);
  }

<<<<<<< HEAD
  async compileWithLegacyCompilers(componentsAndCapsules: ComponentAndCapsule[]): Promise<BuildResult[]> {
    const build = async (componentAndCapsules: ComponentAndCapsule) => {
      const component = componentAndCapsules.consumerComponent;
      if (component.compiler) loader.start(`building component - ${component.id}`);
      await component.build({
        scope: this.workspace.consumer.scope,
        consumer: this.workspace.consumer
      });
      if (component.dists.isEmpty() || !component.dists.writeDistsFiles) {
        return { component: component.id.toString(), buildResults: null };
      }
      const dataToPersist = new DataToPersist();
      const filesToAdd = component.dists.get().map(file => {
        file.updatePaths({ newBase: 'dist' });
        return file;
      });
      dataToPersist.addManyFiles(filesToAdd);
      await dataToPersist.persistAllToCapsule(componentAndCapsules.capsule);
      const buildResults = component.dists.get().map(d => d.path);
      if (component.compiler) loader.succeed();
      return { component: component.id.toString(), buildResults };
    };

    const buildResults = await pMapSeries(componentsAndCapsules, build);
=======
  async compileWithLegacyCompilers(
    componentsAndCapsules: ComponentAndCapsule[],
    noCache?: boolean,
    verbose?: boolean,
    dontPrintEnvMsg?: boolean
  ): Promise<BuildResult[]> {
    // @todo: uncomment this part once we're ready to let legacy-compilers write the dists on the capsule

    // const build = async (componentAndCapsules: ComponentAndCapsule) => {
    //   const component = componentAndCapsules.consumerComponent;
    //   if (component.compiler) loader.start(`building component - ${component.id}`);
    //   await component.build({
    //     scope: this.workspace.consumer.scope,
    //     consumer: this.workspace.consumer
    //   });
    //   if (component.dists.isEmpty() || !component.dists.writeDistsFiles) {
    //     return { component: component.id.toString(), buildResults: null };
    //   }
    //   const dataToPersist = new DataToPersist();
    //   const filesToAdd = component.dists.get().map(file => {
    //     file.updatePaths({ newBase: 'dist' });
    //     return file;
    //   });
    //   dataToPersist.addManyFiles(filesToAdd);
    //   await dataToPersist.persistAllToCapsule(componentAndCapsules.capsule);
    //   const buildResults = component.dists.get().map(d => d.path);
    //   if (component.compiler) loader.succeed();
    //   return { component: component.id.toString(), buildResults };
    // };
    // const buildResults = await pMapSeries(componentsAndCapsules, build);

    const components = componentsAndCapsules.map(c => c.consumerComponent);
    logger.debugAndAddBreadCrumb('scope.buildMultiple', 'using the legacy build mechanism');
    const build = async (component: ConsumerComponent) => {
      if (component.compiler) loader.start(`building component - ${component.id}`);
      //
      await component.build({
        scope: this.workspace.consumer.scope,
        consumer: this.workspace.consumer,
        noCache,
        verbose,
        dontPrintEnvMsg
      });
      const buildResults = await component.dists.writeDists(component, this.workspace.consumer, false);
      if (component.compiler) loader.succeed();
      return { component: component.id.toString(), buildResults };
    };
    const writeLinks = async (component: ConsumerComponent) =>
      component.dists.writeDistsLinks(component, this.workspace.consumer);

    const buildResults = await pMapSeries(components, build);
    await pMapSeries(components, writeLinks);

>>>>>>> 3f8fb4ed
    return buildResults;
  }

  // @todo: remove
  async legacyCompile(componentsIds: string[], params: { verbose: boolean; noCache: boolean }) {
    const populateDistTask = this.populateComponentDist.bind(this, params);
    const writeDistTask = this.writeComponentDist.bind(this);
    await pipeRunTask(componentsIds, populateDistTask, this.workspace);
    return pipeRunTask(componentsIds, writeDistTask, this.workspace);
  }

  populateComponentDist(params: { verbose: boolean; noCache: boolean }, component: ComponentAndCapsule) {
    return buildComponent({
      component: component.consumerComponent,
      scope: this.workspace.consumer.scope,
      consumer: this.workspace.consumer,
      verbose: params.verbose,
      noCache: params.noCache
    });
  }

  async writeComponentDist(componentAndCapsule: ComponentAndCapsule) {
    const dataToPersist = new DataToPersist();
    const distsFiles = componentAndCapsule.consumerComponent.dists.get();
    distsFiles.map(d => d.updatePaths({ newBase: 'dist' }));
    dataToPersist.addManyFiles(distsFiles);
    await dataToPersist.persistAllToCapsule(componentAndCapsule.capsule);
    return distsFiles.map(d => d.path);
  }
}

function getBitIds(componentsIds: string[], workspace: Workspace): BitId[] {
  if (componentsIds.length) {
    return componentsIds.map(idStr => workspace.consumer.getParsedId(idStr));
  }
  return workspace.consumer.bitMap.getAuthoredAndImportedBitIds();
}

async function getResolvedComponents(componentsIds: string[], workspace: Workspace): Promise<ResolvedComponent[]> {
  const bitIds = getBitIds(componentsIds, workspace);
  return workspace.load(bitIds.map(id => id.toString()));
}

async function getComponentsAndCapsules(componentsIds: string[], workspace: Workspace): Promise<ComponentAndCapsule[]> {
  const resolvedComponents = await getResolvedComponents(componentsIds, workspace);
  return Promise.all(
    resolvedComponents.map(async (resolvedComponent: ResolvedComponent) => {
      // @todo: it says id._legacy "do not use this", do I have a better option to get the id?
      const consumerComponent = await workspace.consumer.loadComponent(resolvedComponent.component.id._legacy);
      return {
        consumerComponent,
        component: resolvedComponent.component,
        capsule: resolvedComponent.capsule
      };
    })
  );
}

async function pipeRunTask(ids: string[], task: Function, workspace: Workspace) {
  const components = await getComponentsAndCapsules(ids, workspace);
  const results = await Promise.all(components.map(component => task(component)));
  return { results, components };
}

// @todo: refactor. was taken partly from stackOverflow.
// it uses the absolute path because for some reason `capsule.fs.promises.readdir` doesn't work
// the same as `capsule.fs.readdir` and it doesn't have the capsule dir as pwd.
async function getFilesFromCapsuleRecursive(capsule: Capsule, distDir: string, dir: string) {
  const subDirs = await capsule.fs.promises.readdir(dir);
  const files = await Promise.all(
    subDirs.map(async subDir => {
      const res = path.resolve(dir, subDir);
      return (await capsule.fs.promises.stat(res)).isDirectory()
        ? getFilesFromCapsuleRecursive(capsule, distDir, res)
        : path.relative(path.join(capsule.wrkDir, distDir), res);
    })
  );
  return files.reduce((a, f) => a.concat(f), []);
}<|MERGE_RESOLUTION|>--- conflicted
+++ resolved
@@ -9,13 +9,8 @@
 import { Capsule } from '../isolator';
 import DataToPersist from '../../consumer/component/sources/data-to-persist';
 import { Scope } from '../scope';
-<<<<<<< HEAD
-import { Flows } from '../flows';
-import { IdsAndFlows } from '../flows/flows';
-=======
 import { Flows, IdsAndFlows } from '../flows';
 import logger from '../../logger/logger';
->>>>>>> 3f8fb4ed
 import loader from '../../cli/loader';
 import { Dist } from '../../consumer/component/sources';
 import GeneralError from '../../error/general-error';
@@ -36,14 +31,6 @@
     if (this.scope?.onBuild) this.scope.onBuild.push(func);
   }
 
-<<<<<<< HEAD
-  async compileDuringBuild(ids: BitId[]): Promise<BuildResult[]> {
-    return this.compile(ids.map(id => id.toString()));
-  }
-
-  async compile(componentsIds: string[]): Promise<BuildResult[]> {
-    const componentsAndCapsules = await getComponentsAndCapsules(componentsIds, this.workspace);
-=======
   async compileDuringBuild(
     ids: BitId[],
     noCache?: boolean,
@@ -66,7 +53,6 @@
   ): Promise<BuildResult[]> {
     const componentsAndCapsules = await getComponentsAndCapsules(componentsIds, this.workspace);
     logger.debug(`compilerExt, completed created of capsules for ${componentsIds.join(', ')}`);
->>>>>>> 3f8fb4ed
     const idsAndFlows = new IdsAndFlows();
     const componentsWithLegacyCompilers: ComponentAndCapsule[] = [];
     componentsAndCapsules.forEach(c => {
@@ -87,32 +73,18 @@
       );
     }
     if (componentsWithLegacyCompilers.length) {
-<<<<<<< HEAD
-      oldCompilersResult = await this.compileWithLegacyCompilers(componentsWithLegacyCompilers);
-=======
       oldCompilersResult = await this.compileWithLegacyCompilers(
         componentsWithLegacyCompilers,
         noCache,
         verbose,
         dontPrintEnvMsg
       );
->>>>>>> 3f8fb4ed
     }
 
     return [...newCompilersResult, ...oldCompilersResult];
   }
 
   async compileWithNewCompilers(idsAndFlows: IdsAndFlows, components: ConsumerComponent[]): Promise<BuildResult[]> {
-<<<<<<< HEAD
-    const reportResults = await this.flows.runMultiple(idsAndFlows, { traverse: 'only' });
-    // @ts-ignore please fix once flows.run() get types
-    const resultsP: buildHookResult[] = Object.values(reportResults.value).map((reportResult: any) => {
-      const result = reportResult.result;
-      const id: BitId = result.id;
-      if (!result.value || !result.value.length) return { id };
-      // @todo: check why this is an array and values are needed
-      const distDir = result.value[0].value.dir;
-=======
     const reportResults: any = await this.flows.runMultiple(idsAndFlows, { traverse: 'only' });
     // @todo fix once flows.run() get types
     const resultsP: any = Object.values(reportResults.value).map(async (reportResult: any) => {
@@ -124,7 +96,6 @@
       if (firstResult.code !== 0) throw new Error(`failed compiling ${id.toString()}`);
       if (!firstResult.value) return { id };
       const distDir = firstResult.value.dir;
->>>>>>> 3f8fb4ed
       if (!distDir) {
         throw new Error(
           `compile extension failed on ${id.toString()}, it expects to get "dir" as a result of executing the compilers`
@@ -141,11 +112,7 @@
       });
       return { id, dists: distFilesObjects };
     });
-<<<<<<< HEAD
-    const extensionsResults = await Promise.all(resultsP);
-=======
     const extensionsResults: buildHookResult[] = await Promise.all(resultsP);
->>>>>>> 3f8fb4ed
     // @ts-ignore
     return components
       .map(component => {
@@ -167,42 +134,12 @@
             contents: Buffer.from(file.content)
           });
         });
-<<<<<<< HEAD
-        // @ts-ignore AUTO-ADDED-AFTER-MIGRATION-PLEASE-FIX!
-=======
->>>>>>> 3f8fb4ed
         component.setDists(distsFiles);
         return { component: component.id.toString(), buildResults: builtFiles.map(b => b.path) };
       })
       .filter(x => x);
   }
 
-<<<<<<< HEAD
-  async compileWithLegacyCompilers(componentsAndCapsules: ComponentAndCapsule[]): Promise<BuildResult[]> {
-    const build = async (componentAndCapsules: ComponentAndCapsule) => {
-      const component = componentAndCapsules.consumerComponent;
-      if (component.compiler) loader.start(`building component - ${component.id}`);
-      await component.build({
-        scope: this.workspace.consumer.scope,
-        consumer: this.workspace.consumer
-      });
-      if (component.dists.isEmpty() || !component.dists.writeDistsFiles) {
-        return { component: component.id.toString(), buildResults: null };
-      }
-      const dataToPersist = new DataToPersist();
-      const filesToAdd = component.dists.get().map(file => {
-        file.updatePaths({ newBase: 'dist' });
-        return file;
-      });
-      dataToPersist.addManyFiles(filesToAdd);
-      await dataToPersist.persistAllToCapsule(componentAndCapsules.capsule);
-      const buildResults = component.dists.get().map(d => d.path);
-      if (component.compiler) loader.succeed();
-      return { component: component.id.toString(), buildResults };
-    };
-
-    const buildResults = await pMapSeries(componentsAndCapsules, build);
-=======
   async compileWithLegacyCompilers(
     componentsAndCapsules: ComponentAndCapsule[],
     noCache?: boolean,
@@ -256,7 +193,6 @@
     const buildResults = await pMapSeries(components, build);
     await pMapSeries(components, writeLinks);
 
->>>>>>> 3f8fb4ed
     return buildResults;
   }
 

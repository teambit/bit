--- conflicted
+++ resolved
@@ -7,15 +7,10 @@
 import { Component } from '../component';
 import { Capsule } from '../isolator/capsule';
 import DataToPersist from '../../consumer/component/sources/data-to-persist';
-<<<<<<< HEAD
-import { Scripts } from '../scripts';
-import { IdsAndScripts } from '../scripts/ids-and-scripts';
 import { CompileCmd } from './compile.cmd';
 import { BitCliExt } from '../cli';
-=======
 import { Flows } from '../flows';
 import { IdsAndFlows } from '../flows/flows';
->>>>>>> bd4a2430
 
 export type ComponentAndCapsule = {
   consumerComponent: ConsumerComponent;
@@ -25,31 +20,7 @@
 
 @Extension()
 export class Compile {
-<<<<<<< HEAD
-  constructor(
-    /**
-     * workspace extension.
-     */
-    private workspace: Workspace,
-
-    /**
-     * scripts extension.
-     */
-    private scripts: Scripts
-  ) {}
-
-  @subscribe(BitCliExt, 'commands')
-  command() {
-    return new CompileCmd(this);
-  }
-
-  // @subscribe(Scope.onTag)
-  // onTag() {
-
-  // }
-=======
   constructor(private workspace: Workspace, private scripts: Flows) {}
->>>>>>> bd4a2430
 
   async compile(componentsIds: string[]) {
     const componentAndCapsules = await getComponentsAndCapsules(componentsIds, this.workspace);

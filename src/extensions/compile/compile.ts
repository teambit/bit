--- conflicted
+++ resolved
@@ -31,35 +31,8 @@
     if (this.scope?.onBuild) this.scope.onBuild.push(func);
   }
 
-<<<<<<< HEAD
   async compileDuringBuild(ids: BitId[]): Promise<BuildResult[]> {
     return this.compile(ids.map(id => id.toString()));
-=======
-  async compileDuringBuild(ids: BitId[]): Promise<buildHookResult[]> {
-    const reportResults = await this.compile(ids.map(id => id.toString()));
-    /**
-     * {
-    result: {
-      type: 'flow:result',
-      id: [BitId],
-      capsule: [Capsule],
-      value: [],
-      endTime: 2020-04-01T19:48:13.041Z,
-      duration: 2
-    },
-    visited: true
-  },
-
-  value can be:
-result.value [
-  {
-    type: 'task:result',
-    id: 'help:#@bit/bit.evangalist.extensions.react-ts:transpile',
-    value: { dir: 'dist' },
-    endTime: 2020-04-01T19:48:18.830Z,
-    duration: 5785,
-    code: 0
->>>>>>> 381ce464
   }
 
   async compile(componentsIds: string[]): Promise<BuildResult[]> {

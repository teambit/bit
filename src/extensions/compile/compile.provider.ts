import { Harmony } from '@teambit/harmony';
import { Workspace } from '../workspace';
import { BitCli } from '../cli';
import { CompileCmd } from './compile.cmd';
import { Compile } from './compile';
import { Flows } from '../flows';
import { Scope } from '../scope';

export type CompileDeps = [BitCli, Workspace, Flows, Scope];

<<<<<<< HEAD
export async function provideCompile(
  [cli, workspace, flows, scope]: CompileDeps,
  config: {},
  slots: [],
  harmony: Harmony
) {
=======
export async function provideCompile([cli, workspace, flows, scope]: CompileDeps, _config, _slots, harmony: Harmony) {
>>>>>>> ef9a158e
  const compile = new Compile(workspace, flows, scope, harmony);
  // @ts-ignore
  cli.register(new CompileCmd(compile));
  return compile;
}<|MERGE_RESOLUTION|>--- conflicted
+++ resolved
@@ -8,16 +8,7 @@
 
 export type CompileDeps = [BitCli, Workspace, Flows, Scope];
 
-<<<<<<< HEAD
-export async function provideCompile(
-  [cli, workspace, flows, scope]: CompileDeps,
-  config: {},
-  slots: [],
-  harmony: Harmony
-) {
-=======
 export async function provideCompile([cli, workspace, flows, scope]: CompileDeps, _config, _slots, harmony: Harmony) {
->>>>>>> ef9a158e
   const compile = new Compile(workspace, flows, scope, harmony);
   // @ts-ignore
   cli.register(new CompileCmd(compile));

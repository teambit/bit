import { Workspace } from '../workspace';
import { BitCli } from '../cli';
import { CompileCmd } from './compile.cmd';
import { Compile } from './compile';
<<<<<<< HEAD
import { Scripts } from '../scripts';
import { Scope } from '../scope';

export type CompileConfig = {};

export type CompileDeps = [BitCli, Workspace, Scripts, Scope];

export async function provideCompile(config: CompileConfig, [cli, workspace, scripts, scope]: CompileDeps) {
  const compile = new Compile(workspace, scripts, scope);
=======
import { Flows } from '../flows';

export type CompileConfig = {};

export type CompileDeps = [BitCli, Workspace, Flows];

export async function provideCompile([cli, workspace, scripts]: CompileDeps) {
  const compile = new Compile(workspace, scripts);
>>>>>>> f4e4ffe5
  // @ts-ignore
  cli.register(new CompileCmd(compile));
  return compile;
}<|MERGE_RESOLUTION|>--- conflicted
+++ resolved
@@ -2,26 +2,15 @@
 import { BitCli } from '../cli';
 import { CompileCmd } from './compile.cmd';
 import { Compile } from './compile';
-<<<<<<< HEAD
-import { Scripts } from '../scripts';
+import { Flows } from '../flows';
 import { Scope } from '../scope';
 
 export type CompileConfig = {};
 
-export type CompileDeps = [BitCli, Workspace, Scripts, Scope];
+export type CompileDeps = [BitCli, Workspace, Flows, Scope];
 
 export async function provideCompile(config: CompileConfig, [cli, workspace, scripts, scope]: CompileDeps) {
   const compile = new Compile(workspace, scripts, scope);
-=======
-import { Flows } from '../flows';
-
-export type CompileConfig = {};
-
-export type CompileDeps = [BitCli, Workspace, Flows];
-
-export async function provideCompile([cli, workspace, scripts]: CompileDeps) {
-  const compile = new Compile(workspace, scripts);
->>>>>>> f4e4ffe5
   // @ts-ignore
   cli.register(new CompileCmd(compile));
   return compile;

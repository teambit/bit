--- conflicted
+++ resolved
@@ -1,9 +1,8 @@
 import { ExtensionManifest } from '@teambit/harmony';
 import { WorkspaceExt } from '../workspace';
 import { Environments } from '../environments';
-<<<<<<< HEAD
 import { Workspace } from '../workspace';
-import { BitCli } from '../cli';
+import { CLIExtension } from '../cli';
 import { CompileCmd } from './compile.cmd';
 import { Compile } from './compile';
 import { CompileTask } from './compile.task';
@@ -12,18 +11,11 @@
 
 export default {
   name,
-  dependencies: [BitCliExt, WorkspaceExt, Environments],
-=======
-import { CLIExtension } from '../cli';
-
-export default {
-  name: 'compile',
   dependencies: [CLIExtension, WorkspaceExt, Environments],
->>>>>>> 6f0f5fea
   provider: provideCompile
 } as ExtensionManifest;
 
-export type CompileDeps = [BitCli, Workspace, Environments];
+export type CompileDeps = [CLIExtension, Workspace, Environments];
 
 export async function provideCompile([cli, workspace, envs]: CompileDeps) {
   const compilerTask = new CompileTask(name);

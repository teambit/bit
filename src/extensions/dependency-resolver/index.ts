<<<<<<< HEAD
export { DependencyResolver } from './dependency-resolver.extension';
export {
  DependenciesDefinition,
  SemverVersion,
  SemverVersionRule,
  DependencyResolverWorkspaceConfig,
  DependencyResolverVariantConfig,
  RawComponentState,
  DependencyType
} from './types';
=======
export { DependencyResolver } from './dependency-resolver';
export { DependencyResolver as DependencyResolverExt } from './dependency-resolver.manifest';
>>>>>>> 56518fd8
<|MERGE_RESOLUTION|>--- conflicted
+++ resolved
@@ -1,5 +1,4 @@
-<<<<<<< HEAD
-export { DependencyResolver } from './dependency-resolver.extension';
+export { DependencyResolverExtension } from './dependency-resolver.extension';
 export {
   DependenciesDefinition,
   SemverVersion,
@@ -8,8 +7,4 @@
   DependencyResolverVariantConfig,
   RawComponentState,
   DependencyType
-} from './types';
-=======
-export { DependencyResolver } from './dependency-resolver';
-export { DependencyResolver as DependencyResolverExt } from './dependency-resolver.manifest';
->>>>>>> 56518fd8
+} from './types';
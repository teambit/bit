--- conflicted
+++ resolved
@@ -65,7 +65,6 @@
       rootDependencies,
       mergeDependenciesFunc
     );
-<<<<<<< HEAD
     let dedupedDependencies = getEmptyDedupedDependencies();
     if (options.dedupe) {
       dedupedDependencies = dedupeDependencies(rootDependencies, componentDependenciesMap);
@@ -73,10 +72,6 @@
       dedupedDependencies.rootDependencies = rootDependencies;
       dedupedDependencies.componentDependenciesMap = componentDependenciesMap;
     }
-=======
-    const dedupedDependencies = dedupeDependencies(rootDependencies, componentDependenciesMap);
-
->>>>>>> de07ef7f
     const componentsManifestsMap = getComponentsManifests(
       dedupedDependencies,
       components,

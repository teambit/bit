--- conflicted
+++ resolved
@@ -1,14 +1,14 @@
 import React from 'react';
-import fs from 'fs-extra'
-import path from 'path'
-import execa from 'execa'
+import fs from 'fs-extra';
+import path from 'path';
+import execa from 'execa';
 import { Color } from 'ink';
 import { Command } from '../paper';
 import { FailedToInstall } from './failed-to-install';
 import { Workspace } from '../workspace';
 import { PackageManager } from '../package-manager';
 
-import componentIdToPackageName from '../../utils/bit/component-id-to-package-name'
+import componentIdToPackageName from '../../utils/bit/component-id-to-package-name';
 
 export default class InstallCmd implements Command {
   name = 'install';
@@ -18,14 +18,7 @@
   shortDescription = '';
   options = [];
 
-<<<<<<< HEAD
-  constructor(
-    private workspace: Workspace,
-    private packageManager: PackageManager
-  ) {}
-=======
-  constructor(private workspace: Workspace) {}
->>>>>>> 3e0635f0
+  constructor(private workspace: Workspace, private packageManager: PackageManager) {}
 
   // TODO: remove this ts-ignore
   // @ts-ignore
@@ -33,25 +26,21 @@
     try {
       const components = await this.workspace.list();
       const isolatedEnvs = await this.workspace.load(components.map(c => c.id.toString()));
-<<<<<<< HEAD
-      const packageManagerName = this.workspace.consumer.config.packageManager
+      const packageManagerName = this.workspace.consumer.config.packageManager;
 
-      let packageJson = await fs.readJson(path.join(process.cwd(), 'package.json'))
-      packageJson.dependencies = packageJson.dependencies || {}
+      let packageJson = await fs.readJson(path.join(process.cwd(), 'package.json'));
+      packageJson.dependencies = packageJson.dependencies || {};
       isolatedEnvs.forEach(e => {
-        const componentPackageName = componentIdToPackageName(e.capsule.config.bitId, '@bit')
-        const depFilePath = `file:${e.capsule.wrkDir}`
-        packageJson.dependencies[componentPackageName] = depFilePath
-      })
-      await fs.writeFile(path.join(process.cwd(), 'package.json'), JSON.stringify(packageJson, null, 2))
+        const componentPackageName = componentIdToPackageName(e.capsule.config.bitId, '@bit');
+        const depFilePath = `file:${e.capsule.wrkDir}`;
+        packageJson.dependencies[componentPackageName] = depFilePath;
+      });
+      await fs.writeFile(path.join(process.cwd(), 'package.json'), JSON.stringify(packageJson, null, 2));
 
       await this.packageManager.runInstallInFolder(process.cwd(), {
         packageManager: packageManagerName
-      })
-      return <Color green>Successfully installed {isolatedEnvs.length} component(s)</Color>
-=======
-      return <Color green>Successfully installed {isolatedEnvs.length} components</Color>;
->>>>>>> 3e0635f0
+      });
+      return <Color green>Successfully installed {isolatedEnvs.length} component(s)</Color>;
     } catch (e) {
       throw new FailedToInstall(e.message);
     }

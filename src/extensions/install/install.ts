import fs from 'fs-extra';
import path from 'path';
import { Workspace } from '../workspace';
import { PackageManager } from '../package-manager';
import { Reporter } from '../reporter';
import componentIdToPackageName from '../../utils/bit/component-id-to-package-name';
import { DEFAULT_REGISTRY_DOMAIN_PREFIX, DEFAULT_PACKAGE_MANAGER } from '../../constants';

async function symlinkCapsulesInNodeModules(isolatedEnvs) {
  await Promise.all(
    isolatedEnvs.map(async e => {
      const componentPackageName = componentIdToPackageName(
        e.component.id.legacyComponentId,
        DEFAULT_REGISTRY_DOMAIN_PREFIX
      );
      const linkPath = path.join(process.cwd(), 'node_modules', componentPackageName);
      await fs.mkdirp(path.dirname(linkPath));
      await fs.symlink(e.capsule.wrkDir, linkPath);
    })
  );
}

async function removeExistingLinksInNodeModules(isolatedEnvs) {
  await Promise.all(
    isolatedEnvs.map(async e => {
      const componentPackageName = componentIdToPackageName(
        e.component.id.legacyComponentId,
        DEFAULT_REGISTRY_DOMAIN_PREFIX
      );
      try {
        await fs.unlink(path.join(process.cwd(), 'node_modules', componentPackageName));
      } catch (err) {
        // if the symlink does not exist - no problem
        if (err.code !== 'ENOENT') {
          throw err;
        }
      }
    })
  );
}

export class Install {
  constructor(private workspace: Workspace, private packageManager: PackageManager, private reporter: Reporter) {}
  async install() {
    this.reporter.startPhase('Installing');
<<<<<<< HEAD
    const components = await this.workspace.list();
    const isolatedEnvs = await this.workspace.load(components.map(c => c.id.toString()));
    const packageManagerName =
      this.workspace.consumer.config.workspaceSettings.packageManager || DEFAULT_PACKAGE_MANAGER;
    await removeExistingLinksInNodeModules(isolatedEnvs);
    await this.packageManager.runInstallInFolder(process.cwd(), {
      packageManager: packageManagerName
    });
    await symlinkCapsulesInNodeModules(isolatedEnvs);
    this.reporter.end();
    return isolatedEnvs;
=======
    {
      const components = await this.workspace.list();
      const isolatedEnvs = await this.workspace.load(components.map(c => c.id.toString()));
      const packageManagerName = this.workspace.consumer.config.packageManager;
      await removeExistingLinksInNodeModules(isolatedEnvs);
      await this.packageManager.runInstallInFolder(process.cwd(), {
        packageManager: packageManagerName
      });
      await symlinkCapsulesInNodeModules(isolatedEnvs);
      this.reporter.end();
      return isolatedEnvs;
    }
>>>>>>> f2916a13
  }
}<|MERGE_RESOLUTION|>--- conflicted
+++ resolved
@@ -43,23 +43,10 @@
   constructor(private workspace: Workspace, private packageManager: PackageManager, private reporter: Reporter) {}
   async install() {
     this.reporter.startPhase('Installing');
-<<<<<<< HEAD
-    const components = await this.workspace.list();
-    const isolatedEnvs = await this.workspace.load(components.map(c => c.id.toString()));
-    const packageManagerName =
-      this.workspace.consumer.config.workspaceSettings.packageManager || DEFAULT_PACKAGE_MANAGER;
-    await removeExistingLinksInNodeModules(isolatedEnvs);
-    await this.packageManager.runInstallInFolder(process.cwd(), {
-      packageManager: packageManagerName
-    });
-    await symlinkCapsulesInNodeModules(isolatedEnvs);
-    this.reporter.end();
-    return isolatedEnvs;
-=======
     {
       const components = await this.workspace.list();
       const isolatedEnvs = await this.workspace.load(components.map(c => c.id.toString()));
-      const packageManagerName = this.workspace.consumer.config.packageManager;
+      const packageManagerName = this.workspace.consumer.config.packageManager || DEFAULT_PACKAGE_MANAGER;
       await removeExistingLinksInNodeModules(isolatedEnvs);
       await this.packageManager.runInstallInFolder(process.cwd(), {
         packageManager: packageManagerName
@@ -68,6 +55,5 @@
       this.reporter.end();
       return isolatedEnvs;
     }
->>>>>>> f2916a13
   }
 }
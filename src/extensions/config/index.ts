export { Config } from './config';
<<<<<<< HEAD
export { default as ConfigExtension } from './config.main.runtime';
export { ConfigAspect } from './config.aspect';
=======
export { default as ConfigExt } from './config.manifest';
export { ComponentScopeDirMap } from './workspace-config';
>>>>>>> f24936c3
<|MERGE_RESOLUTION|>--- conflicted
+++ resolved
@@ -1,8 +1,4 @@
 export { Config } from './config';
-<<<<<<< HEAD
 export { default as ConfigExtension } from './config.main.runtime';
 export { ConfigAspect } from './config.aspect';
-=======
-export { default as ConfigExt } from './config.manifest';
-export { ComponentScopeDirMap } from './workspace-config';
->>>>>>> f24936c3
+export { ComponentScopeDirMap } from './workspace-config';
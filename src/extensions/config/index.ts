--- conflicted
+++ resolved
@@ -1,8 +1,3 @@
 export { Config } from './config';
-<<<<<<< HEAD
-export { default as ConfigExt } from './config.manifest';
-export type { ConfigMain } from './config.main.runtime';
-=======
 export { default as ConfigExtension } from './config.main.runtime';
->>>>>>> 50542264
 export { ConfigAspect } from './config.aspect';
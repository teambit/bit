import stc from 'string-to-color';
import chalk from 'chalk';
import { LongProcessLogger } from './long-process-logger';
import logger from '../../logger/logger';
import loader from '../../cli/loader';

export class Logger {
  constructor(private extensionName: string) {}

<<<<<<< HEAD
export default class Logger {
  private eventEmitter = new EventEmitter();
  private subscribers: string[] = [];
  createLogPublisher(extensionName: string): LogPublisher {
    if (extensionName && !this.subscribers.includes(extensionName)) {
      this.subscribers.push(extensionName);
    }
    const emitter = this.eventEmitter;
    const emitAndLogToFile = (componentId, messages, logLevel) => {
      emitter.emit(extensionName, { componentId, messages, logLevel });
      if (componentId) return legacyLogger[logLevel](messages);
      return legacyLogger[logLevel](`${componentId}, ${messages}`);
    };
    return {
      silly(componentId, messages) {
        emitAndLogToFile(componentId, messages, 'debug');
      },
      debug(componentId, messages) {
        emitAndLogToFile(componentId, messages, 'debug');
      },
      info(componentId, messages) {
        emitAndLogToFile(componentId, messages, 'info');
      },
      warn(componentId, messages) {
        emitAndLogToFile(componentId, messages, 'warn');
      },
      error(componentId, messages) {
        emitAndLogToFile(componentId, messages, 'error');
      },
      createLongProcessLogger(processDescription: string, totalItems?: number): LongProcessLogger {
        return new LongProcessLogger(this, extensionName, emitter, processDescription, totalItems);
      },
    };
=======
  silly(message: string, ...meta: any[]) {
    logger.silly(this.colorMessage(message), ...meta);
>>>>>>> 4e44e16a
  }
  debug(message: string, ...meta: any[]) {
    logger.debug(this.colorMessage(message), ...meta);
  }
  info(message: string, ...meta: any[]) {
    logger.info(this.colorMessage(message), ...meta);
  }
  warn(message: string, ...meta: any[]) {
    logger.warn(this.colorMessage(message), ...meta);
  }
  error(message: string, ...meta: any[]) {
    logger.error(this.colorMessage(message), ...meta);
  }
  /**
   * use it for a long running process. upon creation it logs the `processDescription`.
   * if the process involves iteration over a list of items, such as running tag on a list of
   * components, then pass the `totalItems` as the total of the total components in the list.
   * later, during the iteration, call `LongProcessLogger.logProgress(componentName)`.
   * once done, call `LongProcessLogger.end()`
   * the status-line will show all messages in the terminal.
   */
  createLongProcessLogger(processDescription: string, totalItems?: number): LongProcessLogger {
    return new LongProcessLogger(this, this.extensionName, processDescription, totalItems);
  }
  /**
   * single status-line on the bottom of the screen.
   * the text is replaced every time this method is called.
   */
  setStatusLine(text: string) {
    loader.setTextAndRestart(text);
  }
  /**
   * remove the text from the last line on the screen.
   */
  clearStatusLine() {
    loader.stop();
  }
  /**
   * print to the screen. if message is empty, print the last logged message.
   */
  console(message?: string) {
    if (message) this.info(message);
    loader.stopAndPersist({ text: message });
  }
  /**
   * print to the screen as a title, with bold text.
   */
  consoleTitle(message: string) {
    this.info(message);
    loader.stopAndPersist({ text: chalk.bold(message) });
  }
  /**
   * print to the screen with a green `✔` prefix. if message is empty, print the last logged message.
   */
  consoleSuccess(message?: string) {
    if (message) this.info(message);
    loader.succeed(message);
  }
  /**
   * print to the screen with a red `✖` prefix. if message is empty, print the last logged message.
   */
  consoleFailure(message?: string) {
    if (message) this.error(message);
    loader.fail(message);
  }

  private colorMessage(message: string) {
    const text = `${this.extensionName}, ${message}`;
    return chalk.hex(stc(this.extensionName))(text);
  }
}<|MERGE_RESOLUTION|>--- conflicted
+++ resolved
@@ -7,44 +7,8 @@
 export class Logger {
   constructor(private extensionName: string) {}
 
-<<<<<<< HEAD
-export default class Logger {
-  private eventEmitter = new EventEmitter();
-  private subscribers: string[] = [];
-  createLogPublisher(extensionName: string): LogPublisher {
-    if (extensionName && !this.subscribers.includes(extensionName)) {
-      this.subscribers.push(extensionName);
-    }
-    const emitter = this.eventEmitter;
-    const emitAndLogToFile = (componentId, messages, logLevel) => {
-      emitter.emit(extensionName, { componentId, messages, logLevel });
-      if (componentId) return legacyLogger[logLevel](messages);
-      return legacyLogger[logLevel](`${componentId}, ${messages}`);
-    };
-    return {
-      silly(componentId, messages) {
-        emitAndLogToFile(componentId, messages, 'debug');
-      },
-      debug(componentId, messages) {
-        emitAndLogToFile(componentId, messages, 'debug');
-      },
-      info(componentId, messages) {
-        emitAndLogToFile(componentId, messages, 'info');
-      },
-      warn(componentId, messages) {
-        emitAndLogToFile(componentId, messages, 'warn');
-      },
-      error(componentId, messages) {
-        emitAndLogToFile(componentId, messages, 'error');
-      },
-      createLongProcessLogger(processDescription: string, totalItems?: number): LongProcessLogger {
-        return new LongProcessLogger(this, extensionName, emitter, processDescription, totalItems);
-      },
-    };
-=======
   silly(message: string, ...meta: any[]) {
     logger.silly(this.colorMessage(message), ...meta);
->>>>>>> 4e44e16a
   }
   debug(message: string, ...meta: any[]) {
     logger.debug(this.colorMessage(message), ...meta);

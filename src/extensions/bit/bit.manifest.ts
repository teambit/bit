--- conflicted
+++ resolved
@@ -13,21 +13,6 @@
 
 export default {
   name: 'Bit',
-<<<<<<< HEAD
-  dependencies: [WorkspaceExt, ScopeExt, Scripts, CompileExt, TestExt, ComposerExt, GraphExt, InstallExt, CreateExt],
-=======
-  dependencies: [
-    WorkspaceExt,
-    ScopeExt,
-    IsolatorExt,
-    FlowsExt,
-    CompileExt,
-    TestExt,
-    ComposerExt,
-    GraphExt,
-    InstallExt,
-    CreateExt
-  ],
->>>>>>> 1b0d18d1
+  dependencies: [WorkspaceExt, ScopeExt, FlowsExt, CompileExt, TestExt, ComposerExt, GraphExt, InstallExt, CreateExt],
   provider: provideBit
 } as ExtensionManifest;
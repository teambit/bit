--- conflicted
+++ resolved
@@ -2,13 +2,7 @@
 import { ScopeExt } from '../scope';
 import { IsolatorExt } from '../isolator';
 import provideBit from './bit.provider';
-<<<<<<< HEAD
 import { ComposerExt } from '../composer';
-// import { ReactExtension } from '../react/react.manifest';
-=======
-import { Scripts } from '../scripts';
-import { ComposerExt } from '../composer';
->>>>>>> 0406d61e
 import { InstallExt } from '../install';
 
 import CompileExt from '../compile/compile.manifest';
@@ -23,18 +17,10 @@
     WorkspaceExt,
     ScopeExt,
     IsolatorExt,
-<<<<<<< HEAD
+    FlowsExt,
     CompileExt,
     TestExt,
     ComposerExt,
-    FlowsExt,
-    // ReactExtension,
-=======
-    Scripts,
-    CompileExt,
-    TestExt,
-    ComposerExt,
->>>>>>> 0406d61e
     GraphExt,
     InstallExt,
     CreateExt

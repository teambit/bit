--- conflicted
+++ resolved
@@ -18,12 +18,8 @@
     WorkspaceExt,
     ScopeExt,
     FlowsExt,
-<<<<<<< HEAD
     Compile,
-=======
     PackExt,
-    CompileExt,
->>>>>>> 885c3408
     TestExt,
     ComposerExt,
     InstallExt,

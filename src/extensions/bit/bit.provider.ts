import { Harmony } from '@teambit/harmony';
import { Workspace } from '../../extensions/workspace';
import { Scope } from '../../scope';
import Isolator from '../isolator/isolator';
import Bit from './bit';

export type BitDeps = [Workspace, Scope, Isolator];

export type BitConfig = {};

<<<<<<< HEAD
export default async function provideBit(_config: BitConfig, [workspace, scope]: BitDeps) {
  const bit = new Bit(scope, workspace);
=======
export default async function provideBit([workspace, scope, capsule]: BitDeps, harmony: Harmony) {
  const bit = new Bit(scope, workspace, capsule, harmony);
  await bit.loadExtensions();
  bit.onExtensionsLoaded.next();

>>>>>>> 0406d61e
  return bit;
}<|MERGE_RESOLUTION|>--- conflicted
+++ resolved
@@ -4,19 +4,11 @@
 import Isolator from '../isolator/isolator';
 import Bit from './bit';
 
-export type BitDeps = [Workspace, Scope, Isolator];
+export type BitDeps = [Workspace, Scope];
 
 export type BitConfig = {};
 
-<<<<<<< HEAD
-export default async function provideBit(_config: BitConfig, [workspace, scope]: BitDeps) {
+export default async function provideBit([workspace, scope]: BitDeps, harmony: Harmony) {
   const bit = new Bit(scope, workspace);
-=======
-export default async function provideBit([workspace, scope, capsule]: BitDeps, harmony: Harmony) {
-  const bit = new Bit(scope, workspace, capsule, harmony);
-  await bit.loadExtensions();
-  bit.onExtensionsLoaded.next();
-
->>>>>>> 0406d61e
   return bit;
 }
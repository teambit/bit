import { Workspace } from '../../extensions/workspace';
import { Scope } from '../../scope';
import Isolator from '../isolator/isolator';
import Bit from './bit';

export type BitDeps = [Workspace, Scope];

export type BitConfig = {};

<<<<<<< HEAD
export default async function provideBit([workspace, scope]: BitDeps, harmony: Harmony) {
  const bit = new Bit(scope, workspace);
=======
export default async function provideBit([workspace, scope, isolator, reporter]: BitDeps) {
  const bit = new Bit(scope, workspace, isolator, reporter);
  if (workspace) {
    await workspace.loadWorkspaceExtensions();
  }
>>>>>>> 5d45d0bf
  return bit;
}<|MERGE_RESOLUTION|>--- conflicted
+++ resolved
@@ -1,21 +1,15 @@
 import { Workspace } from '../../extensions/workspace';
 import { Scope } from '../../scope';
-import Isolator from '../isolator/isolator';
 import Bit from './bit';
 
 export type BitDeps = [Workspace, Scope];
 
 export type BitConfig = {};
 
-<<<<<<< HEAD
-export default async function provideBit([workspace, scope]: BitDeps, harmony: Harmony) {
+export default async function provideBit([workspace, scope]: BitDeps) {
   const bit = new Bit(scope, workspace);
-=======
-export default async function provideBit([workspace, scope, isolator, reporter]: BitDeps) {
-  const bit = new Bit(scope, workspace, isolator, reporter);
   if (workspace) {
     await workspace.loadWorkspaceExtensions();
   }
->>>>>>> 5d45d0bf
   return bit;
 }
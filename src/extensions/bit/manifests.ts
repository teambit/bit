import { CLIExtension } from '../cli';
import { CompilerExtension } from '../compiler';
import { ComponentFactoryExt } from '../component';
import { ComponentGraphExt } from '../graph';
import { ConfigExt } from '../config';
import { CoreExt } from '../core';
import { CreateExt } from '../create';
import { DependencyResolverExtension } from '../dependency-resolver';
import { Environments } from '../environments';
import { FlowsExt } from '../flows';
// import { GitExt } from '../git';
import { InsightsExt } from '../insights';
import { IsolatorExtension } from '../isolator';
import { LoggerExtension } from '../logger';
import { PkgExtension } from '../pkg';
import { ReactExtension } from '../react';
import { ScopeExtension } from '../scope';
import { TesterExtension } from '../tester';
import { BuilderExtension } from '../builder';
import { VariantsExt } from '../variants';
import { GraphQLExtension } from '../graphql';
import { WorkspaceExt } from '../workspace';
import { UIExtension } from '../ui';
import { PreviewExtension } from '../preview/preview.extension';
import { DocsExtension } from '../docs/docs.extension';
import { StencilExtension } from '../stencil';
import { CompositionsExtension } from '../compositions';
<<<<<<< HEAD
import { DdeprecationExtension as DeprecationExtension } from '../deprecation';
=======
import { DeprecationExtension } from '../deprecation';
>>>>>>> 432a8bbb
import { DefaultEnvExtension } from '../default-env/default-env.extension';
import { ExpressExtension } from '../express';
import { AspectExtension } from '../aspect';

export const manifestsMap = {
  [CLIExtension.name]: CLIExtension,
  [WorkspaceExt.name]: WorkspaceExt,
  [CompilerExtension.id]: CompilerExtension,
  [ComponentFactoryExt.id]: ComponentFactoryExt,
  [PreviewExtension.name]: PreviewExtension,
  [ConfigExt.name]: ConfigExt,
  [DocsExtension.name]: DocsExtension,
  [CompositionsExtension.name]: CompositionsExtension,
  [GraphQLExtension.name]: GraphQLExtension,
  [UIExtension.name]: UIExtension,
  [CoreExt.name]: CoreExt,
  [CreateExt.name]: CreateExt,
  // [DependencyResolverExt.name]: DependencyResolverExt,
  [Environments.id]: Environments,
  [FlowsExt.name]: FlowsExt,
  // [GitExt.name]: GitExt,
  [ComponentGraphExt.name]: ComponentGraphExt,
  [DependencyResolverExtension.id]: DependencyResolverExtension,
  [InsightsExt.name]: InsightsExt,
  [IsolatorExtension.id]: IsolatorExtension,
  [LoggerExtension.id]: LoggerExtension,
  [PkgExtension.id]: PkgExtension,
  // TODO: take from the extension itself & change name to follow convention
  [ReactExtension.name]: ReactExtension,
  [StencilExtension.name]: StencilExtension,
  [ScopeExtension.id]: ScopeExtension,
  // TODO: take from the extension itself & change name to follow convention
  [TesterExtension.id]: TesterExtension,
  // TODO: take from the extension itself & change name to follow convention
  [BuilderExtension.id]: BuilderExtension,
  [VariantsExt.name]: VariantsExt,
  [WorkspaceExt.name]: WorkspaceExt,
  [DeprecationExtension.name]: DeprecationExtension,
  [DefaultEnvExtension.id]: DefaultEnvExtension,
  [ExpressExtension.id]: ExpressExtension,
  [AspectExtension.id]: AspectExtension,
};<|MERGE_RESOLUTION|>--- conflicted
+++ resolved
@@ -25,11 +25,7 @@
 import { DocsExtension } from '../docs/docs.extension';
 import { StencilExtension } from '../stencil';
 import { CompositionsExtension } from '../compositions';
-<<<<<<< HEAD
-import { DdeprecationExtension as DeprecationExtension } from '../deprecation';
-=======
 import { DeprecationExtension } from '../deprecation';
->>>>>>> 432a8bbb
 import { DefaultEnvExtension } from '../default-env/default-env.extension';
 import { ExpressExtension } from '../express';
 import { AspectExtension } from '../aspect';

import { CLIExtension } from '../cli';
import { CompilerExtension } from '../compiler';
import { ComponentFactoryExt } from '../component';
import { ComponentGraphExt } from '../graph';
import { ConfigExt } from '../config';
import { CoreExt } from '../core';
import { CreateExt } from '../create';
import { DependencyResolverExtension } from '../dependency-resolver';
import { Environments } from '../environments';
import { FlowsExt } from '../flows';
// import { GitExt } from '../git';
import { InsightsExt } from '../insights';
import { IsolatorExtension } from '../isolator';
import { LoggerExt } from '../logger';
import { PkgExtension } from '../pkg';
import { ReactExtension } from '../react';
import { ReporterExt } from '../reporter';
import { ScopeExtension } from '../scope';
import { TesterExtension } from '../tester';
import { BuilderExtension } from '../builder';
import { VariantsExt } from '../variants';
import { GraphQLExtension } from '../graphql';
import { WorkspaceExt } from '../workspace';
import { UIExtension } from '../ui';
import { PreviewExtension } from '../preview/preview.extension';
import { DocsExtension } from '../docs/docs.extension';
import { StencilExtension } from '../stencil';
import { CompositionsExtension } from '../compositions';
<<<<<<< HEAD
import { DdeprecationExtension } from '../deprecation';
=======
import { DefaultEnvExtension } from '../default-env/default-env.extension';
>>>>>>> e8e119ee

export const manifestsMap = {
  [CLIExtension.name]: CLIExtension,
  [WorkspaceExt.name]: WorkspaceExt,
  [CompilerExtension.id]: CompilerExtension,
  [ComponentFactoryExt.id]: ComponentFactoryExt,
  [PreviewExtension.name]: PreviewExtension,
  [ConfigExt.name]: ConfigExt,
  [DocsExtension.name]: DocsExtension,
  [CompositionsExtension.name]: CompositionsExtension,
  [GraphQLExtension.name]: GraphQLExtension,
  [UIExtension.name]: UIExtension,
  [CoreExt.name]: CoreExt,
  [CreateExt.name]: CreateExt,
  // [DependencyResolverExt.name]: DependencyResolverExt,
  [Environments.id]: Environments,
  [FlowsExt.name]: FlowsExt,
  // [GitExt.name]: GitExt,
  [ComponentGraphExt.name]: ComponentGraphExt,
  [DependencyResolverExtension.id]: DependencyResolverExtension,
  [InsightsExt.name]: InsightsExt,
  [IsolatorExtension.id]: IsolatorExtension,
  [LoggerExt.name]: LoggerExt,
  [PkgExtension.id]: PkgExtension,
  // TODO: take from the extension itself & change name to follow convention
  [ReactExtension.name]: ReactExtension,
  [StencilExtension.name]: StencilExtension,
  [ReporterExt.name]: ReporterExt,
  [ScopeExtension.id]: ScopeExtension,
  // TODO: take from the extension itself & change name to follow convention
  [TesterExtension.id]: TesterExtension,
  // TODO: take from the extension itself & change name to follow convention
  [BuilderExtension.id]: BuilderExtension,
  [VariantsExt.name]: VariantsExt,
  [WorkspaceExt.name]: WorkspaceExt,
<<<<<<< HEAD
  [DdeprecationExtension.name]: DdeprecationExtension,
=======
  [DefaultEnvExtension.id]: DefaultEnvExtension,
>>>>>>> e8e119ee
};<|MERGE_RESOLUTION|>--- conflicted
+++ resolved
@@ -26,11 +26,8 @@
 import { DocsExtension } from '../docs/docs.extension';
 import { StencilExtension } from '../stencil';
 import { CompositionsExtension } from '../compositions';
-<<<<<<< HEAD
 import { DdeprecationExtension } from '../deprecation';
-=======
 import { DefaultEnvExtension } from '../default-env/default-env.extension';
->>>>>>> e8e119ee
 
 export const manifestsMap = {
   [CLIExtension.name]: CLIExtension,
@@ -66,9 +63,6 @@
   [BuilderExtension.id]: BuilderExtension,
   [VariantsExt.name]: VariantsExt,
   [WorkspaceExt.name]: WorkspaceExt,
-<<<<<<< HEAD
   [DdeprecationExtension.name]: DdeprecationExtension,
-=======
   [DefaultEnvExtension.id]: DefaultEnvExtension,
->>>>>>> e8e119ee
 };
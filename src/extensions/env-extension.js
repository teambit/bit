/** @flow */

import R from 'ramda';
import path from 'path';
import format from 'string-format';
import BaseExtension from './base-extension';
import type Scope from '../scope/scope';
import type { BaseExtensionProps, BaseLoadArgsProps, BaseExtensionOptions, BaseExtensionModel } from './base-extension';
import BitId from '../bit-id/bit-id';
import ExtensionFile from './extension-file';
import type { ExtensionFileModel, ExtensionFileSerializedModel } from './extension-file';
import { Repository } from '../scope/objects';
import { pathJoinLinux } from '../utils';
import removeFilesAndEmptyDirsRecursively from '../utils/fs/remove-files-and-empty-dirs-recursively';
import type { PathOsBased } from '../utils/path';
import type { EnvExtensionObject } from '../consumer/bit-json/abstract-bit-json';
import { ComponentWithDependencies } from '../scope';
import { Analytics } from '../analytics/analytics';
import ExtensionGetDynamicPackagesError from './exceptions/extension-get-dynamic-packages-error';
import type CompilerExtension from './compiler-extension';
import type TesterExtension from './tester-extension';
import { COMPONENT_ORIGINS, COMPILER_ENV_TYPE, TESTER_ENV_TYPE } from '../constants';
import type { ComponentOrigin } from '../consumer/bit-map/component-map';
import type ConsumerComponent from '../consumer/component';
import type ConsumerBitJson from '../consumer/bit-json/consumer-bit-json';
import type ComponentBitJson from '../consumer/bit-json';
import logger from '../logger/logger';
import { Dependencies } from '../consumer/component/dependencies';
import ConfigDir from '../consumer/bit-map/config-dir';
import ExtensionGetDynamicConfigError from './exceptions/extension-get-dynamic-config-error';
import installExtensions from '../scope/extensions/install-extensions';
import DataToPersist from '../consumer/component/sources/data-to-persist';
import RemovePath from '../consumer/component/sources/remove-path';
import type Consumer from '../consumer/consumer';

// Couldn't find a good way to do this with consts
// see https://github.com/facebook/flow/issues/627
// I would expect something like:
// type EnvType = CompilerEnvType | TesterEnvType would work
export type EnvType = 'compiler' | 'tester';

type EnvExtensionExtraProps = {
  envType: EnvType,
  dynamicPackageDependencies?: ?Object
};

export type EnvExtensionOptions = BaseExtensionOptions;

export type EnvLoadArgsProps = BaseLoadArgsProps &
  EnvExtensionExtraProps & {
    bitJsonPath: PathOsBased,
    files: string[]
  };

export type EnvExtensionProps = BaseExtensionProps & EnvExtensionExtraProps & { files: ExtensionFile[] };

export type EnvExtensionModel = BaseExtensionModel & {
  files?: ExtensionFileModel[]
};
export type EnvExtensionSerializedModel = BaseExtensionModel & {
  files?: ExtensionFileSerializedModel[]
};

export default class EnvExtension extends BaseExtension {
  envType: EnvType;
  dynamicPackageDependencies: ?Object;
  files: ExtensionFile[];
  dataToPersist: DataToPersist;

  /**
   * Return the action
   */
  get action(): ?Function {
    if (this.script && this.script.action && typeof this.script.action === 'function') {
      return this.script.action;
    }
    return undefined;
  }

  /**
   * return old actions (to support old compilers / testers which uses run / compile functions)
   */
  get oldAction(): ?Function {
    if (this.script && this.script.run && typeof this.script.run === 'function') {
      return this.script.run;
    }
    if (this.script && this.script.compile && typeof this.script.compile === 'function') {
      return this.script.compile;
    }
    return undefined;
  }

  constructor(extensionProps: EnvExtensionProps) {
    super(extensionProps);
    this.envType = extensionProps.envType;
    this.dynamicPackageDependencies = extensionProps.dynamicPackageDependencies;
    this.files = extensionProps.files;
  }

  async install(scope: Scope, opts: { verbose: boolean }, context?: Object): Promise<?(ComponentWithDependencies[])> {
    Analytics.addBreadCrumb('env-extension', 'install env extension');
    logger.debug('env-extension - install env extension');

    // Skip the installation in case of using specific file
    // options.file usually used for develop your extension
    if (this.options.file) {
      return undefined;
    }
    const dependentId = R.path(['dependentId'], context);
    const installOpts = {
      ids: [{ componentId: BitId.parse(this.name, true), type: this.envType.toLowerCase() }], // @todo: make sure it always has a scope name
      dependentId,
      scope,
      ...opts
    };
    const installResult = await installExtensions(installOpts);
    this.setExtensionPathInScope(scope.getPath());
    await this.reload(scope.getPath(), context);
    return installResult;
  }

  toModelObject(): EnvExtensionModel {
    logger.debug('env-extension', 'toModelObject');
    const baseObject: BaseExtensionModel = super.toModelObject();
    const files = this.files.map(file => file.toModelObject());
    const modelObject = { files, ...baseObject };
    return modelObject;
  }

  toObject(): Object {
    logger.debug('env-extension', 'toObject');
    const baseObject: Object = super.toObject();
    const files = this.files;
    const object = { ...baseObject, files };
    return object;
  }

  /**
   * Get a bit.json representation of the env instance
   * @param {string} ejectedEnvDirectory - The base path of where the env config files are stored
   * $FlowFixMe seems to be an issue opened for this https://github.com/facebook/flow/issues/4953
   */
  toBitJsonObject(ejectedEnvDirectory: string): { [string]: EnvExtensionObject } {
    logger.debug('env-extension', 'toBitJsonObject');
    const files = {};
    this.files.forEach((file) => {
      const relativePath = pathJoinLinux(ejectedEnvDirectory, file.relative);
      files[file.name] = `./${relativePath}`;
    });
    const envVal = {
      rawConfig: this.dynamicConfig,
      options: this.options,
      files
    };
    return {
      [this.name]: envVal
    };
  }

  populateDataToPersist({
    configDir,
    envType,
    deleteOldFiles,
    consumer,
    verbose = false
  }: {
    configDir: string,
    envType: EnvType,
    deleteOldFiles: boolean,
    consumer: ?Consumer,
    verbose: boolean
  }): Promise<string> {
    const resolvedEjectedEnvsDirectory = format(configDir, { ENV_TYPE: envType });
    const filePathsToRemove = [];

    this.files.forEach((file) => {
      if (deleteOldFiles) {
        const pathToDelete = consumer ? consumer.getPathRelativeToConsumer(file.path) : file.path;
        filePathsToRemove.push(pathToDelete);
      }
      file.updatePaths({ newBase: resolvedEjectedEnvsDirectory, newRelative: file.relative });
      file.verbose = verbose;
    });
    this.dataToPersist = new DataToPersist();
    this.files.forEach((file) => {
      const cloned = file.clone();
      cloned.verbose = verbose;
      this.dataToPersist.addFile(cloned);
    });
    filePathsToRemove.map(file => this.dataToPersist.removePath(new RemovePath(file, true)));
    return resolvedEjectedEnvsDirectory;
  }

  /**
   * Delete env files from file system
   */
  async removeFilesFromFs(
    dependencies: Dependencies,
    configDir: ConfigDir,
    envType: EnvType,
    consumerPath: PathOsBased
  ): Promise<boolean> {
    Analytics.addBreadCrumb('env-extension', 'removeFilesFromFs');
    const filePaths = this.files.map(file => file.path);
    const relativeSourcePaths = dependencies.getSourcesPaths();
    if (!this.context) throw new Error('env-extension.removeFilesFromFs, this.context is missing');
    const componentDir = this.context.componentDir;
    const configDirResolved = configDir.getResolved({ componentDir, envType });
    const configDirPath = configDirResolved.dirPath;
    const absoluteEnvsDirectory = path.isAbsolute(configDirPath)
      ? configDirPath
      : path.join(consumerPath, configDirPath);
    const linkPaths = relativeSourcePaths.map(relativePath => path.join(absoluteEnvsDirectory, relativePath));
    return removeFilesAndEmptyDirsRecursively([...filePaths, ...linkPaths]);
  }

  async reload(scopePath: string, context?: Object): Promise<void> {
    logger.debug('env-extension', 'reload');
    if (context) {
      this.context = context;
    }
    const throws = true;
    await super.reload(scopePath, { throws });
    // $FlowFixMe
    const dynamicPackageDependencies = EnvExtension.loadDynamicPackageDependencies(this);
    this.dynamicPackageDependencies = dynamicPackageDependencies;
  }

  /**
   * Loading from props (usually from bit.json)
   * @param {*} props
   * $FlowFixMe seems to be an issue opened for this https://github.com/facebook/flow/issues/4953
   */
  static async load(props: EnvLoadArgsProps): Promise<EnvExtensionProps> {
    logger.debug('env-extension', 'load');
    const baseExtensionProps: BaseExtensionProps = await super.load(props);
    // $FlowFixMe
    const files = await ExtensionFile.loadFromBitJsonObject(
      // $FlowFixMe
      props.files, // $FlowFixMe
      props.consumerPath,
      props.bitJsonPath,
      props.envType
    );
    const envExtensionProps: EnvExtensionProps = { envType: props.envType, files, ...baseExtensionProps };
    const dynamicPackageDependencies = EnvExtension.loadDynamicPackageDependencies(envExtensionProps);
    envExtensionProps.dynamicPackageDependencies = dynamicPackageDependencies;
    const dynamicConfig = EnvExtension.loadDynamicConfig(envExtensionProps);
    // $FlowFixMe
    envExtensionProps.dynamicConfig = dynamicConfig;
    return envExtensionProps;
  }

<<<<<<< HEAD
  static async loadDynamicPackageDependencies(envExtensionProps: EnvExtensionProps): Promise<?Object> {
    logger.debug('env-extension', 'loadDynamicPackageDependencies');
=======
  static loadDynamicPackageDependencies(envExtensionProps: EnvExtensionProps): ?Object {
    Analytics.addBreadCrumb('env-extension', 'loadDynamicPackageDependencies');
    logger.debug('env-extension - loadDynamicPackageDependencies');
>>>>>>> 5b98667d
    const getDynamicPackageDependencies = R.path(['script', 'getDynamicPackageDependencies'], envExtensionProps);
    if (getDynamicPackageDependencies && typeof getDynamicPackageDependencies === 'function') {
      try {
        const dynamicPackageDependencies = getDynamicPackageDependencies({
          rawConfig: envExtensionProps.rawConfig,
          dynamicConfig: envExtensionProps.dynamicConfig,
          configFiles: envExtensionProps.files,
          context: envExtensionProps.context
        });
        return dynamicPackageDependencies;
      } catch (err) {
        throw new ExtensionGetDynamicPackagesError(err, envExtensionProps.name);
      }
    }
    return undefined;
  }

  // $FlowFixMe
<<<<<<< HEAD
  static async loadDynamicConfig(envExtensionProps: EnvExtensionProps): Promise<?Object> {
    logger.debug('env-extension', 'loadDynamicConfig');
=======
  static loadDynamicConfig(envExtensionProps: EnvExtensionProps): ?Object {
    Analytics.addBreadCrumb('env-extension', 'loadDynamicConfig');
    logger.debug('env-extension - loadDynamicConfig');
>>>>>>> 5b98667d
    const getDynamicConfig = R.path(['script', 'getDynamicConfig'], envExtensionProps);
    if (getDynamicConfig && typeof getDynamicConfig === 'function') {
      try {
        const dynamicConfig = getDynamicConfig({
          rawConfig: envExtensionProps.rawConfig,
          configFiles: envExtensionProps.files,
          context: envExtensionProps.context
        });
        return dynamicConfig;
      } catch (err) {
        throw new ExtensionGetDynamicConfigError(err, envExtensionProps.name);
      }
    }
    return undefined;
  }

  /**
   * $FlowFixMe seems to be an issue opened for this https://github.com/facebook/flow/issues/4953
   */
  static async loadFromModelObject(
    // $FlowFixMe
    modelObject: EnvExtensionModel & { envType: EnvType },
    repository: Repository
  ): Promise<EnvExtensionProps> {
    logger.debug('env-extension', 'loadFromModelObject');
    // $FlowFixMe
    const baseExtensionProps: BaseExtensionProps = super.loadFromModelObject(modelObject);
    let files = [];
    if (modelObject.files && !R.isEmpty(modelObject.files)) {
      const loadFilesP = modelObject.files.map(file => ExtensionFile.loadFromExtensionFileModel(file, repository));
      files = await Promise.all(loadFilesP);
    }
    const envExtensionProps: EnvExtensionProps = { envType: modelObject.envType, files, ...baseExtensionProps };
    return envExtensionProps;
  }

  static async loadFromSerializedModelObject(
    modelObject: EnvExtensionSerializedModel & { envType: EnvType }
  ): Promise<EnvExtensionProps> {
    logger.debug('env-extension', 'loadFromModelObject');
    // $FlowFixMe
    const baseExtensionProps: BaseExtensionProps = super.loadFromModelObject(modelObject);
    let files = [];
    if (modelObject.files && !R.isEmpty(modelObject.files)) {
      const loadFilesP = modelObject.files.map(file => ExtensionFile.loadFromExtensionFileSerializedModel(file));
      files = await Promise.all(loadFilesP);
    }
    const envExtensionProps: EnvExtensionProps = { envType: modelObject.envType, files, ...baseExtensionProps };
    return envExtensionProps;
  }

  /**
   * Load the compiler / tester from the correct place
   * This take into account the component origin (authored / imported)
   * And the detach status of the env
   * If a component has a bit.json with compiler defined take it
   * Else if a component is not authored take if from the models
   * Else, for authored component check if the compiler has been changed
   *
   */
  static async loadFromCorrectSource({
    consumerPath,
    scopePath,
    componentOrigin,
    componentFromModel,
    consumerBitJson,
    componentBitJson,
    detached,
    envType,
    context
  }: {
    consumerPath: string,
    scopePath: string,
    componentOrigin: ComponentOrigin,
    componentFromModel: ConsumerComponent,
    consumerBitJson: ConsumerBitJson,
    componentBitJson: ?ComponentBitJson,
    detached: ?boolean,
    envType: EnvType,
    context?: Object
  }): Promise<?CompilerExtension | ?TesterExtension> {
    logger.debug('env-extension', `(${envType}) loadFromCorrectSource`);

    // Authored component
    if (componentOrigin === COMPONENT_ORIGINS.AUTHORED) {
      // The component is not detached - load from the consumer bit.json
      if (!detached) {
        return loadFromBitJson({ bitJson: consumerBitJson, envType, consumerPath, scopePath, context });
      }
      // The component is detached - load from the component bit.json or from the models
      return loadFromComponentBitJsonOrFromModel({
        modelComponent: componentFromModel,
        componentBitJson,
        envType,
        consumerPath,
        scopePath,
        context
      });
    }

    // Not authored components
    // The component is attached - load from the consumer bit.json
    // This is in purpose checking false not a falsy. since by default is undefined which is different from false.
    if (detached === false) {
      return loadFromBitJson({ bitJson: consumerBitJson, envType, consumerPath, scopePath, context });
    }
    return loadFromComponentBitJsonOrFromModel({
      modelComponent: componentFromModel,
      componentBitJson,
      envType,
      consumerPath,
      scopePath,
      context
    });
  }
}

const loadFromBitJson = ({
  bitJson,
  envType,
  consumerPath,
  scopePath,
  context
}): Promise<?CompilerExtension | ?TesterExtension> => {
  logger.debug(`env-extension (${envType}) loadFromBitJson`);
  if (envType === COMPILER_ENV_TYPE) {
    return bitJson.loadCompiler(consumerPath, scopePath, context);
  }
  return bitJson.loadTester(consumerPath, scopePath, context);
};

const loadFromComponentBitJsonOrFromModel = async ({
  modelComponent,
  componentBitJson,
  envType,
  consumerPath,
  scopePath,
  context
}: {
  modelComponent: ConsumerComponent,
  componentBitJson: ?ComponentBitJson,
  envType: EnvType,
  consumerPath: string,
  scopePath: string,
  context?: Object
}): Promise<?CompilerExtension | ?TesterExtension> => {
  logger.debug(`env-extension (${envType}) loadFromComponentBitJsonOrFromModel`);
  if (componentBitJson) {
    return loadFromBitJson({ bitJson: componentBitJson, envType, consumerPath, scopePath, context });
  }
  logger.debug(`env-extension (${envType}) loadFromComponentBitJsonOrFromModel. loading from the model`);
  if (envType === COMPILER_ENV_TYPE) {
    return modelComponent ? modelComponent.compiler : undefined;
  }
  if (envType === TESTER_ENV_TYPE) {
    return modelComponent ? modelComponent.tester : undefined;
  }

  return undefined;
};<|MERGE_RESOLUTION|>--- conflicted
+++ resolved
@@ -251,14 +251,8 @@
     return envExtensionProps;
   }
 
-<<<<<<< HEAD
-  static async loadDynamicPackageDependencies(envExtensionProps: EnvExtensionProps): Promise<?Object> {
+  static loadDynamicPackageDependencies(envExtensionProps: EnvExtensionProps): ?Object {
     logger.debug('env-extension', 'loadDynamicPackageDependencies');
-=======
-  static loadDynamicPackageDependencies(envExtensionProps: EnvExtensionProps): ?Object {
-    Analytics.addBreadCrumb('env-extension', 'loadDynamicPackageDependencies');
-    logger.debug('env-extension - loadDynamicPackageDependencies');
->>>>>>> 5b98667d
     const getDynamicPackageDependencies = R.path(['script', 'getDynamicPackageDependencies'], envExtensionProps);
     if (getDynamicPackageDependencies && typeof getDynamicPackageDependencies === 'function') {
       try {
@@ -277,14 +271,8 @@
   }
 
   // $FlowFixMe
-<<<<<<< HEAD
-  static async loadDynamicConfig(envExtensionProps: EnvExtensionProps): Promise<?Object> {
+  static loadDynamicConfig(envExtensionProps: EnvExtensionProps): ?Object {
     logger.debug('env-extension', 'loadDynamicConfig');
-=======
-  static loadDynamicConfig(envExtensionProps: EnvExtensionProps): ?Object {
-    Analytics.addBreadCrumb('env-extension', 'loadDynamicConfig');
-    logger.debug('env-extension - loadDynamicConfig');
->>>>>>> 5b98667d
     const getDynamicConfig = R.path(['script', 'getDynamicConfig'], envExtensionProps);
     if (getDynamicConfig && typeof getDynamicConfig === 'function') {
       try {

--- conflicted
+++ resolved
@@ -89,30 +89,7 @@
       }
       return ret;
     }
-<<<<<<< HEAD
-    if (packageManager === 'yarn') {
-      // Don't run them in parallel (Promise.all), the package-manager doesn't handle it well.
-      await pMapSeries(capsules, async capsule => {
-        deleteBitBinFromPkgJson(capsule);
-        // TODO: remove this hack once harmony supports ownExtensionName
-        const componentId = capsule.component.id.toString();
-        const installProc = execa('yarn', [], { cwd: capsule.wrkDir, stdio: 'pipe' });
-        logPublisher.info(componentId, '$ yarn'); // TODO: better
-        logPublisher.info(componentId, '');
-        installProc.stdout!.on('data', d => logPublisher.info(componentId, d.toString()));
-        installProc.stderr!.on('data', d => logPublisher.warn(componentId, d.toString()));
-        installProc.on('error', e => {
-          logPublisher.error(componentId, e);
-          console.error('error', e); // eslint-disable-line no-console
-        });
-        await installProc;
-        linkBitBinInCapsule(capsule);
-        this.emitter.emit('capsuleInstalled', componentId);
-      });
-    } else if (packageManager === 'npm') {
-=======
     if (packageManager === 'npm' || packageManager === 'yarn') {
->>>>>>> 2a64eede
       // Don't run them in parallel (Promise.all), the package-manager doesn't handle it well.
       await pMapSeries(capsules, async capsule => {
         // TODO: remove this hack once harmony supports ownExtensionName

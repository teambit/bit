import { ReporterExt } from '../reporter';
import { providePackageManager } from './package-manager.provider';

const DEFAULT_PACKAGE_MANAGER = 'librarian';

export default {
<<<<<<< HEAD
  name: 'packageManager',
  dependencies: [],
=======
  name: 'PackageManager',
  dependencies: [ReporterExt],
>>>>>>> 97960f10
  config: {
    packageManager: DEFAULT_PACKAGE_MANAGER
  },
  provider: providePackageManager
};<|MERGE_RESOLUTION|>--- conflicted
+++ resolved
@@ -4,13 +4,8 @@
 const DEFAULT_PACKAGE_MANAGER = 'librarian';
 
 export default {
-<<<<<<< HEAD
   name: 'packageManager',
-  dependencies: [],
-=======
-  name: 'PackageManager',
   dependencies: [ReporterExt],
->>>>>>> 97960f10
   config: {
     packageManager: DEFAULT_PACKAGE_MANAGER
   },

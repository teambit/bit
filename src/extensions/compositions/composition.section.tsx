import React from 'react';
<<<<<<< HEAD
import { Section } from '../component/section';
import { CompositionsUI } from './compositions.ui.runtime';
=======
import { Section } from '../component';
import { CompositionsUI } from './compositions.ui';
>>>>>>> f24936c3
import { Compositions } from './compositions';

export class CompositionsSection implements Section {
  constructor(
    /**
     * simulations ui extension.
     */
    private compositions: CompositionsUI
  ) {}

  navigationLink = {
    href: '~compositions',
    children: 'Compositions',
  };

  route = {
    path: '~compositions',
    children: <Compositions />,
  };
}<|MERGE_RESOLUTION|>--- conflicted
+++ resolved
@@ -1,11 +1,6 @@
 import React from 'react';
-<<<<<<< HEAD
-import { Section } from '../component/section';
-import { CompositionsUI } from './compositions.ui.runtime';
-=======
 import { Section } from '../component';
 import { CompositionsUI } from './compositions.ui';
->>>>>>> f24936c3
 import { Compositions } from './compositions';
 
 export class CompositionsSection implements Section {

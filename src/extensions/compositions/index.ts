export { CompositionsExtension } from './compositions.extension';
<<<<<<< HEAD
export type { CompositionsMain } from './compositions.main.runtime';
export { CompositionsAspect } from './compositions.aspect';
export type { CompositionsUI } from './compositions.ui.runtime';
=======
export { Composition, CompositionProps } from './composition';
export { CompositionsPreview } from './compositions.preview';
export { CompositionsOverview } from './ui/compositions-overview';
export { ComponentComposition } from './ui';
>>>>>>> f24936c3
<|MERGE_RESOLUTION|>--- conflicted
+++ resolved
@@ -1,11 +1,7 @@
-export { CompositionsExtension } from './compositions.extension';
-<<<<<<< HEAD
 export type { CompositionsMain } from './compositions.main.runtime';
 export { CompositionsAspect } from './compositions.aspect';
 export type { CompositionsUI } from './compositions.ui.runtime';
-=======
 export { Composition, CompositionProps } from './composition';
 export { CompositionsPreview } from './compositions.preview';
 export { CompositionsOverview } from './ui/compositions-overview';
-export { ComponentComposition } from './ui';
->>>>>>> f24936c3
+export { ComponentComposition } from './ui';
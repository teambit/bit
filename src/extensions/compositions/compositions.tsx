--- conflicted
+++ resolved
@@ -2,12 +2,7 @@
 import { ComponentContext } from '../component/ui';
 import { CompositionsPanel } from './ui/compositions-panel/compositions-panel';
 import { ComponentComposition } from './ui';
-<<<<<<< HEAD
-=======
 import styles from './compositions.module.scss';
-// export const COMPOSITIONS_SUBSCRIPTION = gql`
-// `;
->>>>>>> 601c5d49
 
 export function Compositions() {
   const component = useContext(ComponentContext);

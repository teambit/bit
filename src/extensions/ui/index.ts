export { useDataQuery } from './ui/data/use-data-query';
export { UIExtension } from './ui.extension';
export { UIRoot } from './ui-root';
<<<<<<< HEAD
export type { UiMain } from './ui.main.runtime';
export { UIAspect } from './ui.aspect';
export type { UiUI } from './ui.ui.runtime';
=======
export { UIRootUI } from './ui-root.ui';
export { UIRuntimeExtension } from './ui.ui';
>>>>>>> f24936c3
<|MERGE_RESOLUTION|>--- conflicted
+++ resolved
@@ -1,11 +1,7 @@
 export { useDataQuery } from './ui/data/use-data-query';
-export { UIExtension } from './ui.extension';
 export { UIRoot } from './ui-root';
-<<<<<<< HEAD
 export type { UiMain } from './ui.main.runtime';
 export { UIAspect } from './ui.aspect';
 export type { UiUI } from './ui.ui.runtime';
-=======
 export { UIRootUI } from './ui-root.ui';
-export { UIRuntimeExtension } from './ui.ui';
->>>>>>> f24936c3
+export { UIRuntimeExtension } from './ui.ui';
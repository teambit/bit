import { ProxyConfigArrayItem } from 'webpack-dev-server';
import { Component } from '../component';
<<<<<<< HEAD
import { ComponentDir } from '../bundler';
=======
import { ComponentDir } from '../bundler/get-entry';
// import { WebpackDevServer } from '../webpack/webpack.dev-server';
>>>>>>> e312b4b1

// TODO: remove this extends "ComponentDir", this should be part of the workspace alone since scope
// would never have componentDir and as it has nothing to do with `UIRoot`.
export interface UIRoot extends ComponentDir {
  /**
   * unique name of the ui.
   */
  name: string;

  /**
   * path of the ui root.
   */
  path: string;

  /**
   * paths for all extensions to load.
   */
  extensionsPaths: string[];

  /**
   * paths for all extensions to load.
   */
  aspectPaths: string[];

  /**
   * resolve components from a given pattern.
   */
  resolvePattern(pattern: string): Promise<Component[]>;

  /**
   * listener for when the dev server starts. can be used for running the watcher.
   */
  postStart?(options: PostStartOptions): Promise<void>;

  /**
   * determine whether UI should get a priority.
   */
  priority?: boolean;

  getProxy?: () => Promise<ProxyEntry[]>;
}

export type ProxyEntry = ProxyConfigArrayItem & {
  context: string[]; // limit type to simplify our code. (not required)
};

export type PostStartOptions = {
  /**
   * pattern for selecting components in the container.
   */
  pattern?: string;
};<|MERGE_RESOLUTION|>--- conflicted
+++ resolved
@@ -1,11 +1,7 @@
 import { ProxyConfigArrayItem } from 'webpack-dev-server';
 import { Component } from '../component';
-<<<<<<< HEAD
-import { ComponentDir } from '../bundler';
-=======
 import { ComponentDir } from '../bundler/get-entry';
 // import { WebpackDevServer } from '../webpack/webpack.dev-server';
->>>>>>> e312b4b1
 
 // TODO: remove this extends "ComponentDir", this should be part of the workspace alone since scope
 // would never have componentDir and as it has nothing to do with `UIRoot`.

/**
 * flatten arrays to a single dimension.
 * @name flatten
 * @param {[[*]]} arrays
 * @returns [*] a flatten array
 * @example
 * ```js
 *  flatten([[1], [2], [3]]) // => [1, 2, 3]
 * ```
 */
<<<<<<< HEAD
export default function flatten(arrays: any): any {
  const concat = [].concat;
=======
export default function flatten<T>(arrays: T[][]): T[] {
  const concat = ([] as T[]).concat;
>>>>>>> 36588bd5
  return concat.apply([], arrays);
}<|MERGE_RESOLUTION|>--- conflicted
+++ resolved
@@ -8,12 +8,7 @@
  *  flatten([[1], [2], [3]]) // => [1, 2, 3]
  * ```
  */
-<<<<<<< HEAD
-export default function flatten(arrays: any): any {
-  const concat = [].concat;
-=======
 export default function flatten<T>(arrays: T[][]): T[] {
   const concat = ([] as T[]).concat;
->>>>>>> 36588bd5
   return concat.apply([], arrays);
 }
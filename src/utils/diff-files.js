--- conflicted
+++ resolved
@@ -23,11 +23,7 @@
     const result = await execa(gitExecutablePath, params);
     return result.stdout;
   } catch (err) {
-<<<<<<< HEAD
-    if (err.stdout && err.stdout.includes('--git')) {
-=======
     if (err.exitCode && Number.isInteger(err.exitCode) && err.stdout) {
->>>>>>> b0874769
       // diff has been found, return the diff results.
       return err.stdout;
     }

--- conflicted
+++ resolved
@@ -21,17 +21,13 @@
   const allVersionsForId = similarIds.filter(id => id.hasVersion() && !id.isVersionSnap()).map(id => id.version);
 
   // A case when the provided bitId doesn't exists in the array
-<<<<<<< HEAD
   if (R.isEmpty(allVersionsForId)) {
     if (similarIds.length === 1) return similarIds[0];
     if (similarIds.length > 1)
       throw new Error(`found multiple snaps for ${bitId.toString()}, unable to figure which one is the latest`);
     return bitId;
   }
-=======
-  if (R.isEmpty(allVersionsForId)) return bitId;
   const allVersionsWithoutNullForId = compact(allVersionsForId);
->>>>>>> 10cfdcb5
 
   const maxVersion = semver.maxSatisfying<string>(allVersionsWithoutNullForId, '*');
   if (!maxVersion) {

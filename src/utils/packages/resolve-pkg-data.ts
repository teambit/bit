import R from 'ramda';
import { PathLinuxAbsolute } from '../path';
import PackageJson from '../../consumer/component/package-json';
import { resolvePackageNameByPath } from './resolve-pkg-name-by-path';
import { BitId } from '../../bit-id';

export interface ResolvedPackageData {
<<<<<<< HEAD
  fullPath: PathLinuxAbsolute;
  name: string;
=======
  fullPath?: PathLinuxAbsolute;
  name: string; // package name
>>>>>>> ef97a48c
  concreteVersion?: string; // Version from the package.json of the package itself
  versionUsedByDependent?: string; // Version from the dependent package.json
  componentId?: BitId; // add the component id in case it's a bit component
}

/**
 * find data such as name/version/component-id from the package.json of a component and its dependent.
 * the version from the dependent may have range (such as ~ or ^).
 * the version from the dependency is an exact version.
 * for a package that is not bit-component, we're interested in the range because that's how it was
 * set in the first place and changing it to an exact version result in the component modified.
 * for a bit-component, we're interested in the exact version because this is the version that gets
 * entered into "dependency" field, which not supports range. (when a component is installed via
 * npm, it can be saved into the package.json with range: ^, ~).
 */
export function resolvePackageData(
  dependentDir: string,
  packageFullPath: PathLinuxAbsolute
): ResolvedPackageData | undefined {
  const packageData: ResolvedPackageData = {
    fullPath: packageFullPath,
    name: '',
    componentId: undefined
  };
  enrichDataFromDependent(packageData, dependentDir);
  enrichDataFromDependency(packageData);
  if (!packageData.name) {
    // data was not found in dependent nor in dependency
    return undefined;
  }
  return packageData;
}

function enrichDataFromDependent(packageData: ResolvedPackageData, dependentDir: string): ResolvedPackageData {
  const NODE_MODULES = 'node_modules';
  // @ts-ignore AUTO-ADDED-AFTER-MIGRATION-PLEASE-FIX!
  const packageJsonInfo = PackageJson.findPackage(dependentDir);
  if (packageJsonInfo) {
    const packageFullPath = packageData.fullPath;
    // The +1 is for the / after the node_modules, we didn't enter it into the NODE_MODULES const because it makes problems on windows
    const packageRelativePath = packageFullPath.substring(
      packageFullPath.lastIndexOf(NODE_MODULES) + NODE_MODULES.length + 1,
      packageFullPath.length
    );

    const packageName = resolvePackageNameByPath(packageRelativePath);
    const packageNameNormalized = packageName.replace('\\', '/');
    const packageVersion =
      R.path(['dependencies', packageNameNormalized], packageJsonInfo) ||
      R.path(['devDependencies', packageNameNormalized], packageJsonInfo) ||
      R.path(['peerDependencies', packageNameNormalized], packageJsonInfo);
    if (packageVersion) {
      packageData.name = packageNameNormalized;
      packageData.versionUsedByDependent = packageVersion;
    }
  }
  return packageData;
}

function enrichDataFromDependency(packageData: ResolvedPackageData) {
  // Get the package relative path to the node_modules dir
  const packageDir = resolvePackageDirFromFilePath(packageData.fullPath);

  // don't propagate here since loading a package.json of another folder and taking the version from it will result wrong version
  // This for example happen in the following case:
  // if you have 2 authored component which one dependent on the other
  // we will look for the package.json on the dependency but won't find it
  // if we propagate we will take the version from the root's package json which has nothing with the component version
  // @ts-ignore AUTO-ADDED-AFTER-MIGRATION-PLEASE-FIX!
  const packageInfo = PackageJson.loadSync(packageDir);

  // when running 'bitjs get-dependencies' command, packageInfo is sometimes empty
  // or when using custom-module-resolution it may be empty or the name/version are empty
  if (!packageInfo || !packageInfo.name || !packageInfo.version) {
    return;
  }
  packageData.name = packageInfo.name;
  packageData.concreteVersion = packageInfo.version;
  if (packageInfo.componentId) {
    packageData.componentId = new BitId(packageInfo.componentId);
  }
}

/**
 * given the full path of a package file, returns the root dir of the package, so then we could
 * find the package.json in that directory.
 *
 * example of a normal package:
 * absolutePackageFilePath: /user/workspace/node_modules/lodash.isboolean/index.js
 * returns: /user/workspace/node_modules/lodash.isboolean
 *
 * example of a scoped package:
 * absolutePackageFilePath: /user/workspace/node_modules/@babel/core/lib/index.js
 * returns: /user/workspace/node_modules/@babel/core
 */
function resolvePackageDirFromFilePath(absolutePackageFilePath: string): string {
  const NODE_MODULES = 'node_modules';
  const indexOfLastNodeModules = absolutePackageFilePath.lastIndexOf(NODE_MODULES) + NODE_MODULES.length + 1;
  const pathInsideNodeModules = absolutePackageFilePath.substring(indexOfLastNodeModules);
  const packageName = resolvePackageNameByPath(pathInsideNodeModules);
  const pathUntilNodeModules = absolutePackageFilePath.substring(0, indexOfLastNodeModules);
  return pathUntilNodeModules + packageName;
}<|MERGE_RESOLUTION|>--- conflicted
+++ resolved
@@ -5,13 +5,8 @@
 import { BitId } from '../../bit-id';
 
 export interface ResolvedPackageData {
-<<<<<<< HEAD
   fullPath: PathLinuxAbsolute;
-  name: string;
-=======
-  fullPath?: PathLinuxAbsolute;
   name: string; // package name
->>>>>>> ef97a48c
   concreteVersion?: string; // Version from the package.json of the package itself
   versionUsedByDependent?: string; // Version from the dependent package.json
   componentId?: BitId; // add the component id in case it's a bit component

import init from './lib/init';
import isolate from './lib/isolate';
import remove from './lib/remove';
import { deprecate, undeprecate } from './lib/deprecation';
import { listScope } from './lib/list-scope';
import { tagAction, tagAllAction } from './lib/tag';
import status from './lib/status';
import { build, buildAll } from './lib/build';
import importAction from './lib/import';
import installAction from './lib/install';
import exportAction from './lib/export';
import getConsumerComponent from './lib/get-consumer-component';
import getScopeComponent from './lib/get-scope-component';
import test from './lib/test';
import getComponentLogs from './lib/get-component-logs';
import { add as remoteAdd, list as remoteList, remove as remoteRm } from './lib/remote';
// @ts-ignore AUTO-ADDED-AFTER-MIGRATION-PLEASE-FIX!
import config from './lib/global-config';
import getDriver from './lib/get-driver';
import watchAll from './lib/watch';
import { addOne as add, addMany } from './lib/add';
import untrack from './lib/untrack';
import unTagAction from './lib/untag';
import move from './lib/move';
import link from './lib/link';
import checkout from './lib/checkout';
import merge from './lib/merge';
import diff from './lib//diff';
import ejectConf from './lib/eject-conf';
import injectConf from './lib/inject-conf';
import migrate from './lib/migrate';
import ejectAction from './lib/eject';
import dependencyStatus from './lib/dependency_status';
import login from './lib/login';
import show from './lib/show';
import paintGraph from './lib/paint-graph';
import capsuleIsolate from './lib/capsule-isolate';
<<<<<<< HEAD
=======
import sshIntoCapsule from './lib/capsule-ssh';
>>>>>>> 42f10a5c

export {
  init,
  isolate,
  config,
  exportAction,
  remove,
  deprecate,
  undeprecate,
  buildAll,
  listScope,
  tagAction,
  tagAllAction,
  status,
  build,
  importAction,
  installAction,
  getConsumerComponent,
  getScopeComponent,
  getComponentLogs,
  test,
  remoteAdd,
  remoteList,
  remoteRm,
  getDriver,
  watchAll,
  add,
  addMany,
  dependencyStatus,
  untrack,
  unTagAction,
  move,
  link,
  checkout,
  merge,
  diff,
  ejectConf,
  injectConf,
  migrate,
  ejectAction,
  login,
  show,
  paintGraph,
<<<<<<< HEAD
  capsuleIsolate
=======
  capsuleIsolate,
  sshIntoCapsule
>>>>>>> 42f10a5c
};<|MERGE_RESOLUTION|>--- conflicted
+++ resolved
@@ -35,10 +35,7 @@
 import show from './lib/show';
 import paintGraph from './lib/paint-graph';
 import capsuleIsolate from './lib/capsule-isolate';
-<<<<<<< HEAD
-=======
 import sshIntoCapsule from './lib/capsule-ssh';
->>>>>>> 42f10a5c
 
 export {
   init,
@@ -82,10 +79,6 @@
   login,
   show,
   paintGraph,
-<<<<<<< HEAD
-  capsuleIsolate
-=======
   capsuleIsolate,
   sshIntoCapsule
->>>>>>> 42f10a5c
 };
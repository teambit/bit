--- conflicted
+++ resolved
@@ -24,10 +24,7 @@
 import * as packageJsonUtils from '../../../consumer/component/package-json-utils';
 import { forkComponentsPrompt } from '../../../prompts';
 import { publishComponentsToRegistry } from '../../../scope/component-ops/publish-during-export';
-<<<<<<< HEAD
-=======
 import Component from '../../../consumer/component/consumer-component';
->>>>>>> a7592882
 
 const HooksManagerInstance = HooksManager.getInstance();
 
@@ -85,11 +82,6 @@
     includeNonStaged,
     force
   );
-<<<<<<< HEAD
-  if (R.isEmpty(idsToExport))
-    return { updatedIds: [], nonExistOnBitMap: [], missingScope, exported: [], newIdsOnRemote: [] };
-  if (codemod) _throwForModified(consumer, idsToExport);
-=======
   if (R.isEmpty(idsToExport)) {
     return { updatedIds: [], nonExistOnBitMap: [], missingScope, exported: [], newIdsOnRemote: [] };
   }
@@ -100,7 +92,6 @@
     componentsToExport = components;
   }
 
->>>>>>> a7592882
   const { exported, updatedLocally, newIdsOnRemote } = await exportMany({
     scope: consumer.scope,
     ids: idsToExport,

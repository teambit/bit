--- conflicted
+++ resolved
@@ -60,13 +60,9 @@
   setCurrentScope,
   includeNonStaged,
   codemod,
-<<<<<<< HEAD
   force,
-  lanes
-=======
-  allVersions,
-  force
->>>>>>> 10cfdcb5
+  lanes,
+  allVersions
 }: {
   ids: string[];
   remote: string | null | undefined;
@@ -85,23 +81,13 @@
   exportedLanes: Lane[];
 }> {
   const consumer: Consumer = await loadConsumer();
-<<<<<<< HEAD
-  const defaultScope = consumer.config.defaultScope;
-  const { idsToExport, missingScope, lanesObjects } = await getComponentsToExport(
-=======
-  const { idsToExport, missingScope, idsWithFutureScope } = await getComponentsToExport(
->>>>>>> 10cfdcb5
+  const { idsToExport, missingScope, idsWithFutureScope, lanesObjects } = await getComponentsToExport(
     ids,
     consumer,
     remote,
     includeNonStaged,
-<<<<<<< HEAD
-    defaultScope,
     force,
     lanes
-=======
-    force
->>>>>>> 10cfdcb5
   );
   if (R.isEmpty(idsToExport))
     return { updatedIds: [], nonExistOnBitMap: [], missingScope, exported: [], exportedLanes: [] };
@@ -113,13 +99,9 @@
     includeDependencies,
     changeLocallyAlthoughRemoteIsDifferent: setCurrentScope,
     codemod,
-<<<<<<< HEAD
-    defaultScope,
-    lanesObjects
-=======
+    lanesObjects,
     allVersions,
     idsWithFutureScope
->>>>>>> 10cfdcb5
   });
   if (lanesObjects) await updateLanesAfterExport(consumer, lanesObjects);
   const { updatedIds, nonExistOnBitMap } = _updateIdsOnBitMap(consumer.bitMap, updatedLocally);
@@ -153,15 +135,9 @@
   consumer: Consumer,
   remote: string | null | undefined,
   includeNonStaged: boolean,
-<<<<<<< HEAD
-  defaultScope: string | null | undefined,
   force: boolean,
   lanes: boolean
-): Promise<{ idsToExport: BitIds; missingScope: BitId[]; lanesObjects?: Lane[] }> {
-=======
-  force: boolean
-): Promise<{ idsToExport: BitIds; missingScope: BitId[]; idsWithFutureScope: BitIds }> {
->>>>>>> 10cfdcb5
+): Promise<{ idsToExport: BitIds; missingScope: BitId[]; idsWithFutureScope: BitIds; lanesObjects?: Lane[] }> {
   const componentsList = new ComponentsList(consumer);
   const idsHaveWildcard = hasWildcard(ids);
   const filterNonScopeIfNeeded = (

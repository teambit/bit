import { loadConsumerIfExist } from '../../../consumer';
import Isolator from '../../../extensions/isolator/isolator';
import CapsuleList from '../../../extensions/isolator/capsule-list';
import { PackageManager } from '../../../extensions/package-manager';
import { Logger } from '../../../extensions/logger';

export default (async function capsuleIsolate(bitIds: string[], capsuleOptions: {}): Promise<CapsuleList> {
  const consumer = await loadConsumerIfExist();
  if (!consumer) throw new Error('no consumer found');
<<<<<<< HEAD
  const reporter = new Reporter();
  const packageManager = new PackageManager(consumer.config.workspaceSettings.packageManager || 'librarian', reporter);
=======
  const logger = new Logger();
  const packageManager = new PackageManager('librarian', logger);
>>>>>>> 3f8fb4ed
  const network = await Isolator.provide([packageManager]);
  const isolatedEnvironment = await network.createNetworkFromConsumer(bitIds, consumer, capsuleOptions);
  return isolatedEnvironment.capsules;
});<|MERGE_RESOLUTION|>--- conflicted
+++ resolved
@@ -7,13 +7,8 @@
 export default (async function capsuleIsolate(bitIds: string[], capsuleOptions: {}): Promise<CapsuleList> {
   const consumer = await loadConsumerIfExist();
   if (!consumer) throw new Error('no consumer found');
-<<<<<<< HEAD
-  const reporter = new Reporter();
-  const packageManager = new PackageManager(consumer.config.workspaceSettings.packageManager || 'librarian', reporter);
-=======
   const logger = new Logger();
-  const packageManager = new PackageManager('librarian', logger);
->>>>>>> 3f8fb4ed
+  const packageManager = new PackageManager(consumer.config.workspaceSettings.packageManager || 'librarian', logger);
   const network = await Isolator.provide([packageManager]);
   const isolatedEnvironment = await network.createNetworkFromConsumer(bitIds, consumer, capsuleOptions);
   return isolatedEnvironment.capsules;

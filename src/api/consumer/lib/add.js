--- conflicted
+++ resolved
@@ -376,15 +376,9 @@
   const missingFiles = getMissingTestFiles(tests);
   if (!R.isEmpty(missingFiles)) throw new PathNotExists(missingFiles);
 
-<<<<<<< HEAD
   let componentPathsStats = {};
-  const resolvedComponentPathsWithGitIgnore = R.flatten(
-    await Promise.all(componentPaths.map(componentPath => glob(componentPath, { ignore: ignoreList })))
-=======
-  const componentPathsStats = {};
   let resolvedComponentPathsWithGitIgnore = R.flatten(
     await Promise.all(componentPaths.map(componentPath => glob(componentPath)))
->>>>>>> 6413b303
   );
   resolvedComponentPathsWithGitIgnore = gitIgnore.filter(resolvedComponentPathsWithGitIgnore);
 

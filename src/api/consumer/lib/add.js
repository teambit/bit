--- conflicted
+++ resolved
@@ -72,11 +72,7 @@
         // });
 
         if (!parsedId) {
-<<<<<<< HEAD
-          parsedId = BitId.getValidBitId(oneBeforeLastDir, lastDir);
-=======
-          parsedId = getValidBitId( namespace || oneBeforeLastDir, lastDir);
->>>>>>> 2f5c41df
+          parsedId = BitId.getValidBitId(namespace || oneBeforeLastDir, lastDir);
         }
         return { componentId: parsedId, files, mainFile: main, testsFiles: tests };
       } else { // is file
@@ -90,11 +86,7 @@
             dirName = path.dirname(absPath);
           }
           const lastDir = R.last(dirName.split(path.sep));
-<<<<<<< HEAD
-          parsedId = BitId.getValidBitId(lastDir, pathParsed.name);
-=======
           parsedId = getValidBitId(namespace || lastDir, pathParsed.name);
->>>>>>> 2f5c41df
         }
 
         const files = [{ relativePath: relativeFilePath, test: false, name: path.basename(relativeFilePath) }];

--- conflicted
+++ resolved
@@ -4,29 +4,9 @@
 import BitMap from '../../../consumer/bit-map';
 import ComponentsList from '../../../consumer/component/components-list';
 import Bit from '../../../consumer/component';
-import loader from '../../../cli/loader';
-import { BEFORE_RUNNING_SPECS, BEFORE_LOADING_COMPONENTS } from '../../../cli/loader/loader-messages';
 
 export default (async function test(id?: string, verbose: boolean = true): Promise<Bit> {
   const consumer: Consumer = await loadConsumer();
-<<<<<<< HEAD
-  const idParsed = BitId.parse(id);
-  const component = await consumer.loadComponent(idParsed);
-  if (!component.testerId) return { component, missingTester: true };
-  loader.start(BEFORE_RUNNING_SPECS);
-  const result = await consumer.runComponentSpecs(idParsed, verbose);
-  return { specs: result, component };
-}
-
-export async function testAll(verbose: boolean = true): Promise<Bit> {
-  const consumer = await loadConsumer();
-  const componentsList = new ComponentsList(consumer);
-  const bitMap = await BitMap.load(consumer.getPath());
-  loader.start(BEFORE_LOADING_COMPONENTS);
-  const newAndModifiedComponents = await componentsList.newAndModifiedComponents();
-  loader.start(BEFORE_RUNNING_SPECS);
-  const specsResults = newAndModifiedComponents.map(async (component) => {
-=======
   const bitMap = await BitMap.load(consumer.getPath());
   let components;
   if (id) {
@@ -35,11 +15,12 @@
     components = [component];
   } else {
     const componentsList = new ComponentsList(consumer);
+    loader.start(BEFORE_LOADING_COMPONENTS);
     components = await componentsList.newAndModifiedComponents();
   }
 
+  loader.start(BEFORE_RUNNING_SPECS);
   const specsResults = components.map(async (component) => {
->>>>>>> 02e908ce
     if (!component.testerId) {
       return { component, missingTester: true };
     }

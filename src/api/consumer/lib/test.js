/** @flow */
import { loadConsumer, Consumer } from '../../../consumer';
import loader from '../../../cli/loader';
import ComponentsList from '../../../consumer/component/components-list';
import { BEFORE_LOADING_COMPONENTS } from '../../../cli/loader/loader-messages';
import { TESTS_FORK_LEVEL } from '../../../constants';
import specsRunner from '../../../specs-runner/specs-runner';
import GeneralError from '../../../error/general-error';
import type { SpecsResultsWithComponentId } from '../../../consumer/specs-results/specs-results';
import pMapSeries from 'p-map-series';

import IsolatedEnvironment from '../../../environment/environment';
import promiseLimit from 'promise-limit';

import SpecsResults from '../../../consumer/specs-results/specs-results';

import type { RawTestsResults } from '../specs-results/specs-results';

const limit = promiseLimit(10);

export type ForkLevel = 'NONE' | 'ONE' | 'COMPONENT';

/**
 * Run tests for all modified components or for specific component
 * @param {string} id
 * @param {'NONE' | 'ONE' | 'COMPONENT'} forkLevel - run the tests in the current process
 * or in child process, or in child process for each component
 * @param {boolean} verbose
 */
export default (async function test(
  id?: string,
  forkLevel: ForkLevel = TESTS_FORK_LEVEL.ONE,
  includeUnmodified: boolean = false,
  verbose: ?boolean
): Promise<SpecsResultsWithComponentId> {
  if (forkLevel === TESTS_FORK_LEVEL.NONE) {
    return testInProcess(id, includeUnmodified, verbose);
  }
  if (forkLevel === TESTS_FORK_LEVEL.ONE) {
    const ids = id ? [id] : undefined;
    // $FlowFixMe
    return specsRunner({ ids, forkLevel, includeUnmodified, verbose });
  }
  if (forkLevel === TESTS_FORK_LEVEL.COMPONENT) {
    const consumer: Consumer = await loadConsumer();
    const components = await _getComponentsAfterBuild(consumer, id, includeUnmodified, verbose);
    const ids = components.map(component => component.id.toString());
    // $FlowFixMe
    const results = await specsRunner({ ids, forkLevel, verbose });
    return results;
  }
  throw new GeneralError('unknown fork level, fork level must be one of: NONE, ONE, COMPONENT');
});

export const testInProcess = async (
  id?: string,
  includeUnmodified: boolean = false,
  verbose: ?boolean
): Promise<SpecsResultsWithComponentId> => {
  const consumer: Consumer = await loadConsumer();
<<<<<<< HEAD
  const { env, componentSandboxes } = await _getComponents(consumer, id, includeUnmodified, verbose);
  const specsResults = await Promise.all(
    componentSandboxes.map(compAndSandbox =>
      limit(async () => {
        const { component, sandbox } = compAndSandbox;
        if (component.tester && component.tester.action) {
          try {
            const rawResults: RawTestsResults[] = await component.tester.action(
              {
                files: component.files.map(file => file.clone()),
                testFiles: component.files.filter(file => file.test),
                rawConfig: component.tester.rawConfig,
                dynamicConfig: component.tester.dynamicConfig,
                configFiles: component.tester.files,
                api: component.compiler ? component.compiler.api : null
              },
              sandbox.updateFs,
              sandbox.exec
            );
            if (!rawResults || !rawResults[0]) return {};
            const specs = SpecsResults.createFromRaw(rawResults[0]); // TODO: why is this an array?
            const pass = !!specs.pass;
            return { componentId: component.id, specs: [specs], pass };
          } catch (e) {
            throw new Error(`could not run tester ${e}`);
          }
        }
        return { componentId: component.id };
      })
    )
  );
  await env.destroySandboxedEnvs();
  return specsResults.filter(r => r.componentId); // TODO: what are those without an id?
=======
  const components = await _getComponentsAfterBuild(consumer, id, includeUnmodified, verbose);
  const testsResults = await consumer.scope.testMultiple({ components, consumer, verbose });
  loader.stop();
  await consumer.onDestroy();
  return testsResults;
>>>>>>> 6c305984
};

const _getComponentsAfterBuild = async (
  consumer: Consumer,
  id?: string,
  includeUnmodified: boolean = false,
  verbose: ?boolean
) => {
  let components;
  if (id) {
    const idParsed = consumer.getParsedId(id);
    const component = await consumer.loadComponent(idParsed);
    components = [component];
  } else {
    const componentsList = new ComponentsList(consumer);
    loader.start(BEFORE_LOADING_COMPONENTS);
    if (includeUnmodified) {
      components = await componentsList.authoredAndImportedComponents();
    } else {
      components = await componentsList.newModifiedAndAutoTaggedComponents();
    }
    loader.stop();
  }
<<<<<<< HEAD
  loader.stop();
  const env = new IsolatedEnvironment(consumer.scope);
  await env.createSandbox(components);
  const sandboxes = await Promise.all(components.map(c => env.isolateComponentToSandbox(c, components)));
  const componentSandboxes = components.map((component, index) => ({ component, sandbox: sandboxes[index] }));
  return { env, componentSandboxes };
=======
  await consumer.scope.buildMultiple(components, consumer, false, verbose);
  return components;
>>>>>>> 6c305984
};<|MERGE_RESOLUTION|>--- conflicted
+++ resolved
@@ -58,8 +58,7 @@
   verbose: ?boolean
 ): Promise<SpecsResultsWithComponentId> => {
   const consumer: Consumer = await loadConsumer();
-<<<<<<< HEAD
-  const { env, componentSandboxes } = await _getComponents(consumer, id, includeUnmodified, verbose);
+  const { env, componentSandboxes } = await _getComponentsAfterBuild(consumer, id, includeUnmodified, verbose);
   const specsResults = await Promise.all(
     componentSandboxes.map(compAndSandbox =>
       limit(async () => {
@@ -92,13 +91,6 @@
   );
   await env.destroySandboxedEnvs();
   return specsResults.filter(r => r.componentId); // TODO: what are those without an id?
-=======
-  const components = await _getComponentsAfterBuild(consumer, id, includeUnmodified, verbose);
-  const testsResults = await consumer.scope.testMultiple({ components, consumer, verbose });
-  loader.stop();
-  await consumer.onDestroy();
-  return testsResults;
->>>>>>> 6c305984
 };
 
 const _getComponentsAfterBuild = async (
@@ -122,15 +114,15 @@
     }
     loader.stop();
   }
-<<<<<<< HEAD
-  loader.stop();
+  await consumer.scope.buildMultiple(components, consumer, false, verbose);
+
+  // temp hack to try the sendbox
   const env = new IsolatedEnvironment(consumer.scope);
   await env.createSandbox(components);
   const sandboxes = await Promise.all(components.map(c => env.isolateComponentToSandbox(c, components)));
   const componentSandboxes = components.map((component, index) => ({ component, sandbox: sandboxes[index] }));
   return { env, componentSandboxes };
-=======
-  await consumer.scope.buildMultiple(components, consumer, false, verbose);
+  // end temp hack
+
   return components;
->>>>>>> 6c305984
 };
/** @flow */
import { loadConsumer, Consumer } from '../../../consumer';
import { BitId } from '../../../bit-id';
import loader from '../../../cli/loader';
import ComponentsList from '../../../consumer/component/components-list';
<<<<<<< HEAD
=======
import Component from '../../../consumer/component';
>>>>>>> fdd15008
import { BEFORE_LOADING_COMPONENTS } from '../../../cli/loader/loader-messages';
import { TESTS_FORK_LEVEL } from '../../../constants';
import specsRunner from '../../../specs-runner/specs-runner';
import GeneralError from '../../../error/general-error';
import type { SpecsResultsWithComponentId } from '../../../consumer/specs-results/specs-results';

<<<<<<< HEAD
export type ForkLevel = 'NONE' | 'ONE' | 'COMPONENT';

/**
 * Run tests for all modified components or for specific component
 * @param {string} id
 * @param {'NONE' | 'ONE' | 'COMPONENT'} forkLevel - run the tests in the current process
 * or in child process, or in child process for each component
 * @param {boolean} verbose
 */
export default (async function test(
  id?: string,
  forkLevel: ForkLevel = TESTS_FORK_LEVEL.COMPONENT,
  verbose: ?boolean
): Promise<SpecsResultsWithComponentId> {
  if (forkLevel === TESTS_FORK_LEVEL.NONE) {
    return testInProcess(id, verbose);
  }
  if (forkLevel === TESTS_FORK_LEVEL.ONE) {
    const ids = id ? [id] : undefined;
    return specsRunner({ ids, forkLevel, verbose });
  }
  if (forkLevel === TESTS_FORK_LEVEL.COMPONENT) {
    const consumer: Consumer = await loadConsumer();
    const components = await _getComponents(consumer, id, verbose);
    const ids = components.map(component => component.id.toString());
    const results = await specsRunner({ ids, forkLevel, verbose });
    return results;
  }
  throw new GeneralError('unknown fork level, fork level must be one of: NONE, ONE, COMPONENT');
});

export const testInProcess = async (id?: string, verbose: ?boolean): Promise<SpecsResultsWithComponentId> => {
  const consumer: Consumer = await loadConsumer();
  const components = await _getComponents(consumer, id, verbose);
  return consumer.scope.testMultiple({ components, consumer, verbose });
};

const _getComponents = async (consumer: Consumer, id?: string, verbose: ?boolean) => {
  if (id) {
    const idParsed = BitId.parse(id);
    const component = await consumer.loadComponent(idParsed);
    return [component];
  }
  const componentsList = new ComponentsList(consumer);
  loader.start(BEFORE_LOADING_COMPONENTS);
  const components = await componentsList.newAndModifiedComponents();
  await consumer.scope.buildMultiple(components, consumer, verbose);
  return components;
};
=======
export default (async function test(
  id?: string,
  verbose: ?boolean
): Promise<Array<{ component: Component, specs: Object }>> {
  const consumer: Consumer = await loadConsumer();
  const getComponents = async () => {
    if (id) {
      const idParsed = BitId.parse(id);
      const component = await consumer.loadComponent(idParsed);
      return [component];
    }
    const componentsList = new ComponentsList(consumer);
    loader.start(BEFORE_LOADING_COMPONENTS);
    const components = await componentsList.newAndModifiedComponents();
    await consumer.scope.buildMultiple(components, consumer, verbose);
    return components;
  };
  const components = await getComponents();

  const testsResults = await consumer.scope.testMultiple({ components, consumer, verbose });
  await consumer.onDestroy();
  return testsResults;
});
>>>>>>> fdd15008
<|MERGE_RESOLUTION|>--- conflicted
+++ resolved
@@ -3,17 +3,12 @@
 import { BitId } from '../../../bit-id';
 import loader from '../../../cli/loader';
 import ComponentsList from '../../../consumer/component/components-list';
-<<<<<<< HEAD
-=======
-import Component from '../../../consumer/component';
->>>>>>> fdd15008
 import { BEFORE_LOADING_COMPONENTS } from '../../../cli/loader/loader-messages';
 import { TESTS_FORK_LEVEL } from '../../../constants';
 import specsRunner from '../../../specs-runner/specs-runner';
 import GeneralError from '../../../error/general-error';
 import type { SpecsResultsWithComponentId } from '../../../consumer/specs-results/specs-results';
 
-<<<<<<< HEAD
 export type ForkLevel = 'NONE' | 'ONE' | 'COMPONENT';
 
 /**
@@ -48,7 +43,9 @@
 export const testInProcess = async (id?: string, verbose: ?boolean): Promise<SpecsResultsWithComponentId> => {
   const consumer: Consumer = await loadConsumer();
   const components = await _getComponents(consumer, id, verbose);
-  return consumer.scope.testMultiple({ components, consumer, verbose });
+  const testsResults = await consumer.scope.testMultiple({ components, consumer, verbose });
+  await consumer.onDestroy();
+  return testsResults;
 };
 
 const _getComponents = async (consumer: Consumer, id?: string, verbose: ?boolean) => {
@@ -62,29 +59,4 @@
   const components = await componentsList.newAndModifiedComponents();
   await consumer.scope.buildMultiple(components, consumer, verbose);
   return components;
-};
-=======
-export default (async function test(
-  id?: string,
-  verbose: ?boolean
-): Promise<Array<{ component: Component, specs: Object }>> {
-  const consumer: Consumer = await loadConsumer();
-  const getComponents = async () => {
-    if (id) {
-      const idParsed = BitId.parse(id);
-      const component = await consumer.loadComponent(idParsed);
-      return [component];
-    }
-    const componentsList = new ComponentsList(consumer);
-    loader.start(BEFORE_LOADING_COMPONENTS);
-    const components = await componentsList.newAndModifiedComponents();
-    await consumer.scope.buildMultiple(components, consumer, verbose);
-    return components;
-  };
-  const components = await getComponents();
-
-  const testsResults = await consumer.scope.testMultiple({ components, consumer, verbose });
-  await consumer.onDestroy();
-  return testsResults;
-});
->>>>>>> fdd15008
+};
--- conflicted
+++ resolved
@@ -36,12 +36,8 @@
     const id = envDependencies[0].component.id.toString();
     function writeToBitJsonIfNeeded() {
       if (environmentOptions.compiler) {
-<<<<<<< HEAD
         consumer.bitJson.compiler = id;
-=======
-        consumer.bitJson.compilerId = id;
         Analytics.setExtraData('build_env', id);
->>>>>>> a8a21193
         return consumer.bitJson.write({ bitDir: consumer.getPath() });
       }
 

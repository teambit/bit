/** @flow */
import { loadConsumer } from '../../../consumer';
import { BitId } from '../../../bit-id';
import InlineId from '../../../consumer/bit-inline-id';
import { ComponentDependencies } from '../../../scope';
import loader from '../../../cli/loader';
import { BEFORE_MODIFY_ACTION } from '../../../cli/loader/loader-messages';

export default function modify({ id, no_env, verbose }: {
  id: string, no_env?: bool, verbose: true }) {
  return loadConsumer()
    .then((consumer) => {
      const bitId = BitId.parse(id, consumer.scope.name);
      loader.start(BEFORE_MODIFY_ACTION);

      return consumer.scope.modify({ bitId, consumer, no_env, verbose })
      .then((c: ComponentDependencies) => {
        const inlineId = new InlineId({ box: bitId.box, name: bitId.name });
        const inlineBitPath = inlineId.composeBitPath(consumer.getPath());
<<<<<<< HEAD
        return c.component.write(inlineBitPath, true)
          .then(component => consumer.driver.runHook('onModify', { component }, component));
=======

        return Promise.all(c.dependencies.map((dep) => {
          const componentDir = consumer.getBitPathInComponentsDir(dep.id);
          return dep.write(componentDir, true);
        })).then(() => c.component.write(inlineBitPath, true));
>>>>>>> 8a0b9ab0
      });
    });
}<|MERGE_RESOLUTION|>--- conflicted
+++ resolved
@@ -17,16 +17,12 @@
       .then((c: ComponentDependencies) => {
         const inlineId = new InlineId({ box: bitId.box, name: bitId.name });
         const inlineBitPath = inlineId.composeBitPath(consumer.getPath());
-<<<<<<< HEAD
-        return c.component.write(inlineBitPath, true)
-          .then(component => consumer.driver.runHook('onModify', { component }, component));
-=======
 
         return Promise.all(c.dependencies.map((dep) => {
           const componentDir = consumer.getBitPathInComponentsDir(dep.id);
           return dep.write(componentDir, true);
-        })).then(() => c.component.write(inlineBitPath, true));
->>>>>>> 8a0b9ab0
+        })).then(() => c.component.write(inlineBitPath, true))
+          .then(component => consumer.driver.runHook('onModify', { component }, component));
       });
     });
 }
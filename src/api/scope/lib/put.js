// @flow
import { loadScope } from '../../../scope';
import ComponentObjects from '../../../scope/component-objects';
import { PRE_RECEIVE_OBJECTS, POST_RECEIVE_OBJECTS } from '../../../constants';
import HooksManager from '../../../hooks';

const HooksManagerInstance = HooksManager.getInstance();

export type ComponentObjectsInput = {
  path: string,
  componentObjects: string
};

export default function put({ path, componentObjects }: ComponentObjectsInput): Promise<ComponentObjects[]> {
  if (typeof componentObjects === 'string') {
    componentObjects = ComponentObjects.manyFromString(componentObjects);
  }
  HooksManagerInstance.triggerHook(PRE_RECEIVE_OBJECTS, { path, componentObjects });

  return loadScope(path).then((scope) => {
<<<<<<< HEAD
    return scope.exportManyBareScope(componentObjects).then((resultComponentObjects) => {
      HooksManagerInstance.triggerHook(POST_RECEIVE_OBJECTS, resultComponentObjects);
      return resultComponentObjects;
=======
    return scope.exportManyBareScope(componentObjects).then((componentsIds) => {
      HooksManagerInstance.triggerHook(POST_RECEIVE_OBJECTS, {
        componentObjects,
        componentsIds,
        scopePath: path,
        scopeName: scope.scopeJson.name
      });
      return componentsIds;
>>>>>>> 2dbcc155
    });
  });
}<|MERGE_RESOLUTION|>--- conflicted
+++ resolved
@@ -18,11 +18,6 @@
   HooksManagerInstance.triggerHook(PRE_RECEIVE_OBJECTS, { path, componentObjects });
 
   return loadScope(path).then((scope) => {
-<<<<<<< HEAD
-    return scope.exportManyBareScope(componentObjects).then((resultComponentObjects) => {
-      HooksManagerInstance.triggerHook(POST_RECEIVE_OBJECTS, resultComponentObjects);
-      return resultComponentObjects;
-=======
     return scope.exportManyBareScope(componentObjects).then((componentsIds) => {
       HooksManagerInstance.triggerHook(POST_RECEIVE_OBJECTS, {
         componentObjects,
@@ -31,7 +26,6 @@
         scopeName: scope.scopeJson.name
       });
       return componentsIds;
->>>>>>> 2dbcc155
     });
   });
 }
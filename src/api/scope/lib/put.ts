import R from 'ramda';
import zlib from 'zlib';

import BitIds from '../../../bit-id/bit-ids';
import { POST_RECEIVE_OBJECTS, PRE_RECEIVE_OBJECTS } from '../../../constants';
import HooksManager from '../../../hooks';
import { loadScope } from '../../../scope';
import { exportManyBareScope } from '../../../scope/component-ops/export-scope-components';
import { ObjectList } from '../../../scope/objects/object-list';

const HooksManagerInstance = HooksManager.getInstance();

export type ComponentObjectsInput = {
  path: string;
  objectList: string | ObjectList;
};

export default async function put(
<<<<<<< HEAD
  { path, compsAndLanesObjects }: ComponentObjectsInput,
  headers: Record<string, any>
): Promise<string[]> {
  console.log('in put', typeof compsAndLanesObjects);
  // @ts-ignore
  console.log('in put size', compsAndLanesObjects.length);
  // console.log('compsAndLanesObjects tostring', compsAndLanesObjects.toString());
  // console.log('compsAndLanesObjects', zlib.inflateSync(compsAndLanesObjects));
  // console.log('compsAndLanesObjects AFTER BUFFER', zlib.inflateSync(compsAndLanesObjects).toString());

  if (typeof compsAndLanesObjects === 'string') {
    compsAndLanesObjects = CompsAndLanesObjects.fromString(compsAndLanesObjects);
=======
  { path, objectList }: ComponentObjectsInput,
  headers?: Record<string, any>
): Promise<string[]> {
  if (typeof objectList === 'string') {
    objectList = ObjectList.fromJsonString(objectList);
>>>>>>> d7e0496c
  }
  // console.log('after from string', compsAndLanesObjects)
  // throw new Error('put, stop here');

  // @ts-ignore AUTO-ADDED-AFTER-MIGRATION-PLEASE-FIX!
  await HooksManagerInstance.triggerHook(PRE_RECEIVE_OBJECTS, { path, objectList }, headers);
  const scope = await loadScope(path);
  const componentsBitIds: BitIds = await exportManyBareScope(scope, objectList);
  const componentsIds: string[] = componentsBitIds.map((id) => id.toString());
  let uniqComponentsIds = componentsIds;
  if (componentsIds && componentsIds.length) {
    uniqComponentsIds = R.uniq(componentsIds);
  }
  await HooksManagerInstance.triggerHook(
    POST_RECEIVE_OBJECTS,
    {
      objectList,
      componentsIds: uniqComponentsIds,
      scopePath: path,
      scopeName: scope.scopeJson.name,
    },
    // @ts-ignore AUTO-ADDED-AFTER-MIGRATION-PLEASE-FIX!
    headers
  );
  return componentsIds;
}<|MERGE_RESOLUTION|>--- conflicted
+++ resolved
@@ -16,26 +16,11 @@
 };
 
 export default async function put(
-<<<<<<< HEAD
-  { path, compsAndLanesObjects }: ComponentObjectsInput,
-  headers: Record<string, any>
-): Promise<string[]> {
-  console.log('in put', typeof compsAndLanesObjects);
-  // @ts-ignore
-  console.log('in put size', compsAndLanesObjects.length);
-  // console.log('compsAndLanesObjects tostring', compsAndLanesObjects.toString());
-  // console.log('compsAndLanesObjects', zlib.inflateSync(compsAndLanesObjects));
-  // console.log('compsAndLanesObjects AFTER BUFFER', zlib.inflateSync(compsAndLanesObjects).toString());
-
-  if (typeof compsAndLanesObjects === 'string') {
-    compsAndLanesObjects = CompsAndLanesObjects.fromString(compsAndLanesObjects);
-=======
   { path, objectList }: ComponentObjectsInput,
   headers?: Record<string, any>
 ): Promise<string[]> {
   if (typeof objectList === 'string') {
     objectList = ObjectList.fromJsonString(objectList);
->>>>>>> d7e0496c
   }
   // console.log('after from string', compsAndLanesObjects)
   // throw new Error('put, stop here');

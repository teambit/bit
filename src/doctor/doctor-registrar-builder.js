/** @flow */

import DoctorRegistrar from './doctor-registrar';
import Diagnosis from './diagnosis';
import ValidateWorkspaceBitJsonSyntax from './core-diagnoses/validate-workspace-bit-json-syntax';
import ValidateGitExe from './core-diagnoses/validate-git-exe';
import OrphanSymlinkObjects from './core-diagnoses/orphan-symlink-objects';
import BrokenSymlinkFiles from './core-diagnoses/broken-symlink-files';
<<<<<<< HEAD
import ValidateYarnExec from './core-diagnoses/validate-yarn-exec';
=======
import ValidateNpmExec from './core-diagnoses/validate-npm-exec';
>>>>>>> f6f3d1c9

export default function registerCoreAndExtensionsDiagnoses(extensionDiagnoses: Diagnosis[] = []) {
  const diagnoses = [
    new ValidateWorkspaceBitJsonSyntax(),
    new ValidateGitExe(),
    new OrphanSymlinkObjects(),
    new BrokenSymlinkFiles(),
<<<<<<< HEAD
    new ValidateYarnExec()
=======
    new ValidateNpmExec()
>>>>>>> f6f3d1c9
  ].concat(extensionDiagnoses);
  DoctorRegistrar.init(diagnoses);
}<|MERGE_RESOLUTION|>--- conflicted
+++ resolved
@@ -6,11 +6,8 @@
 import ValidateGitExe from './core-diagnoses/validate-git-exe';
 import OrphanSymlinkObjects from './core-diagnoses/orphan-symlink-objects';
 import BrokenSymlinkFiles from './core-diagnoses/broken-symlink-files';
-<<<<<<< HEAD
 import ValidateYarnExec from './core-diagnoses/validate-yarn-exec';
-=======
-import ValidateNpmExec from './core-diagnoses/validate-npm-exec';
->>>>>>> f6f3d1c9
+import ValidateYarnExec from './core-diagnoses/validate-yarn-exec';
 
 export default function registerCoreAndExtensionsDiagnoses(extensionDiagnoses: Diagnosis[] = []) {
   const diagnoses = [
@@ -18,11 +15,8 @@
     new ValidateGitExe(),
     new OrphanSymlinkObjects(),
     new BrokenSymlinkFiles(),
-<<<<<<< HEAD
+    new ValidateNpmExec(),
     new ValidateYarnExec()
-=======
-    new ValidateNpmExec()
->>>>>>> f6f3d1c9
   ].concat(extensionDiagnoses);
   DoctorRegistrar.init(diagnoses);
 }
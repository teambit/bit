--- conflicted
+++ resolved
@@ -1,3 +1,4 @@
+import { render as inkRender } from 'ink';
 import { serializeError } from 'serialize-error';
 import R from 'ramda';
 // @ts-ignore AUTO-ADDED-AFTER-MIGRATION-PLEASE-FIX!
@@ -14,7 +15,6 @@
 import { Analytics } from '../analytics/analytics';
 import { SKIP_UPDATE_FLAG, TOKEN_FLAG, TOKEN_FLAG_NAME } from '../constants';
 import globalFlags from './global-flags';
-import { render as inkRender } from 'ink';
 // import { } from '../paper/'
 didYouMean.returnFirstMatch = true;
 
@@ -90,21 +90,8 @@
     .then(() => {
       return command.render(relevantArgs, flags, packageManagerArgs).then(res => {
         loader.off();
-<<<<<<< HEAD
-        let data = res;
-        let code = 0;
-        if (res && res.__code !== undefined) {
-          data = res.data;
-          code = res.__code;
-        }
-        const msg = command.report(data, relevantArgs, flags);
-        // return command instanceof LegacyCommand
-        //   ? logger.exitAfterFlush(code, command.name)
-        //   : process.stdout.write(`${msg}\n`, () => logger.exitAfterFlush(code, command.name));
-=======
         inkRender(res);
         return logger.exitAfterFlush(0, command.name);
->>>>>>> 0d8142de
       });
     })
     .catch(err => {

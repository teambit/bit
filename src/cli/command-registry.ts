import commander from 'commander';
import chalk from 'chalk';
import didYouMean from 'didyoumean';
import { LegacyCommand, CommandOptions } from './legacy-command';
import { Commands } from '../legacy-extensions/extension';
import { camelCase, first } from '../utils';
import loader from './loader';
import logger from '../logger/logger';
import { Analytics } from '../analytics/analytics';
import { SKIP_UPDATE_FLAG, TOKEN_FLAG, TOKEN_FLAG_NAME } from '../constants';
import globalFlags from './global-flags';
import { Command } from './command';
import { CommandRunner } from './command-runner';

didYouMean.returnFirstMatch = true;

function parseSubcommandFromArgs(args: [any]) {
  if (typeof first(args) === 'string') return first(args);
  return null;
}

function parseCommandName(commandName: string): string {
  if (!commandName) return '';
  return first(commandName.split(' '));
}

function getOpts(c, opts: CommandOptions): { [key: string]: boolean | string } {
  const options = {};

  opts.forEach(([, name]) => {
    const parsedName = parseCommandName(name);
    const camelCaseName = camelCase(parsedName);

    if (name.startsWith('no-')) {
      // from commander help: "Note that multi-word options starting with --no prefix negate the boolean value of the following word. For example, --no-sauce sets the value of program.sauce to false."
      // we don't want this feature, so we do the opposite action.
      options[camelCaseName] = !c[camelCase(parsedName.replace('no-', ''))];
    } else {
      options[camelCaseName] = c[camelCaseName];
    }
  });

  return options;
}

/**
 * execute the command.
 * the stack trace up to this point is confusing, it's helpful to outline it here:
 * CLIExtension.run => commander.parse(params) => commander-pkg.parse => commander-pkg.parseArgs => execAction
 */
export async function execAction(command: Command, concrete, args): Promise<any> {
  const flags = getOpts(concrete, command.options);
  const relevantArgs = args.slice(0, args.length - 1);
  Analytics.init(concrete.name(), flags, relevantArgs, concrete.parent._version);
  logger.info(`[*] started a new command: "${command.name}" with the following data:`, {
    args: relevantArgs,
    flags
  });
  if (command.loader && !flags.json) {
    loader.on();
  }
  if (flags[TOKEN_FLAG_NAME]) {
    globalFlags.token = flags[TOKEN_FLAG_NAME].toString();
  }
  logger.shouldWriteToConsole = !flags.json;
<<<<<<< HEAD
  const migrateWrapper = (run: boolean) => {
    if (run) {
      logger.debug('Checking if a migration is needed');
      // @ts-ignore AUTO-ADDED-AFTER-MIGRATION-PLEASE-FIX!
      return migrate(null, false);
    }
    return Promise.resolve();
  };

  const getCommandHandler = (): 'render' | 'report' | 'json' => {
    if (flags.json) {
      if (!command.json) throw new Error(`command "${command.name}" doesn't implement "json" method`);
      return 'json';
    }
    if (command.render && command.report) {
      return process.stdout.isTTY ? 'render' : 'report';
    }
    if (command.report) return 'report';
    if (command.render) return 'render';
    throw new Error(`command "${command.name}" doesn't implement "render" nor "report" methods`);
  };
  const commandHandler = getCommandHandler();

  return (
    migrateWrapper(command.migration)
      // @ts-ignore AUTO-ADDED-AFTER-MIGRATION-PLEASE-FIX!
      .then(() => {
        // this is a hack in the legacy code to make paper work
        // it should be removed upon major refactoring process
        command.packageManagerArgs = packageManagerArgs;
        return command[commandHandler](relevantArgs, flags, packageManagerArgs);
      })
      .then(async res => {
        loader.off();
        switch (commandHandler) {
          case 'json': {
            const code = res.code || 0;
            const data = res.data || res;
            return process.stdout.write(JSON.stringify(data, null, 2), () => logger.exitAfterFlush(code, command.name));
          }
          case 'render': {
            const { waitUntilExit } = render(res);
            await waitUntilExit();
            return logger.exitAfterFlush(res.props.code, command.name);
          }
          case 'report':
          default: {
            return process.stdout.write(`${res.data}\n`, () => logger.exitAfterFlush(res.code, command.name));
          }
        }
      })
      .catch(err => {
        logger.error(
          `got an error from command ${command.name}: ${err}. Error serialized: ${JSON.stringify(
            err,
            Object.getOwnPropertyNames(err)
          )}`
        );
        loader.off();
        console.log(err);
        const errorHandled = defaultHandleError(err) || command.handleError(err);
        if (command.private) return serializeErrAndExit(err, command.name);
        // uncomment this to see the entire error object on the console
        if (!command.private && errorHandled) return logErrAndExit(errorHandled, command.name);
        return logErrAndExit(err, command.name);
      })
  );
}

function serializeErrAndExit(err, commandName) {
  process.stderr.write(packCommand(buildCommandMessage(serializeError(err), undefined, false), false, false));
  const code = err.code && isNumeric(err.code) ? err.code : 1;
  return logger.exitAfterFlush(code, commandName);
=======
  const commandRunner = new CommandRunner(command, relevantArgs, flags);
  return commandRunner.runCommand();
>>>>>>> e34227c4
}

/**
 * register the action of each one of the commands.
 * at this point, it doesn't run any `execAction`, it only register it.
 * the actual running of `execAction` happens once `commander.parse(params)` is called.
 */
function registerAction(command: Command, concrete) {
  concrete.action((...args) => {
    const subCommands = command.commands;
    if (subCommands?.length) {
      // @ts-ignore AUTO-ADDED-AFTER-MIGRATION-PLEASE-FIX!
      const subcommandName = parseSubcommandFromArgs(args);
      const subcommand = subCommands.find(cmd => {
        return subcommandName === (parseCommandName(cmd.name) || cmd.alias);
      });

      args.shift();
      if (subcommand) return execAction(subcommand, concrete, args);
    }

    return execAction(command, concrete, args);
  });
}

function createOptStr(alias, name) {
  if (alias) {
    return `-${alias}, --${name}`;
  }
  return `--${name}`;
}

export function register(command: Command, commanderCmd, packageManagerArgs?: string[]) {
  const concrete = commanderCmd
    .command(command.name, null, { noHelp: command.private })
    .description(command.description)
    .alias(command.alias);

  if (command.remoteOp) {
    command.options.push(['', TOKEN_FLAG, 'authentication token']);
  }

  if (packageManagerArgs) {
    command._packageManagerArgs = packageManagerArgs;
  }

  command.options.forEach(([alias, name, description]) => {
    concrete.option(createOptStr(alias, name), description);
  });

  // attach skip-update to all commands
  concrete.option(SKIP_UPDATE_FLAG, 'Skips auto updates');

  if (command.commands) {
    command.commands.forEach(nestedCmd => {
      register(nestedCmd, concrete);
    });
  }

  return registerAction(command, concrete);
}

export default class CommandRegistry {
  version: string;
  usage: string;
  description: string;
  commands: LegacyCommand[];
  extensionsCommands: LegacyCommand[] | null | undefined;

  registerBaseCommand() {
    commander
      .version(this.version)
      .usage(this.usage)
      .option(SKIP_UPDATE_FLAG, 'Skips auto updates for a command')
      .description(this.description);
  }

  constructor(
    usage: string,
    description: string,
    version: string,
    commands: LegacyCommand[],
    extensionsCommands: Array<Commands>
  ) {
    this.usage = usage;
    this.description = description;
    this.version = version;
    this.commands = commands;
    // @ts-ignore AUTO-ADDED-AFTER-MIGRATION-PLEASE-FIX!
    this.extensionsCommands = extensionsCommands;
  }

  printHelp() {
    // eslint-disable-next-line global-require
    const helpTemplateGenerator = require('./templates/help');
    console.log(helpTemplateGenerator(this.extensionsCommands)); // eslint-disable-line no-console
    return this;
  }

  outputHelp() {
    const args = process.argv.slice(2);
    if (!args.length) {
      // @TODO replace back to commander help and override help method
      // commander.help();
      this.printHelp();
      return this;
    }

    const subcommand = args[0];
    const cmdList = this.commands.map(cmd => first(cmd.name.split(' ')));
    // @ts-ignore AUTO-ADDED-AFTER-MIGRATION-PLEASE-FIX!
    const extensionsCmdList = this.extensionsCommands.map(cmd => first(cmd.name.split(' ')));
    const aliasList = this.commands.map(cmd => first(cmd.alias.split(' ')));

    if (
      !cmdList.includes(subcommand) &&
      !extensionsCmdList.includes(subcommand) &&
      !aliasList.includes(subcommand) &&
      subcommand !== '-V' &&
      subcommand !== '--version'
    ) {
      process.stdout.write(
        chalk.yellow(
          `warning: '${chalk.bold(subcommand)}' is not a valid command.\nsee 'bit --help' for additional information.\n`
        )
      );
      const suggestion = didYouMean(
        subcommand,
        commander.commands.filter(c => !c._noHelp).map(cmd => cmd._name)
      );
      if (suggestion) {
        const match = typeof suggestion === 'string' ? suggestion : suggestion[0];
        console.log(chalk.red(`Did you mean ${chalk.bold(match)}?`)); // eslint-disable-line no-console
      }
      return this;
    }

    return this;
  }
}<|MERGE_RESOLUTION|>--- conflicted
+++ resolved
@@ -63,84 +63,8 @@
     globalFlags.token = flags[TOKEN_FLAG_NAME].toString();
   }
   logger.shouldWriteToConsole = !flags.json;
-<<<<<<< HEAD
-  const migrateWrapper = (run: boolean) => {
-    if (run) {
-      logger.debug('Checking if a migration is needed');
-      // @ts-ignore AUTO-ADDED-AFTER-MIGRATION-PLEASE-FIX!
-      return migrate(null, false);
-    }
-    return Promise.resolve();
-  };
-
-  const getCommandHandler = (): 'render' | 'report' | 'json' => {
-    if (flags.json) {
-      if (!command.json) throw new Error(`command "${command.name}" doesn't implement "json" method`);
-      return 'json';
-    }
-    if (command.render && command.report) {
-      return process.stdout.isTTY ? 'render' : 'report';
-    }
-    if (command.report) return 'report';
-    if (command.render) return 'render';
-    throw new Error(`command "${command.name}" doesn't implement "render" nor "report" methods`);
-  };
-  const commandHandler = getCommandHandler();
-
-  return (
-    migrateWrapper(command.migration)
-      // @ts-ignore AUTO-ADDED-AFTER-MIGRATION-PLEASE-FIX!
-      .then(() => {
-        // this is a hack in the legacy code to make paper work
-        // it should be removed upon major refactoring process
-        command.packageManagerArgs = packageManagerArgs;
-        return command[commandHandler](relevantArgs, flags, packageManagerArgs);
-      })
-      .then(async res => {
-        loader.off();
-        switch (commandHandler) {
-          case 'json': {
-            const code = res.code || 0;
-            const data = res.data || res;
-            return process.stdout.write(JSON.stringify(data, null, 2), () => logger.exitAfterFlush(code, command.name));
-          }
-          case 'render': {
-            const { waitUntilExit } = render(res);
-            await waitUntilExit();
-            return logger.exitAfterFlush(res.props.code, command.name);
-          }
-          case 'report':
-          default: {
-            return process.stdout.write(`${res.data}\n`, () => logger.exitAfterFlush(res.code, command.name));
-          }
-        }
-      })
-      .catch(err => {
-        logger.error(
-          `got an error from command ${command.name}: ${err}. Error serialized: ${JSON.stringify(
-            err,
-            Object.getOwnPropertyNames(err)
-          )}`
-        );
-        loader.off();
-        console.log(err);
-        const errorHandled = defaultHandleError(err) || command.handleError(err);
-        if (command.private) return serializeErrAndExit(err, command.name);
-        // uncomment this to see the entire error object on the console
-        if (!command.private && errorHandled) return logErrAndExit(errorHandled, command.name);
-        return logErrAndExit(err, command.name);
-      })
-  );
-}
-
-function serializeErrAndExit(err, commandName) {
-  process.stderr.write(packCommand(buildCommandMessage(serializeError(err), undefined, false), false, false));
-  const code = err.code && isNumeric(err.code) ? err.code : 1;
-  return logger.exitAfterFlush(code, commandName);
-=======
   const commandRunner = new CommandRunner(command, relevantArgs, flags);
   return commandRunner.runCommand();
->>>>>>> e34227c4
 }
 
 /**

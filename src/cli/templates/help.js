--- conflicted
+++ resolved
@@ -13,21 +13,12 @@
   ${chalk.cyan('init')}       create or reinitialize an empty Bit scope or reinitialize an existing one
 
 ${chalk.underline('add, modify and control components')}
-<<<<<<< HEAD
-  ${chalk.cyan('add')}     add any subset of files to be tracked as a component(s).
-  ${chalk.cyan('status')}  show the working area component(s) status.
-  ${chalk.cyan('tag')}     record component changes and lock versions.
-  ${chalk.cyan('mv')}      move a component to a different filesystem path.
-  ${chalk.cyan('reset')}   revert a component version to previous one.
-  ${chalk.cyan('untrack')} untrack a new component(s).
-=======
   ${chalk.cyan('add')}        add any subset of files to be tracked as a component(s).
   ${chalk.cyan('status')}     show the working area component(s) status.
-  ${chalk.cyan('commit')}     record component changes and lock versions.
+  ${chalk.cyan('tag')}        record component changes and lock versions.
   ${chalk.cyan('move')}       move a component to a different filesystem path.
   ${chalk.cyan('reset')}      revert a component version to previous one.
   ${chalk.cyan('untrack')}    untrack a new component(s).
->>>>>>> cd700b86
 
 ${chalk.underline('collaborate and share components')}
   ${chalk.cyan('import')}     import components into your current working area.
@@ -41,7 +32,7 @@
   ${chalk.cyan('search')}     search for components by desired functionallity.
 
 ${chalk.underline('examine component history and state')}
-  ${chalk.cyan('log')}        show components(s) commit history.
+  ${chalk.cyan('log')}        show components(s) tag history.
   ${chalk.cyan('show')}       show component overview.  
 
 ${chalk.underline('component envrionment operations')}

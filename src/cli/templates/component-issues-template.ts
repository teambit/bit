--- conflicted
+++ resolved
@@ -11,13 +11,8 @@
 
 export const componentIssuesLabels = {
   missingPackagesDependenciesOnFs:
-<<<<<<< HEAD
-    'missing package dependencies (use `bit install` to make sure all dependencies are installed)',
-  missingComponents: 'missing components (use "bit import" or `bit install` to make sure all components are installed)',
-=======
-    'missing packages dependencies (use your package manager to make sure all package dependencies are installed)',
-  missingComponents: 'missing components (use "bit import" or your package manager to make sure all components exist)',
->>>>>>> 42aceaca
+    'missing packages dependencies (use `bit install` to make sure all package dependencies are installed)',
+  missingComponents: 'missing components (use "bit import" or `bit install` to make sure all components exist)',
   untrackedDependencies: 'untracked file dependencies (use "bit add <file>" to track untracked files as components)',
   missingDependenciesOnFs: 'non-existing dependency files (make sure all files exists on your workspace)',
   missingLinks: 'missing links between components(use "bit link" to build missing component links)',

--- conflicted
+++ resolved
@@ -85,12 +85,8 @@
 export const paintAllSpecsResults = (results: Array<*>): string => {
   if (results.length === 0) return c.red('There are no components to test');
   return results.map((result) => {
-<<<<<<< HEAD
+    if (result.missingTester) return paintMissingTester(result.component);
     const componentId = c.bold(`${result.component.box}/${result.component.name}`);
-=======
-    if (result.missingTester) return paintMissingTester(result.component);
-    const componentId = c.bold(`${result.component.box}/${result.component.name}: `);
->>>>>>> cb40802a
     if (result.specs) return componentId + paintSpecsResults(result.specs);
     return c.yellow(`tests are not defined for component: ${componentId}`);
   }).join('\n');

/** @flow */
import c from 'chalk';
import SpecsResults from '../consumer/specs-results/specs-results';

export const formatInlineBit = ({ box, name }: any): string =>
c.white('     > ') + c.cyan(`${box}/${name}`);

export const formatBit = ({ scope = '@this', box, name, version }: any): string =>
c.white('     > ') + c.cyan(`${scope}/${box}/${name} - ${version ? version.toString() : 'latest'}`);

export const paintBitProp = (key: string, value: string): string => {
  if (!value) return '';
  return `${c.magenta(key)} -> ${value}\n`;
};

export const paintHeader = (value: string): string => {
  if (!value) return '';
  return `${c.underline(value)}\n`;
};

const paintAuthor = (email: ?string, username: ?string): string => {
  if (email && username) {
    return c.white(`Author: ${username} <${email}>\n`);
  } else if (email && !username) {
    return c.white(`Author: <${email}>\n`);
  } else if (!email && username) {
    return c.white(`Author: ${username}\n`);
  }

  return '';
};

export const paintLog = ({ message, date, hash, username, email }:
{ message: string, hash: string, date: string, username: ?string, email: ?string }): string => {
  return c.yellow(`commit ${hash}\n`) +
  paintAuthor(email, username) +
  c.white(`Date: ${date}\n`) +
  c.white(`\n      ${message}\n`);
};

const successTest = (test) => {
  return `✔   ${c.white(test.title)} - ${c.cyan(`${test.duration}ms`)}`;
};

const failureTest = (test) => {
  return `❌   ${c.white(test.title)} - ${c.cyan(`${test.duration}ms`)}
    ${c.red(test.err.message)}`;
};

const paintTest = (test) => {
  return test.pass ? successTest(test) : failureTest(test);
};

const paintStats = (results) => {
  const statsHeader = results.pass ? c.underline.green('tests passed') : c.underline.red('tests failed');
  const totalDuration = results.stats && results.stats.duration ?
  `total duration - ${c.cyan(`${results.stats.duration}ms\n`)}` : '';
  return `${statsHeader}\n${totalDuration}\n`;
};

<<<<<<< HEAD
export const paintSpecsResults = (results: SpecsResults): string => (results.tests ?
  paintStats(results) + results.tests.map(paintTest).join('\n') : '');
=======
export const paintSpecsResults = (results: SpecsResults): string => {
  return paintStats(results) + results.tests.map(paintTest).join('\n');
};
>>>>>>> a227867f

export const paintAllSpecsResults = (results: Array<*>): string => {
  if (results.length === 0) return c.red('There are no inline components to test');
  return results.map((result) => {
    const componentId = c.bold(`${result.component.box}/${result.component.name}: `);
    if (result.specs) return componentId + paintSpecsResults(result.specs);
    return `${componentId}couldn't get test results`;
  }).join('\n');
};<|MERGE_RESOLUTION|>--- conflicted
+++ resolved
@@ -58,14 +58,17 @@
   return `${statsHeader}\n${totalDuration}\n`;
 };
 
-<<<<<<< HEAD
 export const paintSpecsResults = (results: SpecsResults): string => (results.tests ?
   paintStats(results) + results.tests.map(paintTest).join('\n') : '');
-=======
-export const paintSpecsResults = (results: SpecsResults): string => {
-  return paintStats(results) + results.tests.map(paintTest).join('\n');
+
+export const paintAllSpecsResults = (results: Array<*>): string => {
+  if (results.length === 0) return c.red('There are no inline components to test');
+  return results.map((result) => {
+    const componentId = c.bold(`${result.component.box}/${result.component.name}: `);
+    if (result.specs) return componentId + paintSpecsResults(result.specs);
+    return `${componentId}couldn't get test results`;
+  }).join('\n');
 };
->>>>>>> a227867f
 
 export const paintAllSpecsResults = (results: Array<*>): string => {
   if (results.length === 0) return c.red('There are no inline components to test');

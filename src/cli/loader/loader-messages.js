/** @flow */

export const BEFORE_REMOTE_SHOW = 'fetching remote component';
export const BEFORE_IMPORT_ENVIRONMENT = 'importing environment dependencies...';
export const BEFORE_REMOTE_LIST = 'listing remote components';
export const BEFORE_RESET_ACTION = 'resetting component';
export const BEFORE_IMPORT_ACTION = 'importing components';
export const BEFORE_REMOTE_SEARCH = ({ scope, queryStr }: { scope: string, queryStr: string }) =>
`searching remote scope <${scope}> for '${queryStr}'`;
export const BEFORE_RUNNING_SPECS = 'running specs';
export const BEFORE_IMPORT_PUT_ON_SCOPE = 'importing components';
export const BEFORE_PERSISTING_PUT_ON_SCOPE = 'persisting...';
<<<<<<< HEAD
export const BEFORE_INSTALL_NPM_DEPENDENCIES = 'ensuring package dependencies (with npm)';
export const BEFORE_EXPORT = 'exporting component';
=======
export const BEFORE_INSTALL_NPM_DEPENDENCIES = 'ensuring npm dependencies';
export const BEFORE_EXPORT = 'exporting component';
export const BEFORE_EXPORTS = 'exporting components';
>>>>>>> 7145c93a
<|MERGE_RESOLUTION|>--- conflicted
+++ resolved
@@ -10,11 +10,6 @@
 export const BEFORE_RUNNING_SPECS = 'running specs';
 export const BEFORE_IMPORT_PUT_ON_SCOPE = 'importing components';
 export const BEFORE_PERSISTING_PUT_ON_SCOPE = 'persisting...';
-<<<<<<< HEAD
 export const BEFORE_INSTALL_NPM_DEPENDENCIES = 'ensuring package dependencies (with npm)';
 export const BEFORE_EXPORT = 'exporting component';
-=======
-export const BEFORE_INSTALL_NPM_DEPENDENCIES = 'ensuring npm dependencies';
-export const BEFORE_EXPORT = 'exporting component';
-export const BEFORE_EXPORTS = 'exporting components';
->>>>>>> 7145c93a
+export const BEFORE_EXPORTS = 'exporting components';
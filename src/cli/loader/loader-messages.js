--- conflicted
+++ resolved
@@ -17,8 +17,5 @@
 export const BEFORE_EXPORT = 'exporting component';
 export const BEFORE_EXPORTS = 'exporting components';
 export const BEFORE_LOADING_COMPONENTS = 'loading components';
-<<<<<<< HEAD
 export const BEFORE_STATUS = 'fetching status';
-=======
-export const BEFORE_CHECKOUT = 'checking out components to local workspace';
->>>>>>> 1c8ed630
+export const BEFORE_CHECKOUT = 'checking out components to local workspace';
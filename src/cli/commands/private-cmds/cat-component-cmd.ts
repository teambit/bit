--- conflicted
+++ resolved
@@ -1,8 +1,4 @@
-<<<<<<< HEAD
-import Command, { CommandOption } from '../../command';
-=======
 import Command, { CommandOptions } from '../../command';
->>>>>>> 30c957c9
 import { catComponent } from '../../../api/scope';
 
 export default class CatComponent extends Command {
@@ -10,15 +6,10 @@
   description = 'cat a bit object by component-id';
   private = true;
   alias = 'cmp';
-<<<<<<< HEAD
-  // @ts-ignore AUTO-ADDED-AFTER-MIGRATION-PLEASE-FIX!
-  opts: CommandOption[] = [['j', 'json', 'show the output in JSON format']];
-=======
   opts = [
     // json is also the default for this command. it's only needed to suppress the logger.console
     ['j', 'json', 'json format']
   ] as CommandOptions;
->>>>>>> 30c957c9
 
   action([id]: [string]): Promise<any> {
     return catComponent(id);

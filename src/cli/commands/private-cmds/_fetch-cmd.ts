--- conflicted
+++ resolved
@@ -13,12 +13,11 @@
   private = true;
   description = 'fetch components(s) from a scope';
   alias = '';
-<<<<<<< HEAD
   // @ts-ignore AUTO-ADDED-AFTER-MIGRATION-PLEASE-FIX!
-  opts = [['n', 'no-dependencies', 'do not include component dependencies'], ['', 'lanes', 'provided ids are lanes']];
-=======
-  opts = [['n', 'no-dependencies', 'do not include component dependencies']] as CommandOptions;
->>>>>>> 10cfdcb5
+  opts = [
+    ['n', 'no-dependencies', 'do not include component dependencies'],
+    ['', 'lanes', 'provided ids are lanes']
+  ] as CommandOptions;
 
   action([path, args]: [string, string], { noDependencies, lanes }: any): Promise<any> {
     const { payload, headers } = unpackCommand(args);

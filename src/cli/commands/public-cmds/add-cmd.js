--- conflicted
+++ resolved
@@ -26,14 +26,10 @@
     if (namespace && id) {
       return Promise.reject('You can use either [id] or [namespace] to add a particular component');
     }
-<<<<<<< HEAD
 
     const testsArray = tests ? this.splitList(tests) : [];
     const exludedFiles = exclude ? this.splitList(exclude): undefined ;
-=======
-    const testsArray = tests ? [tests] : [];
-    const exludedFiles = exclude ? this.splitList(exclude): undefined;
->>>>>>> 02cc65c2
+
     return add(path, id, main, namespace, testsArray, exludedFiles);
   }
 

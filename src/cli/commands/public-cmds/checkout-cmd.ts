--- conflicted
+++ resolved
@@ -60,15 +60,11 @@
       lane = false,
       verbose = false,
       skipNpmInstall = false,
-<<<<<<< HEAD
-      ignoreDist = false,
       existing = false,
-      newLaneName
-=======
+      newLaneName,
       ignorePackageJson = false,
       conf,
       ignoreDist = false
->>>>>>> 0e630721
     }: {
       interactiveMerge?: boolean;
       ours?: boolean;
@@ -79,11 +75,11 @@
       lane?: boolean;
       verbose?: boolean;
       skipNpmInstall?: boolean;
+      existing?: boolean;
+      newLaneName?: string;
       ignorePackageJson?: boolean;
       conf?: string;
       ignoreDist?: boolean;
-      existing?: boolean;
-      newLaneName?: string;
     }
   ): Promise<ApplyVersionResults> {
     const checkoutProps: CheckoutProps = {
@@ -94,15 +90,11 @@
       verbose,
       isLane: lane,
       skipNpmInstall,
-<<<<<<< HEAD
       existingOnWorkspaceOnly: existing,
       ignoreDist,
-      newLaneName
-=======
+      newLaneName,
       ignorePackageJson,
-      writeConfig: !!conf,
-      ignoreDist
->>>>>>> 0e630721
+      writeConfig: !!conf
     };
     if (typeof conf === 'string') {
       checkoutProps.configDir = conf;

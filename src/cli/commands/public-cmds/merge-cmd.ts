import chalk from 'chalk';
import { LegacyCommand, CommandOptions } from '../../legacy-command';
import { merge } from '../../../api/consumer';
import { ApplyVersionResults, ApplyVersionResult } from '../../../consumer/versions-ops/merge-version';
import { getMergeStrategy, FileStatus } from '../../../consumer/versions-ops/merge-version';
import { WILDCARD_HELP } from '../../../constants';
import GeneralError from '../../../error/general-error';
import { AUTO_SNAPPED_MSG } from './snap-cmd';
import { throwForUsingLaneIfDisabled } from '../../../api/consumer/lib/feature-toggle';

export const applyVersionReport = (components: ApplyVersionResult[], addName = true, showVersion = false): string => {
  const tab = addName ? '\t' : '';
  return components
    .map((component: ApplyVersionResult) => {
      const name = showVersion ? component.id.toString() : component.id.toStringWithoutVersion();
      const files = Object.keys(component.filesStatus)
        .map(file => {
          const note =
            component.filesStatus[file] === FileStatus.manual
              ? chalk.white('automatic merge failed. please fix conflicts manually and then tag the results.')
              : '';
          return `${tab}${component.filesStatus[file]} ${chalk.bold(file)} ${note}`;
        })
        .join('\n');
      return `${addName ? name : ''}\n${chalk.cyan(files)}`;
    })
    .join('\n\n');
};

<<<<<<< HEAD
export default class Merge extends Command {
  name = 'merge [values...]';
=======
export default class Merge implements LegacyCommand {
  name = 'merge <version> <ids...>';
>>>>>>> 10cfdcb5
  description = `merge changes of different component versions
  bit merge <version> [ids...] => merge changes of the given version into the checked out version
  bit merge [ids...] => EXPERIMENTAL. merge changes of the remote head into local, optionally use '--abort' or '--resolve'
  bit merge <lane> --lane => EXPERIMENTAL. merge given lane into current lane
  bit merge <remote> <lane> --lane => EXPERIMENTAL. merge given remote-lane into current lane
  ${WILDCARD_HELP('merge 0.0.1')}`;
  alias = '';
  opts = [
<<<<<<< HEAD
    ['', 'ours', 'in case of a conflict, override the used version with the current modification'],
    ['', 'theirs', 'in case of a conflict, override the current modification with the specified version'],
    ['', 'manual', 'in case of a conflict, leave the files with a conflict state to resolve them manually later'],
    ['', 'abort', 'EXPERIMENTAL. in case of an unresolved merge, revert to the state before the merge began'],
    ['', 'resolve', 'EXPERIMENTAL. mark an unresolved merge as resolved and create a new snap with the changes'],
    ['l', 'lane', 'EXPERIMENTAL. merge lanes'],
    [
      '',
      'existing',
      'EXPERIMENTAL. relevant for lanes. checkout only components in a lane that exist in the workspace'
    ],
    ['', 'no-snap', 'EXPERIMENTAL. do not auto snap in case the merge completed without conflicts'],
    ['m', 'message <message>', 'EXPERIMENTAL. override the default message for the auto snap']
  ];
=======
    ['o', 'ours', 'in case of a conflict, override the used version with the current modification'],
    ['t', 'theirs', 'in case of a conflict, override the current modification with the specified version'],
    ['m', 'manual', 'in case of a conflict, leave the files with a conflict state to resolve them manually later']
  ] as CommandOptions;
>>>>>>> 10cfdcb5
  loader = true;

  action(
    [values]: [string[]],
    {
      ours = false,
      theirs = false,
      manual = false,
      abort = false,
      resolve = false,
      lane = false,
      noSnap = false,
      existing = false,
      message
    }: {
      ours?: boolean;
      theirs?: boolean;
      manual?: boolean;
      abort?: boolean;
      resolve?: boolean;
      lane?: boolean;
      noSnap?: boolean;
      existing?: boolean;
      message: string;
    }
  ): Promise<ApplyVersionResults> {
    if (lane || existing || noSnap || message || abort || resolve) throwForUsingLaneIfDisabled();
    const mergeStrategy = getMergeStrategy(ours, theirs, manual);
    if (abort && resolve) throw new GeneralError('unable to use "abort" and "resolve" flags together');
    if (noSnap && message) throw new GeneralError('unable to use "noSnap" and "message" flags together');
    return merge(values, mergeStrategy as any, abort, resolve, lane, noSnap, message, existing);
  }

  report({
    components,
    failedComponents,
    version,
    resolvedComponents,
    abortedComponents,
    mergeSnapResults
  }: ApplyVersionResults): string {
    if (resolvedComponents) {
      const title = 'successfully resolved component(s)\n';
      const componentsStr = resolvedComponents.map(c => c.id.toStringWithoutVersion()).join('\n');
      return chalk.underline(title) + chalk.green(componentsStr);
    }
    if (abortedComponents) {
      const title = 'successfully aborted the merge of the following component(s)\n';
      const componentsStr = abortedComponents.map(c => c.id.toStringWithoutVersion()).join('\n');
      return chalk.underline(title) + chalk.green(componentsStr);
    }
    const getSuccessOutput = () => {
      if (!components || !components.length) return '';
      // @ts-ignore version is set in case of merge command
      const title = `successfully merged components${version ? `from version ${chalk.bold(version)}` : ''}\n`;
      // @ts-ignore components is set in case of merge command
      return chalk.underline(title) + chalk.green(applyVersionReport(components));
    };

    const getSnapsOutput = () => {
      if (!mergeSnapResults || !mergeSnapResults.snappedComponents) return '';
      const { snappedComponents, autoSnappedResults } = mergeSnapResults;
      const outputComponents = comps => {
        return comps
          .map(component => {
            let componentOutput = `     > ${component.id.toString()}`;
            const autoTag = autoSnappedResults.filter(result =>
              result.triggeredBy.searchWithoutScopeAndVersion(component.id)
            );
            if (autoTag.length) {
              const autoTagComp = autoTag.map(a => a.component.toBitIdWithLatestVersion().toString());
              componentOutput += `\n       ${AUTO_SNAPPED_MSG}: ${autoTagComp.join(', ')}`;
            }
            return componentOutput;
          })
          .join('\n');
      };

      return `\n${chalk.underline(
        'merge-snapped components'
      )}\n(${'components that snapped as a result of the merge'})\n${outputComponents(snappedComponents)}\n`;
    };

    const getFailureOutput = () => {
      if (!failedComponents || !failedComponents.length) return '';
      const title = 'the merge has been canceled on the following component(s)';
      const body = failedComponents
        .map(
          failedComponent =>
            `${chalk.bold(failedComponent.id.toString())} - ${chalk.red(failedComponent.failureMessage)}`
        )
        .join('\n');
      return `${chalk.underline(title)}\n${body}\n\n`;
    };

    return getSuccessOutput() + getFailureOutput() + getSnapsOutput();
  }
}<|MERGE_RESOLUTION|>--- conflicted
+++ resolved
@@ -27,13 +27,8 @@
     .join('\n\n');
 };
 
-<<<<<<< HEAD
-export default class Merge extends Command {
+export default class Merge implements LegacyCommand {
   name = 'merge [values...]';
-=======
-export default class Merge implements LegacyCommand {
-  name = 'merge <version> <ids...>';
->>>>>>> 10cfdcb5
   description = `merge changes of different component versions
   bit merge <version> [ids...] => merge changes of the given version into the checked out version
   bit merge [ids...] => EXPERIMENTAL. merge changes of the remote head into local, optionally use '--abort' or '--resolve'
@@ -42,7 +37,6 @@
   ${WILDCARD_HELP('merge 0.0.1')}`;
   alias = '';
   opts = [
-<<<<<<< HEAD
     ['', 'ours', 'in case of a conflict, override the used version with the current modification'],
     ['', 'theirs', 'in case of a conflict, override the current modification with the specified version'],
     ['', 'manual', 'in case of a conflict, leave the files with a conflict state to resolve them manually later'],
@@ -56,13 +50,7 @@
     ],
     ['', 'no-snap', 'EXPERIMENTAL. do not auto snap in case the merge completed without conflicts'],
     ['m', 'message <message>', 'EXPERIMENTAL. override the default message for the auto snap']
-  ];
-=======
-    ['o', 'ours', 'in case of a conflict, override the used version with the current modification'],
-    ['t', 'theirs', 'in case of a conflict, override the current modification with the specified version'],
-    ['m', 'manual', 'in case of a conflict, leave the files with a conflict state to resolve them manually later']
   ] as CommandOptions;
->>>>>>> 10cfdcb5
   loader = true;
 
   action(

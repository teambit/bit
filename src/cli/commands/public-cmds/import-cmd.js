/** @flow */
import R from 'ramda';
import chalk from 'chalk';
import Command from '../../command';
import { importAction } from '../../../api/consumer';
import { immutableUnshift } from '../../../utils';
import { formatPlainComponentItem } from '../../chalk-box';
import Component from '../../../consumer/component';
import { ComponentWithDependencies } from '../../../scope';

export default class Import extends Command {
  name = 'import [ids...]';
  description = 'import components into your current working area.';
  alias = 'i';
  opts = [
    ['t', 'tester', 'import a tester environment component'],
    ['c', 'compiler', 'import a compiler environment component'],
    ['', 'extension', 'import an extension component'],
    ['e', 'environment', 'install development environment dependencies (compiler and tester)'],
    ['p', 'prefix <prefix>', 'import components into a specific directory'],
    ['d', 'display-dependencies', 'display the imported dependencies'],
    ['f', 'force', 'ignore local changes'],
    ['v', 'verbose', 'showing verbose output for inspection'],
    ['', 'dist', 'write dist files (when exist) to the configured directory'],
    ['', 'conf', 'write the configuration file (bit.json)'],
    ['', 'save-dependencies-as-components', 'save hub dependencies as bit components rather than npm packages'],
    [
      '',
      'skip-npm-install',
      'do not install packages of the imported components. (it automatically enables save-dependencies-as-components flag)'
    ],
    [
      '',
      'ignore-package-json',
      'do not generate package.json for the imported component(s). (it automatically enables skip-npm-install and save-dependencies-as-components flags)'
    ]
  ];
  loader = true;
  migration = true;

  action(
    [ids]: [string[]],
    {
      tester,
      compiler,
<<<<<<< HEAD
      extension,
      verbose = false,
=======
>>>>>>> 2b93e830
      prefix,
      displayDependencies,
      environment,
      force = false,
      verbose = false,
      dist = false,
      conf = false,
      skipNpmInstall = false,
      saveDependenciesAsComponents = false,
      ignorePackageJson = false
    }: {
      tester?: boolean,
      compiler?: boolean,
      extension?: boolean,
      verbose?: boolean,
      prefix?: string,
      displayDependencies?: boolean,
      environment?: boolean,
      force?: boolean,
      dist?: boolean,
      conf?: boolean,
      skipNpmInstall?: boolean,
      saveDependenciesAsComponents?: boolean,
      ignorePackageJson?: boolean
    }
  ): Promise<any> {
    // @TODO - import should support multiple components
    if (tester && compiler) {
      throw new Error('you cant use tester and compiler flags combined');
    }
    return importAction({
      ids,
      tester,
      compiler,
      extension,
      verbose,
      prefix,
      environment,
      force,
      dist,
      conf,
      installNpmPackages: !skipNpmInstall,
      withPackageJson: !ignorePackageJson,
      saveDependenciesAsComponents
    }).then(importResults => R.assoc('displayDependencies', displayDependencies, importResults));
  }

  report({
    dependencies,
    envDependencies,
    warnings,
    displayDependencies
  }: {
    dependencies?: ComponentWithDependencies[],
    envDependencies?: Component[],
    warnings?: {
      notInPackageJson: [],
      notInNodeModules: [],
      notInBoth: []
    },
    displayDependencies?: boolean
  }): string {
    let dependenciesOutput;
    let envDependenciesOutput;

    if (dependencies && !R.isEmpty(dependencies)) {
      const components = dependencies.map(R.prop('component'));
      const peerDependencies = R.flatten(dependencies.map(R.prop('dependencies')));

      let componentDependenciesOutput = '';
      if (components.length === 1) {
        componentDependenciesOutput = immutableUnshift(
          components.map(formatPlainComponentItem),
          chalk.green('successfully imported one component')
        ).join('\n');
      } else {
        componentDependenciesOutput = immutableUnshift(
          components.map(formatPlainComponentItem),
          chalk.green(`successfully imported ${components.length} components`)
        ).join('\n');
      }

      const peerDependenciesOutput =
        peerDependencies && !R.isEmpty(peerDependencies) && displayDependencies
          ? immutableUnshift(
            R.uniq(peerDependencies.map(formatPlainComponentItem)),
            chalk.green(`\n\nsuccessfully imported ${components.length} component dependencies`)
          ).join('\n')
          : '';

      dependenciesOutput = componentDependenciesOutput + peerDependenciesOutput;
    }

    if (envDependencies && !R.isEmpty(envDependencies)) {
      envDependenciesOutput = immutableUnshift(
        envDependencies.map(envDependency => formatPlainComponentItem(envDependency.component)),
        chalk.green('the following component environments were installed')
      ).join('\n');
    }

    const getImportOutput = () => {
      if (dependenciesOutput && !envDependenciesOutput) return dependenciesOutput;
      if (!dependenciesOutput && envDependenciesOutput) return envDependenciesOutput;
      if (dependenciesOutput && envDependenciesOutput) {
        return `${dependenciesOutput}\n\n${envDependenciesOutput}`;
      }

      return chalk.yellow('nothing to import');
    };

    const logObject = obj => `> ${R.keys(obj)[0]}: ${R.values(obj)[0]}`;
    const getWarningOutput = () => {
      if (!warnings) return '';
      let output = '\n';

      if (!R.isEmpty(warnings.notInBoth)) {
        output += chalk.red.underline(
          '\nerror - missing the following package dependencies. please install and add to package.json.\n'
        );
        output += chalk.red(`${warnings.notInBoth.map(logObject).join('\n')}\n`);
      }

      if (!R.isEmpty(warnings.notInPackageJson)) {
        output += chalk.yellow.underline('\nwarning - add the following packages to package.json\n');
        output += chalk.yellow(`${warnings.notInPackageJson.map(logObject).join('\n')}\n`);
      }

      if (!R.isEmpty(warnings.notInNodeModules)) {
        output += chalk.yellow.underline('\nwarning - following packages are not installed. please install them.\n');
        output += chalk.yellow(`${warnings.notInNodeModules.map(logObject).join('\n')}\n`);
      }

      return output === '\n' ? '' : output;
    };

    return getImportOutput() + getWarningOutput();
  }
}<|MERGE_RESOLUTION|>--- conflicted
+++ resolved
@@ -43,11 +43,7 @@
     {
       tester,
       compiler,
-<<<<<<< HEAD
       extension,
-      verbose = false,
-=======
->>>>>>> 2b93e830
       prefix,
       displayDependencies,
       environment,

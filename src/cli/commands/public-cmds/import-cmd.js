--- conflicted
+++ resolved
@@ -17,12 +17,8 @@
     ['t', 'tester', 'import a tester environment component'],
     ['v', 'verbose', 'show a more verbose output when possible'],
     ['c', 'compiler', 'import a compiler environment component'],
-<<<<<<< HEAD
     ['p', 'prefix', 'import components into a specific directory'],
-    ['d', 'display_dependencies', 'display the imported dependencies'],
-=======
-    ['p', 'prefix', 'import components into a specific directory']
->>>>>>> 17307060
+    ['d', 'display_dependencies', 'display the imported dependencies']
   ];
   loader = true;
 

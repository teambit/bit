import chalk from 'chalk';
import { ReleaseType } from 'semver';
import Command from '../../command';
import { tagAction, tagAllAction } from '../../../api/consumer';
import { TagResults } from '../../../api/consumer/lib/tag';
import { isString } from '../../../utils';
import { DEFAULT_BIT_RELEASE_TYPE, BASE_DOCS_DOMAIN, WILDCARD_HELP } from '../../../constants';
import GeneralError from '../../../error/general-error';
import hasWildcard from '../../../utils/string/has-wildcard';

export const NOTHING_TO_TAG_MSG = 'nothing to tag';
export const AUTO_TAGGED_MSG = 'auto-tagged dependents';

export default class Tag extends Command {
  name = 'tag [id] [version]';
  description = `record component changes and lock versions.
  https://${BASE_DOCS_DOMAIN}/docs/tag-component-version
  ${WILDCARD_HELP('tag')}`;
  alias = 't';
  // @ts-ignore AUTO-ADDED-AFTER-MIGRATION-PLEASE-FIX!
  opts = [
    ['m', 'message <message>', 'log message describing the user changes'],
    ['a', 'all [version]', 'tag all new and modified components'],
    ['s', 'scope <version>', 'tag all components of the current scope'],
    ['p', 'patch', 'increment the patch version number'],
    ['mi', 'minor', 'increment the minor version number'],
    ['ma', 'major', 'increment the major version number'],
    ['f', 'force', 'force-tag even if tests are failing and even when component has not changed'],
    ['v', 'verbose', 'show specs output on failure'],
    ['', 'ignore-missing-dependencies', 'DEPRECATED. use --ignore-unresolved-dependencies instead'],
    ['i', 'ignore-unresolved-dependencies', 'ignore missing dependencies (default = false)'],
    ['I', 'ignore-newest-version', 'ignore existing of newer versions (default = false)'],
    ['', 'skip-tests', 'skip running component tests during tag process'],
    ['', 'skip-auto-tag', 'skip auto tagging dependents']
  ];
  loader = true;
  migration = true;

  action(
    [id, version]: string[],
    {
      message = '',
      all,
      patch,
      minor,
      major,
      force,
      verbose,
      ignoreMissingDependencies = false,
      ignoreUnresolvedDependencies = false,
      ignoreNewestVersion = false,
      skipTests = false,
      skipAutoTag = false,
      scope
    }: {
      message?: string;
      all?: boolean;
      patch?: boolean;
      minor?: boolean;
      major?: boolean;
      force?: boolean;
      verbose?: boolean;
      ignoreMissingDependencies?: boolean;
      ignoreUnresolvedDependencies?: boolean;
      ignoreNewestVersion?: boolean;
      skipTests?: boolean;
      skipAutoTag?: boolean;
      scope?: string;
    }
  ): Promise<any> {
    function getVersion(): string | undefined {
      if (scope) return scope;
      if (all && isString(all)) return all;
      return version;
    }

    if (!id && !all && !scope) {
      throw new GeneralError('missing [id]. to tag all components, please use --all flag');
    }
    if (id && all) {
      throw new GeneralError(
        'you can use either a specific component [id] to tag a particular component or --all flag to tag them all'
      );
    }

    const releaseFlags = [patch, minor, major].filter(x => x);
    if (releaseFlags.length > 1) {
      throw new GeneralError('you can use only one of the following - patch, minor, major');
    }

    let releaseType: ReleaseType = DEFAULT_BIT_RELEASE_TYPE;
    const includeImported = scope && all;

    if (major) releaseType = 'major';
    else if (minor) releaseType = 'minor';
    else if (patch) releaseType = 'patch';

    if (ignoreMissingDependencies) ignoreUnresolvedDependencies = true;

    const idHasWildcard = hasWildcard(id);

    const params = {
      message,
      exactVersion: getVersion(),
      releaseType,
      force,
      verbose,
      ignoreUnresolvedDependencies,
      ignoreNewestVersion,
      skipTests,
      skipAutoTag
    };

    if (all || scope || idHasWildcard) {
      return tagAllAction({
<<<<<<< HEAD
        message: message || '',
        // @ts-ignore AUTO-ADDED-AFTER-MIGRATION-PLEASE-FIX!
        exactVersion: getVersion(),
        releaseType,
        force,
        // @ts-ignore AUTO-ADDED-AFTER-MIGRATION-PLEASE-FIX!
        verbose,
        ignoreUnresolvedDependencies,
        ignoreNewestVersion,
        skipTests,
        // @ts-ignore AUTO-ADDED-AFTER-MIGRATION-PLEASE-FIX!
=======
        ...params,
>>>>>>> 115bf056
        scope,
        // @ts-ignore AUTO-ADDED-AFTER-MIGRATION-PLEASE-FIX!
        includeImported,
        idWithWildcard: id
      });
    }
    return tagAction({
<<<<<<< HEAD
      id,
      message,
      // @ts-ignore AUTO-ADDED-AFTER-MIGRATION-PLEASE-FIX!
      exactVersion: getVersion(),
      releaseType,
      force,
      // @ts-ignore AUTO-ADDED-AFTER-MIGRATION-PLEASE-FIX!
      verbose,
      ignoreUnresolvedDependencies,
      ignoreNewestVersion,
      skipTests
=======
      ...params,
      id
>>>>>>> 115bf056
    });
  }

  report(results: TagResults): string {
    if (!results) return chalk.yellow(NOTHING_TO_TAG_MSG);
    const { taggedComponents, autoTaggedResults, warnings, newComponents }: TagResults = results;
    const changedComponents = taggedComponents.filter(component => !newComponents.searchWithoutVersion(component.id));
    const addedComponents = taggedComponents.filter(component => newComponents.searchWithoutVersion(component.id));
    const autoTaggedCount = autoTaggedResults ? autoTaggedResults.length : 0;

    const warningsOutput = warnings && warnings.length ? `${chalk.yellow(warnings.join('\n'))}\n\n` : '';
    const tagExplanation = `\n(use "bit export [collection]" to push these components to a remote")
(use "bit untag" to unstage versions)\n`;

    const outputComponents = comps => {
      return comps
        .map(component => {
          let componentOutput = `     > ${component.id.toString()}`;
          const autoTag = autoTaggedResults.filter(result =>
            result.triggeredBy.searchWithoutScopeAndVersion(component.id)
          );
          if (autoTag.length) {
            const autoTagComp = autoTag.map(a => a.component.toBitIdWithLatestVersion().toString());
            componentOutput += `\n       ${AUTO_TAGGED_MSG}: ${autoTagComp.join(', ')}`;
          }
          return componentOutput;
        })
        .join('\n');
    };

    const outputIfExists = (label, explanation, components) => {
      if (!components.length) return '';
      return `\n${chalk.underline(label)}\n(${explanation})\n${outputComponents(components)}\n`;
    };

    return (
      warningsOutput +
      chalk.green(`${taggedComponents.length + autoTaggedCount} component(s) tagged`) +
      tagExplanation +
      outputIfExists('new components', 'first version for components', addedComponents) +
      outputIfExists('changed components', 'components that got a version bump', changedComponents)
    );
  }
}<|MERGE_RESOLUTION|>--- conflicted
+++ resolved
@@ -113,21 +113,7 @@
 
     if (all || scope || idHasWildcard) {
       return tagAllAction({
-<<<<<<< HEAD
-        message: message || '',
-        // @ts-ignore AUTO-ADDED-AFTER-MIGRATION-PLEASE-FIX!
-        exactVersion: getVersion(),
-        releaseType,
-        force,
-        // @ts-ignore AUTO-ADDED-AFTER-MIGRATION-PLEASE-FIX!
-        verbose,
-        ignoreUnresolvedDependencies,
-        ignoreNewestVersion,
-        skipTests,
-        // @ts-ignore AUTO-ADDED-AFTER-MIGRATION-PLEASE-FIX!
-=======
         ...params,
->>>>>>> 115bf056
         scope,
         // @ts-ignore AUTO-ADDED-AFTER-MIGRATION-PLEASE-FIX!
         includeImported,
@@ -135,22 +121,8 @@
       });
     }
     return tagAction({
-<<<<<<< HEAD
-      id,
-      message,
-      // @ts-ignore AUTO-ADDED-AFTER-MIGRATION-PLEASE-FIX!
-      exactVersion: getVersion(),
-      releaseType,
-      force,
-      // @ts-ignore AUTO-ADDED-AFTER-MIGRATION-PLEASE-FIX!
-      verbose,
-      ignoreUnresolvedDependencies,
-      ignoreNewestVersion,
-      skipTests
-=======
       ...params,
       id
->>>>>>> 115bf056
     });
   }
 

--- conflicted
+++ resolved
@@ -1,22 +1,11 @@
 import chalk from 'chalk';
 import { ReleaseType } from 'semver';
-<<<<<<< HEAD
-
-import { tagAction, tagAllAction } from '../../../api/consumer';
-import { AUTO_TAGGED_MSG, NOTHING_TO_TAG_MSG, TagResults } from '../../../api/consumer/lib/tag';
-import { BASE_DOCS_DOMAIN, DEFAULT_BIT_RELEASE_TYPE, WILDCARD_HELP } from '../../../constants';
-import GeneralError from '../../../error/general-error';
-import { isString } from '../../../utils';
-import hasWildcard from '../../../utils/string/has-wildcard';
-import { CommandOptions, LegacyCommand } from '../../legacy-command';
-=======
 import { LegacyCommand, CommandOptions } from '../../legacy-command';
 import { tagAction } from '../../../api/consumer';
 import { TagResults, NOTHING_TO_TAG_MSG, AUTO_TAGGED_MSG } from '../../../api/consumer/lib/tag';
 import { isString } from '../../../utils';
 import { DEFAULT_BIT_RELEASE_TYPE, BASE_DOCS_DOMAIN, WILDCARD_HELP } from '../../../constants';
 import GeneralError from '../../../error/general-error';
->>>>>>> 675caadc
 
 export default class Tag implements LegacyCommand {
   name = 'tag [id] [version]';

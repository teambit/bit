import R from 'ramda';
import chalk from 'chalk';
import { LegacyCommand, CommandOptions } from '../../legacy-command';
import { importAction } from '../../../api/consumer';
import { immutableUnshift } from '../../../utils';
import { formatPlainComponentItem, formatPlainComponentItemWithVersions } from '../../chalk-box';
import Component from '../../../consumer/component';
import { ComponentWithDependencies } from '../../../scope';
import { ImportOptions, ImportDetails } from '../../../consumer/component-ops/import-components';
import { EnvironmentOptions } from '../../../api/consumer/lib/import';
import GeneralError from '../../../error/general-error';
import { BASE_DOCS_DOMAIN, WILDCARD_HELP } from '../../../constants';
import { MergeOptions } from '../../../consumer/versions-ops/merge-version/merge-version';
import { MergeStrategy } from '../../../consumer/versions-ops/merge-version/merge-version';
import { throwForUsingLaneIfDisabled } from '../../../api/consumer/lib/feature-toggle';

export default class Import implements LegacyCommand {
  name = 'import [ids...]';
  description = `import components into your current workspace.
  https://${BASE_DOCS_DOMAIN}/docs/sourcing-components
  ${WILDCARD_HELP('import')}`;
  alias = 'i';
  opts = [
    ['t', 'tester', 'import a tester environment component'],
    ['c', 'compiler', 'import a compiler environment component'],
    ['e', 'environment', 'install development environment dependencies (compiler and tester)'],
    ['p', 'path <path>', 'import components into a specific directory'],
    [
      'o',
      'objects',
      "import components objects only, don't write the components to the file system. This is a default behavior for import with no id"
    ],
    ['d', 'display-dependencies', 'display the imported dependencies'],
    ['O', 'override', 'override local changes'],
    ['v', 'verbose', 'showing verbose output for inspection'],
    ['j', 'json', 'return the output as JSON'],
    ['', 'ignore-dist', "skip writing the component's build files during import"],
    [
      '',
      'conf [path]',
      'write the configuration file (bit.json) and the envs configuration files (use --conf without path to write to the default dir)'
    ],
    [
      '',
      'skip-npm-install',
      'do not install packages of the imported components. (it automatically enables save-dependencies-as-components flag)'
    ],
    [
      '',
      'ignore-package-json',
      'do not generate package.json for the imported component(s). (it automatically enables skip-npm-install and save-dependencies-as-components flags)'
    ],
    [
      'm',
      'merge [strategy]',
      'merge local changes with the imported version. strategy should be "theirs", "ours" or "manual"'
    ],
    ['', 'dependencies', 'EXPERIMENTAL. import all dependencies and write them to the workspace'],
<<<<<<< HEAD
    ['', 'dependents', 'EXPERIMENTAL. import component dependents to allow auto-tag updating them upon tag'],
    [
      '',
      'skip-lane',
      'EXPERIMENTAL. when checked out to a lane, do not import the component into the lane, save it on master'
    ]
  ];
=======
    ['', 'dependents', 'EXPERIMENTAL. import component dependents to allow auto-tag updating them upon tag']
  ] as CommandOptions;
>>>>>>> 10cfdcb5
  loader = true;
  migration = true;
  remoteOp = true;

  action(
    [ids]: [string[]],
    {
      tester = false,
      compiler = false,
      path,
      objects = false,
      displayDependencies = false,
      environment = false,
      override = false,
      verbose = false,
      json = false,
      ignoreDist = false,
      conf,
      skipNpmInstall = false,
      ignorePackageJson = false,
      merge,
      skipLane = false,
      dependencies = false,
      dependents = false
    }: {
      tester?: boolean;
      compiler?: boolean;
      path?: string;
      objects?: boolean;
      displayDependencies?: boolean;
      environment?: boolean;
      override?: boolean;
      verbose?: boolean;
      json?: boolean;
      ignoreDist?: boolean;
      conf?: string;
      skipNpmInstall?: boolean;
      ignorePackageJson?: boolean;
      merge?: MergeStrategy;
      skipLane?: boolean;
      dependencies?: boolean;
      dependents?: boolean;
    },
    packageManagerArgs: string[]
  ): Promise<any> {
    if (skipLane) throwForUsingLaneIfDisabled();
    if (tester && compiler) {
      throw new GeneralError('you cant use tester and compiler flags combined');
    }
    if (objects && merge) {
      throw new GeneralError('you cant use --objects and --merge flags combined');
    }
    if (override && merge) {
      throw new GeneralError('you cant use --override and --merge flags combined');
    }
    let mergeStrategy;
    if (merge && R.is(String, merge)) {
      const options = Object.keys(MergeOptions);
      if (!options.includes(merge)) {
        throw new GeneralError(`merge must be one of the following: ${options.join(', ')}`);
      }
      mergeStrategy = merge;
    }
    const environmentOptions: EnvironmentOptions = {
      tester,
      compiler
    };

    const importOptions: ImportOptions = {
      ids,
      verbose,
      merge: !!merge,
      mergeStrategy,
      writeToPath: path,
      objectsOnly: objects,
      withEnvironments: environment,
      override,
      writeDists: !ignoreDist,
      writeConfig: !!conf,
      installNpmPackages: !skipNpmInstall,
      writePackageJson: !ignorePackageJson,
      skipLane,
      importDependenciesDirectly: dependencies,
      importDependents: dependents
    };
    return importAction(environmentOptions, importOptions, packageManagerArgs).then(importResults => ({
      displayDependencies,
      json,
      ...importResults
    }));
  }

  report({
    dependencies,
    envComponents,
    importDetails,
    warnings,
    displayDependencies,
    json
  }: {
    dependencies?: ComponentWithDependencies[];
    envComponents?: Component[];
    importDetails: ImportDetails[];
    warnings?: {
      notInPackageJson: [];
      notInNodeModules: [];
      notInBoth: [];
    };
    displayDependencies: boolean;
    json: boolean;
  }): string {
    if (json) {
      return JSON.stringify({ importDetails, warnings }, null, 4);
    }
    let dependenciesOutput;
    let envComponentsOutput;

    if (dependencies && !R.isEmpty(dependencies)) {
      const components = dependencies.map(R.prop('component'));
      const peerDependencies = R.flatten(
        dependencies.map(R.prop('dependencies')),
        dependencies.map(R.prop('devDependencies'))
      );

      const title =
        components.length === 1
          ? 'successfully imported one component'
          : `successfully imported ${components.length} components`;
      const componentDependencies = components.map(component => {
        // @ts-ignore AUTO-ADDED-AFTER-MIGRATION-PLEASE-FIX!
        const details = importDetails.find(c => c.id === component.id.toStringWithoutVersion());
        // @ts-ignore AUTO-ADDED-AFTER-MIGRATION-PLEASE-FIX!
        if (!details) throw new Error(`missing details of component ${component.id.toString()}`);
        // @ts-ignore AUTO-ADDED-AFTER-MIGRATION-PLEASE-FIX!
        return formatPlainComponentItemWithVersions(component, details);
      });
      const componentDependenciesOutput = [chalk.green(title)].concat(componentDependencies).join('\n');

      const peerDependenciesOutput =
        peerDependencies && !R.isEmpty(peerDependencies) && displayDependencies
          ? immutableUnshift(
              R.uniq(peerDependencies.map(formatPlainComponentItem)),
              chalk.green(`\n\nsuccessfully imported ${components.length} component dependencies`)
            ).join('\n')
          : '';

      dependenciesOutput = componentDependenciesOutput + peerDependenciesOutput;
    }

    if (envComponents && !R.isEmpty(envComponents)) {
      envComponentsOutput = immutableUnshift(
        // @ts-ignore AUTO-ADDED-AFTER-MIGRATION-PLEASE-FIX!
        envComponents.map(envDependency => formatPlainComponentItem(envDependency.component)),
        chalk.green('the following component environments were installed')
      ).join('\n');
    }

    const getImportOutput = () => {
      if (dependenciesOutput && !envComponentsOutput) return dependenciesOutput;
      if (!dependenciesOutput && envComponentsOutput) return envComponentsOutput;
      if (dependenciesOutput && envComponentsOutput) {
        return `${dependenciesOutput}\n\n${envComponentsOutput}`;
      }

      return chalk.yellow('nothing to import');
    };

    const logObject = obj => `> ${R.keys(obj)[0]}: ${R.values(obj)[0]}`;
    const getWarningOutput = () => {
      if (!warnings) return '';
      let output = '\n';

      if (!R.isEmpty(warnings.notInBoth)) {
        output += chalk.red.underline(
          '\nerror - missing the following package dependencies. please install and add to package.json.\n'
        );
        output += chalk.red(`${warnings.notInBoth.map(logObject).join('\n')}\n`);
      }

      if (!R.isEmpty(warnings.notInPackageJson)) {
        output += chalk.yellow.underline('\nwarning - add the following packages to package.json\n');
        output += chalk.yellow(`${warnings.notInPackageJson.map(logObject).join('\n')}\n`);
      }

      if (!R.isEmpty(warnings.notInNodeModules)) {
        output += chalk.yellow.underline('\nwarning - following packages are not installed. please install them.\n');
        output += chalk.yellow(`${warnings.notInNodeModules.map(logObject).join('\n')}\n`);
      }

      return output === '\n' ? '' : output;
    };

    return getImportOutput() + getWarningOutput();
  }
}<|MERGE_RESOLUTION|>--- conflicted
+++ resolved
@@ -56,18 +56,13 @@
       'merge local changes with the imported version. strategy should be "theirs", "ours" or "manual"'
     ],
     ['', 'dependencies', 'EXPERIMENTAL. import all dependencies and write them to the workspace'],
-<<<<<<< HEAD
     ['', 'dependents', 'EXPERIMENTAL. import component dependents to allow auto-tag updating them upon tag'],
     [
       '',
       'skip-lane',
       'EXPERIMENTAL. when checked out to a lane, do not import the component into the lane, save it on master'
     ]
-  ];
-=======
-    ['', 'dependents', 'EXPERIMENTAL. import component dependents to allow auto-tag updating them upon tag']
   ] as CommandOptions;
->>>>>>> 10cfdcb5
   loader = true;
   migration = true;
   remoteOp = true;

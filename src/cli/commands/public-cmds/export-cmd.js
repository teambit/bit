--- conflicted
+++ resolved
@@ -22,13 +22,6 @@
     ['e', 'eject', 'replaces the exported components from the local scope with the corresponding packages'],
     ['f', 'force', 'force changing a component remote when exporting multiple components'],
     ['a', 'all', 'export all components include non-staged'],
-<<<<<<< HEAD
-    ['s', 'set-current-scope', "ensure the component's remote scope is set according to the target location"],
-    [
-      'c',
-      'codemod',
-      'when exporting to a different scope, replace import/require statements in the source code to the new scope'
-=======
     [
       'd',
       'include-dependencies',
@@ -38,7 +31,11 @@
       's',
       'set-current-scope',
       "EXPERIMENTAL. ensure the component's remote scope is set according to the target location"
->>>>>>> 2434af0a
+    ],
+    [
+      'c',
+      'codemod',
+      'when exporting to a different scope, replace import/require statements in the source code to the new scope'
     ]
   ];
   loader = true;

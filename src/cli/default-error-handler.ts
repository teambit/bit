// all errors that the command does not handle comes to this switch statement
// if you handle the error, then return true
import chalk from 'chalk';
import { paintSpecsResults } from './chalk-box';
import hashErrorIfNeeded from '../error/hash-error-object';
import { InvalidBitId, InvalidIdChunk, InvalidName, InvalidScopeName } from '../bit-id/exceptions';
import {
  ConsumerAlreadyExists,
  NothingToImport,
  ConsumerNotFound,
  ComponentSpecsFailed,
  ComponentOutOfSync,
  MissingDependencies,
  NewerVersionFound,
  LoginFailed
} from '../consumer/exceptions';
import ComponentNotFoundInPath from '../consumer/component/exceptions/component-not-found-in-path';
import MissingFilesFromComponent from '../consumer/component/exceptions/missing-files-from-component';
import PermissionDenied from '../scope/network/exceptions/permission-denied';
import {
  NetworkError,
  UnexpectedNetworkError,
  SSHInvalidResponse,
  ProtocolNotSupported,
  RemoteScopeNotFound,
  AuthenticationFailed
} from '../scope/network/exceptions';
import RemoteNotFound from '../remotes/exceptions/remote-not-found';
import {
  ScopeNotFound,
  ScopeJsonNotFound,
  ResolutionException,
  ComponentNotFound,
  DependencyNotFound,
  CorruptedComponent,
  VersionAlreadyExists,
  MergeConflict,
  InvalidIndexJson,
  HashMismatch,
  MergeConflictOnRemote,
  OutdatedIndexJson,
  VersionNotFound,
  ParentNotFound,
  CyclicDependencies,
  HashNotFound,
  HeadNotFound
} from '../scope/exceptions';
import InvalidBitJson from '../consumer/config/exceptions/invalid-bit-json';
import InvalidPackageManager from '../consumer/config/exceptions/invalid-package-manager';
import InvalidPackageJson from '../consumer/config/exceptions/invalid-package-json';
import InvalidVersion from '../api/consumer/lib/exceptions/invalid-version';
import NoIdMatchWildcard from '../api/consumer/lib/exceptions/no-id-match-wildcard';
import NothingToCompareTo from '../api/consumer/lib/exceptions/nothing-to-compare-to';
import ConfigKeyNotFound from '../api/consumer/lib/exceptions/config-key-not-found';
import PromptCanceled from '../prompts/exceptions/prompt-canceled';
import IdExportedAlready from '../api/consumer/lib/exceptions/id-exported-already';
import FileSourceNotFound from '../consumer/component/exceptions/file-source-not-found';
import { MissingMainFile, MissingBitMapComponent, InvalidBitMap } from '../consumer/bit-map/exceptions';
import logger from '../logger/logger';
import RemoteUndefined from './commands/exceptions/remote-undefined';
import AddTestsWithoutId from './commands/exceptions/add-tests-without-id';
import componentIssuesTemplate from './templates/component-issues-template';
import newerVersionTemplate from './templates/newer-version-template';
import {
  PathsNotExist,
  IncorrectIdForImportedComponent,
  DuplicateIds,
  NoFiles,
  EmptyDirectory,
  MissingComponentIdForImportedComponent,
  VersionShouldBeRemoved,
  TestIsDirectory,
  MainFileIsDir,
  PathOutsideConsumer,
  MissingMainFileMultipleComponents,
  ExcludedMainFile
} from '../consumer/component-ops/add-components/exceptions';
import { Analytics, LEVEL } from '../analytics/analytics';
import ExternalTestErrors from '../consumer/component/exceptions/external-test-errors';
import ExternalBuildErrors from '../consumer/component/exceptions/external-build-errors';
import InvalidCompilerInterface from '../consumer/component/exceptions/invalid-compiler-interface';
import ExtensionFileNotFound from '../legacy-extensions/exceptions/extension-file-not-found';
import ExtensionNameNotValid from '../legacy-extensions/exceptions/extension-name-not-valid';
import GeneralError from '../error/general-error';
import ValidationError from '../error/validation-error';
import { PathToNpmrcNotExist, WriteToNpmrcError } from '../consumer/login/exceptions';
import ExtensionLoadError from '../legacy-extensions/exceptions/extension-load-error';
import ExtensionGetDynamicPackagesError from '../legacy-extensions/exceptions/extension-get-dynamic-packages-error';
import ExtensionGetDynamicConfigError from '../legacy-extensions/exceptions/extension-get-dynamic-config-error';
import ExtensionInitError from '../legacy-extensions/exceptions/extension-init-error';
import MainFileRemoved from '../consumer/component/exceptions/main-file-removed';
import EjectBoundToWorkspace from '../consumer/component/exceptions/eject-bound-to-workspace';
import EjectNoDir from '../consumer/component-ops/exceptions/eject-no-dir';
import { DEBUG_LOG, BASE_DOCS_DOMAIN, IMPORT_PENDING_MSG } from '../constants';
import InjectNonEjected from '../consumer/component/exceptions/inject-non-ejected';
import ExtensionSchemaError from '../legacy-extensions/exceptions/extension-schema-error';
import GitNotFound from '../utils/git/exceptions/git-not-found';
import ObjectsWithoutConsumer from '../api/consumer/lib/exceptions/objects-without-consumer';
import InvalidConfigPropPath from '../consumer/config/exceptions/invalid-config-prop-path';
import DiagnosisNotFound from '../api/consumer/lib/exceptions/diagnosis-not-found';
import MissingDiagnosisName from '../api/consumer/lib/exceptions/missing-diagnosis-name';
import RemoteResolverError from '../scope/network/exceptions/remote-resolver-error';
import ExportAnotherOwnerPrivate from '../scope/network/exceptions/export-another-owner-private';
import ComponentsPendingImport from '../consumer/component-ops/exceptions/components-pending-import';
<<<<<<< HEAD
import { importPendingMsg } from './commands/public-cmds/status-cmd';
import ComponentsPendingMerge from '../consumer/component-ops/exceptions/components-pending-merge';
=======
import { AddingIndividualFiles } from '../consumer/component-ops/add-components/exceptions/adding-individual-files';
import IncorrectRootDir from '../consumer/component/exceptions/incorrect-root-dir';
import OutsideRootDir from '../consumer/bit-map/exceptions/outside-root-dir';
import { FailedLoadForTag } from '../consumer/component/exceptions/failed-load-for-tag';
>>>>>>> 10cfdcb5

const reportIssueToGithubMsg =
  'This error should have never happened. Please report this issue on Github https://github.com/teambit/bit/issues';

// @ts-ignore AUTO-ADDED-AFTER-MIGRATION-PLEASE-FIX!
// @ts-ignore AUTO-ADDED-AFTER-MIGRATION-PLEASE-FIX!
const errorsMap: Array<[Class<Error>, (err: Class<Error>) => string]> = [
  [
    RemoteUndefined,
    () =>
      chalk.red(
        'error: remote url must be defined. please use: `ssh://`, `file://` or `bit://` protocols to define remote access'
      )
  ],
  [
    AddTestsWithoutId,
    () =>
      chalk.yellow(
        `please specify a component ID to add test files to an existing component. \n${chalk.bold(
          'example: bit add --tests [test_file_path] --id [component_id]'
        )}`
      )
  ],
  [ConsumerAlreadyExists, () => 'workspace already exists'],
  [GeneralError, err => `${err.msg}`],

  [VersionAlreadyExists, err => `error: version ${err.version} already exists for ${err.componentId}`],
  [ConsumerNotFound, () => 'workspace not found. to initiate a new workspace, please use `bit init`'],
  [LoginFailed, () => 'error: there was a problem with web authentication'],

  // [
  //   PluginNotFound,
  //   err => `error: The compiler "${err.plugin}" is not installed, please use "bit install ${err.plugin}" to install it.`
  // ],
  [FileSourceNotFound, err => `file or directory "${err.path}" was not found`],
  [
    OutsideRootDir,
    err => `unable to add file ${err.filePath} because it's located outside the component root dir ${err.rootDir}`
  ],
  [
    AddingIndividualFiles,
    err => `error: adding individual files is blocked ("${err.file}"), and only directories can be added`
  ],
  [ExtensionFileNotFound, err => `file "${err.path}" was not found`],
  [
    ExtensionNameNotValid,
    err =>
      `error: the extension name "${err.name}" is not a valid component id (it must contain a scope name) fix it on your bit.json file`
  ],
  [
    ProtocolNotSupported,
    () => 'error: remote scope protocol is not supported, please use: `ssh://`, `file://` or `bit://`'
  ],
  [RemoteScopeNotFound, err => `error: remote scope "${chalk.bold(err.name)}" was not found.`],
  [InvalidBitId, () => 'error: component ID is invalid, please use the following format: [scope]/<name>'],
  [
    EjectBoundToWorkspace,
    () => 'error: could not eject config for authored component which are bound to the workspace configuration'
  ],
  [InjectNonEjected, () => 'error: could not inject config for already injected component'],
  [ComponentsPendingImport, () => IMPORT_PENDING_MSG],
  // TODO: improve error
  [
    ComponentsPendingMerge,
    err => {
      const componentsStr = err.divergeData
        .map(
          d =>
            `${chalk.bold(d.id)} has ${chalk.bold(d.snapsLocal)} snaps locally only and ${chalk.bold(
              d.snapsRemote
            )} snaps remotely only`
        )
        .join('\n');
      return `the local and remote history of the following component(s) have diverged\n${componentsStr}\nPlease use --merge to merge them`;
    }
  ],
  [
    EjectNoDir,
    err => `error: could not eject config for ${chalk.bold(err.compId)}, please make sure it's under a track directory`
  ],
  [
    ComponentNotFound,
    err => {
      const msg = err.dependentId
        ? `error: the component dependency "${chalk.bold(err.id)}" required by "${chalk.bold(
            err.dependentId
          )}" was not found`
        : `error: component "${chalk.bold(err.id)}" was not found`;
      return msg;
    }
  ],
  [
    CorruptedComponent,
    err =>
      `error: the model representation of "${chalk.bold(err.id)}" is corrupted, the object of version ${
        err.version
      } is missing.\n${reportIssueToGithubMsg}`
  ],
  [
    DependencyNotFound,
    err =>
      `error: dependency "${chalk.bold(
        err.id
      )}" was not found. please track this component or use --ignore-unresolved-dependencies flag (not recommended)`
  ],
  [EmptyDirectory, () => chalk.yellow('directory is empty, no files to add')],
  [ValidationError, err => `${err.message}\n${reportIssueToGithubMsg}`],
  [ComponentNotFoundInPath, err => `error: component in path "${chalk.bold(err.path)}" was not found`],
  [
    PermissionDenied,
    err =>
      `error: permission to scope ${err.scope} was denied\nsee troubleshooting at https://${BASE_DOCS_DOMAIN}/docs/setup-authentication#authentication-issues`
  ],
  [RemoteNotFound, err => `error: remote "${chalk.bold(err.name)}" was not found`],
  [NetworkError, err => `error: remote failed with error the following error:\n "${chalk.bold(err.remoteErr)}"`],
  [
    HashMismatch,
    err => `found hash mismatch of ${chalk.bold(err.id)}, version ${chalk.bold(err.version)}.
  originalHash: ${chalk.bold(err.originalHash)}.
  currentHash: ${chalk.bold(err.currentHash)}
  this usually happens when a component is old and the migration script was not running or interrupted`
  ],
  [HashNotFound, err => `hash ${chalk.bold(err.hash)} not found`],
  [HeadNotFound, err => `head snap ${chalk.bold(err.headHash)} was not found for a component ${chalk.bold(err.id)}`],
  [
    MergeConflict,
    err =>
      `error: merge conflict occurred while importing the component ${err.id}. conflict version(s): ${err.versions.join(
        ', '
      )}
to resolve it and merge your local and remote changes, please do the following:
1) bit untag ${err.id} ${err.versions.join(' ')}
2) bit import
3) bit checkout ${err.versions.join(' ')} ${err.id}
once your changes are merged with the new remote version, you can tag and export a new version of the component to the remote scope.`
  ],
  [
    MergeConflictOnRemote,
    err => {
      let output = '';
      if (err.idsAndVersions.length) {
        output += `error: merge conflict occurred when exporting the component(s) ${err.idsAndVersions
          .map(i => `${chalk.bold(i.id)} (version(s): ${i.versions.join(', ')})`)
          .join(', ')} to the remote scope.
  to resolve this conflict and merge your remote and local changes, please do the following:
  1) bit untag [id] [version]
  2) bit import
  3) bit checkout [version] [id]
  once your changes are merged with the new remote version, please tag and export a new version of the component to the remote scope.`;
      }
      if (err.idsNeedUpdate) {
        output += `error: merge error occurred when exporting the component(s) ${err.idsNeedUpdate
          .map(i => `${chalk.bold(i.id)} (lane: ${i.lane})`)
          .join(', ')} to the remote scope.
to resolve this error, please re-import the above components`;
      }
      return output;
    }
  ],
  [
    OutdatedIndexJson,
<<<<<<< HEAD
    err => `error: ${chalk.bold(err.id)} found in the index.json file, however, is missing from the scope.
to get the file rebuild, please delete it at "${err.indexJsonPath}".\n${reportIssueToGithubMsg}
`
=======
    err => `error: component ${chalk.bold(
      err.componentId
    )} found in the cache (index.json file), however, is missing from the scope.
the cache is deleted and will be rebuilt on the next command. please re-run the command.`
>>>>>>> 10cfdcb5
  ],
  [CyclicDependencies, err => `${err.msg.toString().toLocaleLowerCase()}`],
  [
    UnexpectedNetworkError,
    err => `error: unexpected network error has occurred. ${err.message ? ` original message: ${err.message}` : ''}`
  ],
  [
    RemoteResolverError,
    err => `error: ${err.message ? `${err.message}` : 'unexpected remote resolver error has occurred'}`
  ],
  [
    ExportAnotherOwnerPrivate,
    err => `error: unable to export components to ${err.destinationScope} because they have dependencies on components in ${err.sourceScope}.
bit does not allow setting dependencies between components in private collections managed by different owners.

see troubleshooting at https://${BASE_DOCS_DOMAIN}/docs/bit-dev#permissions-for-collections`
  ],
  [
    SSHInvalidResponse,
    () => `error: received an invalid response from the remote SSH server.
to see the invalid response, have a look at the log, located at ${DEBUG_LOG}`
  ],
  [
    InvalidIndexJson,
    err => `fatal: your .bit/index.json is not a valid JSON file.
To rebuild the file, please run ${chalk.bold('bit init --reset')}.
Original Error: ${err.message}`
  ],
  [ScopeNotFound, err => `error: scope not found at ${chalk.bold(err.scopePath)}`],
  [
    IncorrectRootDir,
    err => `error: a component ${chalk.bold(err.id)} uses relative-paths (${err.importStatement}).
please replace to module paths (e.g. @bit/component-name) or use "bit link --rewire" to auto-replace all occurrences.`
  ],
  [
    ScopeJsonNotFound,
    err =>
      `error: scope.json file was not found at ${chalk.bold(err.path)}, please use ${chalk.bold(
        'bit init'
      )} to recreate the file`
  ],
  [MissingDiagnosisName, () => 'error: please provide a diagnosis name'],
  [DiagnosisNotFound, err => `error: diagnosis ${chalk.bold(err.diagnosisName)} not found`],
  [ComponentSpecsFailed, err => formatComponentSpecsFailed(err.id, err.specsResults)],
  [
    ComponentOutOfSync,
    err => `component ${chalk.bold(err.id)} is not in-sync between the consumer and the scope.
if it is originated from another git branch, go back to that branch to continue working on the component.
if possible, remove the component using "bit remove" and re-import or re-create it.
to re-start Bit from scratch, deleting all objects from the scope, use "bit init --reset-hard"`
  ],
  [
    MissingDependencies,
    err => {
      const missingDepsColored = componentIssuesTemplate(err.components);
      return `error: issues found with the following component dependencies\n${missingDepsColored}`;
    }
  ],
  [NothingToImport, () => chalk.yellow('nothing to import. please use `bit import [component_id]`')],
  [
    InvalidIdChunk,
    err =>
      `error: "${chalk.bold(
        err.id
      )}" is invalid, component IDs can only contain alphanumeric, lowercase characters, and the following ["-", "_", "$", "!"]`
  ],
  [
    InvalidName,
    err =>
      `error: "${chalk.bold(
        err.componentName
      )}" is invalid, component names can only contain alphanumeric, lowercase characters, and the following ["-", "_", "$", "!", "/"]`
  ],
  [
    InvalidScopeName,
    err =>
      `error: "${chalk.bold(
        err.scopeName
      )}" is invalid, component scope names can only contain alphanumeric, lowercase characters, and the following ["-", "_", "$", "!"]`
  ],
  [
    InvalidBitJson,
    err => `error: invalid bit.json: ${chalk.bold(err.path)} is not a valid JSON file.
consider running ${chalk.bold('bit init --reset')} to recreate the file`
  ],
  [
    InvalidPackageManager,
    err => `error: the package manager provided ${chalk.bold(err.packageManager)} is not a valid package manager.
please specify 'npm' or 'yarn'`
  ],
  [
    InvalidPackageJson,
    err => `error: package.json at ${chalk.bold(err.path)} is not a valid JSON file.
please fix the file in order to run bit commands`
  ],
  [
    InvalidConfigPropPath,
    err => `error: the path "${chalk.bold(err.fieldValue)}" of "${chalk.bold(
      err.fieldName
    )}" in your bit.json or package.json file is invalid.
please make sure it's not absolute and doesn't contain invalid characters`
  ],
  [
    MissingMainFile,
    err =>
      `error: the component ${chalk.bold(
        err.componentId
      )} does not contain a main file.\nplease either use --id to group all added files as one component or use our DSL to define the main file dynamically.\nsee troubleshooting at https://${BASE_DOCS_DOMAIN}/docs/add-and-isolate-components#component-entry-points`
  ],
  [
    MissingMainFileMultipleComponents,
    err =>
      `error: the components ${chalk.bold(
        err.componentIds.join(', ')
      )} does not contain a main file.\nplease either use --id to group all added files as one component or use our DSL to define the main file dynamically.\nsee troubleshooting at https://${BASE_DOCS_DOMAIN}/docs/add-and-isolate-components#component-entry-point`
  ],
  [
    InvalidBitMap,
    err =>
      `error: unable to parse your bitMap file at ${chalk.bold(err.path)}, due to an error ${chalk.bold(
        err.errorMessage
      )}.
      consider running ${chalk.bold('bit init --reset')} to recreate the file`
  ],
  [ExcludedMainFile, err => `error: main file ${chalk.bold(err.mainFile)} was excluded from file list`],
  [
    MainFileRemoved,
    err => `error: main file ${chalk.bold(err.mainFile)} was removed from ${chalk.bold(err.id)}.
please use "bit remove" to delete the component or "bit add" with "--main" and "--id" flags to add a new mainFile`
  ],
  [
    VersionShouldBeRemoved,
    err => `please remove the version part from the specified id ${chalk.bold(err.id)} and try again`
  ],
  [
    TestIsDirectory,
    err =>
      `error: the specified test path ${chalk.bold(err.path)} is a directory, please specify a file or a pattern DSL`
  ],
  [
    MainFileIsDir,
    err =>
      `error: the specified main path ${chalk.bold(
        err.mainFile
      )} is a directory, please specify a file or a pattern DSL`
  ],
  [
    MissingFilesFromComponent,
    err => {
      return `component ${err.id} is invalid as part or all of the component files were deleted. please use 'bit remove' to resolve the issue`;
    }
  ],
  [
    MissingBitMapComponent,
    err =>
      `error: component "${chalk.bold(
        err.id
      )}" was not found on your local workspace.\nplease specify a valid component ID or track the component using 'bit add' (see 'bit add --help' for more information)`
  ],
  [PathsNotExist, err => `error: file or directory "${chalk.bold(err.paths.join(', '))}" was not found.`],
  [
    PathOutsideConsumer,
    err => `error: file or directory "${chalk.bold(err.path)}" is located outside of the workspace.`
  ],
  [ConfigKeyNotFound, err => `unable to find a key "${chalk.bold(err.key)}" in your bit config`],
  [WriteToNpmrcError, err => `unable to add @bit as a scoped registry at "${chalk.bold(err.path)}"`],
  [PathToNpmrcNotExist, err => `error: file or directory "${chalk.bold(err.path)}" was not found.`],

  [VersionNotFound, err => `error: version "${chalk.bold(err.version)}" was not found.`],
  [
    ParentNotFound,
    err =>
      `component ${chalk.bold(err.id)} missing data. parent ${err.parentHash} of version ${
        err.versionHash
      } was not found.`
  ],
  [
    MissingComponentIdForImportedComponent,
    err =>
      `error: unable to add new files to the component "${chalk.bold(
        err.id
      )}" without specifying a component ID. please define the component ID using the --id flag.`
  ],
  [
    IncorrectIdForImportedComponent,
    err =>
      `error: trying to add a file ${chalk.bold(err.filePath)} to a component-id "${chalk.bold(
        err.newId
      )}", however, this file already belong to "${chalk.bold(err.importedId)}"`
  ],
  [FailedLoadForTag, err => err.getErrorMessage()],
  [
    NoFiles,
    err =>
      chalk.yellow('warning: no files to add') +
      chalk.yellow(err.ignoredFiles ? `, the following files were ignored: ${chalk.bold(err.ignoredFiles)}` : '')
  ],
  [
    DuplicateIds,
    err =>
      Object.keys(err.componentObject)
        .map(key => {
          return `unable to add ${
            Object.keys(err.componentObject[key]).length
          } components with the same ID: ${chalk.bold(key)} : ${err.componentObject[key]}\n`;
        })
        .join(' ')
  ],

  [IdExportedAlready, err => `component ${chalk.bold(err.id)} has been already exported to ${chalk.bold(err.remote)}`],
  [
    InvalidVersion,
    err => `error: version ${chalk.bold(err.version)} is not a valid semantic version. learn more: https://semver.org`
  ],
  [
    NoIdMatchWildcard,
    err => `unable to find component ids that match the following: ${err.idsWithWildcards.join(', ')}`
  ],
  [NothingToCompareTo, () => 'no previous versions to compare'],
  [
    NewerVersionFound,
    // err => JSON.stringify(err.newerVersions)
    err => newerVersionTemplate(err.newerVersions)
  ],
  [PromptCanceled, () => chalk.yellow('operation aborted')],
  [
    ExternalTestErrors,
    err =>
      `error: bit failed to test ${err.id} with the following exception:\n${getExternalErrorsMessageAndStack(
        err.originalErrors
      )}`
  ],
  [
    ExternalBuildErrors,
    err =>
      `error: bit failed to build ${err.id} with the following exception:\n${getExternalErrorsMessageAndStack(
        err.originalErrors
      )}`
  ],
  [
    ExtensionLoadError,
    err =>
      `error: bit failed to load ${err.compName} with the following exception:\n${getExternalErrorMessage(
        err.originalError
      )}.\n${err.printStack ? err.originalError.stack : ''}`
  ],
  [
    ExtensionSchemaError,
    err => `error: configuration passed to extension ${chalk.bold(err.extensionName)} is invalid:\n${err.errors}`
  ],
  [
    ExtensionInitError,
    err =>
      `error: bit failed to initialized ${err.compName} with the following exception:\n${getExternalErrorMessage(
        err.originalError
      )}.\n${err.originalError.stack}`
  ],
  [
    ExtensionGetDynamicPackagesError,
    err =>
      `error: bit failed to get the dynamic packages from ${err.compName} with the following exception:\n${err.originalError.message}.\n${err.originalError.stack}`
  ],
  [
    ExtensionGetDynamicConfigError,
    err =>
      `error: bit failed to get the config from ${err.compName} with the following exception:\n${err.originalError.message}.\n${err.originalError.stack}`
  ],
  [
    InvalidCompilerInterface,
    err => `"${err.compilerName}" does not have a valid compiler interface, it has to expose a compile method`
  ],
  [
    ResolutionException,
    err =>
      `error: bit failed to require ${err.filePath} due to the following exception:\n${getExternalErrorMessage(
        err.originalError
      )}.\n${err.originalError.stack}`
  ],
  [
    GitNotFound,
    () =>
      "error: unable to run command because git executable not found. please ensure git is installed and/or git_path is configured using the 'bit config set git_path <GIT_PATH>'"
  ],
  [
    AuthenticationFailed,
    err =>
      `authentication failed. see troubleshooting at https://${BASE_DOCS_DOMAIN}/docs/setup-authentication#autentication-issues.html\n\n${err.debugInfo}`
  ],
  [
    ObjectsWithoutConsumer,
    err => `error: unable to initialize a bit workspace. bit has found undeleted local objects at ${chalk.bold(
      err.scopePath
    )}.
1. use the ${chalk.bold('--reset-hard')} flag to clear all data and initialize an empty workspace.
2. if deleted by mistake, please restore .bitmap and bit.json.
3. force workspace initialization without clearing data use the ${chalk.bold('--force')} flag.`
  ]
];
function formatComponentSpecsFailed(id, specsResults) {
  // $FlowFixMe this.specsResults is not null at this point
  const specsResultsPretty = specsResults ? paintSpecsResults(specsResults).join('\n') : '';
  const componentIdPretty = id ? chalk.bold.white(id) : '';
  const specsResultsAndIdPretty = `${componentIdPretty}${specsResultsPretty}\n`;
  const additionalInfo =
    'component tests failed. please make sure all tests pass before tagging a new version or use the "--force" flag to force-tag components.\nto view test failures, please use the "--verbose" flag or use the "bit test" command';
  const res = `${specsResultsAndIdPretty}${additionalInfo}`;
  return res;
}

export function findErrorDefinition(err: Error) {
  const error = errorsMap.find(([ErrorType]) => {
    return err instanceof ErrorType || (err && err.name === ErrorType.name); // in some cases, such as forked process, the received err is serialized.
  });
  return error;
}

function getErrorFunc(errorDefinition) {
  if (!errorDefinition) return null;
  const [, func] = errorDefinition;
  return func;
}

function getErrorMessage(error: Error | null | undefined, func: Function | null | undefined): string {
  if (!error || !func) return '';
  let errorMessage = func(error);
  // @ts-ignore AUTO-ADDED-AFTER-MIGRATION-PLEASE-FIX!
  if (error.showDoctorMessage) {
    errorMessage = `${errorMessage}

run 'bit doctor' to get detailed workspace diagnosis and issue resolution.`;
  }
  return errorMessage;
}

function getExternalErrorMessage(externalError: Error | null | undefined): string {
  if (!externalError) return '';

  // In case an error is not a real error
  if (!(externalError instanceof Error)) {
    return externalError;
  }
  // In case it's not a bit error
  if (externalError.message) {
    return externalError.message;
  }
  const errorDefinition = findErrorDefinition(externalError);
  const func = getErrorFunc(errorDefinition);
  const errorMessage = getErrorMessage(externalError, func);
  return errorMessage;
}

function getExternalErrorsMessageAndStack(errors: Error[]): string {
  const result = errors
    .map(e => {
      const msg = getExternalErrorMessage(e);
      const stack = e.stack || '';
      return `${msg}\n${stack}\n`;
    })
    .join('~~~~~~~~~~~~~\n');
  return result;
}

/**
 * if err.userError is set, it inherits from AbstractError, which are user errors not Bit errors
 * and should not be reported to Sentry.
 * reason why we don't check (err instanceof AbstractError) is that it could be thrown from a fork,
 * in which case, it loses its class and has only the fields.
 */
function sendToAnalyticsAndSentry(err: Error) {
  const possiblyHashedError = hashErrorIfNeeded(err);
  // @ts-ignore AUTO-ADDED-AFTER-MIGRATION-PLEASE-FIX!
  // @ts-ignore AUTO-ADDED-AFTER-MIGRATION-PLEASE-FIX!
  const shouldNotReportToSentry = Boolean(err.isUserError || err.code === 'EACCES');
  // only level FATAL are reported to Sentry.
  const level = shouldNotReportToSentry ? LEVEL.INFO : LEVEL.FATAL;
  Analytics.setError(level, possiblyHashedError);
}

function handleNonBitCustomErrors(err: Error): string {
  // @ts-ignore AUTO-ADDED-AFTER-MIGRATION-PLEASE-FIX!
  if (err.code === 'EACCES') {
    // see #1774
    return chalk.red(
      // @ts-ignore AUTO-ADDED-AFTER-MIGRATION-PLEASE-FIX!
      `error: you do not have permissions to access '${err.path}', were you running bit, npm or git as root?`
    );
  }
  // @ts-ignore AUTO-ADDED-AFTER-MIGRATION-PLEASE-FIX!
  return chalk.red(err.message || err);
}

export default (err: Error): string | undefined => {
  const errorDefinition = findErrorDefinition(err);
  sendToAnalyticsAndSentry(err);
  if (!errorDefinition) {
    return handleNonBitCustomErrors(err);
  }
  const func = getErrorFunc(errorDefinition);
  const errorMessage = getErrorMessage(err, func) || 'unknown error';
  err.message = errorMessage;
  logger.error(`user gets the following error: ${errorMessage}`);
  logger.silly(err.stack);
  return `${chalk.red(errorMessage)}${process.env.BIT_DEBUG ? err.stack : ''}`;
};<|MERGE_RESOLUTION|>--- conflicted
+++ resolved
@@ -102,15 +102,11 @@
 import RemoteResolverError from '../scope/network/exceptions/remote-resolver-error';
 import ExportAnotherOwnerPrivate from '../scope/network/exceptions/export-another-owner-private';
 import ComponentsPendingImport from '../consumer/component-ops/exceptions/components-pending-import';
-<<<<<<< HEAD
-import { importPendingMsg } from './commands/public-cmds/status-cmd';
 import ComponentsPendingMerge from '../consumer/component-ops/exceptions/components-pending-merge';
-=======
 import { AddingIndividualFiles } from '../consumer/component-ops/add-components/exceptions/adding-individual-files';
 import IncorrectRootDir from '../consumer/component/exceptions/incorrect-root-dir';
 import OutsideRootDir from '../consumer/bit-map/exceptions/outside-root-dir';
 import { FailedLoadForTag } from '../consumer/component/exceptions/failed-load-for-tag';
->>>>>>> 10cfdcb5
 
 const reportIssueToGithubMsg =
   'This error should have never happened. Please report this issue on Github https://github.com/teambit/bit/issues';
@@ -272,16 +268,8 @@
   ],
   [
     OutdatedIndexJson,
-<<<<<<< HEAD
     err => `error: ${chalk.bold(err.id)} found in the index.json file, however, is missing from the scope.
-to get the file rebuild, please delete it at "${err.indexJsonPath}".\n${reportIssueToGithubMsg}
-`
-=======
-    err => `error: component ${chalk.bold(
-      err.componentId
-    )} found in the cache (index.json file), however, is missing from the scope.
 the cache is deleted and will be rebuilt on the next command. please re-run the command.`
->>>>>>> 10cfdcb5
   ],
   [CyclicDependencies, err => `${err.msg.toString().toLocaleLowerCase()}`],
   [

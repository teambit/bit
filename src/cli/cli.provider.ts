--- conflicted
+++ resolved
@@ -1,17 +1,9 @@
 import { buildRegistry } from '../cli';
 import BitCli from './cli.api';
-import { Paper, Command, PaperOptions } from '../paper';
+import { Paper, Command } from '../paper';
 import { Bit } from '../bit';
 import { LegacyCommand } from './legacy-command';
 export type BitCLIDeps = [Paper, Bit];
-<<<<<<< HEAD
-/**
- * a provider function for building `BitCli`
- */
-export default async function cliProvider(config: {}, [paper, bit]: BitCLIDeps) {
-  const paperCommands = paper.commands.map(cmd => new LegacyCommand(cmd));
-  const bitCLI = new BitCli(buildRegistry(paperCommands));
-=======
 
 export async function CLIProvider(config: {}, [paper, bit]: BitCLIDeps) {
   const legacyRegistry = buildRegistry([]);
@@ -22,7 +14,6 @@
     return p;
   }, paper);
 
->>>>>>> b323bc11
   bit.onExtensionsLoaded.subscribe(() => {
     bitCLI.run();
   });

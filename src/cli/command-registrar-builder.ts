import CommandRegistrar from './command-registrar';
import { BIT_VERSION, BIT_USAGE, BIT_DESCRIPTION } from '../constants';
import { Commands } from '../extensions/extension';
import Init from './commands/public-cmds/init-cmd';
import Isolate from './commands/public-cmds/isolate-cmd';
import ScopeList from './commands/private-cmds/_list-cmd';
import ScopeSearch from './commands/private-cmds/_search-cmd';
import ScopeShow from './commands/private-cmds/_show-cmd';
import ScopeGraph from './commands/private-cmds/_graph-cmd';
import Export from './commands/public-cmds/export-cmd';
import List from './commands/public-cmds/list-cmd';
import Commit from './commands/public-cmds/tag-cmd';
import Import from './commands/public-cmds/import-cmd';
import Install from './commands/public-cmds/install-cmd';
import ClearCache from './commands/public-cmds/clear-cache-cmd';
import Config from './commands/public-cmds/config-cmd';
import Remote from './commands/public-cmds/remote-cmd';
import Search from './commands/public-cmds/search-cmd';
import Test from './commands/public-cmds/test-cmd';
import Show from './commands/public-cmds/show-cmd';
import DependencyStatus from './commands/private-cmds/dependency-status-cmd';
import Status from './commands/public-cmds/status-cmd';
import CatObject from './commands/private-cmds/cat-object-cmd';
import CatComponent from './commands/private-cmds/cat-component-cmd';
import DescribeScope from './commands/private-cmds/_scope-cmd';
import Put from './commands/private-cmds/_put-cmd';
import Fetch from './commands/private-cmds/_fetch-cmd';
import Log from './commands/public-cmds/log-cmd';
import Build from './commands/public-cmds/build-cmd';
import EjectConf from './commands/public-cmds/eject-conf-cmd';
import InjectConf from './commands/public-cmds/inject-conf-cmd';
import CiUpdate from './commands/private-cmds/ci-update-cmd';
import RefreshScope from './commands/private-cmds/refresh-scope-cmd';
import CatScope from './commands/private-cmds/cat-scope-cmd';
import ScopeConfig from './commands/public-cmds/scope-config-cmd';
import Link from './commands/public-cmds/link-cmd';
import Add from './commands/public-cmds/add-cmd';
import Untrack from './commands/public-cmds/untrack-cmd';
import Untag from './commands/public-cmds/untag-cmd';
import Move from './commands/public-cmds/move-cmd';
import Remove from './commands/public-cmds/remove-cmd';
import Deprecate from './commands/public-cmds/deprecate-cmd';
import Undeprecate from './commands/public-cmds/undeprecate-cmd';
import DeprecatePrivate from './commands/private-cmds/_deprecate-cmd';
import UndeprecatePrivate from './commands/private-cmds/_undeprecate-cmd';
import Delete from './commands/private-cmds/_delete-cmd';
import Latest from './commands/private-cmds/_latest-cmd';
import Checkout from './commands/public-cmds/checkout-cmd';
import Migrate from './commands/private-cmds/migrate-cmd';
import Merge from './commands/public-cmds/merge-cmd';
import Diff from './commands/public-cmds/diff-cmd';
import Login from './commands/public-cmds/login-cmd';
import Logout from './commands/public-cmds/logout-cmd';
import Eject from './commands/public-cmds/eject-cmd';
import Watch from './commands/public-cmds/watch-cmd';
import Doctor from './commands/public-cmds/doctor-cmd';
import Graph from './commands/public-cmds/graph-cmd';
<<<<<<< HEAD
import Run from './commands/public-cmds/run-cmd';
=======
import Capsule from './commands/public-cmds/capsule-cmd';
>>>>>>> a150f880

export default function registerCommands(extensionsCommands: Array<Commands>): CommandRegistrar {
  return new CommandRegistrar(
    BIT_USAGE,
    BIT_DESCRIPTION,
    BIT_VERSION,
    [
      // @ts-ignore AUTO-ADDED-AFTER-MIGRATION-PLEASE-FIX!
      new Init(),
      // @ts-ignore AUTO-ADDED-AFTER-MIGRATION-PLEASE-FIX!
      new Isolate(),
      // @ts-ignore AUTO-ADDED-AFTER-MIGRATION-PLEASE-FIX!
      new Commit(),
      // @ts-ignore AUTO-ADDED-AFTER-MIGRATION-PLEASE-FIX!
      new Import(),
      // @ts-ignore AUTO-ADDED-AFTER-MIGRATION-PLEASE-FIX!
      new Install(),
      // @ts-ignore AUTO-ADDED-AFTER-MIGRATION-PLEASE-FIX!
      new Export(),
      // @ts-ignore AUTO-ADDED-AFTER-MIGRATION-PLEASE-FIX!
      new Status(),
      // @ts-ignore AUTO-ADDED-AFTER-MIGRATION-PLEASE-FIX!
      new List(),
      new Config(),
      new ClearCache(),
      // @ts-ignore AUTO-ADDED-AFTER-MIGRATION-PLEASE-FIX!
      new Remote(),
      // @ts-ignore AUTO-ADDED-AFTER-MIGRATION-PLEASE-FIX!
      new CatObject(),
      new CatComponent(),
      // @ts-ignore AUTO-ADDED-AFTER-MIGRATION-PLEASE-FIX!
      new Show(),
      new Log(),
      // @ts-ignore AUTO-ADDED-AFTER-MIGRATION-PLEASE-FIX!
      new Search(),
      // @ts-ignore AUTO-ADDED-AFTER-MIGRATION-PLEASE-FIX!
      new Test(),
      new Put(),
      new ScopeList(),
      new ScopeSearch(),
      new ScopeShow(),
      new ScopeGraph(),
      // @ts-ignore AUTO-ADDED-AFTER-MIGRATION-PLEASE-FIX!
      new Fetch(),
      // @ts-ignore AUTO-ADDED-AFTER-MIGRATION-PLEASE-FIX!
      new Build(),
      // @ts-ignore AUTO-ADDED-AFTER-MIGRATION-PLEASE-FIX!
      new EjectConf(),
      // @ts-ignore AUTO-ADDED-AFTER-MIGRATION-PLEASE-FIX!
      new InjectConf(),
      new DescribeScope(),
      // @ts-ignore AUTO-ADDED-AFTER-MIGRATION-PLEASE-FIX!
      new CiUpdate(),
      new RefreshScope(),
      // @ts-ignore AUTO-ADDED-AFTER-MIGRATION-PLEASE-FIX!
      new CatScope(),
      new ScopeConfig(),
      new Link(),
      new DependencyStatus(),
      // @ts-ignore AUTO-ADDED-AFTER-MIGRATION-PLEASE-FIX!
      new Add(),
      // @ts-ignore AUTO-ADDED-AFTER-MIGRATION-PLEASE-FIX!
      new Untrack(),
      // @ts-ignore AUTO-ADDED-AFTER-MIGRATION-PLEASE-FIX!
      new Untag(),
      new Move(),
      // @ts-ignore AUTO-ADDED-AFTER-MIGRATION-PLEASE-FIX!
      new Remove(),
      // @ts-ignore AUTO-ADDED-AFTER-MIGRATION-PLEASE-FIX!
      new Deprecate(),
      // @ts-ignore AUTO-ADDED-AFTER-MIGRATION-PLEASE-FIX!
      new Undeprecate(),
      new Delete(),
      new DeprecatePrivate(),
      new UndeprecatePrivate(),
      new Latest(),
      // @ts-ignore AUTO-ADDED-AFTER-MIGRATION-PLEASE-FIX!
      new Checkout(),
      // @ts-ignore AUTO-ADDED-AFTER-MIGRATION-PLEASE-FIX!
      new Merge(),
      // @ts-ignore AUTO-ADDED-AFTER-MIGRATION-PLEASE-FIX!
      new Diff(),
      // @ts-ignore AUTO-ADDED-AFTER-MIGRATION-PLEASE-FIX!
      new Login(),
      new Logout(),
      // @ts-ignore AUTO-ADDED-AFTER-MIGRATION-PLEASE-FIX!
      new Eject(),
      // @ts-ignore AUTO-ADDED-AFTER-MIGRATION-PLEASE-FIX!
      new Migrate(),
      // @ts-ignore AUTO-ADDED-AFTER-MIGRATION-PLEASE-FIX!
      new Watch(),
      // @ts-ignore AUTO-ADDED-AFTER-MIGRATION-PLEASE-FIX!
      new Doctor(),
      // @ts-ignore AUTO-ADDED-AFTER-MIGRATION-PLEASE-FIX!
      new Graph(),
      // @ts-ignore AUTO-ADDED-AFTER-MIGRATION-PLEASE-FIX!
<<<<<<< HEAD
      new Run()
=======
      new Capsule()
>>>>>>> a150f880
    ],
    extensionsCommands
  );
}<|MERGE_RESOLUTION|>--- conflicted
+++ resolved
@@ -55,11 +55,8 @@
 import Watch from './commands/public-cmds/watch-cmd';
 import Doctor from './commands/public-cmds/doctor-cmd';
 import Graph from './commands/public-cmds/graph-cmd';
-<<<<<<< HEAD
 import Run from './commands/public-cmds/run-cmd';
-=======
 import Capsule from './commands/public-cmds/capsule-cmd';
->>>>>>> a150f880
 
 export default function registerCommands(extensionsCommands: Array<Commands>): CommandRegistrar {
   return new CommandRegistrar(
@@ -156,11 +153,9 @@
       // @ts-ignore AUTO-ADDED-AFTER-MIGRATION-PLEASE-FIX!
       new Graph(),
       // @ts-ignore AUTO-ADDED-AFTER-MIGRATION-PLEASE-FIX!
-<<<<<<< HEAD
-      new Run()
-=======
+      new Run(),
+      // @ts-ignore AUTO-ADDED-AFTER-MIGRATION-PLEASE-FIX!
       new Capsule()
->>>>>>> a150f880
     ],
     extensionsCommands
   );

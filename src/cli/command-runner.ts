--- conflicted
+++ resolved
@@ -115,16 +115,6 @@
   return process.stderr.write(data, () => logger.exitAfterFlush(code, commandName));
 }
 
-<<<<<<< HEAD
-export async function handleErrorAndExit(err: Error, commandName: string, shouldSerialize = false) {
-  loader.off();
-  logger.error(`got an error from command ${commandName}: ${err}`);
-  logger.error(err.stack || '<no error stack was found>');
-  console.log(err.stack);
-  const { message, error } = defaultHandleError(err);
-  if (shouldSerialize) return serializeErrAndExit(error, commandName);
-  return logErrAndExit(message, commandName);
-=======
 export async function handleErrorAndExit(err: Error, commandName: string, shouldSerialize = false): Promise<void> {
   try {
     loader.off();
@@ -140,7 +130,6 @@
     console.error('failed to log the error properly, original error', err);
     process.exit(1);
   }
->>>>>>> b71b8adf
 }
 
 export async function handleUnhandledRejection(err: Error | null | undefined | {}) {

--- conflicted
+++ resolved
@@ -126,8 +126,7 @@
     () => 'error: remote scope protocol is not supported, please use: `ssh://`, `file://` or `bit://`'
   ],
   [RemoteScopeNotFound, err => `error: remote scope "${chalk.bold(err.name)}" was not found.`],
-<<<<<<< HEAD
-  [InvalidBitId, () => 'error: component ID is invalid, please use the following format: [scope]/[namespace]/<name>'],
+  [InvalidBitId, () => 'error: component ID is invalid, please use the following format: [scope]/<name>'],
   [InvalidConfigDir, err => `error: the eject path is already part of "${chalk.bold(err.compId)}" path`],
   [EjectToWorkspace, () => 'error: could not eject config to the workspace root please provide a valid path'],
   [
@@ -141,9 +140,6 @@
         err.compId
       )}, please provide path which doesn't contain {${COMPONENT_DIR}} to eject`
   ],
-=======
-  [InvalidBitId, () => 'error: component ID is invalid, please use the following format: [scope]/<name>'],
->>>>>>> 700b6131
   [
     ComponentNotFound,
     (err) => {

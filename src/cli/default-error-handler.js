--- conflicted
+++ resolved
@@ -280,16 +280,15 @@
       }`
   ],
   [
-<<<<<<< HEAD
     InvalidCompilerInterface,
     err => `"${err.compilerName}" does not have a valid compiler interface, it has to expose a compile method`
-=======
+  ],
+  [
     ResolutionException,
     err =>
       `error: bit failed to require ${err.filePath} due to the following exception:\n${err.originalError.message}.\n${
         err.originalError.stack
       }`
->>>>>>> bdf65fda
   ],
   [
     AuthenticationFailed,

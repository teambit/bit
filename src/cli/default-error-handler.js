// @flow
// all errors that the command does not handle comes to this switch statement
// if you handle the error, then return true
import chalk from 'chalk';
import hashErrorIfNeeded from '../error/hash-error-object';
import { InvalidBitId, InvalidIdChunk, InvalidName, InvalidScopeName } from '../bit-id/exceptions';
import {
  ConsumerAlreadyExists,
  NothingToImport,
  ConsumerNotFound,
  ComponentSpecsFailed,
  ComponentOutOfSync,
  MissingDependencies,
  NewerVersionFound,
  LoginFailed
} from '../consumer/exceptions';
import { DriverNotFound } from '../driver';
import ComponentNotFoundInPath from '../consumer/component/exceptions/component-not-found-in-path';
import MissingFilesFromComponent from '../consumer/component/exceptions/missing-files-from-component';
import PluginNotFound from '../consumer/component/exceptions/plugin-not-found';
import PermissionDenied from '../scope/network/exceptions/permission-denied';
import {
  NetworkError,
  UnexpectedNetworkError,
  SSHInvalidResponse,
  ProtocolNotSupported,
  RemoteScopeNotFound,
  AuthenticationFailed
} from '../scope/network/exceptions';
import RemoteNotFound from '../remotes/exceptions/remote-not-found';
import {
  ScopeNotFound,
  ScopeJsonNotFound,
  ResolutionException,
  ComponentNotFound,
  DependencyNotFound,
  CorruptedComponent,
  VersionAlreadyExists,
  MergeConflict,
  InvalidIndexJson,
  HashMismatch,
  MergeConflictOnRemote,
  OutdatedIndexJson,
  VersionNotFound,
  CyclicDependencies,
  HashNotFound
} from '../scope/exceptions';
import InvalidBitJson from '../consumer/bit-config/exceptions/invalid-bit-json';
import InvalidPackageJson from '../consumer/bit-config/exceptions/invalid-package-json';
import InvalidVersion from '../api/consumer/lib/exceptions/invalid-version';
import NoIdMatchWildcard from '../api/consumer/lib/exceptions/no-id-match-wildcard';
import NothingToCompareTo from '../api/consumer/lib/exceptions/nothing-to-compare-to';
import PromptCanceled from '../prompts/exceptions/prompt-canceled';
import IdExportedAlready from '../api/consumer/lib/exceptions/id-exported-already';
import FileSourceNotFound from '../consumer/component/exceptions/file-source-not-found';
import { MissingMainFile, MissingBitMapComponent, InvalidBitMap } from '../consumer/bit-map/exceptions';
import logger from '../logger/logger';
import RemoteUndefined from './commands/exceptions/remote-undefined';
import AddTestsWithoutId from './commands/exceptions/add-tests-without-id';
import componentIssuesTemplate from './templates/component-issues-template';
import newerVersionTemplate from './templates/newer-version-template';
import {
  PathsNotExist,
  IncorrectIdForImportedComponent,
  DuplicateIds,
  NoFiles,
  EmptyDirectory,
  MissingComponentIdForImportedComponent,
  VersionShouldBeRemoved,
  TestIsDirectory,
  MainFileIsDir,
  PathOutsideConsumer,
  MissingMainFileMultipleComponents,
  ExcludedMainFile
} from '../consumer/component-ops/add-components/exceptions';
import { Analytics, LEVEL } from '../analytics/analytics';
import ExternalTestErrors from '../consumer/component/exceptions/external-test-errors';
import ExternalBuildErrors from '../consumer/component/exceptions/external-build-errors';
import InvalidCompilerInterface from '../consumer/component/exceptions/invalid-compiler-interface';
import ExtensionFileNotFound from '../extensions/exceptions/extension-file-not-found';
import ExtensionNameNotValid from '../extensions/exceptions/extension-name-not-valid';
import GeneralError from '../error/general-error';
import ValidationError from '../error/validation-error';
import AbstractError from '../error/abstract-error';
import { PathToNpmrcNotExist, WriteToNpmrcError } from '../consumer/login/exceptions';
import ExtensionLoadError from '../extensions/exceptions/extension-load-error';
import ExtensionGetDynamicPackagesError from '../extensions/exceptions/extension-get-dynamic-packages-error';
import ExtensionGetDynamicConfigError from '../extensions/exceptions/extension-get-dynamic-config-error';
import ExtensionInitError from '../extensions/exceptions/extension-init-error';
import MainFileRemoved from '../consumer/component/exceptions/main-file-removed';
import InvalidConfigDir from '../consumer/bit-map/exceptions/invalid-config-dir';
import EjectToWorkspace from '../consumer/component/exceptions/eject-to-workspace';
import EjectBoundToWorkspace from '../consumer/component/exceptions/eject-bound-to-workspace';
import EjectNoDir from '../consumer/component-ops/exceptions/eject-no-dir';
import { COMPONENT_DIR, DEBUG_LOG, BASE_DOCS_DOMAIN } from '../constants';
import InjectNonEjected from '../consumer/component/exceptions/inject-non-ejected';
import ExtensionSchemaError from '../extensions/exceptions/extension-schema-error';
import GitNotFound from '../utils/git/exceptions/git-not-found';
import ObjectsWithoutConsumer from '../api/consumer/lib/exceptions/objects-without-consumer';
import InvalidBitConfigPropPath from '../consumer/bit-config/exceptions/invalid-bit-config-prop-path';

const reportIssueToGithubMsg =
  'This error should have never happened. Please report this issue on Github https://github.com/teambit/bit/issues';

const errorsMap: Array<[Class<Error>, (err: Class<Error>) => string]> = [
  [
    RemoteUndefined,
    () =>
      chalk.red(
        'error: remote url must be defined. please use: `ssh://`, `file://` or `bit://` protocols to define remote access'
      )
  ],
  [
    AddTestsWithoutId,
    () =>
      chalk.yellow(
        `please specify a component ID to add test files to an existing component. \n${chalk.bold(
          'example: bit add --tests [test_file_path] --id [component_id]'
        )}`
      )
  ],
  [ConsumerAlreadyExists, () => 'workspace already exists'],
  [GeneralError, err => `${err.msg}`],

  [VersionAlreadyExists, err => `error: version ${err.version} already exists for ${err.componentId}`],
  [ConsumerNotFound, () => 'workspace not found. to initiate a new workspace, please use `bit init`'],
  [LoginFailed, () => 'error: there was a problem with web authentication'],

  // [
  //   PluginNotFound,
  //   err => `error: The compiler "${err.plugin}" is not installed, please use "bit install ${err.plugin}" to install it.`
  // ],
  [FileSourceNotFound, err => `file or directory "${err.path}" was not found`],
  [ExtensionFileNotFound, err => `file "${err.path}" was not found`],
  [
    ExtensionNameNotValid,
    err =>
      `error: the extension name "${
        err.name
      }" is not a valid component id (it must contain a scope name) fix it on your bit.json file`
  ],
  [
    ProtocolNotSupported,
    () => 'error: remote scope protocol is not supported, please use: `ssh://`, `file://` or `bit://`'
  ],
  [RemoteScopeNotFound, err => `error: remote scope "${chalk.bold(err.name)}" was not found.`],
  [InvalidBitId, () => 'error: component ID is invalid, please use the following format: [scope]/<name>'],
  [InvalidConfigDir, err => `error: the eject path is already part of "${chalk.bold(err.compId)}" path`],
  [EjectToWorkspace, () => 'error: could not eject config to the workspace root please provide a valid path'],
  [
    EjectBoundToWorkspace,
    () => 'error: could not eject config for authored component which are bound to the workspace configuration'
  ],
  [InjectNonEjected, () => 'error: could not inject config for already injected component'],
  [
    EjectNoDir,
    err =>
      `error: could not eject config for ${chalk.bold(
        err.compId
      )}, please provide path which doesn't contain {${COMPONENT_DIR}} to eject`
  ],
  [
    ComponentNotFound,
    (err) => {
      const msg = err.dependentId
        ? `error: the component dependency "${chalk.bold(err.id)}" required by "${chalk.bold(
          err.dependentId
        )}" was not found`
        : `error: component "${chalk.bold(err.id)}" was not found`;
      return msg;
    }
  ],
  [
    CorruptedComponent,
    err =>
      `error: the model representation of "${chalk.bold(err.id)}" is corrupted, the object of version ${
        err.version
      } is missing.\n${reportIssueToGithubMsg}`
  ],
  [
    DependencyNotFound,
    err =>
      `error: dependency "${chalk.bold(
        err.id
      )}" was not found. please track this component or use --ignore-unresolved-dependencies flag (not recommended)`
  ],
  [EmptyDirectory, () => chalk.yellow('directory is empty, no files to add')],
  [ValidationError, err => `${err.message}\n${reportIssueToGithubMsg}`],
  [ComponentNotFoundInPath, err => `error: component in path "${chalk.bold(err.path)}" was not found`],
  [
    PermissionDenied,
    err =>
      `error: permission to scope ${
        err.scope
      } was denied\nsee troubleshooting at https://${BASE_DOCS_DOMAIN}/docs/authentication-issues.html`
  ],
  [RemoteNotFound, err => `error: remote "${chalk.bold(err.name)}" was not found`],
  [NetworkError, err => `error: remote failed with error the following error:\n "${chalk.bold(err.remoteErr)}"`],
  [
    HashMismatch,
    err => `found hash mismatch of ${chalk.bold(err.id)}, version ${chalk.bold(err.version)}.
  originalHash: ${chalk.bold(err.originalHash)}.
  currentHash: ${chalk.bold(err.currentHash)}
  this usually happens when a component is old and the migration script was not running or interrupted`
  ],
  [HashNotFound, err => `hash ${chalk.bold(err.hash)} not found`],
  [
    MergeConflict,
    err =>
      `error: merge conflict occurred while importing the component ${err.id}. conflict version(s): ${err.versions.join(
        ', '
      )}
to resolve it and merge your local and remote changes, please do the following:
1) bit untag ${err.id} ${err.versions.join(' ')}
2) bit import
3) bit checkout ${err.versions.join(' ')} ${err.id}
once your changes are merged with the new remote version, you can tag and export a new version of the component to the remote scope.`
  ],
  [
    MergeConflictOnRemote,
    err =>
      `error: merge conflict occurred when exporting the component(s) ${err.idsAndVersions
        .map(i => `${chalk.bold(i.id)} (version(s): ${i.versions.join(', ')})`)
        .join(', ')} to the remote scope.
to resolve this conflict and merge your remote and local changes, please do the following:
1) bit untag [id] [version]
2) bit import
3) bit checkout [version] [id]
once your changes are merged with the new remote version, please tag and export a new version of the component to the remote scope.`
  ],
  [
    OutdatedIndexJson,
    err => `error: component ${chalk.bold(
      err.componentId
    )} found in the index.json file, however, is missing from the scope.
to get the file rebuild, please delete it at "${err.indexJsonPath}".\n${reportIssueToGithubMsg}
`
  ],
  [CyclicDependencies, err => `${err.msg.toString().toLocaleLowerCase()}`],
  [
    UnexpectedNetworkError,
    err => `error: unexpected network error has occurred. ${err.message ? ` original message: ${err.message}` : ''}`
  ],
  [
    SSHInvalidResponse,
    () => `error: received an invalid response from the remote SSH server.
to see the invalid response, have a look at the log, located at ${DEBUG_LOG}`
  ],
  [
    InvalidIndexJson,
    err => `fatal: your .bit/index.json is not a valid JSON file.
To rebuild the file, please run ${chalk.bold('bit init --reset')}.
Original Error: ${err.message}`
  ],
  [ScopeNotFound, () => 'error: workspace not found. to create a new workspace, please use `bit init`'],
  [
    ScopeJsonNotFound,
    err =>
      `error: scope.json file was not found at ${chalk.bold(err.path)}, please use ${chalk.bold(
        'bit init'
      )} to recreate the file`
  ],
  [
    ComponentSpecsFailed,
    err =>
      `${
        err.specsResultsAndIdPretty
      }component tests failed. please make sure all tests pass before tagging a new version or use the "--force" flag to force-tag components.\nto view test failures, please use the "--verbose" flag or use the "bit test" command`
  ],
  [
    ComponentOutOfSync,
    err => `component ${chalk.bold(err.id)} is not in-sync between the consumer and the scope.
if it is originated from another git branch, go back to that branch to continue working on the component.
if possible, remove the component using "bit remove" and re-import or re-create it.
to re-start Bit from scratch, deleting all objects from the scope, use "bit init --reset-hard"`
  ],
  [
    MissingDependencies,
    (err) => {
      const missingDepsColored = componentIssuesTemplate(err.components);
      return `error: issues found with the following component dependencies\n${missingDepsColored}`;
    }
  ],
  [NothingToImport, () => chalk.yellow('nothing to import. please use `bit import [component_id]`')],
  [
    InvalidIdChunk,
    err =>
      `error: "${chalk.bold(
        err.id
      )}" is invalid, component IDs can only contain alphanumeric, lowercase characters, and the following ["-", "_", "$", "!"]`
  ],
  [
    InvalidName,
    err =>
      `error: "${chalk.bold(
        err.componentName
      )}" is invalid, component names can only contain alphanumeric, lowercase characters, and the following ["-", "_", "$", "!", "/"]`
  ],
  [
    InvalidScopeName,
    err =>
      `error: "${chalk.bold(
        err.scopeName
      )}" is invalid, component scope names can only contain alphanumeric, lowercase characters, and the following ["-", "_", "$", "!"]`
  ],
  [
    InvalidBitJson,
    err => `error: invalid bit.json: ${chalk.bold(err.path)} is not a valid JSON file.
consider running ${chalk.bold('bit init --reset')} to recreate the file`
  ],
  [
    InvalidPackageJson,
    err => `error: package.json at ${chalk.bold(err.path)} is not a valid JSON file.
please fix the file in order to run bit commands`
  ],
  [
    InvalidBitConfigPropPath,
    err => `error: the path "${chalk.bold(err.fieldValue)}" of "${chalk.bold(
      err.fieldName
    )}" in your bit.json or package.json file is invalid.
please make sure it's not absolute and doesn't contain invalid characters`
  ],
  [
    DriverNotFound,
    err =>
      `error: a client-driver ${chalk.bold(err.driver)} is missing for the language ${chalk.bold(
        err.lang
      )} set in your bit.json file.`
  ],
  [
    MissingMainFile,
    err =>
      `error: the component ${chalk.bold(
        err.componentId
      )} does not contain a main file.\nplease either use --id to group all added files as one component or use our DSL to define the main file dynamically.\nsee troubleshooting at https://${BASE_DOCS_DOMAIN}/docs/isolating-and-tracking-components.html#define-a-components-main-file`
  ],
  [
    MissingMainFileMultipleComponents,
    err =>
      `error: the components ${chalk.bold(
        err.componentIds.join(', ')
      )} does not contain a main file.\nplease either use --id to group all added files as one component or use our DSL to define the main file dynamically.\nsee troubleshooting at https://${BASE_DOCS_DOMAIN}/docs/isolating-and-tracking-components.html#define-a-components-main-file`
  ],
  [
    InvalidBitMap,
    err =>
      `error: unable to parse your bitMap file at ${chalk.bold(err.path)}, due to an error ${chalk.bold(
        err.errorMessage
      )}.
      consider running ${chalk.bold('bit init --reset')} to recreate the file`
  ],
  [ExcludedMainFile, err => `error: main file ${chalk.bold(err.mainFile)} was excluded from file list`],
  [
    MainFileRemoved,
    err => `error: main file ${chalk.bold(err.mainFile)} was removed from ${chalk.bold(err.id)}.
please use "bit remove" to delete the component or "bit add" with "--main" and "--id" flags to add a new mainFile`
  ],
  [
    VersionShouldBeRemoved,
    err => `please remove the version part from the specified id ${chalk.bold(err.id)} and try again`
  ],
  [
    TestIsDirectory,
    err =>
      `error: the specified test path ${chalk.bold(err.path)} is a directory, please specify a file or a pattern DSL`
  ],
  [
    MainFileIsDir,
    err =>
      `error: the specified main path ${chalk.bold(
        err.mainFile
      )} is a directory, please specify a file or a pattern DSL`
  ],
  [
    MissingFilesFromComponent,
    (err) => {
      return `component ${
        err.id
      } is invalid as part or all of the component files were deleted. please use \'bit remove\' to resolve the issue`;
    }
  ],
  [
    MissingBitMapComponent,
    err =>
      `error: component "${chalk.bold(
        err.id
      )}" was not found on your local workspace.\nplease specify a valid component ID or track the component using 'bit add' (see 'bit add --help' for more information)`
  ],
  [PathsNotExist, err => `error: file or directory "${chalk.bold(err.paths.join(', '))}" was not found.`],
  [
    PathOutsideConsumer,
    err => `error: file or directory "${chalk.bold(err.path)}" is located outside of the workspace.`
  ],
  [WriteToNpmrcError, err => `unable to add @bit as a scoped registry at "${chalk.bold(err.path)}"`],
  [PathToNpmrcNotExist, err => `error: file or directory "${chalk.bold(err.path)}" was not found.`],

  [VersionNotFound, err => `error: version "${chalk.bold(err.version)}" was not found.`],
  [
    MissingComponentIdForImportedComponent,
    err =>
      `error: unable to add new files to the component "${chalk.bold(
        err.id
      )}" without specifying a component ID. please define the component ID using the --id flag.`
  ],
  [
    IncorrectIdForImportedComponent,
    err =>
      `error: trying to add a file ${chalk.bold(err.filePath)} to a component-id "${chalk.bold(
        err.newId
      )}", however, this file already belong to "${chalk.bold(err.importedId)}"`
  ],
  [
    NoFiles,
    err =>
      chalk.yellow('warning: no files to add') +
      chalk.yellow(err.ignoredFiles ? `, the following files were ignored: ${chalk.bold(err.ignoredFiles)}` : '')
  ],
  [
    DuplicateIds,
    err =>
      Object.keys(err.componentObject)
        .map((key) => {
          return `unable to add ${
            Object.keys(err.componentObject[key]).length
          } components with the same ID: ${chalk.bold(key)} : ${err.componentObject[key]}\n`;
        })
        .join(' ')
  ],

  [IdExportedAlready, err => `component ${chalk.bold(err.id)} has been already exported to ${chalk.bold(err.remote)}`],
  [
    InvalidVersion,
    err => `error: version ${chalk.bold(err.version)} is not a valid semantic version. learn more: https://semver.org`
  ],
  [
    NoIdMatchWildcard,
    err => `unable to find component ids that match the following: ${err.idsWithWildcards.join(', ')}`
  ],
  [NothingToCompareTo, err => 'no previous versions to compare'],
  [
    NewerVersionFound,
    // err => JSON.stringify(err.newerVersions)
    err => newerVersionTemplate(err.newerVersions)
  ],
  [PromptCanceled, err => chalk.yellow('operation aborted')],
  [
    ExternalTestErrors,
    err =>
      `error: bit failed to test ${err.id} with the following exception:\n${getExternalErrorsMessageAndStack(
        err.originalErrors
      )}`
  ],
  [
    ExternalBuildErrors,
    err =>
      `error: bit failed to build ${err.id} with the following exception:\n${getExternalErrorsMessageAndStack(
        err.originalErrors
      )}`
  ],
  [
    ExtensionLoadError,
    err =>
      `error: bit failed to load ${err.compName} with the following exception:\n${getExternalErrorMessage(
        err.originalError
      )}.\n${err.printStack ? err.originalError.stack : ''}`
  ],
  [
    ExtensionSchemaError,
    err => `error: configuration passed to extension ${chalk.bold(err.extensionName)} is invalid:\n${err.errors}`
  ],
  [
    ExtensionInitError,
    err =>
      `error: bit failed to initialized ${err.compName} with the following exception:\n${getExternalErrorMessage(
        err.originalError
      )}.\n${err.originalError.stack}`
  ],
  [
    ExtensionGetDynamicPackagesError,
    err =>
      `error: bit failed to get the dynamic packages from ${err.compName} with the following exception:\n${
        err.originalError.message
      }.\n${err.originalError.stack}`
  ],
  [
    ExtensionGetDynamicConfigError,
    err =>
      `error: bit failed to get the config from ${err.compName} with the following exception:\n${
        err.originalError.message
      }.\n${err.originalError.stack}`
  ],
  [
    InvalidCompilerInterface,
    err => `"${err.compilerName}" does not have a valid compiler interface, it has to expose a compile method`
  ],
  [
    ResolutionException,
    err =>
      `error: bit failed to require ${err.filePath} due to the following exception:\n${getExternalErrorMessage(
        err.originalError
      )}.\n${err.originalError.stack}`
  ],
  [
    GitNotFound,
    err =>
      "error: unable to run command because git executable not found. please ensure git is installed and/or git_path is configured using the 'bit config set git_path <GIT_PATH>'"
  ],
  [
    AuthenticationFailed,
<<<<<<< HEAD
    err => `authentication failed. see troubleshooting at https://${BASE_DOCS_DOMAIN}/docs/authentication-issues.html`
=======
    err =>
      `authentication failed. see troubleshooting at https://docs.bitsrc.io/docs/authentication-issues.html\n\n${
        err.debugInfo
      }`
>>>>>>> 8cb61384
  ],
  [
    ObjectsWithoutConsumer,
    err => `error: unable to initialize a bit workspace. bit has found undeleted local objects at ${chalk.bold(
      err.scopePath
    )}.
1. use the ${chalk.bold('--reset-hard')} flag to clear all data and initialize an empty workspace.
2. if deleted by mistake, please restore .bitmap and bit.json.
3. force workspace initialization without clearing data use the ${chalk.bold('--force')} flag.`
  ]
];

function findErrorDefinition(err: Error) {
  const error = errorsMap.find(([ErrorType]) => {
    return err instanceof ErrorType || err.name === ErrorType.name; // in some cases, such as forked process, the received err is serialized.
  });
  return error;
}

function getErrorFunc(errorDefinition) {
  if (!errorDefinition) return null;
  const [, func] = errorDefinition;
  return func;
}

function getErrorMessage(error: ?Error, func: ?Function): string {
  if (!error || !func) return '';
  const errorMessage = func(error);
  return errorMessage;
}

function getExternalErrorMessage(externalError: ?Error): string {
  if (!externalError) return '';

  // In case an error is not a real error
  if (!(externalError instanceof Error)) {
    return externalError;
  }
  // In case it's not a bit error
  if (externalError.message) {
    return externalError.message;
  }
  const errorDefinition = findErrorDefinition(externalError);
  const func = getErrorFunc(errorDefinition);
  const errorMessage = getErrorMessage(externalError, func);
  return errorMessage;
}

function getExternalErrorsMessageAndStack(errors: Error[]): string {
  const result = errors
    .map((e) => {
      const msg = getExternalErrorMessage(e);
      const stack = e.stack || '';
      return `${msg}\n${stack}\n`;
    })
    .join('~~~~~~~~~~~~~\n');
  return result;
}

/**
 * if err.userError is set, it inherits from AbstractError, which are user errors not Bit errors
 * and should not be reported to Sentry.
 * reason why we don't check (err instanceof AbstractError) is that it could be thrown from a fork,
 * in which case, it loses its class and has only the fields.
 */
function sendToAnalyticsAndSentry(err) {
  const possiblyHashedError = hashErrorIfNeeded(err);
  // only level FATAL are reported to Sentry.
  // $FlowFixMe
  const level = err.isUserError ? LEVEL.INFO : LEVEL.FATAL;
  Analytics.setError(level, possiblyHashedError);
}

export default (err: Error): ?string => {
  const errorDefinition = findErrorDefinition(err);
  sendToAnalyticsAndSentry(err);
  if (!errorDefinition) {
    return chalk.red(err.message || err);
  }
  const func = getErrorFunc(errorDefinition);
  const errorMessage = getErrorMessage(err, func) || 'unknown error';
  err.message = errorMessage;
  logger.error(`User gets the following error: ${errorMessage}`);
  return chalk.red(errorMessage);
};<|MERGE_RESOLUTION|>--- conflicted
+++ resolved
@@ -507,14 +507,10 @@
   ],
   [
     AuthenticationFailed,
-<<<<<<< HEAD
-    err => `authentication failed. see troubleshooting at https://${BASE_DOCS_DOMAIN}/docs/authentication-issues.html`
-=======
-    err =>
-      `authentication failed. see troubleshooting at https://docs.bitsrc.io/docs/authentication-issues.html\n\n${
+    err =>
+      `authentication failed. see troubleshooting at https://${BASE_DOCS_DOMAIN}/docs/authentication-issues.html\n\n${
         err.debugInfo
       }`
->>>>>>> 8cb61384
   ],
   [
     ObjectsWithoutConsumer,

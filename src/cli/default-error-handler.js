--- conflicted
+++ resolved
@@ -143,16 +143,10 @@
   ],
   [
     invalidIdOnCommit,
-<<<<<<< HEAD
-    err => `error - Unable to commit. ${chalk.bold(err.id)} not found.
-Run \`bit status\` command to list all components available for commit.`
+    err => `error - Unable to tag. ${chalk.bold(err.id)} not found.
+Run \`bit status\` command to list all components available for tag.`
   ],
   [NothingToCompareTo, err => `error - Unable to compare ${err.id}, component not in modules`]
-=======
-    err => `error - Unable to tag. ${chalk.bold(err.id)} not found.
-Run \`bit status\` command to list all components available for tag.`
-  ]
->>>>>>> 4f8bba6a
 ];
 
 export default (err: Error): ?string => {

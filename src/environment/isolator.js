--- conflicted
+++ resolved
@@ -1,11 +1,8 @@
 // @flow
 import R from 'ramda';
-<<<<<<< HEAD
 import path from 'path';
 import semver from 'semver';
-=======
 import pMapSeries from 'p-map-series';
->>>>>>> 78aa3332
 import Capsule from '../../components/core/capsule';
 import createCapsule from './capsule-factory';
 import Consumer from '../consumer/consumer';
@@ -14,20 +11,14 @@
 import ManyComponentsWriter from '../consumer/component-ops/many-components-writer';
 import logger from '../logger/logger';
 import loadFlattenedDependencies from '../consumer/component-ops/load-flattened-dependencies';
-
 import PackageJsonFile from '../consumer/component/package-json-file';
 import type Component from '../consumer/component/consumer-component';
 import { convertToValidPathForPackageManager } from '../consumer/component/package-json-utils';
 import componentIdToPackageName from '../utils/bit/component-id-to-package-name';
 import { ACCEPTABLE_NPM_VERSIONS, DEFAULT_PACKAGE_MANAGER } from '../constants';
-
 import npmClient from '../npm-client';
-<<<<<<< HEAD
-=======
-import { DEFAULT_PACKAGE_MANAGER } from '../constants';
 import { topologicalSortComponentDependencies } from '../scope/graph/components-graph';
 import DataToPersist from '../consumer/component/sources/data-to-persist';
->>>>>>> 78aa3332
 
 export default class Isolator {
   capsule: Capsule;
@@ -46,7 +37,7 @@
   }
 
   async isolate(componentId: BitId, opts: Object): Promise<ComponentWithDependencies> {
-    const componentWithDependencies = await this._loadComponent(componentId);
+    const componentWithDependencies: ComponentWithDependencies = await this._loadComponent(componentId);
     if (opts.shouldBuildDependencies) {
       topologicalSortComponentDependencies(componentWithDependencies);
       await pMapSeries(componentWithDependencies.dependencies.reverse(), dep =>
@@ -80,22 +71,18 @@
     await manyComponentsWriter._populateComponentsFilesToWrite();
     await manyComponentsWriter._populateComponentsDependenciesToWrite();
     await this._persistComponentsDataToCapsule([componentWithDependencies]);
-    await this._addComponentsToRoot(
-      componentWithDependencies.component.writtenPath,
-      componentWithDependencies.allDependencies
-    );
+    // $FlowFixMe
+    const componentRootDir: string = componentWithDependencies.component.writtenPath;
+    await this._addComponentsToRoot(componentRootDir, componentWithDependencies.allDependencies);
     logger.debug('ManyComponentsWriter, install packages on capsule');
     // await this._installPackages(componentWithDependencies.component.writtenPath);
-    await this._installWithPeerOption(componentWithDependencies.component.writtenPath);
+    await this._installWithPeerOption(componentRootDir);
     const links = await manyComponentsWriter._getAllLinks();
     await links.persistAllToCapsule(this.capsule);
     // @todo: find a better solution. since the capsule structure has changed to have the rootDir
     // of the component, the component and the capsule package.json are the same one.
     // as a result, when writing the links, the capsule package.json is overwritten
-    await this._addComponentsToRoot(
-      componentWithDependencies.component.writtenPath,
-      componentWithDependencies.allDependencies
-    );
+    await this._addComponentsToRoot(componentRootDir, componentWithDependencies.allDependencies);
     return componentWithDependencies;
   }
 

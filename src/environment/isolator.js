// @flow
import R from 'ramda';
import path from 'path';
import semver from 'semver';
import Capsule from '../../components/core/capsule';
import createCapsule from './capsule-factory';
import Consumer from '../consumer/consumer';
import { Scope, ComponentWithDependencies } from '../scope';
import { BitId } from '../bit-id';
import ManyComponentsWriter from '../consumer/component-ops/many-components-writer';
import logger from '../logger/logger';
import loadFlattenedDependencies from '../consumer/component-ops/load-flattened-dependencies';
<<<<<<< HEAD

import PackageJsonFile from '../consumer/component/package-json-file';
import type Component from '../consumer/component/consumer-component';
import { convertToValidPathForPackageManager } from '../consumer/component/package-json-utils';
import componentIdToPackageName from '../utils/bit/component-id-to-package-name';
import { ACCEPTABLE_NPM_VERSIONS } from '../constants';
=======
import { getAllRootDirectoriesFor } from '../npm-client/install-packages';
import npmClient from '../npm-client';
import { DEFAULT_PACKAGE_MANAGER } from '../constants';
>>>>>>> 4801b711

export default class Isolator {
  capsule: Capsule;
  consumer: ?Consumer;
  scope: Scope;
  constructor(capsule: Capsule, scope: Scope, consumer?: ?Consumer) {
    this.capsule = capsule;
    this.scope = scope;
    this.consumer = consumer;
  }

  static async getInstance(containerType: string = 'fs', scope: Scope, consumer?: ?Consumer, dir?: string) {
    logger.debug(`Isolator.getInstance, creating a capsule with an ${containerType} container`);
    const capsule = await createCapsule(containerType, dir);
    return new Isolator(capsule, scope, consumer);
  }

  async isolate(componentId: BitId, opts: Object): Promise<ComponentWithDependencies> {
    const componentWithDependencies = await this._loadComponent(componentId);
    const writeToPath = opts.writeToPath;
    const concreteOpts = {
      // consumer: this.consumer,
      componentsWithDependencies: [componentWithDependencies],
      writeToPath,
      override: opts.override,
      writePackageJson: !opts.noPackageJson,
      writeConfig: opts.conf,
      writeBitDependencies: opts.writeBitDependencies,
      createNpmLinkFiles: opts.createNpmLinkFiles,
      saveDependenciesAsComponents: opts.saveDependenciesAsComponents !== false,
      writeDists: opts.dist,
      installNpmPackages: !!opts.installPackages, // convert to boolean
      installPeerDependencies: !!opts.installPackages, // convert to boolean
      addToRootPackageJson: false,
      verbose: opts.verbose,
      excludeRegistryPrefix: !!opts.excludeRegistryPrefix,
      silentPackageManagerResult: opts.silentPackageManagerResult,
      isolated: true,
      capsule: this.capsule
    };
    // $FlowFixMe
    const manyComponentsWriter = new ManyComponentsWriter(concreteOpts);
    logger.debug('ManyComponentsWriter, writeAllToIsolatedCapsule');
    await manyComponentsWriter._populateComponentsFilesToWrite();
    await manyComponentsWriter._populateComponentsDependenciesToWrite();
    await this._persistComponentsDataToCapsule([componentWithDependencies]);
    await this._addComponentsToRoot(
      componentWithDependencies.component.writtenPath,
      componentWithDependencies.allDependencies
    );
    logger.debug('ManyComponentsWriter, install packages on capsule');
    await this._installPackages(componentWithDependencies.component.writtenPath);
    const links = await manyComponentsWriter._getAllLinks();
    await links.persistAllToCapsule(this.capsule);
    return componentWithDependencies;
  }

  /**
   * To write a component into an isolated environment, we need not only its dependencies, but
   * also the dependencies of its dependencies and so on.
   * When loading a component from the model, it's easy to get them all from the
   * flattenedDependencies. However, when loading from the consumer, we have only the dependencies
   * loaded, not the flattened. To get the flattened, we have to load the dependencies and each one
   * of the dependency we need to load its dependencies as well until we got them all.
   */
  async _loadComponent(id: BitId): Promise<ComponentWithDependencies> {
    if (this.consumer) {
      return this._loadComponentFromConsumer(id);
    }
    throw new Error('loading components from scope is not implemented yet');
  }

  async _loadComponentFromConsumer(id: BitId): Promise<ComponentWithDependencies> {
    const consumer = this.consumer;
    if (!consumer) throw new Error('missing consumer');
    const component = await consumer.loadComponent(id);
    return loadFlattenedDependencies(consumer, component);
  }

  async _persistComponentsDataToCapsule(componentsWithDependencies: ComponentWithDependencies[]) {
    const persistP = componentsWithDependencies.map((componentWithDeps) => {
      const allComponents = [componentWithDeps.component, ...componentWithDeps.allDependencies];
      return allComponents.map((component) => {
        return component.dataToPersist ? component.dataToPersist.persistAllToCapsule(this.capsule) : Promise.resolve();
      });
    });
    return Promise.all(R.flatten(persistP));
  }

<<<<<<< HEAD
  async _addComponentsToRoot(rootDir: string, components: Component[]): Promise<void> {
    const capsulePath = this.capsule.container.getPath();
    // the capsulePath hack only works for the fs-capsule
    // for other capsule types, we would need to do this
    // (and other things) inside the capsule itself
    // rather than fetching its folder and using it
    const rootPathInCapsule = path.join(capsulePath, rootDir);
    const componentsToAdd = components.reduce((acc, component) => {
      // $FlowFixMe - writtenPath is defined
      const componentPathInCapsule = path.join(capsulePath, component.writtenPath);
      const relativeDepLocation = path.relative(rootPathInCapsule, componentPathInCapsule);
      const locationAsUnixFormat = convertToValidPathForPackageManager(relativeDepLocation);
      const packageName = componentIdToPackageName(component.id, component.bindingPrefix);
      acc[packageName] = locationAsUnixFormat;
      return acc;
    }, {});
    if (R.isEmpty(componentsToAdd)) return;
    const packageJsonFile = await PackageJsonFile.load(rootPathInCapsule);
    packageJsonFile.addDependencies(componentsToAdd);
    await packageJsonFile.write();
  }

  async _getNpmVersion() {
    const execResults = await this.capsule.exec('npm --version');
    const versionString = await new Promise((resolve, reject) => {
      let version = '';
      execResults.stdout.on('data', (data: string) => {
        version += data;
      });
      execResults.stdout.on('error', (error: string) => {
        return reject(error);
      });
      // @ts-ignore
      execResults.on('close', () => {
        return resolve(version);
      });
    });
    const validVersion = semver.coerce(versionString);
    return validVersion ? validVersion.raw : null;
  }

  async _installPackages(directory: string) {
    const npmVersion = await this._getNpmVersion();
    if (!npmVersion) {
      return Promise.reject(new Error('Failed to isolate component: unable to run npm'));
    }
    if (!semver.satisfies(npmVersion, ACCEPTABLE_NPM_VERSIONS)) {
      return Promise.reject(
        new Error(
          `Failed to isolate component: found an old version of npm (${npmVersion}). ` +
            `To get rid of this error, please upgrade to npm ${ACCEPTABLE_NPM_VERSIONS}`
        )
      );
    }
    const execResults = await this.capsule.exec('npm install', { cwd: directory });
=======
  async installPackagesOnDirs(dirs: string[]) {
    return Promise.all(dirs.map(dir => this._installInOneDirectoryWithPeerOption(dir)));
  }

  async _installPackagesOnOneDirectory(directory: string, modules: string[] = []) {
    await this.capsule.exec('npm version 1.0.0', { cwd: directory });
    // *** ugly hack alert ***
    // we change the version to 1.0.0 here because for untagged
    // components, the version is set by bit to "latest" in the package.json
    // this is an invalid semver, and so npm refuses to install.
    // A better fix would be to change this behaviour of bit, but that is a much bigger
    // change. Until the capsule API is finalized, ths should do
    const args = ['install', ...modules];
    const execResults = await this.capsule.exec(`npm ${args.join(' ')}`, { cwd: directory });
>>>>>>> 4801b711
    let output = '';
    return new Promise((resolve, reject) => {
      execResults.stdout.on('data', (data: string) => {
        output += data;
      });
      execResults.stdout.on('error', (error: string) => {
        return reject(error);
      });
      // @ts-ignore
      execResults.on('close', () => {
        return resolve(output);
      });
    });
  }

  async _installInOneDirectoryWithPeerOption(directory: string, installPeerDependencies: boolean = true) {
    await this._installPackagesOnOneDirectory(directory);
    if (installPeerDependencies) {
      const peers = await this._getPeerDependencies(directory);
      if (!R.isEmpty(peers)) {
        await this._installPackagesOnOneDirectory(directory, peers);
      }
    }
  }

  async _getPeerDependencies(dir: string): Promise<string[]> {
    const packageManager = DEFAULT_PACKAGE_MANAGER;
    let npmList;
    try {
      npmList = await this._getNpmListOutput(dir, packageManager);
    } catch (err) {
      logger.error(err);
      throw new Error(
        `failed running "${packageManager} list -j" to find the peer dependencies due to an error: ${err}`
      );
    }
    return npmClient.getPeerDepsFromNpmList(npmList, packageManager);
  }

  async _getNpmListOutput(dir: string, packageManager: string) {
    const args = [packageManager, 'list', '-j'];
    const execResults = await this.capsule.exec(args.join(' '), { cwd: dir });
    let output = '';
    let outputErr = '';
    return new Promise((resolve, reject) => {
      execResults.stdout.on('data', (data: string) => {
        output += data;
      });
      execResults.stdout.on('error', (error: string) => {
        outputErr += error;
      });
      // @ts-ignore
      execResults.on('close', () => {
        if (output) return resolve(output);
        if (outputErr && outputErr.startsWith('{')) return resolve(output); // it's probably a valid json with errors, that's fine, parse it.
        return reject(outputErr);
      });
    });
  }
}<|MERGE_RESOLUTION|>--- conflicted
+++ resolved
@@ -10,18 +10,15 @@
 import ManyComponentsWriter from '../consumer/component-ops/many-components-writer';
 import logger from '../logger/logger';
 import loadFlattenedDependencies from '../consumer/component-ops/load-flattened-dependencies';
-<<<<<<< HEAD
 
 import PackageJsonFile from '../consumer/component/package-json-file';
 import type Component from '../consumer/component/consumer-component';
 import { convertToValidPathForPackageManager } from '../consumer/component/package-json-utils';
 import componentIdToPackageName from '../utils/bit/component-id-to-package-name';
-import { ACCEPTABLE_NPM_VERSIONS } from '../constants';
-=======
-import { getAllRootDirectoriesFor } from '../npm-client/install-packages';
+import { ACCEPTABLE_NPM_VERSIONS, DEFAULT_PACKAGE_MANAGER } from '../constants';
+
 import npmClient from '../npm-client';
-import { DEFAULT_PACKAGE_MANAGER } from '../constants';
->>>>>>> 4801b711
+
 
 export default class Isolator {
   capsule: Capsule;
@@ -73,7 +70,8 @@
       componentWithDependencies.allDependencies
     );
     logger.debug('ManyComponentsWriter, install packages on capsule');
-    await this._installPackages(componentWithDependencies.component.writtenPath);
+    // await this._installPackages(componentWithDependencies.component.writtenPath);
+    await this._installWithPeerOption(componentWithDependencies.component.writtenPath);
     const links = await manyComponentsWriter._getAllLinks();
     await links.persistAllToCapsule(this.capsule);
     return componentWithDependencies;
@@ -111,7 +109,6 @@
     return Promise.all(R.flatten(persistP));
   }
 
-<<<<<<< HEAD
   async _addComponentsToRoot(rootDir: string, components: Component[]): Promise<void> {
     const capsulePath = this.capsule.container.getPath();
     // the capsulePath hack only works for the fs-capsule
@@ -153,7 +150,7 @@
     return validVersion ? validVersion.raw : null;
   }
 
-  async _installPackages(directory: string) {
+  async _installPackages(directory: string, modules: string[] = []) {
     const npmVersion = await this._getNpmVersion();
     if (!npmVersion) {
       return Promise.reject(new Error('Failed to isolate component: unable to run npm'));
@@ -166,23 +163,8 @@
         )
       );
     }
-    const execResults = await this.capsule.exec('npm install', { cwd: directory });
-=======
-  async installPackagesOnDirs(dirs: string[]) {
-    return Promise.all(dirs.map(dir => this._installInOneDirectoryWithPeerOption(dir)));
-  }
-
-  async _installPackagesOnOneDirectory(directory: string, modules: string[] = []) {
-    await this.capsule.exec('npm version 1.0.0', { cwd: directory });
-    // *** ugly hack alert ***
-    // we change the version to 1.0.0 here because for untagged
-    // components, the version is set by bit to "latest" in the package.json
-    // this is an invalid semver, and so npm refuses to install.
-    // A better fix would be to change this behaviour of bit, but that is a much bigger
-    // change. Until the capsule API is finalized, ths should do
     const args = ['install', ...modules];
     const execResults = await this.capsule.exec(`npm ${args.join(' ')}`, { cwd: directory });
->>>>>>> 4801b711
     let output = '';
     return new Promise((resolve, reject) => {
       execResults.stdout.on('data', (data: string) => {
@@ -198,12 +180,12 @@
     });
   }
 
-  async _installInOneDirectoryWithPeerOption(directory: string, installPeerDependencies: boolean = true) {
-    await this._installPackagesOnOneDirectory(directory);
+  async _installWithPeerOption(directory: string, installPeerDependencies: boolean = true) {
+    await this._installPackages(directory);
     if (installPeerDependencies) {
       const peers = await this._getPeerDependencies(directory);
       if (!R.isEmpty(peers)) {
-        await this._installPackagesOnOneDirectory(directory, peers);
+        await this._installPackages(directory, peers);
       }
     }
   }

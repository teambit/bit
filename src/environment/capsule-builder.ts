--- conflicted
+++ resolved
@@ -19,13 +19,10 @@
 import Component from '../consumer/component';
 import { loadConsumerIfExist } from '../consumer';
 import CapsulePaths from './capsule-paths';
-<<<<<<< HEAD
 import { SuppoertedPackageMannagers as SupportedPackageManagers } from '../extensions/capsule/orchestrator/types/capsule-options';
+import CapsuleList from './capsule-list';
 
 const librarian = require('librarian');
-=======
-import CapsuleList from './capsule-list';
->>>>>>> 77aa8db1
 
 export type Options = {
   alwaysNew: boolean;
@@ -85,16 +82,10 @@
 
     const capsuleList = new CapsuleList(...capsules.map(c => ({ id: c.bitId, value: c })));
 
-<<<<<<< HEAD
-    await this.isolateComponentsInCapsules(components, graph, this._buildCapsulePaths(capsules), bitCapsulesObject);
+    await this.isolateComponentsInCapsules(components, graph, this._buildCapsulePaths(capsules), capsuleList);
     if (actualCapsuleOptions.installPackages)
       await this.installpackages(capsules, actualCapsuleOptions.packageManager!);
-    return bitCapsulesObject;
-=======
-    await this.isolateComponentsInCapsules(components, graph, this._buildCapsulePaths(capsules), capsuleList);
-    if (actualCapsuleOptions.installPackages) await this.installpackages(capsules);
     return capsuleList;
->>>>>>> 77aa8db1
   }
 
   async createCapsule(bitId: BitId, capsuleOptions?: CapsuleOptions, orchestrationOptions?: Options) {

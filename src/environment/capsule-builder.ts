import path from 'path';
import { flatten, filter, uniq, concat, map } from 'ramda';
import os from 'os';
import hash from 'object-hash';
import v4 from 'uuid';
import filenamify from 'filenamify';
import { BitId } from '../bit-id';
import orchestrator, { CapsuleOrchestrator } from '../extensions/capsule/orchestrator/orchestrator';
import { PackageManager } from '../extensions/package-manager';
import { CapsuleOptions, CreateOptions } from '../extensions/capsule/orchestrator/types';
import Consumer from '../consumer/consumer';
import { ComponentCapsule } from '../extensions/capsule-ext';
import { getComponentLinks } from '../links/link-generator';
import { Queue } from '../utils';
import ManyComponentsWriter, { ManyComponentsWriterParams } from '../consumer/component-ops/many-components-writer';
import { ComponentWithDependencies, loadScope } from '../scope';
import { getManipulateDirForComponentWithDependencies } from '../consumer/component-ops/manipulate-dir';
import Graph from '../scope/graph/graph';
import Component from '../consumer/component';
import { loadConsumerIfExist } from '../consumer';
import CapsulePaths from './capsule-paths';
import CapsuleList from './capsule-list';

export type Options = {
  alwaysNew: boolean;
  name?: string;
};

const DEFAULT_ISOLATION_OPTIONS: CapsuleOptions = {
  baseDir: os.tmpdir(),
  writeDists: true,
  writeBitDependencies: true,
  installPackages: true,
  workspace: 'string'
};

const DEFAULT_OPTIONS = {
  alwaysNew: false
};

export default class CapsuleBuilder {
  constructor(
    private workspace: string,
    private packageManagerInstance: PackageManager,
    private queue: Queue = new Queue(),
    private orch: CapsuleOrchestrator = orchestrator
  ) {}

  private _buildCapsulePaths(capsules: ComponentCapsule[]): CapsulePaths {
    const capsulePaths = capsules.map(componentCapsule => ({
      id: componentCapsule.bitId,
      value: componentCapsule.wrkDir
    }));
    return new CapsulePaths(...capsulePaths);
  }

  async isolateComponents(
    bitIds: string[],
    capsuleOptions?: CapsuleOptions,
    orchestrationOptions?: Options,
    consumer?: Consumer
  ): Promise<CapsuleList> {
    const actualCapsuleOptions = Object.assign({}, DEFAULT_ISOLATION_OPTIONS, capsuleOptions);
    const orchOptions = Object.assign({}, DEFAULT_OPTIONS, orchestrationOptions);
    const scope = await loadScope(process.cwd());
    const loadedConsumer = consumer || (await loadConsumerIfExist());
    const graph = loadedConsumer
      ? await Graph.buildGraphFromWorkspace(loadedConsumer)
      : await Graph.buildGraphFromScope(scope);
    const depenenciesFromAllIds = flatten(bitIds.map(bitId => graph.getSuccessorsByEdgeTypeRecursively(bitId)));
    const components: Component[] = filter(
      val => val,
      uniq(concat(depenenciesFromAllIds, bitIds)).map((id: string) => graph.node(id))
    );

    // create capsules
    const capsules: ComponentCapsule[] = await Promise.all(
      map((component: Component) => this.createCapsule(component.id, actualCapsuleOptions, orchOptions), components)
    );

    const capsuleList = new CapsuleList(...capsules.map(c => ({ id: c.bitId, value: c })));

    await this.isolateComponentsInCapsules(components, graph, this._buildCapsulePaths(capsules), capsuleList);
    if (actualCapsuleOptions.installPackages) {
      if (actualCapsuleOptions.packageManager) {
        await this.packageManagerInstance.runInstall(capsules, { packageManager: actualCapsuleOptions.packageManager });
      } else {
        await this.packageManagerInstance.runInstall(capsules);
      }
    }
    return capsuleList;
  }

  async createCapsule(bitId: BitId, capsuleOptions?: CapsuleOptions, orchestrationOptions?: Options) {
    const actualCapsuleOptions = Object.assign({}, DEFAULT_ISOLATION_OPTIONS, capsuleOptions);
    const orchOptions = Object.assign({}, DEFAULT_OPTIONS, orchestrationOptions);
    const config = this._generateResourceConfig(bitId, actualCapsuleOptions, orchOptions);
    return this.orch.getCapsule(capsuleOptions?.workspace || this.workspace, config, orchOptions);
  }

<<<<<<< HEAD
=======
  async installpackages(capsules: ComponentCapsule[], packageManager: SupportedPackageManagers): Promise<void> {
    // something[packageManager].install(capsules) TODO
    if (packageManager === 'librarian') {
      return librarian.runMultipleInstalls(capsules.map(cap => cap.wrkDir));
    }
    try {
      capsules.forEach(async capsule => {
        const packageJsonPath = path.join(capsule.wrkDir, 'package.json');
        const pjsonString = capsule.fs.readFileSync(packageJsonPath).toString();
        const packageJson = JSON.parse(pjsonString);
        const bitBinPath = './node_modules/bit-bin';
        const localBitBinPath = path.join(__dirname, '../..');
        delete packageJson.dependencies['bit-bin'];
        capsule.fs.writeFileSync(packageJsonPath, JSON.stringify(packageJson, null, 2));
        execa.sync('yarn', [], { cwd: capsule.wrkDir });
        capsule.fs.exists(path.join(capsule.wrkDir, bitBinPath), bitBinExists => {
          if (bitBinExists) {
            capsule.fs.unlinkSync(path.join(capsule.wrkDir, bitBinPath));
          }

          execa.sync('ln', ['-s', localBitBinPath, bitBinPath], { cwd: capsule.wrkDir });
        });
      });

      return Promise.resolve();
      // await Promise.all(capsules.map(capsule => this.limit(() => capsule.exec({ command: `yarn`.split(' ') }))));
    } catch (e) {
      // TODO: think if we really need to log it here or write it to logger or throw it
      console.log(e); // eslint-disable-line no-console
      return Promise.resolve();
    }
  }

>>>>>>> 7257afc2
  _manipulateDir(componentWithDependencies: ComponentWithDependencies) {
    const allComponents = [componentWithDependencies.component, ...componentWithDependencies.allDependencies];
    const manipulateDirData = getManipulateDirForComponentWithDependencies(componentWithDependencies);
    allComponents.forEach(component => {
      component.stripOriginallySharedDir(manipulateDirData);
    });
  }

  async isolateComponentsInCapsules(
    components: Component[],
    graph: Graph,
    capsulePaths: CapsulePaths,
    capsuleList: CapsuleList
  ) {
    const writeToPath = '.';
    const componentsWithDependencies = components.map(component => {
      const dependencies = component.dependencies.get().map(dep => graph.node(dep.id.toString()));
      const devDependencies = component.devDependencies.get().map(dep => graph.node(dep.id.toString()));
      const compilerDependencies = component.compilerDependencies.get().map(dep => graph.node(dep.id.toString()));
      const testerDependencies = component.testerDependencies.get().map(dep => graph.node(dep.id.toString()));
      return new ComponentWithDependencies({
        component,
        dependencies,
        devDependencies,
        compilerDependencies,
        testerDependencies
      });
    });
    const concreteOpts: ManyComponentsWriterParams = {
      componentsWithDependencies,
      writeToPath,
      override: false,
      writePackageJson: true,
      writeConfig: false,
      writeBitDependencies: true,
      createNpmLinkFiles: false,
      saveDependenciesAsComponents: false,
      writeDists: true,
      installNpmPackages: false,
      installPeerDependencies: false,
      addToRootPackageJson: false,
      verbose: false,
      excludeRegistryPrefix: false,
      silentPackageManagerResult: false,
      isolated: true,
      capsulePaths
    };
    // componentsWithDependencies.map(cmp => this._manipulateDir(cmp));
    const manyComponentsWriter = new ManyComponentsWriter(concreteOpts);
    await manyComponentsWriter._populateComponentsFilesToWrite();
    componentsWithDependencies.forEach(componentWithDependencies => {
      const links = getComponentLinks({
        component: componentWithDependencies.component,
        dependencies: componentWithDependencies.allDependencies,
        createNpmLinkFiles: false,
        bitMap: manyComponentsWriter.bitMap
      });
      componentWithDependencies.component.dataToPersist.files = concat(
        links.files,
        componentWithDependencies.component.dataToPersist.files
      );
    });
    // write data to capsule
    await Promise.all(
      manyComponentsWriter.writtenComponents.map(async c => {
        const capsule = capsuleList.getValue(c.id);
        if (!capsule) return;
        await c.dataToPersist.persistAllToCapsule(capsule, { keepExistingCapsule: true });
      })
    );
    return manyComponentsWriter.writtenComponents;
  }

  private _generateWrkDir(bitId: string, capsuleOptions: CapsuleOptions, options: Options) {
    const baseDir = capsuleOptions.baseDir || os.tmpdir();
    capsuleOptions.baseDir = baseDir;
    if (options.alwaysNew) return path.join(baseDir, `${bitId}_${v4()}`);
    if (options.name) return path.join(baseDir, `${bitId}_${options.name}`);
    return path.join(baseDir, `${bitId}_${hash(capsuleOptions)}`);
  }

  private _generateResourceConfig(bitId: BitId, capsuleOptions: CapsuleOptions, options: Options): CreateOptions {
    const dirName = filenamify(bitId.toString(), { replacement: '_' });
    const wrkDir = this._generateWrkDir(dirName, capsuleOptions, options);
    const ret = {
      resourceId: `${bitId.toString()}_${hash(wrkDir)}`,
      options: Object.assign(
        {},
        {
          bitId,
          wrkDir
        },
        capsuleOptions
      )
    };
    return ret;
  }
}<|MERGE_RESOLUTION|>--- conflicted
+++ resolved
@@ -98,42 +98,6 @@
     return this.orch.getCapsule(capsuleOptions?.workspace || this.workspace, config, orchOptions);
   }
 
-<<<<<<< HEAD
-=======
-  async installpackages(capsules: ComponentCapsule[], packageManager: SupportedPackageManagers): Promise<void> {
-    // something[packageManager].install(capsules) TODO
-    if (packageManager === 'librarian') {
-      return librarian.runMultipleInstalls(capsules.map(cap => cap.wrkDir));
-    }
-    try {
-      capsules.forEach(async capsule => {
-        const packageJsonPath = path.join(capsule.wrkDir, 'package.json');
-        const pjsonString = capsule.fs.readFileSync(packageJsonPath).toString();
-        const packageJson = JSON.parse(pjsonString);
-        const bitBinPath = './node_modules/bit-bin';
-        const localBitBinPath = path.join(__dirname, '../..');
-        delete packageJson.dependencies['bit-bin'];
-        capsule.fs.writeFileSync(packageJsonPath, JSON.stringify(packageJson, null, 2));
-        execa.sync('yarn', [], { cwd: capsule.wrkDir });
-        capsule.fs.exists(path.join(capsule.wrkDir, bitBinPath), bitBinExists => {
-          if (bitBinExists) {
-            capsule.fs.unlinkSync(path.join(capsule.wrkDir, bitBinPath));
-          }
-
-          execa.sync('ln', ['-s', localBitBinPath, bitBinPath], { cwd: capsule.wrkDir });
-        });
-      });
-
-      return Promise.resolve();
-      // await Promise.all(capsules.map(capsule => this.limit(() => capsule.exec({ command: `yarn`.split(' ') }))));
-    } catch (e) {
-      // TODO: think if we really need to log it here or write it to logger or throw it
-      console.log(e); // eslint-disable-line no-console
-      return Promise.resolve();
-    }
-  }
-
->>>>>>> 7257afc2
   _manipulateDir(componentWithDependencies: ComponentWithDependencies) {
     const allComponents = [componentWithDependencies.component, ...componentWithDependencies.allDependencies];
     const manipulateDirData = getManipulateDirForComponentWithDependencies(componentWithDependencies);

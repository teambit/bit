import R from 'ramda';
import * as path from 'path';
import semver from 'semver';
import pMapSeries from 'p-map-series';
import { runModule } from 'librarian';
<<<<<<< HEAD
import { BitCapsule } from '../capsule-ext';
=======
import { BitCapsule } from '../capsule';
>>>>>>> 42f10a5c
import createCapsule from './capsule-factory';
import Consumer from '../consumer/consumer';
import { Scope, ComponentWithDependencies } from '../scope';
import { BitId } from '../bit-id';
import ManyComponentsWriter, { ManyComponentsWriterParams } from '../consumer/component-ops/many-components-writer';
import logger from '../logger/logger';
import loadFlattenedDependenciesForCapsule from '../consumer/component-ops/load-flattened-dependencies';
import PackageJsonFile from '../consumer/component/package-json-file';
import Component from '../consumer/component/consumer-component';
import { convertToValidPathForPackageManager } from '../consumer/component/package-json-utils';
import componentIdToPackageName from '../utils/bit/component-id-to-package-name';
import { ACCEPTABLE_NPM_VERSIONS, DEFAULT_PACKAGE_MANAGER } from '../constants';
import npmClient from '../npm-client';
import { topologicalSortComponentDependencies } from '../scope/graph/components-graph';
import DataToPersist from '../consumer/component/sources/data-to-persist';
import BitMap from '../consumer/bit-map';
import { getManipulateDirForComponentWithDependencies } from '../consumer/component-ops/manipulate-dir';
import GeneralError from '../error/general-error';
import { PathOsBased } from '../utils/path';
import loader from '../cli/loader';

export interface IsolateOptions {
  writeToPath?: PathOsBased; // Path to write the component to
  override?: boolean; // Override existing files in the folder
  writePackageJson?: boolean; // write the package.json
  writeConfig?: boolean; // Write bit.json file
  writeBitDependencies?: boolean; // Write bit dependencies as package dependencies in package.json
  createNpmLinkFiles?: boolean; // Fix the links to dependencies to be links to the package
  saveDependenciesAsComponents?: boolean; // import the dependencies as bit components instead of as npm packages
  writeDists?: boolean; // Write dist files
  shouldBuildDependencies?: boolean; // Build all depedencies before the isolation (used by tools like ts compiler)
  installNpmPackages?: boolean; // Install the package dependencies
  keepExistingCapsule?: boolean; // Do not delete the capsule after using it (useful for incremental builds)
  installPeerDependencies?: boolean; // Install the peer package dependencies
  verbose?: boolean; // Print more logs
  excludeRegistryPrefix?: boolean; // exclude the registry prefix from the component's name in the package.json
  silentPackageManagerResult?: boolean; // Print environment install result
}

export default class Isolator {
  capsule: BitCapsule;
  consumer?: Consumer;
  scope: Scope;
  // @ts-ignore AUTO-ADDED-AFTER-MIGRATION-PLEASE-FIX!
  capsuleBitMap: BitMap;
  // @ts-ignore AUTO-ADDED-AFTER-MIGRATION-PLEASE-FIX!
  capsulePackageJson: PackageJsonFile; // this is the same packageJson of the main component as it located on the root
  // @ts-ignore AUTO-ADDED-AFTER-MIGRATION-PLEASE-FIX!
  componentWithDependencies: ComponentWithDependencies;
  // @ts-ignore AUTO-ADDED-AFTER-MIGRATION-PLEASE-FIX!
  manyComponentsWriter: ManyComponentsWriter;
  _npmVersionHasValidated = false;
  // @ts-ignore AUTO-ADDED-AFTER-MIGRATION-PLEASE-FIX!
  componentRootDir: string;
  // @ts-ignore AUTO-ADDED-AFTER-MIGRATION-PLEASE-FIX!
<<<<<<< HEAD
  capsuleWrkspaceMap?: { [key: string]: string };
  // @ts-ignore AUTO-ADDED-AFTER-MIGRATION-PLEASE-FIX!
  dir?: string;

  // @ts-ignore AUTO-ADDED-AFTER-MIGRATION-PLEASE-FIX!
  useNewCapsule = false;

  constructor(
    capsule: BitCapsule,
    scope: Scope,
    consumer?: Consumer,
    dir?: string,
    capsuleWrkspaceMap?: { [key: string]: string }
  ) {
=======
  dir?: string;

  constructor(capsule: BitCapsule, scope: Scope, consumer?: Consumer, dir?: string) {
>>>>>>> 42f10a5c
    this.capsule = capsule;
    this.scope = scope;
    this.consumer = consumer;
    this.dir = dir;
    this.capsuleWrkspaceMap = capsuleWrkspaceMap;
    this.useNewCapsule = !!capsuleWrkspaceMap;
  }

  static async getInstance(
    containerType = 'fs',
    scope: Scope,
    consumer?: Consumer,
    dir?: string,
    bitCapsule?: BitCapsule,
    capsuleWrkspaceMap?: { [key: string]: string }
  ): Promise<Isolator> {
    logger.debug(`Isolator.getInstance, creating a capsule with an ${containerType} container, dir ${dir || 'N/A'}`);
    const capsule = bitCapsule || (await createCapsule(containerType, dir));
    return new Isolator(capsule, scope, consumer, dir, capsuleWrkspaceMap);
  }

  async isolate(componentId: BitId, opts: IsolateOptions): Promise<ComponentWithDependencies> {
    const loaderPrefix = `isolating component - ${componentId.name}`;
    loader.setText(loaderPrefix);
    const log = message => loader.setText(`${loaderPrefix}: ${message}`);
    // @ts-ignore TODO: this should be part of the capsule interface
    this.capsule.execNode = async (executable, args) => {
      const onScriptRun = () => loader.setText(`building component - ${componentId.name}`);
      // TODO: do this from the compiler/tester so that the isolator doesn't need to know if it's a builder/tester/*...
      await runModule(executable, { args, cwd: this.dir, log, onScriptRun });
    };
    const componentWithDependencies: ComponentWithDependencies = await this._loadComponent(componentId);
    if (opts.shouldBuildDependencies) {
      topologicalSortComponentDependencies(componentWithDependencies);
      await pMapSeries(componentWithDependencies.dependencies.reverse(), async (dep: Component) => {
        if (!dep.dists || dep.dists.isEmpty()) {
          await dep.build({ scope: this.scope, consumer: this.consumer });
          dep.dists.stripOriginallySharedDir(dep.originallySharedDir);
        } else {
          // needed for cases when a component is isolated as an individual first, then as a dependency.
          // because when it is isolated in the first time, the 'writeDistsFiles' is manually set to false
          dep.dists.writeDistsFiles = true;
        }
      });
    }
    const writeToPath = opts.writeToPath;
    // default should be true
    const installNpmPackages = typeof opts.installNpmPackages === 'undefined' ? true : opts.installNpmPackages;
    const concreteOpts: ManyComponentsWriterParams = {
      componentsWithDependencies: [componentWithDependencies],
      writeToPath,
      override: opts.override,
      writePackageJson: opts.writePackageJson,
      writeConfig: opts.writeConfig,
      writeBitDependencies: opts.writeBitDependencies,
      createNpmLinkFiles: opts.createNpmLinkFiles,
      saveDependenciesAsComponents: opts.saveDependenciesAsComponents !== false,
      writeDists: opts.writeDists,
      installNpmPackages,
      installPeerDependencies: !!opts.installPeerDependencies, // convert to boolean
      addToRootPackageJson: false,
      verbose: opts.verbose,
      excludeRegistryPrefix: !!opts.excludeRegistryPrefix,
      silentPackageManagerResult: opts.silentPackageManagerResult,
      isolated: true,
      capsuleWrkspaceMap: this.capsuleWrkspaceMap
    };
    this.componentWithDependencies = componentWithDependencies;
    this.manyComponentsWriter = new ManyComponentsWriter(concreteOpts);
    await this.writeComponentsAndDependencies({ keepExistingCapsule: !!opts.keepExistingCapsule });
    if (!this.useNewCapsule) {
      await this.installComponentPackages({
        installNpmPackages,
        keepExistingCapsule: !!opts.keepExistingCapsule
      });
      await this.writeLinks({ keepExistingCapsule: !!opts.keepExistingCapsule });
    }
    this.capsuleBitMap = this.manyComponentsWriter.bitMap;
    return componentWithDependencies;
  }

  async writeComponentsAndDependencies(opts = { keepExistingCapsule: false }) {
    logger.debug('ManyComponentsWriter, writeAllToIsolatedCapsule');
    this._manipulateDir();

    await this.manyComponentsWriter._populateComponentsFilesToWrite();
    if (!this.useNewCapsule) {
      await this.manyComponentsWriter._populateComponentsDependenciesToWrite();
    }
    await this._persistComponentsDataToCapsule({ keepExistingCapsule: !!opts.keepExistingCapsule });
  }

  async installComponentPackages(opts = { installNpmPackages: true, keepExistingCapsule: false }) {
    // @ts-ignore AUTO-ADDED-AFTER-MIGRATION-PLEASE-FIX!
    this.capsulePackageJson = this.componentWithDependencies.component.packageJsonFile;
    // @ts-ignore AUTO-ADDED-AFTER-MIGRATION-PLEASE-FIX!
    this.componentRootDir = this.componentWithDependencies.component.writtenPath;
    await this._addComponentsToRoot({ keepExistingCapsule: !!opts.keepExistingCapsule });
    logger.debug('ManyComponentsWriter, install packages on capsule');
    if (opts.installNpmPackages) {
      await this._installWithPeerOption();
    }
  }

  async writeLinks(opts = { keepExistingCapsule: false }) {
    const links = await this.manyComponentsWriter._getAllLinks();
    // links is a DataToPersist instance
    await links.persistAllToCapsule(this.capsule, { keepExistingCapsule: !!opts.keepExistingCapsule });
  }

  /**
   * used by compilers that create capsule.
   * when installing packages on the capsule, the links generated on node_modules may be deleted
   */
  async writeLinksOnNodeModules() {
    const links = await this.manyComponentsWriter._getAllLinks();
    const nodeModulesLinks = links.filterByPath(filePath => filePath.startsWith('node_modules'));
    await nodeModulesLinks.persistAllToCapsule(this.capsule);
  }

  _manipulateDir() {
    const allComponents = [this.componentWithDependencies.component, ...this.componentWithDependencies.allDependencies];
    const manipulateDirData = getManipulateDirForComponentWithDependencies(this.componentWithDependencies);
    allComponents.forEach(component => {
      component.stripOriginallySharedDir(manipulateDirData);
    });
  }

  /**
   * To write a component into an isolated environment, we need not only its dependencies, but
   * also the dependencies of its dependencies and so on.
   * When loading a component from the model, it's easy to get them all from the
   * flattenedDependencies. However, when loading from the consumer, we have only the dependencies
   * loaded, not the flattened. To get the flattened, we have to load the dependencies and each one
   * of the dependency we need to load its dependencies as well until we got them all.
   * Also, we have to clone each component we load, because when writing them into the capsule, we
   * strip their shared-dir and we don't want these changed paths to affect the workspace
   */
  async _loadComponent(id: BitId): Promise<ComponentWithDependencies> {
    if (this.consumer) {
      return this._loadComponentFromConsumer(id);
    }
    throw new Error('loading components from scope is not implemented yet');
  }

  async _loadComponentFromConsumer(id: BitId): Promise<ComponentWithDependencies> {
    const consumer = this.consumer;
    if (!consumer) throw new Error('missing consumer');
    const component = await consumer.loadComponentForCapsule(id);
    return loadFlattenedDependenciesForCapsule(consumer, component);
  }

  async _persistComponentsDataToCapsule(opts = { keepExistingCapsule: false }) {
    const dataToPersist = new DataToPersist();
    let allComponents = [this.componentWithDependencies.component];
    if (!this.useNewCapsule) allComponents = R.concat(allComponents, this.componentWithDependencies.allDependencies);
    allComponents.forEach(component => dataToPersist.merge(component.dataToPersist));
    await dataToPersist.persistAllToCapsule(this.capsule, { keepExistingCapsule: !!opts.keepExistingCapsule });
  }

  // amit - here we need to add a map of all the capsules so we can link the components
  async _addComponentsToRoot(opts = { keepExistingCapsule: false }): Promise<void> {
    // @ts-ignore AUTO-ADDED-AFTER-MIGRATION-PLEASE-FIX!
    // @ts-ignore AUTO-ADDED-AFTER-MIGRATION-PLEASE-FIX!
    const capsulePath = this.capsule.container.getPath();
    // the capsulePath hack only works for the fs-capsule
    // for other capsule types, we would need to do this
    // (and other things) inside the capsule itself
    // rather than fetching its folder and using it
    const rootPathInCapsule = path.join(capsulePath, this.componentRootDir);
    const componentsToAdd = this.componentWithDependencies.allDependencies.reduce((acc, component) => {
      // $FlowFixMe - writtenPath is defined
      // @ts-ignore AUTO-ADDED-AFTER-MIGRATION-PLEASE-FIX!
      const componentPathInCapsule = path.join(capsulePath, component.writtenPath);
      const relativeDepLocation = path.relative(rootPathInCapsule, componentPathInCapsule);
      const locationAsUnixFormat = convertToValidPathForPackageManager(relativeDepLocation);
      const packageName = componentIdToPackageName(component.id, component.bindingPrefix);
      acc[packageName] = locationAsUnixFormat;
      return acc;
    }, {});
    if (R.isEmpty(componentsToAdd)) return;
    this.capsulePackageJson.addDependencies(componentsToAdd);
    await this._writeCapsulePackageJson({ keepExistingCapsule: !!opts.keepExistingCapsule });
  }

  async _writeCapsulePackageJson(opts = { keepExistingCapsule: false }) {
    const dataToPersist = new DataToPersist();
    dataToPersist.addFile(this.capsulePackageJson.toVinylFile());
    return dataToPersist.persistAllToCapsule(this.capsule, { keepExistingCapsule: !!opts.keepExistingCapsule });
  }

  async _getNpmVersion() {
    const versionString = await this.capsuleExec('npm --version');
    const validVersion = semver.coerce(versionString);
    return validVersion ? validVersion.raw : null;
  }

  async installPackagesOnRoot(modules: string[] = []) {
    await this._throwForOldNpmVersion();
    const args = ['install', ...modules, '--no-save'];
    return this.capsuleExec(`npm ${args.join(' ')}`, { cwd: this.componentRootDir });
  }

  async _throwForOldNpmVersion() {
    if (this._npmVersionHasValidated) {
      return;
    }
    const npmVersion = await this._getNpmVersion();
    if (!npmVersion) {
      throw new Error('Failed to isolate component: unable to run npm');
    }
    if (!semver.satisfies(npmVersion, ACCEPTABLE_NPM_VERSIONS)) {
      throw new GeneralError(
        `Failed to isolate component: found an old version of npm (${npmVersion}). ` +
          `To get rid of this error, please upgrade to npm ${ACCEPTABLE_NPM_VERSIONS}`
      );
    }
    this._npmVersionHasValidated = true;
  }

  async capsuleExec(cmd: string, options?: Record<string, any> | null | undefined): Promise<string> {
    // @ts-ignore AUTO-ADDED-AFTER-MIGRATION-PLEASE-FIX!
    const execResults = await this.capsule.exec({ command: cmd.split(' '), options });
    let output = '';
    return new Promise((resolve, reject) => {
      execResults.stdout.on('data', (data: string) => {
        output += data;
      });
      execResults.stdout.on('error', (error: string) => {
        return reject(error);
      });
      // @ts-ignore
      execResults.on('close', () => {
        return resolve(output);
      });
    });
  }

  /**
   * it must be done in this order. first, `npm install`, then, `npm list -j` shows the missing
   * peer dependencies, then, add these peerDependencies into devDependencies and run `npm install`
   * again. The reason for adding the missing peer into devDependencies is to not get them deleted
   * once `npm install` is running along the road.
   */
  async _installWithPeerOption(installPeerDependencies = true) {
    await this.installPackagesOnRoot();
    if (installPeerDependencies) {
      const peers = await this._getPeerDependencies();
      if (!R.isEmpty(peers)) {
        // @ts-ignore AUTO-ADDED-AFTER-MIGRATION-PLEASE-FIX!
        this.capsulePackageJson.packageJsonObject.devDependencies = Object.assign(
          // @ts-ignore AUTO-ADDED-AFTER-MIGRATION-PLEASE-FIX!
          this.capsulePackageJson.packageJsonObject.devDependencies || {},
          peers
        );
        await this._writeCapsulePackageJson();
        await this.installPackagesOnRoot();
      }
    }
  }

  async _getPeerDependencies(): Promise<Record<string, any>> {
    const packageManager = DEFAULT_PACKAGE_MANAGER;
    let npmList;
    try {
      npmList = await this._getNpmListOutput(packageManager);
    } catch (err) {
      logger.error(`failed running "${packageManager} list -j"`, err);
      throw new Error(
        `failed running "${packageManager} list -j" to find the peer dependencies due to an error: ${err}`
      );
    }
    return npmClient.getPeerDepsFromNpmList(npmList, packageManager);
  }

  async _getNpmListOutput(packageManager: string): Promise<string> {
    const args = [packageManager, 'list', '-j'];
    try {
      return await this.capsuleExec(args.join(' '), { cwd: this.componentRootDir });
    } catch (err) {
      if (err && err.startsWith('{')) return err; // it's probably a valid json with errors, that's fine, parse it.
      throw err;
    }
  }
}<|MERGE_RESOLUTION|>--- conflicted
+++ resolved
@@ -3,11 +3,7 @@
 import semver from 'semver';
 import pMapSeries from 'p-map-series';
 import { runModule } from 'librarian';
-<<<<<<< HEAD
 import { BitCapsule } from '../capsule-ext';
-=======
-import { BitCapsule } from '../capsule';
->>>>>>> 42f10a5c
 import createCapsule from './capsule-factory';
 import Consumer from '../consumer/consumer';
 import { Scope, ComponentWithDependencies } from '../scope';
@@ -63,45 +59,19 @@
   // @ts-ignore AUTO-ADDED-AFTER-MIGRATION-PLEASE-FIX!
   componentRootDir: string;
   // @ts-ignore AUTO-ADDED-AFTER-MIGRATION-PLEASE-FIX!
-<<<<<<< HEAD
-  capsuleWrkspaceMap?: { [key: string]: string };
-  // @ts-ignore AUTO-ADDED-AFTER-MIGRATION-PLEASE-FIX!
   dir?: string;
 
-  // @ts-ignore AUTO-ADDED-AFTER-MIGRATION-PLEASE-FIX!
-  useNewCapsule = false;
-
-  constructor(
-    capsule: BitCapsule,
-    scope: Scope,
-    consumer?: Consumer,
-    dir?: string,
-    capsuleWrkspaceMap?: { [key: string]: string }
-  ) {
-=======
-  dir?: string;
-
   constructor(capsule: BitCapsule, scope: Scope, consumer?: Consumer, dir?: string) {
->>>>>>> 42f10a5c
     this.capsule = capsule;
     this.scope = scope;
     this.consumer = consumer;
     this.dir = dir;
-    this.capsuleWrkspaceMap = capsuleWrkspaceMap;
-    this.useNewCapsule = !!capsuleWrkspaceMap;
-  }
-
-  static async getInstance(
-    containerType = 'fs',
-    scope: Scope,
-    consumer?: Consumer,
-    dir?: string,
-    bitCapsule?: BitCapsule,
-    capsuleWrkspaceMap?: { [key: string]: string }
-  ): Promise<Isolator> {
+  }
+
+  static async getInstance(containerType = 'fs', scope: Scope, consumer?: Consumer, dir?: string): Promise<Isolator> {
     logger.debug(`Isolator.getInstance, creating a capsule with an ${containerType} container, dir ${dir || 'N/A'}`);
-    const capsule = bitCapsule || (await createCapsule(containerType, dir));
-    return new Isolator(capsule, scope, consumer, dir, capsuleWrkspaceMap);
+    const capsule = await createCapsule(containerType, dir);
+    return new Isolator(capsule, scope, consumer, dir);
   }
 
   async isolate(componentId: BitId, opts: IsolateOptions): Promise<ComponentWithDependencies> {
@@ -147,19 +117,16 @@
       verbose: opts.verbose,
       excludeRegistryPrefix: !!opts.excludeRegistryPrefix,
       silentPackageManagerResult: opts.silentPackageManagerResult,
-      isolated: true,
-      capsuleWrkspaceMap: this.capsuleWrkspaceMap
+      isolated: true
     };
     this.componentWithDependencies = componentWithDependencies;
     this.manyComponentsWriter = new ManyComponentsWriter(concreteOpts);
     await this.writeComponentsAndDependencies({ keepExistingCapsule: !!opts.keepExistingCapsule });
-    if (!this.useNewCapsule) {
-      await this.installComponentPackages({
-        installNpmPackages,
-        keepExistingCapsule: !!opts.keepExistingCapsule
-      });
-      await this.writeLinks({ keepExistingCapsule: !!opts.keepExistingCapsule });
-    }
+    await this.installComponentPackages({
+      installNpmPackages,
+      keepExistingCapsule: !!opts.keepExistingCapsule
+    });
+    await this.writeLinks({ keepExistingCapsule: !!opts.keepExistingCapsule });
     this.capsuleBitMap = this.manyComponentsWriter.bitMap;
     return componentWithDependencies;
   }
@@ -169,9 +136,7 @@
     this._manipulateDir();
 
     await this.manyComponentsWriter._populateComponentsFilesToWrite();
-    if (!this.useNewCapsule) {
-      await this.manyComponentsWriter._populateComponentsDependenciesToWrite();
-    }
+    await this.manyComponentsWriter._populateComponentsDependenciesToWrite();
     await this._persistComponentsDataToCapsule({ keepExistingCapsule: !!opts.keepExistingCapsule });
   }
 
@@ -237,8 +202,7 @@
 
   async _persistComponentsDataToCapsule(opts = { keepExistingCapsule: false }) {
     const dataToPersist = new DataToPersist();
-    let allComponents = [this.componentWithDependencies.component];
-    if (!this.useNewCapsule) allComponents = R.concat(allComponents, this.componentWithDependencies.allDependencies);
+    const allComponents = [this.componentWithDependencies.component, ...this.componentWithDependencies.allDependencies];
     allComponents.forEach(component => dataToPersist.merge(component.dataToPersist));
     await dataToPersist.persistAllToCapsule(this.capsule, { keepExistingCapsule: !!opts.keepExistingCapsule });
   }

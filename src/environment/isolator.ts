--- conflicted
+++ resolved
@@ -62,9 +62,6 @@
   capsuleWrkspaceMap?: { [key: string]: string };
   // @ts-ignore AUTO-ADDED-AFTER-MIGRATION-PLEASE-FIX!
   dir?: string;
-<<<<<<< HEAD
-  constructor(capsule: BitCapsule, scope: Scope, consumer?: Consumer, dir?: string) {
-=======
 
   constructor(
     capsule: BitCapsule,
@@ -73,7 +70,6 @@
     dir?: string,
     capsuleWrkspaceMap?: { [key: string]: string }
   ) {
->>>>>>> a150f880
     this.capsule = capsule;
     this.scope = scope;
     this.consumer = consumer;

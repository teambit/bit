import { BitCapsule, FsContainer } from '../capsule';

export default (async function createCapsule(type = 'fs', dir?: string): Promise<BitCapsule> {
  function getContainerFactory() {
    switch (type) {
      case 'fs':
      default:
        return {
          createContainer: async function create() {
<<<<<<< HEAD
            return new FsContainer(dir);
=======
            return new FsContainer({ wrkDir: dir });
>>>>>>> a150f880
          }
        };
    }
  }
  const containerFactory = getContainerFactory();
  // @ts-ignore AUTO-ADDED-AFTER-MIGRATION-PLEASE-FIX!
  const capsule = await BitCapsule.create(containerFactory);
  await capsule.start();
  return capsule;
});<|MERGE_RESOLUTION|>--- conflicted
+++ resolved
@@ -7,11 +7,7 @@
       default:
         return {
           createContainer: async function create() {
-<<<<<<< HEAD
-            return new FsContainer(dir);
-=======
             return new FsContainer({ wrkDir: dir });
->>>>>>> a150f880
           }
         };
     }

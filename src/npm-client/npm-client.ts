import execa from 'execa';
import pMapSeries from 'p-map-series';
import semver from 'semver';
import R, { isNil, merge, toPairs, map, join, is } from 'ramda';
import chalk from 'chalk';
import fs from 'fs-extra';
import * as path from 'path';
import logger from '../logger/logger';
import { DEFAULT_PACKAGE_MANAGER, BASE_DOCS_DOMAIN } from '../constants';
import { PathOsBased } from '../utils/path';
import { Analytics } from '../analytics/analytics';
import ShowDoctorError from '../error/show-doctor-error';

type PackageManagerResults = { stdout: string; stderr: string };

const objectToArray = obj => map(join('@'), toPairs(obj));
const rejectNils = R.reject(isNil);

const defaultNpmArgs = [];
const defaultYarnArgs = [];
const defaultPackageManagerArgs = {
  npm: defaultNpmArgs,
  yarn: defaultYarnArgs
};
const defaultPackageManagerProcessOptions = {
  cwd: process.cwd
};
const warningPrefix = (packageManager: string): string => {
  return packageManager === 'npm' ? 'npm WARN' : 'warning';
};
const errorPrefix = (packageManager: string): string => {
  return packageManager === 'npm' ? 'npm ERR!' : 'error';
};
const peerDependenciesMissing = (packageManager: string): string => {
  return packageManager === 'npm' ? 'requires a peer' : 'unmet peer';
};

const stripNonNpmErrors = (errors: string, packageManager: string) => {
  // a workaround to remove all 'npm warn' and 'npm notice'.
  // NPM itself returns them even when --loglevel = error or when --silent/--quiet flags are set
  const prefix = errorPrefix(packageManager);
  return errors
    .split('\n')
    .filter(error => error.startsWith(prefix))
    .join('\n');
};

const stripNonPeerDependenciesWarnings = (errors: string, packageManager: string) => {
  const prefix = warningPrefix(packageManager);
  const peer = peerDependenciesMissing(packageManager);
  return errors
    .split('\n')
    .filter(error => error.startsWith(prefix) && error.includes(peer))
    .join('\n');
};

/**
 * Pick only allowed to be overridden options
 * @param {Object} userOptions
 */
const getAllowdPackageManagerProcessOptions = userOptions => {
  const allowdOptions = ['shell', 'env', 'extendEnv', 'uid', 'gid', 'preferLocal', 'localDir', 'timeout'];
  return R.pick(allowdOptions, userOptions);
};

type installArgs = {
  // @ts-ignore AUTO-ADDED-AFTER-MIGRATION-PLEASE-FIX!
  // @ts-ignore AUTO-ADDED-AFTER-MIGRATION-PLEASE-FIX!
  modules?: string[] | { [key: string]: number | string };
<<<<<<< HEAD
  packageManager?: 'librarian' | 'npm' | 'yarn';
  packageManagerArgs?: string[];
  packageManagerProcessOptions?: Record<string, any>;
  useWorkspaces?: boolean;
=======
  packageManager: 'librarian' | 'npm' | 'yarn';
  packageManagerArgs: string[];
  packageManagerProcessOptions: Record<string, any>;
  useWorkspaces: boolean;
>>>>>>> d90cdd04
  dirs: string[];
  rootDir: string | null | undefined; // Used for yarn workspace
  installRootPackageJson: boolean;
  installPeerDependencies: boolean;
  installProdPackagesOnly?: boolean;
  verbose: boolean;
};

/**
 * Install packages in specific directory
 */
const _installInOneDirectory = ({
  modules = [],
  packageManager = DEFAULT_PACKAGE_MANAGER,
  packageManagerArgs = [],
  packageManagerProcessOptions = {},
  dir,
  installProdPackagesOnly = false,
  verbose = false
}): Promise<PackageManagerResults> => {
  // Handle process options
  const allowedPackageManagerProcessOptions = getAllowdPackageManagerProcessOptions(packageManagerProcessOptions);
  const concretePackageManagerProcessOptions = merge(
    defaultPackageManagerProcessOptions,
    allowedPackageManagerProcessOptions
  );
  concretePackageManagerProcessOptions.cwd = dir || concretePackageManagerProcessOptions.cwd;
  const cwd = concretePackageManagerProcessOptions.cwd;

  // taking care of object case
  const processedModules = is(Object, modules) && !Array.isArray(modules) ? objectToArray(modules) : modules;

  // Handle process args
  const concretePackageManagerDefaultArgs = [
    'install',
    ...processedModules,
    ...defaultPackageManagerArgs[packageManager]
  ];
  const concretePackageManagerArgs = rejectNils(R.concat(concretePackageManagerDefaultArgs, packageManagerArgs));

  // Add npm verbose flag
  if (verbose && packageManager === 'npm') {
    // we may want to use it later. For now, it print too much information
    // concretePackageManagerArgs.push('--verbose');
  }
  if (installProdPackagesOnly) {
    concretePackageManagerArgs.push('--production');
  }

  fs.ensureDirSync(path.join(cwd, 'node_modules'));
  logger.debug(
    `installing npm packages using ${packageManager} at ${cwd} with args: ${concretePackageManagerArgs} and options:`,
    concretePackageManagerProcessOptions
  );
  // Set the shell to true to prevent problems with post install scripts when running as root
  const packageManagerClientName = packageManager;
  const childProcess = execa(
    packageManagerClientName,
    concretePackageManagerArgs,
    concretePackageManagerProcessOptions
  );

  // Remove the install from args since it's always there
  const printArgs = concretePackageManagerArgs.filter(arg => arg !== 'install');
  const argsString = printArgs && printArgs.length > 0 ? `with args: ${printArgs}` : '';

  return childProcess
    .then(({ stdout, stderr }) => {
      const successMessage = `\nsuccessfully ran ${packageManager} install at ${cwd} ${argsString}`;
      const peerWarnings = stripNonPeerDependenciesWarnings(stderr, packageManager);

      stdout = verbose ? stdout + successMessage : chalk.white(peerWarnings) + successMessage;
      stderr = verbose ? stderr : '';
      return { stdout, stderr };
    })
    .catch(err => {
      let stderr = `failed running ${packageManager} install at ${cwd} ${argsString}  \n`;
      stderr += verbose ? err.stderr : stripNonNpmErrors(err.stderr, packageManager);
      throw new ShowDoctorError(
        `${stderr}\n\n${chalk.yellow(`see troubleshooting at https://${BASE_DOCS_DOMAIN}/docs/installing-components`)}`
      );
    });
};

/**
 * Get peer dependencies for directory
 * you should run this after you run npm install
 * internally it uses npm list -j
 */
const _getPeerDeps = async (dir: PathOsBased): Promise<string[]> => {
  const packageManager = 'npm';
  let npmList;
  try {
    npmList = await execa(packageManager, ['list', '-j'], { cwd: dir });
  } catch (err) {
    if (err.stdout && err.stdout.startsWith('{')) {
      // it's probably a valid json with errors, that's fine, parse it.
      npmList = err;
    } else {
      logger.error('npm-client got an error', err);
      throw new Error(`failed running ${err.cmd} to find the peer dependencies due to an error: ${err.message}`);
    }
  }
  const peerDepsObject = await getPeerDepsFromNpmList(npmList.stdout, packageManager);
  return objectToArray(peerDepsObject);
};

async function getPeerDepsFromNpmList(npmList: string, packageManager: string): Promise<Record<string, any>> {
  const parsePeers = (deps: Record<string, any>): Record<string, any> => {
    const result = {};
    R.forEachObjIndexed(dep => {
      if (dep.peerMissing) {
        const name = dep.required.name;
        const version = dep.required.version;
        result[name] = version;
      }
    }, deps);
    return result;
  };

  const npmListObject = await parseNpmListJsonGracefully(npmList, packageManager);
  // @ts-ignore AUTO-ADDED-AFTER-MIGRATION-PLEASE-FIX!
  return parsePeers(npmListObject.dependencies);
}

// @ts-ignore AUTO-ADDED-AFTER-MIGRATION-PLEASE-FIX!
async function parseNpmListJsonGracefully(str: string, packageManager: string): Record<string, any> {
  try {
    const json = JSON.parse(str);
    return json;
  } catch (err) {
    logger.error('npm-client got an error', err);
    if (packageManager === 'npm') {
      const version = await getNpmVersion();
      Analytics.setExtraData('npmVersion', version);
      if (version && semver.gte(version, '5.0.0') && semver.lt(version, '5.1.0')) {
        // see here for more info about this issue with npm 5.0.0
        // https://github.com/npm/npm/issues/17331
        throw new Error(
          `error: your npm version "${version}" has issues returning json, please upgrade to 5.1.0 or above (npm install -g npm@5.1.0)`
        );
      }
    }
    throw new Error(`failed parsing the output of npm list due to an error: ${err.message}`);
  }
}

/**
 * A wrapper function to call the install
 * then get the peers
 * then install the peers
 */
const _installInOneDirectoryWithPeerOption = async ({
  modules = [],
  packageManager = DEFAULT_PACKAGE_MANAGER,
  packageManagerArgs = [],
  packageManagerProcessOptions = {},
  dir,
  installPeerDependencies = false,
  installProdPackagesOnly = false,
  verbose = false
}): Promise<PackageManagerResults | PackageManagerResults[]> => {
  const rootDirResults = await _installInOneDirectory({
    modules,
    packageManager,
    packageManagerArgs,
    packageManagerProcessOptions,
    dir,
    // @ts-ignore AUTO-ADDED-AFTER-MIGRATION-PLEASE-FIX!
    installPeerDependencies,
    installProdPackagesOnly,
    verbose
  });

  if (installPeerDependencies) {
    const peers = await _getPeerDeps(dir);
    const peerResults = await _installInOneDirectory({
      // @ts-ignore AUTO-ADDED-AFTER-MIGRATION-PLEASE-FIX!
      modules: peers,
      packageManager,
      packageManagerArgs,
      packageManagerProcessOptions,
      dir,
      installProdPackagesOnly,
      verbose
    });
    return [rootDirResults, peerResults];
  }
  return rootDirResults;
};

/**
 * when modules is empty, it runs 'npm install' without any package, which installs according to package.json file
 */
const installAction = async ({
  modules,
  packageManager = DEFAULT_PACKAGE_MANAGER,
  packageManagerArgs = [],
  packageManagerProcessOptions = {},
  useWorkspaces = false,
  dirs = [],
  rootDir,
  installRootPackageJson = false,
  installPeerDependencies = false,
  installProdPackagesOnly = false,
  verbose = false
}: installArgs): Promise<PackageManagerResults | PackageManagerResults[]> => {
  if (useWorkspaces && packageManager === 'yarn') {
    await _installInOneDirectoryWithPeerOption({
      // @ts-ignore AUTO-ADDED-AFTER-MIGRATION-PLEASE-FIX!
      modules,
      packageManager,
      // @ts-ignore AUTO-ADDED-AFTER-MIGRATION-PLEASE-FIX!
      packageManagerArgs,
      packageManagerProcessOptions,
      dir: rootDir,
      installPeerDependencies,
      installProdPackagesOnly,
      verbose
    });
  }

  const results = [];
  if (installRootPackageJson) {
    // installation of the root package.json has to be completed before installing the sub-directories package.json.
    const rootDirResults = await _installInOneDirectoryWithPeerOption({
      // @ts-ignore AUTO-ADDED-AFTER-MIGRATION-PLEASE-FIX!
      modules,
      packageManager,
      // @ts-ignore AUTO-ADDED-AFTER-MIGRATION-PLEASE-FIX!
      packageManagerArgs,
      packageManagerProcessOptions,
      dir: rootDir,
      installPeerDependencies,
      installProdPackagesOnly,
      verbose
    });
    if (Array.isArray(rootDirResults)) {
      // @ts-ignore AUTO-ADDED-AFTER-MIGRATION-PLEASE-FIX!
      results.concat(rootDirResults);
    } else {
      // @ts-ignore AUTO-ADDED-AFTER-MIGRATION-PLEASE-FIX!
      results.push(rootDirResults);
    }
  }

  const installInDir = dir =>
    _installInOneDirectoryWithPeerOption({
      // @ts-ignore AUTO-ADDED-AFTER-MIGRATION-PLEASE-FIX!
      modules,
      packageManager,
      // @ts-ignore AUTO-ADDED-AFTER-MIGRATION-PLEASE-FIX!
      packageManagerArgs,
      packageManagerProcessOptions,
      dir,
      installPeerDependencies,
      installProdPackagesOnly,
      verbose
    });

  // run npm install for each one of the directories serially, not in parallel. Don’t use Promise.all() here.
  // running them in parallel result in race condition and random NPM errors. (see https://github.com/teambit/bit/issues/1617)
  const promisesResults = await pMapSeries(dirs, installInDir);
  return results.concat(R.flatten(promisesResults));
};

const printResults = ({ stdout, stderr }: { stdout: string; stderr: string }) => {
  logger.console(chalk.yellow(stdout)); // eslint-disable-line
  logger.console(chalk.yellow(stderr)); // eslint-disable-line
};

async function getNpmVersion(): Promise<string | null | undefined> {
  try {
    const { stdout, stderr } = await execa('npm', ['--version']);
    if (stdout && !stderr) return stdout;
  } catch (err) {
    logger.debugAndAddBreadCrumb('npm-client', `got an error when executing "npm --version". ${err.message}`);
  }
  return null;
}

async function getYarnVersion(): Promise<string | null | undefined> {
  try {
    const { stdout } = await execa('yarn', ['-v']);
    return stdout;
  } catch (e) {
    logger.debugAndAddBreadCrumb('npm-client', `can't find yarn version by running yarn -v. ${e.message}`);
  }
  return null;
}

/**
 * a situation where rootDir and subDir have package.json, some of the packages may be shared
 * and some may be conflicted. And the "npm/yarn install" is done from the root dir.
 * package managers install the shared packages only once in the rootDir.
 * however, as to the conflicted packages, only npm@5 and above install it in the subDir.
 * others, install it in the root, which, result in an incorrect package resolution for the subDir.
 */
async function isSupportedInstallationOfSubDirFromRoot(packageManager: string): Promise<boolean> {
  if (packageManager === 'npm') {
    const version = await getNpmVersion();
    if (version && semver.gte(version, '5.0.0')) {
      return true;
    }
  }
  return false;
}

async function getPackageLatestVersion(packageName: string): Promise<string | null | undefined> {
  try {
    const { stdout } = await execa('npm', ['show', packageName, 'version']);
    return stdout;
  } catch (e) {
    logger.debugAndAddBreadCrumb(
      'npm-client',
      `can't find ${packageName} version by running npm show ${packageName} version. ${e.message}`
    );
  }
  return null;
}

export default {
  install: installAction,
  printResults,
  isSupportedInstallationOfSubDirFromRoot,
  getNpmVersion,
  getYarnVersion,
  getPeerDepsFromNpmList,
  getPackageLatestVersion
};<|MERGE_RESOLUTION|>--- conflicted
+++ resolved
@@ -67,17 +67,10 @@
   // @ts-ignore AUTO-ADDED-AFTER-MIGRATION-PLEASE-FIX!
   // @ts-ignore AUTO-ADDED-AFTER-MIGRATION-PLEASE-FIX!
   modules?: string[] | { [key: string]: number | string };
-<<<<<<< HEAD
   packageManager?: 'librarian' | 'npm' | 'yarn';
   packageManagerArgs?: string[];
   packageManagerProcessOptions?: Record<string, any>;
   useWorkspaces?: boolean;
-=======
-  packageManager: 'librarian' | 'npm' | 'yarn';
-  packageManagerArgs: string[];
-  packageManagerProcessOptions: Record<string, any>;
-  useWorkspaces: boolean;
->>>>>>> d90cdd04
   dirs: string[];
   rootDir: string | null | undefined; // Used for yarn workspace
   installRootPackageJson: boolean;

--- conflicted
+++ resolved
@@ -1,13 +1,7 @@
-<<<<<<< HEAD
-import R from 'ramda';
-import { FS as AnyFS } from '@teambit/any-fs';
-import ComponentConfig from './component-config';
-=======
 import { SemVer } from 'semver';
 import { FS as AnyFS } from '@teambit/any-fs';
 import { NothingToSnap } from './exceptions';
 import ComponentConfig from './config';
->>>>>>> ba3c3336
 import ComponentFS from './component-fs';
 import TagMap from './tag-map';
 import { BitId as ComponentID } from '../bit-id';
@@ -42,45 +36,6 @@
   ) {}
 
   /**
-<<<<<<< HEAD
-   * Create a new instance of component based on a legacy consumer component and the component model
-   *
-   * @static
-   * @param {ComponentId} componentId
-   * @param {ConsumerComponent} [legacyConsumerComponent]
-   * @param {ModelComponent} [legacyModelComponent]
-   * @param {Repository} [repository]
-   * @returns {Component}
-   * @memberof Component
-   */
-  static async fromLegacy(
-    componentId: ComponentId,
-    legacyConsumerComponent?: ConsumerComponent,
-    legacyModelComponent?: ModelComponent,
-    repository?: Repository
-  ): Promise<Component> {
-    let current;
-    const tags: TagMap = new TagMap();
-    const snaps: Array<Snap> = [];
-    if (legacyConsumerComponent) {
-      current = ComponentState.fromLegacyConsumerComponent(legacyConsumerComponent);
-    }
-    if (legacyModelComponent && repository) {
-      R.forEachObjIndexed(async (versionRef, versionId) => {
-        // eslint-disable-next-line @typescript-eslint/no-unused-vars
-        const version = await legacyModelComponent.loadVersion(versionId, repository);
-        // TODO: Uncomment those lines when the Snap.fromVersionModel is implemented
-        // const snap = Snap.fromVersionModel(version);
-        // snaps.push(snap);
-        // tags.set(versionId, snap);
-      }, legacyModelComponent.versions);
-    }
-    return new Component(componentId, tags, snaps, current);
-  }
-
-  /**
-=======
->>>>>>> ba3c3336
    * component configuration which is later generated to a component `package.json` and `bit.json`.
    */
   get config(): ComponentConfig {
@@ -134,36 +89,19 @@
   /**
    * examine difference between two components.
    */
-<<<<<<< HEAD
-  diff(other: Component): any | undefined {
-    // eslint-disable-line @typescript-eslint/no-unused-vars
-    // TODO: remove the | undefined from return type when implement
-    // TODO: add exact type when implement
-    return undefined;
-  }
-=======
   // diff(other: Component): Difference {}
->>>>>>> ba3c3336
 
   /**
    * merge two different components
    */
-<<<<<<< HEAD
-  merge(other: Component): Component | undefined {
-    // eslint-disable-line @typescript-eslint/no-unused-vars
-    // TODO: remove the | undefined from return type when implement
-    return undefined;
-  }
-=======
   // merge(other: Component): Component {}
->>>>>>> ba3c3336
 
   /**
    * write a component to a given file system.
    * @param path root path to write the component
    * @param fs instance of any fs to use.
    */
-  write(path: string, fs?: AnyFS) {} // eslint-disable-line @typescript-eslint/no-unused-vars
+  write(path: string, fs?: AnyFS) {}
 
   /**
    * transforms the component to a legacy `ComponentObjects` object. please do not use this method.

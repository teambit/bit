<<<<<<< HEAD
=======
import R from 'ramda';
import { FS as AnyFS } from '@teambit/any-fs';
>>>>>>> 0a440106
import { SemVer } from 'semver';
import { FS as AnyFS } from '@teambit/any-fs';
import { NothingToSnap } from './exceptions';
import ComponentConfig from './config';
import ComponentFS from './component-fs';
import TagMap from './tag-map';
<<<<<<< HEAD
import { BitId as ComponentID } from '../bit-id';
import State from './state';
import Tag from './tag';
import Snap, { Author } from './snap';
=======
import { BitId as ComponentId } from '../bit-id';
import ConsumerComponent from '../consumer/component';
import { ModelComponent } from '../scope/models';
import Snap from './snap';
import ComponentState from './component-state';
import { Repository } from '../scope/objects';
>>>>>>> 0a440106

/**
 * in-memory representation of a component. (initial concept)
 */
export default class Component {
  constructor(
    /**
     * component ID represented by the `ComponentId` type.
     */
    readonly id: ComponentId,

    /**
     * head version of the component. represented as an
     */
    readonly head: Snap,

    /**
     * list of all component tags
     */
    readonly tags: TagMap = new TagMap(),

    /**
     * state of the component.
     */
<<<<<<< HEAD
    readonly state: State = head.state
=======
    readonly snaps: Array<Snap> = [],

    /**
     * current version of the component in the file system
     */
    readonly _current: Snap | ComponentState = snaps[0]
>>>>>>> 0a440106
  ) {}

  /**
   * Create a new instance of component based on a legacy consumer component and the component model
   *
   * @static
   * @param {ComponentId} componentId
   * @param {ConsumerComponent} [legacyConsumerComponent]
   * @param {ModelComponent} [legacyModelComponent]
   * @param {Repository} [repository]
   * @returns {Component}
   * @memberof Component
   */
  static async fromLegacy(
    componentId: ComponentId,
    legacyConsumerComponent?: ConsumerComponent,
    legacyModelComponent?: ModelComponent,
    repository?: Repository
  ): Promise<Component> {
    let current;
    const tags: TagMap = new TagMap();
    const snaps: Array<Snap> = [];
    if (legacyConsumerComponent) {
      current = ComponentState.fromLegacyConsumerComponent(legacyConsumerComponent);
    }
    if (legacyModelComponent && repository) {
      R.forEachObjIndexed(async (versionRef, versionId) => {
        const version = await legacyModelComponent.loadVersion(versionId, repository);
        const snap = Snap.fromVersionModel(version);
        // TODO: Uncomment those lines when the Snap.fromVersionModel is implemented
        // snaps.push(snap);
        // tags.set(versionId, snap);
      }, legacyModelComponent.versions);
    }
    return new Component(componentId, tags, snaps, current);
  }

  /**
   * component configuration which is later generated to a component `package.json` and `bit.json`.
   */
  get config(): ComponentConfig {
<<<<<<< HEAD
    return this.state.config;
=======
    return this.current.config;
  }

  /**
   * head version of the component. represented as an
   */
  readonly head: Snap = this.snaps[0];

  /**
   * current version of the component in the file system.
   */
  get current(): ComponentState {
    return this._current;
>>>>>>> 0a440106
  }

  /**
   * in-memory representation of the component current filesystem.
   */
  get filesystem(): ComponentFS {
    return this.state.filesystem;
  }

  /**
   * dependency graph of the component current. ideally package dependencies would be also placed here.
   */
  get dependencyGraph() {
    return this.state.dependencyGraph;
  }

  /**
   * record component changes in the `Scope`.
   */
  snap(author: Author, message = '') {
    if (!this.isModified()) throw new NothingToSnap();
    const snap = Snap.create(this, author, message);
  }

  /**
   * tag a component `Snap` with a semantic version. we follow SemVer specs as defined [here](https://semver.org/)).
   */
  tag(version: SemVer) {
    // const snap = this.snap();
    // const tag = new Tag(version, snap);
    // this.tags.set(tag);
  }

  /**
   * determines whether this component is modified in the workspace.
   */
  isModified() {
    return this.state.hash !== this.head.hash;
  }

  /**
   * checkout the component to a different version in its working tree.
   */
  checkout(version: SemVer) {
    // const version = this.tags.get(version);
  }

  /**
   * examine difference between two components.
   */
<<<<<<< HEAD
  // diff(other: Component): Difference {}
=======
  diff(other: Component): any | undefined {
    // TODO: remove the | undefined from return type when implement
    // TODO: add exact type when implement
    return undefined;
  }
>>>>>>> 0a440106

  /**
   * merge two different components
   */
<<<<<<< HEAD
  // merge(other: Component): Component {}
=======
  merge(other: Component): Component | undefined {
    // TODO: remove the | undefined from return type when implement
    return undefined;
  }
>>>>>>> 0a440106

  /**
   * write a component to a given file system.
   * @param path root path to write the component
   * @param fs instance of any fs to use.
   */
  write(path: string, fs?: AnyFS) {}

  /**
   * transforms the component to a legacy `ComponentObjects` object. please do not use this method.
   */
  toLegacyComponentObjects() {}

  /**
   * transforms the component to a legacy `ConsumerComponent` object. please do not use this method.
   */
  toLegacyConsumerComponent() {}
}<|MERGE_RESOLUTION|>--- conflicted
+++ resolved
@@ -1,27 +1,13 @@
-<<<<<<< HEAD
-=======
-import R from 'ramda';
-import { FS as AnyFS } from '@teambit/any-fs';
->>>>>>> 0a440106
 import { SemVer } from 'semver';
 import { FS as AnyFS } from '@teambit/any-fs';
 import { NothingToSnap } from './exceptions';
 import ComponentConfig from './config';
 import ComponentFS from './component-fs';
 import TagMap from './tag-map';
-<<<<<<< HEAD
 import { BitId as ComponentID } from '../bit-id';
 import State from './state';
 import Tag from './tag';
 import Snap, { Author } from './snap';
-=======
-import { BitId as ComponentId } from '../bit-id';
-import ConsumerComponent from '../consumer/component';
-import { ModelComponent } from '../scope/models';
-import Snap from './snap';
-import ComponentState from './component-state';
-import { Repository } from '../scope/objects';
->>>>>>> 0a440106
 
 /**
  * in-memory representation of a component. (initial concept)
@@ -31,7 +17,7 @@
     /**
      * component ID represented by the `ComponentId` type.
      */
-    readonly id: ComponentId,
+    readonly id: ComponentID,
 
     /**
      * head version of the component. represented as an
@@ -46,74 +32,14 @@
     /**
      * state of the component.
      */
-<<<<<<< HEAD
     readonly state: State = head.state
-=======
-    readonly snaps: Array<Snap> = [],
-
-    /**
-     * current version of the component in the file system
-     */
-    readonly _current: Snap | ComponentState = snaps[0]
->>>>>>> 0a440106
   ) {}
-
-  /**
-   * Create a new instance of component based on a legacy consumer component and the component model
-   *
-   * @static
-   * @param {ComponentId} componentId
-   * @param {ConsumerComponent} [legacyConsumerComponent]
-   * @param {ModelComponent} [legacyModelComponent]
-   * @param {Repository} [repository]
-   * @returns {Component}
-   * @memberof Component
-   */
-  static async fromLegacy(
-    componentId: ComponentId,
-    legacyConsumerComponent?: ConsumerComponent,
-    legacyModelComponent?: ModelComponent,
-    repository?: Repository
-  ): Promise<Component> {
-    let current;
-    const tags: TagMap = new TagMap();
-    const snaps: Array<Snap> = [];
-    if (legacyConsumerComponent) {
-      current = ComponentState.fromLegacyConsumerComponent(legacyConsumerComponent);
-    }
-    if (legacyModelComponent && repository) {
-      R.forEachObjIndexed(async (versionRef, versionId) => {
-        const version = await legacyModelComponent.loadVersion(versionId, repository);
-        const snap = Snap.fromVersionModel(version);
-        // TODO: Uncomment those lines when the Snap.fromVersionModel is implemented
-        // snaps.push(snap);
-        // tags.set(versionId, snap);
-      }, legacyModelComponent.versions);
-    }
-    return new Component(componentId, tags, snaps, current);
-  }
 
   /**
    * component configuration which is later generated to a component `package.json` and `bit.json`.
    */
   get config(): ComponentConfig {
-<<<<<<< HEAD
-    return this.state.config;
-=======
-    return this.current.config;
-  }
-
-  /**
-   * head version of the component. represented as an
-   */
-  readonly head: Snap = this.snaps[0];
-
-  /**
-   * current version of the component in the file system.
-   */
-  get current(): ComponentState {
-    return this._current;
->>>>>>> 0a440106
+    return this.config;
   }
 
   /**
@@ -129,7 +55,6 @@
   get dependencyGraph() {
     return this.state.dependencyGraph;
   }
-
   /**
    * record component changes in the `Scope`.
    */
@@ -164,27 +89,12 @@
   /**
    * examine difference between two components.
    */
-<<<<<<< HEAD
   // diff(other: Component): Difference {}
-=======
-  diff(other: Component): any | undefined {
-    // TODO: remove the | undefined from return type when implement
-    // TODO: add exact type when implement
-    return undefined;
-  }
->>>>>>> 0a440106
 
   /**
    * merge two different components
    */
-<<<<<<< HEAD
   // merge(other: Component): Component {}
-=======
-  merge(other: Component): Component | undefined {
-    // TODO: remove the | undefined from return type when implement
-    return undefined;
-  }
->>>>>>> 0a440106
 
   /**
    * write a component to a given file system.

import { MemoryFS } from '@teambit/any-fs';
import { AbstractVinyl } from '../consumer/component/sources';
import { eol } from '../utils';

/**
 * The virtual component filesystem
 */
export default class ComponentFS extends MemoryFS {
<<<<<<< HEAD
  constructor() {
    super();
  }

=======
>>>>>>> 7fbd9edd
  /**
   * hash to represent all contents within this filesystem volume.
   */
  get hash() {
    return '';
  }

  toObject() {}

  toJSON() {}

  static fromVinyls(files: AbstractVinyl[]) {
    const fs = new ComponentFS();
    files.forEach(file => {
      fs.mkdirpSync(file.relativeDir);
      fs.writeFileSync(`/${file.relative}`, eol.auto(file.contents));
    });

    return fs;
  }
}<|MERGE_RESOLUTION|>--- conflicted
+++ resolved
@@ -6,13 +6,6 @@
  * The virtual component filesystem
  */
 export default class ComponentFS extends MemoryFS {
-<<<<<<< HEAD
-  constructor() {
-    super();
-  }
-
-=======
->>>>>>> 7fbd9edd
   /**
    * hash to represent all contents within this filesystem volume.
    */

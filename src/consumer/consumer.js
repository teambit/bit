/** @flow */
import path from 'path';
import semver from 'semver';
import groupArray from 'group-array';
import fs from 'fs-extra';
import R from 'ramda';
import chalk from 'chalk';
import format from 'string-format';
import partition from 'lodash.partition';
import symlinkOrCopy from 'symlink-or-copy';
import { locateConsumer, pathHasConsumer, pathHasBitMap } from './consumer-locator';
import { ConsumerAlreadyExists, ConsumerNotFound, NothingToImport, MissingDependencies } from './exceptions';
import { Driver } from '../driver';
import DriverNotFound from '../driver/exceptions/driver-not-found';
import ConsumerBitJson from './bit-json/consumer-bit-json';
import { BitId, BitIds } from '../bit-id';
import Component from './component';
import {
  BITS_DIRNAME,
  BIT_HIDDEN_DIR,
  COMPONENT_ORIGINS,
  BIT_VERSION,
  NODE_PATH_SEPARATOR,
  LATEST_BIT_VERSION
} from '../constants';
import { Scope, ComponentWithDependencies } from '../scope';
import migratonManifest from './migrations/consumer-migrator-manifest';
import migrate, { ConsumerMigrationResult } from './migrations/consumer-migrator';
import enrichContextFromGlobal from '../hooks/utils/enrich-context-from-global';
import loader from '../cli/loader';
import { BEFORE_IMPORT_ACTION, BEFORE_INSTALL_NPM_DEPENDENCIES, BEFORE_MIGRATION } from '../cli/loader/loader-messages';
import BitMap from './bit-map/bit-map';
import ComponentMap from './bit-map/component-map';
import { MissingBitMapComponent } from './bit-map/exceptions';
import logger from '../logger/logger';
import DirStructure from './dir-structure/dir-structure';
import { getLatestVersionNumber, pathRelative, filterAsync, pathNormalizeToLinux } from '../utils';
import * as linkGenerator from './component/link-generator';
import loadDependenciesForComponent from './component/dependencies-resolver';
import { Version, Component as ModelComponent } from '../scope/models';
import MissingFilesFromComponent from './component/exceptions/missing-files-from-component';
import ComponentNotFoundInPath from './component/exceptions/component-not-found-in-path';
import * as globalConfig from '../api/consumer/lib/global-config';
import npmClient from '../npm-client';
import { RemovedLocalObjects } from '../scope/component-remove.js';

export type ConsumerProps = {
  projectPath: string,
  created?: boolean,
  bitJson: ConsumerBitJson,
  scope: Scope
};

type ComponentStatus = {
  modified: boolean,
  newlyCreated: boolean,
  deleted: boolean,
  staged: boolean,
  notExist: boolean
};

export default class Consumer {
  projectPath: string;
  created: boolean;
  bitJson: ConsumerBitJson;
  scope: Scope;
  _driver: Driver;
  _bitMap: BitMap;
  _dirStructure: DirStructure;
  _componentsCache: Object = {}; // cache loaded components
  _componentsStatusCache: Object = {}; // cache loaded components

  constructor({ projectPath, bitJson, scope, created = false }: ConsumerProps) {
    this.projectPath = projectPath;
    this.bitJson = bitJson;
    this.created = created;
    this.scope = scope;
    this.warnForMissingDriver();
  }

  get testerId(): ?BitId {
    return BitId.parse(this.bitJson.testerId);
  }

  get compilerId(): ?BitId {
    return BitId.parse(this.bitJson.compilerId);
  }

  get driver(): Driver {
    if (!this._driver) {
      this._driver = Driver.load(this.bitJson.lang);
    }
    return this._driver;
  }

  get dirStructure(): DirStructure {
    if (!this._dirStructure) {
      this._dirStructure = new DirStructure(this.bitJson.structure);
    }
    return this._dirStructure;
  }

  async getBitMap(): Promise<BitMap> {
    if (!this._bitMap) {
      this._bitMap = await BitMap.load(this.getPath());
    }
    return this._bitMap;
  }

  /**
   * Check if the driver installed and print message if not
   *
   *
   * @param {any} msg msg to print in case the driver not found (use string-format with the err context)
   * @returns {boolean} true if the driver exists, false otherwise
   * @memberof Consumer
   */
  warnForMissingDriver(msg: string): boolean {
    try {
      this.driver.getDriver(false);
      return true;
    } catch (err) {
      msg = msg
        ? format(msg, err)
        : `Warning: Bit is not be able to run the link command. Please install bit-${
          err.lang
        } driver and run the link command.`;
      if (err instanceof DriverNotFound) {
        console.log(chalk.yellow(msg)); // eslint-disable-line
      }
      return false;
    }
  }

  /**
   * Running migration process for consumer to update the stores (.bit.map.json) to the current version
   *
   * @param {any} verbose - print debug logs
   * @returns {Object} - wether the process run and wether it successeded
   * @memberof Consumer
   */
  async migrate(verbose): Object {
    logger.debug('running migration process for consumer');
    // Check version of stores (bitmap / bitjson) to check if we need to run migrate
    // If migration is needed add loader - loader.start(BEFORE_MIGRATION);
    // bitmap migrate
    if (verbose) console.log('running migration process for consumer'); // eslint-disable-line
    // We start to use this process after version 0.10.9, so we assume the scope is in the last production version
    const bitMap = await this.getBitMap();
    const bitmapVersion = bitMap.version || '0.10.9';

    if (semver.gte(bitmapVersion, BIT_VERSION)) {
      logger.debug('bit.map version is up to date');
      return {
        run: false
      };
    }

    loader.start(BEFORE_MIGRATION);

    const result: ConsumerMigrationResult = await migrate(bitmapVersion, migratonManifest, bitMap, verbose);
    result.bitMap.version = BIT_VERSION;
    await result.bitMap.write();

    return {
      run: true,
      success: true
    };
  }

  write(): Promise<Consumer> {
    return this.bitJson
      .write({ bitDir: this.projectPath })
      .then(() => this.scope.ensureDir())
      .then(() => this);
  }

  getComponentsPath(): string {
    return path.join(this.projectPath, BITS_DIRNAME);
  }

  getPath(): string {
    return this.projectPath;
  }

  getPathRelativeToConsumer(pathToCheck: string): string {
    const absolutePath = path.resolve(pathToCheck);
    return path.relative(this.getPath(), absolutePath);
  }

  async loadComponent(id: BitId): Promise<Component> {
    const { components } = await this.loadComponents([id]);
    return components[0];
  }

  async loadComponents(
    ids: BitId[],
    throwOnFailure: boolean = true
  ): Promise<{ components: Component[], deletedComponents: BitId[] }> {
    logger.debug(`loading consumer-components from the file-system, ids: ${ids.join(', ')}`);
    const alreadyLoadedComponents = [];
    const idsToProcess = [];
    const deletedComponents = [];
    ids.forEach((id) => {
      if (this._componentsCache[id.toString()]) {
        logger.debug(`the component ${id.toString()} has been already loaded, use the cached component`);
        alreadyLoadedComponents.push(this._componentsCache[id.toString()]);
      } else {
        idsToProcess.push(id);
      }
    });
    if (!idsToProcess.length) return { components: alreadyLoadedComponents, deletedComponents };

    const bitMap: BitMap = await this.getBitMap();

    const driverExists = this.warnForMissingDriver(
      'Warning: Bit is not be able calculate the dependencies tree. Please install bit-{lang} driver and run commit again.'
    );

    const components = idsToProcess.map(async (id: BitId) => {
      const idWithConcreteVersionString = getLatestVersionNumber(Object.keys(bitMap.getAllComponents()), id.toString());
      const idWithConcreteVersion = BitId.parse(idWithConcreteVersionString);

      const componentMap = bitMap.getComponent(idWithConcreteVersion, true);
      let bitDir = this.getPath();
      if (componentMap.rootDir) {
        bitDir = path.join(bitDir, componentMap.rootDir);
      }
      const componentFromModel = await this.scope.getFromLocalIfExist(idWithConcreteVersion);
      let component;
      try {
        component = await Component.loadFromFileSystem({
          bitDir,
          consumerBitJson: this.bitJson,
          componentMap,
          id: idWithConcreteVersion,
          consumerPath: this.getPath(),
          bitMap,
          componentFromModel
        });
      } catch (err) {
        if (throwOnFailure) throw err;

        logger.error(`failed loading ${id} from the file-system`);
        if (err instanceof MissingFilesFromComponent || err instanceof ComponentNotFoundInPath) {
          deletedComponents.push(id);
          return null;
        }
        throw err;
      }
      component.originallySharedDir = componentMap.originallySharedDir;

      if (!driverExists || componentMap.origin === COMPONENT_ORIGINS.NESTED) {
        // no need to resolve dependencies
        return component;
      }
      return loadDependenciesForComponent(
        component,
        componentMap,
        bitDir,
        this,
        bitMap,
        idWithConcreteVersionString,
        componentFromModel
      );
    });

    const allComponents = [];
    for (const componentP of components) {
      // load the components one after another (not in parallel).
      const component = await componentP;
      if (component) {
        this._componentsCache[component.id.toString()] = component;
        logger.debug(`Finished loading the component, ${component.id.toString()}`);
        allComponents.push(component);
      }
    }
    if (bitMap.hasChanged) await bitMap.write();

    return { components: allComponents.concat(alreadyLoadedComponents), deletedComponents };
  }

  async importAccordingToBitJsonAndBitMap(
    verbose?: boolean,
    withEnvironments: ?boolean,
    cache?: boolean = true,
    withPackageJson?: boolean = true,
    force?: boolean = false,
    dist?: boolean = false,
    conf?: boolean = false,
    installNpmPackages?: boolean = true,
    saveDependenciesAsComponents?: boolean = false
  ): Promise<> {
    const dependenciesFromBitJson = BitIds.fromObject(this.bitJson.dependencies);
    const bitMap = await this.getBitMap();
    const componentsFromBitMap = bitMap.getAuthoredExportedComponents();

    if ((R.isNil(dependenciesFromBitJson) || R.isEmpty(dependenciesFromBitJson)) && R.isEmpty(componentsFromBitMap)) {
      if (!withEnvironments) {
        return Promise.reject(new NothingToImport());
      } else if (R.isNil(this.testerId) && R.isNil(this.compilerId)) {
        return Promise.reject(new NothingToImport());
      }
    }
    if (!force) {
      const allComponentsIds = dependenciesFromBitJson.concat(componentsFromBitMap);
      await this.warnForModifiedComponents(allComponentsIds);
    }

    let componentsAndDependenciesBitJson = [];
    let componentsAndDependenciesBitMap = [];
    if (dependenciesFromBitJson) {
      componentsAndDependenciesBitJson = await this.scope.getManyWithAllVersions(dependenciesFromBitJson, cache);
      await this.writeToComponentsDir({
        componentsWithDependencies: componentsAndDependenciesBitJson,
        withPackageJson,
        withBitJson: conf,
        dist,
        saveDependenciesAsComponents,
        installNpmPackages,
        verbose
      });
    }
    if (componentsFromBitMap.length) {
      componentsAndDependenciesBitMap = await this.scope.getManyWithAllVersions(componentsFromBitMap, cache);
      // Don't write the package.json for an authored component, because its dependencies probably managed by the root
      // package.json. Also, don't install npm packages for the same reason.
      await this.writeToComponentsDir({
        componentsWithDependencies: componentsAndDependenciesBitMap,
        force: false,
        withPackageJson: false,
        installNpmPackages: false,
        withBitJson: conf,
        dist
      });
    }
    const componentsAndDependencies = [...componentsAndDependenciesBitJson, ...componentsAndDependenciesBitMap];
    if (withEnvironments) {
      const envComponents = await this.scope.installEnvironment({
        ids: [this.testerId, this.compilerId],
        verbose
      });
      return {
        dependencies: componentsAndDependencies,
        envDependencies: envComponents
      };
    }
    return { dependencies: componentsAndDependencies };
  }

  async warnForModifiedComponents(ids: BitId[]) {
    const modifiedComponents = await filterAsync(ids, (id) => {
      return this.getComponentStatusById(id).then(status => status.modified);
    });

    if (modifiedComponents.length) {
      return Promise.reject(
        chalk.yellow(
          `unable to import the following components due to local changes, use --force flag to override your local changes\n${modifiedComponents.join(
            '\n'
          )} `
        )
      );
    }
    return Promise.resolve();
  }

  async importSpecificComponents(
    rawIds: ?(string[]),
    cache?: boolean,
    writeToPath?: string,
    withPackageJson?: boolean = true,
    writeBitDependencies?: boolean = false,
    force?: boolean = false,
    verbose?: boolean = false,
    dist?: boolean = false,
    conf?: boolean = false,
    installNpmPackages?: boolean = true,
    saveDependenciesAsComponents?: boolean = false
  ) {
    logger.debug(`importSpecificComponents, Ids: ${rawIds.join(', ')}`);
    // $FlowFixMe - we check if there are bitIds before we call this function
    const bitIds = rawIds.map(raw => BitId.parse(raw));
    if (!force) {
      await this.warnForModifiedComponents(bitIds);
    }
    const componentsWithDependencies = await this.scope.getManyWithAllVersions(bitIds, cache);
    await this.writeToComponentsDir({
      componentsWithDependencies,
      writeToPath,
      withPackageJson,
      withBitJson: conf,
      writeBitDependencies,
      dist,
      saveDependenciesAsComponents,
      installNpmPackages,
      verbose
    });
    return { dependencies: componentsWithDependencies };
  }

  import(
    rawIds: ?(string[]),
    verbose?: boolean,
    withEnvironments: ?boolean,
    cache?: boolean = true,
    writeToPath?: string,
    withPackageJson?: boolean = true,
    writeBitDependencies?: boolean = false,
    force?: boolean = false,
    dist?: boolean = false,
    conf?: boolean = false,
    installNpmPackages?: boolean = true,
    saveDependenciesAsComponents?: boolean = false
  ): Promise<{ dependencies: ComponentWithDependencies[], envDependencies?: Component[] }> {
    loader.start(BEFORE_IMPORT_ACTION);
    if (!rawIds || R.isEmpty(rawIds)) {
      return this.importAccordingToBitJsonAndBitMap(
        verbose,
        withEnvironments,
        cache,
        withPackageJson,
        force,
        dist,
        conf,
        installNpmPackages,
        saveDependenciesAsComponents
      );
    }
    return this.importSpecificComponents(
      rawIds,
      cache,
      writeToPath,
      withPackageJson,
      writeBitDependencies,
      force,
      verbose,
      dist,
      conf,
      installNpmPackages,
      saveDependenciesAsComponents
    );
  }

  importEnvironment(rawId: ?string, verbose?: boolean) {
    if (!rawId) {
      throw new Error('you must specify bit id for importing');
    } // @TODO - make a normal error message
    const bitId = BitId.parse(rawId);
    return this.scope.installEnvironment({ ids: [bitId], verbose }).then((envDependencies) => {
      // todo: do we need the environment in bit.map?
      // this.bitMap.addComponent(bitId.toString(), this.composeRelativeBitPath(bitId));
      // this.bitMap.write();
      return envDependencies;
    });
  }

  removeFromComponents(id: BitId, currentVersionOnly: boolean = false): Promise<any> {
    const componentsDir = this.getComponentsPath();
    const componentDir = path.join(componentsDir, id.box, id.name, id.scope, currentVersionOnly ? id.version : '');

    return new Promise((resolve, reject) => {
      return fs.remove(componentDir, (err) => {
        if (err) return reject(err);
        return resolve();
      });
    });
  }

  /**
   * write the components into '/components' dir (or according to the bit.map) and its dependencies in the
   * '/components/.dependencies' dir. Both directories are configurable in bit.json
   * For example: global/a has a dependency my-scope/global/b@1. The directories will be:
   * project/root/components/global/a/impl.js
   * project/root/components/.dependencies/global/b/my-scope/1/impl.js
   *
   * In case there are some same dependencies shared between the components, it makes sure to
   * write them only once.
   */
  async writeToComponentsDir({
    componentsWithDependencies,
    writeToPath,
    force = true,
    withPackageJson = true,
    withBitJson = true,
    writeBitDependencies = false,
    createNpmLinkFiles = false,
    dist = true,
    saveDependenciesAsComponents = false,
    installNpmPackages = true,
    verbose = false
  }: {
    componentsWithDependencies: ComponentWithDependencies[],
    writeToPath?: string,
    force?: boolean,
    withPackageJson?: boolean,
    withBitJson?: boolean,
    writeBitDependencies?: boolean,
    createNpmLinkFiles?: boolean,
    dist?: boolean,
<<<<<<< HEAD
    saveDependenciesAsComponents?: boolean // as opposed to npm packages
    }): Promise<Component[]> {
=======
    saveDependenciesAsComponents?: boolean, // as opposed to npm packages
    installNpmPackages?: boolean,
    verbose?: boolean
  }): Promise<Component[]> {
>>>>>>> c1ab2280
    const bitMap: BitMap = await this.getBitMap();
    const dependenciesIdsCache = [];
    const remotes = await this.scope.remotes();
    const writeComponentsP = componentsWithDependencies.map((componentWithDeps: ComponentWithDependencies) => {
      const bitDir = writeToPath || this.composeComponentPath(componentWithDeps.component.id);
      componentWithDeps.component.writtenPath = bitDir;
      // if a component.scope is listed as a remote, it doesn't go to the hub and therefore it can't import dependencies as packages
      componentWithDeps.component.dependenciesSavedAsComponents =
        saveDependenciesAsComponents || remotes.get(componentWithDeps.component.scope);
      // AUTHORED and IMPORTED components can't be saved with multiple versions, so we can ignore the version to
      // find the component in bit.map
      const componentMap = bitMap.getComponent(componentWithDeps.component.id.toStringWithoutVersion(), false);
      const origin =
        componentMap && componentMap.origin === COMPONENT_ORIGINS.AUTHORED
          ? COMPONENT_ORIGINS.AUTHORED
          : COMPONENT_ORIGINS.IMPORTED;
      if (origin === COMPONENT_ORIGINS.IMPORTED) {
        componentWithDeps.component.stripOriginallySharedDir(bitMap);
      }
      // don't write dists files for authored components as the author has its own mechanism to generate them
      // also, don't write dists file for imported component, unless the user used '--dist' flag
      componentWithDeps.component._writeDistsFiles = dist && origin === COMPONENT_ORIGINS.IMPORTED;
      return componentWithDeps.component.write({
        bitDir,
        force,
        bitMap,
        withBitJson,
        withPackageJson,
        origin,
        consumer: this,
        writeBitDependencies: writeBitDependencies || !componentWithDeps.component.dependenciesSavedAsComponents, // when dependencies are written as npm packages, they must be written in package.json
        dependencies: componentWithDeps.dependencies,
        componentMap
      });
    });
    const writtenComponents = await Promise.all(writeComponentsP);

    const allDependenciesP = componentsWithDependencies.map((componentWithDeps: ComponentWithDependencies) => {
      if (!componentWithDeps.component.dependenciesSavedAsComponents) return Promise.resolve(null);
      const writeDependenciesP = componentWithDeps.dependencies.map((dep: Component) => {
        const dependencyId = dep.id.toString();
        const depFromBitMap = bitMap.getComponent(dependencyId, false);
        if (depFromBitMap && fs.existsSync(depFromBitMap.rootDir)) {
          dep.writtenPath = depFromBitMap.rootDir;
          logger.debug(
            `writeToComponentsDir, ignore dependency ${dependencyId} as it already exists in bit map and file system`
          );
          bitMap.addDependencyToParent(componentWithDeps.component.id, dependencyId);
          return Promise.resolve(dep);
        }
        if (dependenciesIdsCache[dependencyId]) {
          logger.debug(`writeToComponentsDir, ignore dependency ${dependencyId} as it already exists in cache`);
          dep.writtenPath = dependenciesIdsCache[dependencyId];
          bitMap.addDependencyToParent(componentWithDeps.component.id, dependencyId);
          return Promise.resolve(dep);
        }
        const depBitPath = this.composeDependencyPath(dep.id);
        dep.writtenPath = depBitPath;
        dependenciesIdsCache[dependencyId] = depBitPath;
        // When a component is NESTED we do interested in the exact version, because multiple components with the same scope
        // and namespace can co-exist with different versions.
        const componentMap = bitMap.getComponent(dep.id.toString(), false);
        return dep
          .write({
            bitDir: depBitPath,
            force,
            bitMap,
            withPackageJson,
            origin: COMPONENT_ORIGINS.NESTED,
            parent: componentWithDeps.component.id,
            consumer: this,
            dependencies: dep.dependencies,
            componentMap
          })
          .then(() => linkGenerator.writeEntryPointsForImportedComponent(dep, bitMap, this))
          .then(() => dep);
      });

      return Promise.all(writeDependenciesP);
    });
    const writtenDependenciesIncludesNull = await Promise.all(allDependenciesP);
    const writtenDependencies = writtenDependenciesIncludesNull.filter(dep => dep);

    if (writeToPath) {
      componentsWithDependencies.forEach((componentWithDeps) => {
        const relativeWrittenPath = this.getPathRelativeToConsumer(componentWithDeps.component.writtenPath);
        if (relativeWrittenPath && path.resolve(relativeWrittenPath) !== path.resolve(writeToPath)) {
          const component = componentWithDeps.component;
          this.moveExistingComponent(bitMap, component, relativeWrittenPath, writeToPath);
        }
      });
    }
    await linkGenerator.writeDependencyLinks(componentsWithDependencies, bitMap, this, createNpmLinkFiles);
    await Promise.all(
      componentsWithDependencies.map(componentWithDependencies =>
        linkGenerator.writeEntryPointsForImportedComponent(componentWithDependencies.component, bitMap, this)
      )
    );
    await bitMap.write();
    if (installNpmPackages) await this.installNpmPackages(componentsWithDependencies, verbose);
    const allComponents = writtenDependencies
      ? [...writtenComponents, ...R.flatten(writtenDependencies)]
      : writtenComponents;
    this.linkComponents(allComponents, bitMap);
    return allComponents;
  }

  moveExistingComponent(bitMap: BitMap, component: Component, oldPath: string, newPath: string) {
    if (fs.existsSync(newPath)) {
      throw new Error(
        `could not move the component ${
          component.id
        } from ${oldPath} to ${newPath} as the destination path already exists`
      );
    }
    const componentMap = bitMap.getComponent(component.id);
    componentMap.updateDirLocation(oldPath, newPath);
    fs.moveSync(oldPath, newPath);
    component.writtenPath = newPath;
  }

  /**
   * By default, the dists paths are inside the component.
   * If dist attribute is populated in bit.json, the paths are in consumer-root/dist-target.
   */
  shouldDistsBeInsideTheComponent(): boolean {
    return !this.bitJson.distEntry && !this.bitJson.distTarget;
  }

  async candidateComponentsForAutoTagging(modifiedComponents: BitId[]) {
    const bitMap = await this.getBitMap();
    const authoredComponents = bitMap.getAllComponents(COMPONENT_ORIGINS.AUTHORED);
    if (!authoredComponents) return null;
    const modifiedComponentsWithoutVersions = modifiedComponents.map(modifiedComponent =>
      modifiedComponent.toStringWithoutVersion()
    );
    const authoredComponentsIds = Object.keys(authoredComponents).map(id => BitId.parse(id));
    // if a modified component is in authored array, remove it from the array as it will be already tagged with the
    // correct version
    return authoredComponentsIds.filter(
      component => !modifiedComponentsWithoutVersions.includes(component.toStringWithoutVersion())
    );
  }

  async listComponentsForAutoTagging(modifiedComponents: BitId[]) {
    const candidateComponents = await this.candidateComponentsForAutoTagging(modifiedComponents);
    return this.scope.bumpDependenciesVersions(candidateComponents, modifiedComponents, false);
  }

  async bumpDependenciesVersions(committedComponents: Component[]) {
    const committedComponentsIds = committedComponents.map(committedComponent => committedComponent.id);
    const candidateComponents = await this.candidateComponentsForAutoTagging(committedComponentsIds);
    return this.scope.bumpDependenciesVersions(candidateComponents, committedComponentsIds, true);
  }

  /**
   * Check whether a model representation and file-system representation of the same component is the same.
   * The way how it is done is by converting the file-system representation of the component into
   * a Version object. Once this is done, we have two Version objects, and we can compare their hashes
   */
  async isComponentModified(componentFromModel: Version, componentFromFileSystem: Component): boolean {
    if (typeof componentFromFileSystem._isModified === 'undefined') {
      const bitMap = await this.getBitMap();
      const componentMap = bitMap.getComponent(componentFromFileSystem.id, true);
      if (componentMap.originallySharedDir) {
        componentFromFileSystem.originallySharedDir = componentMap.originallySharedDir;
      }
      const { version } = await this.scope.sources.consumerComponentToVersion({
        consumerComponent: componentFromFileSystem
      });

      version.log = componentFromModel.log; // ignore the log, it's irrelevant for the comparison
      version.flattenedDependencies = componentFromModel.flattenedDependencies;
      // dependencies from the FS don't have an exact version, copy the version from the model
      version.dependencies.forEach((dependency) => {
        const idWithoutVersion = dependency.id.toStringWithoutVersion();
        const dependencyFromModel = componentFromModel.dependencies.find(
          modelDependency => modelDependency.id.toStringWithoutVersion() === idWithoutVersion
        );
        if (dependencyFromModel) {
          dependency.id = dependencyFromModel.id;
        }
      });

      // uncomment to easily understand why two components are considered as modified
      // if (componentFromModel.hash().hash !== version.hash().hash) {
      //   console.log('-------------------componentFromModel------------------------');
      //   console.log(componentFromModel.id());
      //   console.log('------------------------version------------------------------');
      //   console.log(version.id());
      //   console.log('-------------------------END---------------------------------');
      // }
      componentFromFileSystem._isModified = componentFromModel.hash().hash !== version.hash().hash;
    }
    return componentFromFileSystem._isModified;
  }

  /**
   * Get a component status by ID. Return a ComponentStatus object.
   * Keep in mind that a result can be a partial object of ComponentStatus, e.g. { notExist: true }.
   * Each one of the ComponentStatus properties can be undefined, true or false.
   * As a result, in order to check whether a component is not modified use (status.modified === false).
   * Don't use (!status.modified) because a component may not exist and the status.modified will be undefined.
   *
   * The status may have 'true' for several properties. For example, a component can be staged and modified at the
   * same time.
   *
   * The result is cached per ID and can be called several times with no penalties.
   */
  async getComponentStatusById(id: BitId): Promise<ComponentStatus> {
    const getStatus = async () => {
      const status: ComponentStatus = {};
      const componentFromModel = await this.scope.sources.get(id);
      let componentFromFileSystem;
      try {
        componentFromFileSystem = await this.loadComponent(BitId.parse(id.toStringWithoutVersion()));
      } catch (err) {
        if (
          err instanceof MissingFilesFromComponent ||
          err instanceof ComponentNotFoundInPath ||
          err instanceof MissingBitMapComponent
        ) {
          // the file/s have been deleted or the component doesn't exist in bit.map file
          if (componentFromModel) status.deleted = true;
          else status.notExist = true;
          return status;
        }
        throw err;
      }
      if (!componentFromModel) {
        status.newlyCreated = true;
        return status;
      }
      // "!componentFromModel.scope" is for backward compatibility, and won't be needed for components created since v0.11.3.
      status.staged = componentFromModel.local || !componentFromModel.scope;
      const versionFromFs = componentFromFileSystem.id.version;
      const latestVersionFromModel = componentFromModel.latest();
      // Consider the following two scenarios:
      // 1) a user tagged v1, exported, then tagged v2.
      //    to check whether the component is modified, we've to compare FS to the v2 of the model, not v1.
      // 2) a user imported v1 of a component from a remote, when the latest version on the remote is v2.
      //    to check whether the component is modified, we've to compare FS to the v1 of the model, not v2.
      //    @see reduce-path.e2e 'importing v1 of a component when a component has v2' to reproduce this case.
      const version = status.staged ? latestVersionFromModel : versionFromFs;
      const versionRef = componentFromModel.versions[version];
      const versionFromModel = await this.scope.getObject(versionRef.hash);
      status.modified = await this.isComponentModified(versionFromModel, componentFromFileSystem);
      return status;
    };
    if (!this._componentsStatusCache[id.toString()]) {
      this._componentsStatusCache[id.toString()] = await getStatus();
    }
    return this._componentsStatusCache[id.toString()];
  }

  async commit(
    ids: BitId[],
    message: string,
    exactVersion: ?string,
    releaseType: string,
    force: ?boolean,
    verbose: ?boolean,
    ignoreMissingDependencies: ?boolean
  ): Promise<{ components: Component[], autoUpdatedComponents: ModelComponent[] }> {
    logger.debug(`committing the following components: ${ids.join(', ')}`);
    const componentsIds = ids.map(componentId => BitId.parse(componentId));
    const { components } = await this.loadComponents(componentsIds);
    // Run over the components to check if there is missing dependencies
    // If there is at least one we won't commit anything
    if (!ignoreMissingDependencies) {
      const componentsWithMissingDeps = components.filter((component) => {
        return Boolean(component.missingDependencies);
      });
      if (!R.isEmpty(componentsWithMissingDeps)) throw new MissingDependencies(componentsWithMissingDeps);
    }
    const committedComponents = await this.scope.putMany({
      consumerComponents: components,
      message,
      exactVersion,
      releaseType,
      force,
      consumer: this,
      verbose
    });
    const autoUpdatedComponents = await this.bumpDependenciesVersions(committedComponents);

    return { components, autoUpdatedComponents };
  }

  static getNodeModulesPathOfComponent(bindingPrefix, id) {
    if (!id.scope) throw new Error(`Failed creating a path in node_modules for ${id}, as it does not have a scope yet`);
    return path.join('node_modules', bindingPrefix, [id.scope, id.box, id.name].join(NODE_PATH_SEPARATOR));
  }

  static getComponentIdFromNodeModulesPath(requirePath, bindingPrefix) {
    requirePath = pathNormalizeToLinux(requirePath);
    const prefix = requirePath.includes('node_modules') ? `node_modules/${bindingPrefix}/` : `${bindingPrefix}/`;
    const withoutPrefix = requirePath.substr(requirePath.indexOf(prefix) + prefix.length);
    const componentName = withoutPrefix.includes('/')
      ? withoutPrefix.substr(0, withoutPrefix.indexOf('/'))
      : withoutPrefix;
    const pathSplit = componentName.split(NODE_PATH_SEPARATOR);
    if (pathSplit.length < 3) throw new Error(`require statement ${requirePath} of the bit component is invalid`);

    const name = pathSplit[pathSplit.length - 1];
    const box = pathSplit[pathSplit.length - 2];
    const scope = pathSplit.length === 3 ? pathSplit[0] : `${pathSplit[0]}.${pathSplit[1]}`;
    return new BitId({ scope, box, name }).toString();
  }

  linkComponents(components: Component[], bitMap: BitMap): Object[] {
    /**
     * @param componentId
     * @param srcPath the path where the symlink is pointing to
     * @param destPath the path where to write the symlink
     */
    const createSymlinkOrCopy = (componentId, srcPath, destPath) => {
      fs.removeSync(destPath); // in case a component has been moved
      fs.ensureDirSync(path.dirname(destPath));
      try {
        logger.debug(`generating a symlink on ${destPath} pointing to ${srcPath}`);
        symlinkOrCopy.sync(srcPath, destPath);
      } catch (err) {
        throw new Error(`failed to link a component ${componentId.toString()}.
         Symlink (or copy for Windows) from: ${srcPath}, to: ${destPath} was failed.
         Original error: ${err}`);
      }
    };
    const writeDependencyLink = (parentRootDir: string, bitId: BitId, rootDir: string, bindingPrefix: string) => {
      const relativeDestPath = Consumer.getNodeModulesPathOfComponent(bindingPrefix, bitId);
      const destPath = path.join(parentRootDir, relativeDestPath);
      createSymlinkOrCopy(bitId, rootDir, destPath);

      return { from: parentRootDir, to: rootDir };
    };

    const writeDependenciesLinks = (component, componentMap) => {
      return component.dependencies.map((dependency) => {
        const dependencyComponentMap = bitMap.getComponent(dependency.id);
        const writtenLinks = [];
        writtenLinks.push(
          writeDependencyLink(
            path.join(this.getPath(), componentMap.rootDir),
            dependency.id,
            path.join(this.getPath(), dependencyComponentMap.rootDir),
            component.bindingPrefix
          )
        );
        if (!this.shouldDistsBeInsideTheComponent()) {
          writtenLinks.push(
            writeDependencyLink(
              component.getDistDirForConsumer(this, componentMap.rootDir),
              dependency.id,
              component.getDistDirForConsumer(this, dependencyComponentMap.rootDir),
              component.bindingPrefix
            )
          );
        }
        return writtenLinks;
      });
    };

    const writeMissingLinks = (component, componentMap) => {
      return component.missingDependencies.missingLinks.map((dependencyIdStr) => {
        const dependencyId = bitMap.getExistingComponentId(dependencyIdStr);
        if (!dependencyId) return null;

        const dependencyComponentMap = bitMap.getComponent(dependencyId);
        return writeDependencyLink(
          componentMap.rootDir,
          BitId.parse(dependencyId),
          dependencyComponentMap.rootDir,
          component.bindingPrefix
        );
      });
    };

    return components.map((component) => {
      const componentId = component.id;
      logger.debug(`linking component: ${componentId}`);
      const componentMap: ComponentMap = bitMap.getComponent(componentId, true);
      if (componentMap.origin === COMPONENT_ORIGINS.IMPORTED) {
        const relativeLinkPath = Consumer.getNodeModulesPathOfComponent(this.bitJson.bindingPrefix, componentId);
        const linkPath = path.join(this.getPath(), relativeLinkPath);
        // when a user moves the component directory, use component.writtenPath to find the correct target
        let target = component.writtenPath || path.join(this.getPath(), componentMap.rootDir);
        if (component.dists && component._writeDistsFiles && !this.shouldDistsBeInsideTheComponent()) {
          target = component.getDistDirForConsumer(this, componentMap.rootDir);
        }
        createSymlinkOrCopy(componentId, target, linkPath);
        const bound = [{ from: componentMap.rootDir, to: relativeLinkPath }];
        const boundDependencies =
          component.dependencies && component.dependenciesSavedAsComponents
            ? writeDependenciesLinks(component, componentMap)
            : [];
        const boundMissingDependencies =
          component.missingDependencies && component.missingDependencies.missingLinks
            ? writeMissingLinks(component, componentMap)
            : [];
        return { id: componentId, bound: bound.concat([...R.flatten(boundDependencies), ...boundMissingDependencies]) };
      }
      if (componentMap.origin === COMPONENT_ORIGINS.NESTED) {
        if (!component.dependencies) return { id: componentId, bound: null };
        const bound = writeDependenciesLinks(component, componentMap);
        return { id: componentId, bound };
      }

      // origin is AUTHORED
      const filesToBind = componentMap.getFilesRelativeToConsumer();
      const bound = filesToBind.map((file) => {
        if (!componentId.scope) return { id: componentId, bound: null }; // scope is a must to generate the link
        const dest = path.join(Consumer.getNodeModulesPathOfComponent(component.bindingPrefix, componentId), file);
        const destRelative = pathRelative(path.dirname(dest), file);
        const fileContent = `module.exports = require('${destRelative}');`;
        fs.outputFileSync(dest, fileContent);
        return { from: dest, to: file };
      });
      return { id: componentId, bound };
    });
  }

  async linkAll() {
    const bitMap = await this.getBitMap();
    const componentsMaps = bitMap.getAllComponents();
    if (R.isEmpty(componentsMaps)) throw new Error('nothing to link');
    const componentsIds = Object.keys(componentsMaps).map(componentId => BitId.parse(componentId));
    const { components } = await this.loadComponents(componentsIds);
    fs.removeSync(path.join(this.getPath(), 'node_modules', this.bitJson.bindingPrefix)); // todo: move to bit-javascript
    return this.linkComponents(components, bitMap);
  }

  composeRelativeBitPath(bitId: BitId): string {
    const { staticParts, dynamicParts } = this.dirStructure.componentsDirStructure;
    const dynamicDirs = dynamicParts.map(part => bitId[part]);
    const addToPath = [...staticParts, ...dynamicDirs];
    return path.join(...addToPath);
  }

  composeComponentPath(bitId: BitId): string {
    const addToPath = [this.getPath(), this.composeRelativeBitPath(bitId)];
    logger.debug(`component dir path: ${addToPath.join('/')}`);
    return path.join(...addToPath);
  }

  composeDependencyPath(bitId: BitId): string {
    const dependenciesDir = this.dirStructure.dependenciesDirStructure;
    return path.join(this.getPath(), dependenciesDir, bitId.toFullPath());
  }

  async movePaths({ from, to }: { from: string, to: string }) {
    const fromExists = fs.existsSync(from);
    const toExists = fs.existsSync(to);
    if (fromExists && toExists) {
      throw new Error(`unable to move because both paths from (${from}) and to (${to}) already exist`);
    }
    if (!fromExists && !toExists) throw new Error(`both paths from (${from}) and to (${to}) do not exist`);

    const fromRelative = this.getPathRelativeToConsumer(from);
    const toRelative = this.getPathRelativeToConsumer(to);
    const bitMap = await this.getBitMap();
    const changes = bitMap.updatePathLocation(fromRelative, toRelative, fromExists);
    if (fromExists && !toExists) {
      // user would like to physically move the file. Otherwise (!fromExists and toExists), user would like to only update bit.map
      fs.moveSync(from, to);
    }
    await bitMap.write();
    return changes;
  }

  static create(projectPath: string = process.cwd()): Promise<Consumer> {
    return this.ensure(projectPath);
  }

  static ensure(projectPath: string = process.cwd()): Promise<Consumer> {
    const scopeP = Scope.ensure(path.join(projectPath, BIT_HIDDEN_DIR));
    const bitJsonP = ConsumerBitJson.ensure(projectPath);

    return Promise.all([scopeP, bitJsonP]).then(([scope, bitJson]) => {
      return new Consumer({
        projectPath,
        created: true,
        scope,
        bitJson
      });
    });
  }

  static async createWithExistingScope(consumerPath: string, scope: Scope): Promise<Consumer> {
    if (pathHasConsumer(consumerPath)) return Promise.reject(new ConsumerAlreadyExists());
    const bitJson = await ConsumerBitJson.ensure(consumerPath);
    return new Consumer({
      projectPath: consumerPath,
      created: true,
      scope,
      bitJson
    });
  }

  static async load(currentPath: string): Promise<Consumer> {
    const projectPath = locateConsumer(currentPath);
    if (!projectPath) return Promise.reject(new ConsumerNotFound());
    if (!pathHasConsumer(projectPath) && pathHasBitMap(projectPath)) {
      await Consumer.create(currentPath).then(consumer => consumer.write());
    }
    const scopeP = Scope.load(path.join(projectPath, BIT_HIDDEN_DIR));
    const bitJsonP = ConsumerBitJson.load(projectPath);
    return Promise.all([scopeP, bitJsonP]).then(
      ([scope, bitJson]) =>
        new Consumer({
          projectPath,
          bitJson,
          scope
        })
    );
  }
  async deprecateRemote(bitIds: Array<BitId>) {
    const groupedBitsByScope = groupArray(bitIds, 'scope');
    const remotes = await this.scope.remotes();
    const context = {};
    enrichContextFromGlobal(context);
    const deprecateP = Object.keys(groupedBitsByScope).map(async (scopeName) => {
      const resolvedRemote = await remotes.resolve(scopeName, this.scope);
      const deprecateResult = await resolvedRemote.deprecateMany(groupedBitsByScope[scopeName], context);
      return deprecateResult;
    });
    const deprecatedComponentsResult = await Promise.all(deprecateP);
    return deprecatedComponentsResult;
  }
  async deprecateLocal(bitIds: Array<BitId>) {
    return this.scope.deprecateMany(bitIds);
  }
  async deprecate(ids: string[], remote: boolean) {
    const bitIds = ids.map(bitId => BitId.parse(bitId));
    return remote ? this.deprecateRemote(bitIds) : this.deprecateLocal(bitIds);
  }

  /**
   * Remove components local and remote
   * splits array of ids into local and remote and removes according to flags
   * @param {string[]} ids - list of remote component ids to delete
   * @param {boolean} force - delete component that are used by other components.
   * @param {boolean} track - keep tracking local staged components in bitmap.
   * @param {boolean} deleteFiles - delete local added files from fs.
   */
  async remove(ids: string[], force: boolean, track: boolean, deleteFiles: boolean) {
    // added this to remove support for remove version
    const bitIds = ids.map(bitId => BitId.parse(bitId)).map((id) => {
      id.version = LATEST_BIT_VERSION;
      return id;
    });
    const [localIds, remoteIds] = partition(bitIds, id => id.isLocal());
    const localResult = await this.removeLocal(localIds, force, track, deleteFiles);
    const remoteResult = await this.removeRemote(remoteIds, force);
    return { localResult, remoteResult };
  }

  /**
   * Remove remote component from ssh server
   * this method groups remote components by remote name and deletes remote components together
   * @param {BitIds} bitIds - list of remote component ids to delete
   * @param {boolean} force - delete component that are used by other components.
   */
  async removeRemote(bitIds: BitIds, force: boolean) {
    const groupedBitsByScope = groupArray(bitIds, 'scope');
    const remotes = await this.scope.remotes();
    const context = {};
    enrichContextFromGlobal(context);
    const removeP = Object.keys(groupedBitsByScope).map(async (key) => {
      const resolvedRemote = await remotes.resolve(key, this.scope);
      const result = await resolvedRemote.deleteMany(groupedBitsByScope[key], force, context);
      return result;
    });

    return Promise.all(removeP);
  }
  /**
   * delete files from fs according to imported/created
   * @param {BitIds} bitIds - list of remote component ids to delete
   * @param {BitMap} bitMap - delete component that are used by other components.
   * @param {boolean} deleteFiles - delete component that are used by other components.
   */
  async removeComponentFromFs(bitIds: BitIds, bitMap: BitMap, deleteFiles: boolean) {
    return Promise.all(
      bitIds.map(async (id) => {
        const component = id.isLocal()
          ? bitMap.getComponent(bitMap.getExistingComponentId(id.toStringWithoutVersion()))
          : bitMap.getComponent(id);
        if (
          (component.origin && component.origin == COMPONENT_ORIGINS.IMPORTED) ||
          component.origin == COMPONENT_ORIGINS.NESTED
        ) {
          return fs.remove(path.join(this.getPath(), component.rootDir));
        } else if (component.origin == COMPONENT_ORIGINS.AUTHORED && deleteFiles) {
          return Promise.all(component.files.map(async file => await fs.remove(file.relativePath)));
        }
      })
    );
  }
  /**
   * resolveLocalComponentIds - method is used for resolving local component ids
   * imported = bit.remote/utils/is-string
   * local = utils/is-string
   * if component is imported then cant remove version only component
   * @param {BitIds} bitIds - list of remote component ids to delete
   * @param {BitMap} bitMap - delete component that are used by other components.
   * @param {boolean} deleteFiles - delete component that are used by other components.
   */
  resolveLocalComponentIds(bitIds: BitIds, bitMap: BitMap) {
    return bitIds.map((id) => {
      const realName = bitMap.getExistingComponentId(id.toStringWithoutVersion());
      if (!realName) return id;
      const component = bitMap.getComponent(realName);
      if (
        component &&
        (component.origin === COMPONENT_ORIGINS.IMPORTED || component.origin === COMPONENT_ORIGINS.NESTED)
      ) {
        const realId = BitId.parse(realName);
        realId.version = LATEST_BIT_VERSION;
        return realId;
      }
      return id;
    });
  }

  /**
   * cleanBitMapAndBitJson - clean up removed components from bitmap and bit.json file
   * @param {BitMap} bitMap - list of remote component ids to delete
   * @param {BitIds} componensToRemoveFromFs - delete component that are used by other components.
   * @param {BitIds} removedDependencies - delete component that are used by other components.
   */
  async cleanBitMapAndBitJson(bitMap: BitMap, componensToRemoveFromFs: BitIds, removedDependencies: BitIds) {
    const bitJson = this.bitJson;
    bitMap.removeComponents(componensToRemoveFromFs);
    bitMap.removeComponents(removedDependencies);
    componensToRemoveFromFs.map(x => delete bitJson.dependencies[x.toStringWithoutVersion()]);
    bitJson.write({ bitDir: this.projectPath });
    return await bitMap.write();
  }
  /**
   * removeLocal - remove local (imported, new staged components) from modules and bitmap  accoriding to flags
   * @param {BitIds} bitIds - list of remote component ids to delete
   * @param {boolean} force - delete component that are used by other components.
   * @param {boolean} deleteFiles - delete component that are used by other components.
   */
  async removeLocal(bitIds: BitIds, force: boolean, track: boolean, deleteFiles: boolean) {
    // local remove in case user wants to delete commited components
    const bitMap = await this.getBitMap();
    const modifiedComponents = [];
    const regularComponents = [];
    const resolvedIDs = this.resolveLocalComponentIds(bitIds, bitMap);
    if (R.isEmpty(resolvedIDs)) return new RemovedLocalObjects();
    if (!force) {
      await Promise.all(
        resolvedIDs.map(async (id) => {
          const componentStatus = await this.getComponentStatusById(id);
          if (componentStatus.modified) modifiedComponents.push(id);
          else regularComponents.push(id);
        })
      );
    }
    const { removedComponentIds, missingComponents, dependentBits, removedDependencies } = await this.scope.removeMany(
      force ? resolvedIDs : regularComponents,
      force,
      true
    );

    const componensToRemoveFromFs = removedComponentIds.filter(id => id.version === LATEST_BIT_VERSION);
    if (!R.isEmpty(removedComponentIds)) {
      await this.removeComponentFromFs(componensToRemoveFromFs, bitMap, deleteFiles);
      await this.removeComponentFromFs(removedDependencies, bitMap, false);
    }
    if ((!track || deleteFiles) && !R.isEmpty(removedComponentIds)) {
      await this.cleanBitMapAndBitJson(bitMap, componensToRemoveFromFs, removedDependencies);
    }
    return new RemovedLocalObjects(
      removedComponentIds,
      missingComponents,
      modifiedComponents,
      dependentBits,
      removedDependencies
    );
  }

  async addRemoteAndLocalVersionsToDependencies(component: Component, loadedFromFileSystem: boolean) {
    logger.debug(`addRemoteAndLocalVersionsToDependencies for ${component.id.toString()}`);
    let modelDependencies = [];
    if (loadedFromFileSystem) {
      // when loaded from file-system, the dependencies versions are fetched from bit.map.
      // try to find the model version of the component to get the stored versions of the dependencies
      try {
        const mainComponentFromModel = await this.scope.loadRemoteComponent(component.id);
        modelDependencies = mainComponentFromModel.dependencies;
      } catch (e) {
        // do nothing. the component is probably on the file-system only and not on the model.
      }
    }
    const dependenciesIds = component.dependencies.map(dependency => dependency.id);
    const localDependencies = await this.scope.latestVersions(dependenciesIds);
    const remoteVersionsDependencies = await this.scope.fetchRemoteVersions(dependenciesIds);
    component.dependencies.forEach((dependency) => {
      const dependencyIdWithoutVersion = dependency.id.toStringWithoutVersion();
      const removeVersionId = remoteVersionsDependencies.find(
        remoteId => remoteId.toStringWithoutVersion() === dependencyIdWithoutVersion
      );
      const localVersionId = localDependencies.find(
        localId => localId.toStringWithoutVersion() === dependencyIdWithoutVersion
      );
      const modelVersionId = modelDependencies.find(
        modelDependency => modelDependency.id.toStringWithoutVersion() === dependencyIdWithoutVersion
      );
      dependency.remoteVersion = removeVersionId ? removeVersionId.version : null;
      dependency.localVersion = localVersionId ? localVersionId.version : null;
      dependency.currentVersion = modelVersionId ? modelVersionId.id.version : dependency.id.version;
    });
  }

  async installNpmPackages(
    componentsWithDependencies: ComponentWithDependencies[],
    verbose: boolean = false
  ): Promise<*> {
    // if dependencies are installed as bit-components, go to each one of the dependencies and install npm packages
    // otherwise, if the dependencies are installed as npm packages, npm already takes care of that
    const componentsWithDependenciesFlatten = R.flatten(
      componentsWithDependencies.map((oneComponentWithDependencies) => {
        return oneComponentWithDependencies.component.dependenciesSavedAsComponents
          ? [oneComponentWithDependencies.component, ...oneComponentWithDependencies.dependencies]
          : [oneComponentWithDependencies.component];
      })
    );
    loader.start(BEFORE_INSTALL_NPM_DEPENDENCIES);
    const results = await Promise.all(
      componentsWithDependenciesFlatten.map((component) => {
        // don't pass the packages to npmClient.install function.
        // otherwise, it'll try to npm install the packages in one line 'npm install packageA packageB' and when
        // there are mix of public and private packages it fails with 404 error.
        // passing an empty array, results in installing packages from the package.json file
        return npmClient.install([], { cwd: component.writtenPath }, verbose);
      })
    );
    loader.stop();
    results.forEach((result) => {
      if (result) npmClient.printResults(result);
    });
  }
}<|MERGE_RESOLUTION|>--- conflicted
+++ resolved
@@ -498,15 +498,10 @@
     writeBitDependencies?: boolean,
     createNpmLinkFiles?: boolean,
     dist?: boolean,
-<<<<<<< HEAD
-    saveDependenciesAsComponents?: boolean // as opposed to npm packages
-    }): Promise<Component[]> {
-=======
     saveDependenciesAsComponents?: boolean, // as opposed to npm packages
     installNpmPackages?: boolean,
     verbose?: boolean
   }): Promise<Component[]> {
->>>>>>> c1ab2280
     const bitMap: BitMap = await this.getBitMap();
     const dependenciesIdsCache = [];
     const remotes = await this.scope.remotes();
@@ -617,9 +612,9 @@
   moveExistingComponent(bitMap: BitMap, component: Component, oldPath: string, newPath: string) {
     if (fs.existsSync(newPath)) {
       throw new Error(
-        `could not move the component ${
-          component.id
-        } from ${oldPath} to ${newPath} as the destination path already exists`
+        `could not move the component ${component.id} from ${oldPath} to ${
+          newPath
+        } as the destination path already exists`
       );
     }
     const componentMap = bitMap.getComponent(component.id);

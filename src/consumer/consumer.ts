import * as path from 'path';
import semver from 'semver';
import fs from 'fs-extra';
import R from 'ramda';
import pMapSeries from 'p-map-series';
import { getConsumerInfo } from './consumer-locator';
import { ConsumerNotFound, MissingDependencies } from './exceptions';
import { BitId, BitIds } from '../bit-id';
import Component from './component';
import {
  BIT_HIDDEN_DIR,
  COMPONENT_ORIGINS,
  BIT_VERSION,
  BIT_GIT_DIR,
  DOT_GIT_DIR,
  BIT_WORKSPACE_TMP_DIRNAME,
  COMPILER_ENV_TYPE,
  TESTER_ENV_TYPE,
  LATEST,
  DEPENDENCIES_FIELDS,
  DEFAULT_LANE
} from '../constants';
import { Scope, ComponentWithDependencies } from '../scope';
import migratonManifest from './migrations/consumer-migrator-manifest';
import migrate from './migrations/consumer-migrator';
import { ConsumerMigrationResult } from './migrations/consumer-migrator';
import loader from '../cli/loader';
import { BEFORE_MIGRATION } from '../cli/loader/loader-messages';
import BitMap from './bit-map/bit-map';
import { MissingBitMapComponent } from './bit-map/exceptions';
import logger from '../logger/logger';
import DirStructure from './dir-structure/dir-structure';
import { pathNormalizeToLinux, sortObject } from '../utils';
import { ModelComponent, Version, Lane } from '../scope/models';
import MissingFilesFromComponent from './component/exceptions/missing-files-from-component';
import ComponentNotFoundInPath from './component/exceptions/component-not-found-in-path';
import * as packageJsonUtils from './component/package-json-utils';
import { Dependencies } from './component/dependencies';
import CompilerExtension from '../legacy-extensions/compiler-extension';
import TesterExtension from '../legacy-extensions/tester-extension';
import { PathOsBased, PathRelative, PathAbsolute, PathOsBasedAbsolute, PathOsBasedRelative } from '../utils/path';
import { Analytics } from '../analytics/analytics';
import GeneralError from '../error/general-error';
import tagModelComponent from '../scope/component-ops/tag-model-component';
import { InvalidComponent } from './component/consumer-component';
import { BitIdStr } from '../bit-id/bit-id';
import { getAutoTagPending } from '../scope/component-ops/auto-tag';
import { ComponentNotFound } from '../scope/exceptions';
import VersionDependencies from '../scope/version-dependencies';
import {
  getManipulateDirWhenImportingComponents,
  getManipulateDirForExistingComponents
} from './component-ops/manipulate-dir';
import ComponentLoader from './component/component-loader';
import { getScopeRemotes } from '../scope/scope-remotes';
import ScopeComponentsImporter from '../scope/component-ops/scope-components-importer';
import installExtensions from '../scope/extensions/install-extensions';
import { Remotes } from '../remotes';
import { composeComponentPath, composeDependencyPath } from '../utils/bit/compose-component-path';
import ComponentOutOfSync from './exceptions/component-out-of-sync';
import getNodeModulesPathOfComponent from '../utils/bit/component-node-modules-path';
import makeEnv from '../legacy-extensions/env-factory';
import EnvExtension from '../legacy-extensions/env-extension';
import ComponentsPendingImport from './component-ops/exceptions/components-pending-import';
import { AutoTagResult } from '../scope/component-ops/auto-tag';
import ShowDoctorError from '../error/show-doctor-error';
<<<<<<< HEAD
import { EnvType } from '../extensions/env-extension-types';
import { LocalLaneId } from '../lane-id/lane-id';
=======
import { EnvType } from '../legacy-extensions/env-extension-types';
import { packageNameToComponentId } from '../utils/bit/package-name-to-component-id';
import PackageJsonFile from './component/package-json-file';
import ComponentMap from './bit-map/component-map';
import { FailedLoadForTag } from './component/exceptions/failed-load-for-tag';
import WorkspaceConfig, { WorkspaceConfigProps } from './config/workspace-config';
import { ILegacyWorkspaceConfig } from './config';
>>>>>>> 10cfdcb5

type ConsumerProps = {
  projectPath: string;
  config: ILegacyWorkspaceConfig;
  scope: Scope;
  created?: boolean;
  isolated?: boolean;
  bitMap: BitMap;
  addedGitHooks?: string[] | undefined;
  existingGitHooks: string[] | undefined;
};

type ComponentStatus = {
  modified: boolean;
  newlyCreated: boolean;
  deleted: boolean;
  staged: boolean;
  notExist: boolean;
  missingFromScope: boolean;
  nested: boolean; // when a component is nested, it doesn't matter whether it was modified
};

/**
 * @todo: change the class name to Workspace
 */
export default class Consumer {
  projectPath: PathOsBased;
  created: boolean;
  config: ILegacyWorkspaceConfig;
  scope: Scope;
  bitMap: BitMap;
  isolated = false; // Mark that the consumer instance is of isolated env and not real
  addedGitHooks: string[] | undefined; // list of git hooks added during init process
  existingGitHooks: string[] | undefined; // list of git hooks already exists during init process
  // @ts-ignore AUTO-ADDED-AFTER-MIGRATION-PLEASE-FIX!
  _dirStructure: DirStructure;
  _componentsStatusCache: Record<string, any> = {}; // cache loaded components
  packageManagerArgs: string[] = []; // args entered by the user in the command line after '--'
  componentLoader: ComponentLoader;
  packageJson: any;

  constructor({
    projectPath,
    config,
    scope,
    created = false,
    isolated = false,
    bitMap,
    addedGitHooks,
    existingGitHooks
  }: ConsumerProps) {
    this.projectPath = projectPath;
    this.config = config;
    this.created = created;
    this.isolated = isolated;
    this.scope = scope;
    this.bitMap = bitMap || BitMap.load(projectPath, scope.path, scope.lanes.getCurrentLaneName());
    this.addedGitHooks = addedGitHooks;
    this.existingGitHooks = existingGitHooks;
    this.componentLoader = ComponentLoader.getInstance(this);
    this.packageJson = PackageJsonFile.loadSync(projectPath);
  }
  // @ts-ignore AUTO-ADDED-AFTER-MIGRATION-PLEASE-FIX!
  get compiler(): Promise<CompilerExtension | undefined> {
    // @ts-ignore AUTO-ADDED-AFTER-MIGRATION-PLEASE-FIX!
    return this.getEnv(COMPILER_ENV_TYPE);
  }

  // @ts-ignore AUTO-ADDED-AFTER-MIGRATION-PLEASE-FIX!
  get tester(): Promise<TesterExtension | undefined> {
    // @ts-ignore AUTO-ADDED-AFTER-MIGRATION-PLEASE-FIX!
    return this.getEnv(TESTER_ENV_TYPE);
  }

  // @ts-ignore AUTO-ADDED-AFTER-MIGRATION-PLEASE-FIX!
  get dirStructure(): DirStructure {
    if (!this._dirStructure) {
      this._dirStructure = new DirStructure(this.config.componentsDefaultDirectory, this.config._dependenciesDirectory);
    }
    return this._dirStructure;
  }

  // @ts-ignore AUTO-ADDED-AFTER-MIGRATION-PLEASE-FIX!
  get bitmapIds(): BitIds {
    return this.bitMap.getAllBitIds();
  }

  async getEnv(envType: EnvType, context: Record<string, any> | undefined): Promise<EnvExtension | undefined> {
    const props = this._getEnvProps(envType, context);
    if (!props) return undefined;
    return makeEnv(envType, props);
  }

  getTmpFolder(fullPath = false): PathOsBased {
    if (!fullPath) {
      return BIT_WORKSPACE_TMP_DIRNAME;
    }
    return path.join(this.getPath(), BIT_WORKSPACE_TMP_DIRNAME);
  }

  getCurrentLaneId(): LocalLaneId {
    return LocalLaneId.from(this.scope.lanes.getCurrentLaneName() || DEFAULT_LANE);
  }

  async getCurrentLaneObject(): Promise<Lane | null> {
    return this.scope.lanes.getCurrentLaneObject();
  }

  async cleanTmpFolder() {
    const tmpPath = this.getTmpFolder(true);
    const exists = await fs.pathExists(tmpPath);
    if (exists) {
      logger.info(`consumer.cleanTmpFolder, deleting ${tmpPath}`);
      return fs.remove(tmpPath);
    }
    return undefined;
  }

  /**
   * Running migration process for consumer to update the stores (.bit.map.json) to the current version
   *
   * @param {any} verbose - print debug logs
   * @returns {Object} - wether the process run and wether it successeded
   * @memberof Consumer
   */
  // @ts-ignore AUTO-ADDED-AFTER-MIGRATION-PLEASE-FIX!
  async migrate(verbose): Record<string, any> {
    // Check version of stores (bitmap / bitjson) to check if we need to run migrate
    // If migration is needed add loader - loader.start(BEFORE_MIGRATION);
    // bitmap migrate
    if (verbose) console.log('running migration process for consumer'); // eslint-disable-line
    // We start to use this process after version 0.10.9, so we assume the scope is in the last production version
    const bitmapVersion = this.bitMap.version || '0.10.9';

    if (semver.gte(bitmapVersion, BIT_VERSION)) {
      logger.silly('bit.map version is up to date');
      return {
        run: false
      };
    }
    loader.start(BEFORE_MIGRATION);
    logger.debugAndAddBreadCrumb(
      'consumer.migrate',
      `start consumer migration. bitmapVersion version ${bitmapVersion}, bit version ${BIT_VERSION}`
    );

    const result: ConsumerMigrationResult = await migrate(bitmapVersion, migratonManifest, this.bitMap, verbose);
    result.bitMap.version = BIT_VERSION;
    // mark the bitmap as changed to make sure it persist to FS
    result.bitMap.markAsChanged();
    // Update the version of the bitmap instance of the consumer (to prevent duplicate migration)
    this.bitMap.version = result.bitMap.version;
    await result.bitMap.write();

    loader.stop();

    return {
      run: true,
      success: true
    };
  }

  async write(): Promise<Consumer> {
    await Promise.all([this.config.write({ workspaceDir: this.projectPath }), this.scope.ensureDir()]);
    this.bitMap.markAsChanged();
    await this.bitMap.write();
    return this;
  }

  getPath(): PathOsBased {
    return this.projectPath;
  }

  toAbsolutePath(pathStr: PathRelative): PathOsBasedAbsolute {
    if (path.isAbsolute(pathStr)) throw new Error(`toAbsolutePath expects relative path, got ${pathStr}`);
    return path.join(this.projectPath, pathStr);
  }

  getPathRelativeToConsumer(pathToCheck: PathRelative | PathAbsolute): PathOsBasedRelative {
    const absolutePath = path.resolve(pathToCheck); // if pathToCheck was absolute, it returns it back
    return path.relative(this.getPath(), absolutePath);
  }

  getParsedId(id: BitIdStr): BitId {
    // @ts-ignore (we know it will never be undefined since it pass throw=true)
    const bitId: BitId = this.bitMap.getExistingBitId(id, true);
    const version = BitId.getVersionOnlyFromString(id);
    return bitId.changeVersion(version || LATEST);
  }

  getParsedIdIfExist(id: BitIdStr): BitId | undefined {
    const bitId: BitId | undefined = this.bitMap.getExistingBitId(id, false);
    if (!bitId) return undefined;
    const version = BitId.getVersionOnlyFromString(id);
    return bitId.changeVersion(version);
  }

  /**
   * throws a ComponentNotFound exception if not found in the model
   */
  async loadComponentFromModel(id: BitId): Promise<Component> {
    if (!id.version) throw new TypeError('consumer.loadComponentFromModel, version is missing from the id');
    const modelComponent: ModelComponent = await this.scope.getModelComponent(id);

    const componentVersion = modelComponent.toComponentVersion(id.version);
    const manipulateDirData = await getManipulateDirForExistingComponents(this, componentVersion);
    return modelComponent.toConsumerComponent(id.version, this.scope.name, this.scope.objects, manipulateDirData);
  }

  /**
   * return a component only when it's stored locally.
   * don't go to any remote server and don't throw an exception if the component is not there.
   */
  async loadComponentFromModelIfExist(id: BitId): Promise<Component | undefined> {
    if (!id.version) return undefined;
    return this.loadComponentFromModel(id).catch(err => {
      if (err instanceof ComponentNotFound) return undefined;
      throw err;
    });
  }

  async loadAllVersionsOfComponentFromModel(id: BitId): Promise<Component[]> {
    const modelComponent: ModelComponent = await this.scope.getModelComponent(id);
    const componentsP = modelComponent.listVersions().map(async versionNum => {
      const componentVersion = modelComponent.toComponentVersion(versionNum);
      const manipulateDirData = await getManipulateDirForExistingComponents(this, componentVersion);
      return modelComponent.toConsumerComponent(versionNum, this.scope.name, this.scope.objects, manipulateDirData);
    });
    return Promise.all(componentsP);
  }

  async loadComponentWithDependenciesFromModel(id: BitId, throwIfNotExist = true): Promise<ComponentWithDependencies> {
    const scopeComponentsImporter = ScopeComponentsImporter.getInstance(this.scope);
    const getModelComponent = async (): Promise<ModelComponent> => {
      if (throwIfNotExist) return this.scope.getModelComponent(id);
      const modelComponent = await this.scope.getModelComponentIfExist(id);
      if (modelComponent) return modelComponent;
      await scopeComponentsImporter.importMany(new BitIds(id));
      return this.scope.getModelComponent(id);
    };
    const modelComponent = await getModelComponent();
    if (!id.version) {
      throw new TypeError('consumer.loadComponentWithDependenciesFromModel, version is missing from the id');
    }

    const versionDependencies = await scopeComponentsImporter.componentToVersionDependencies(modelComponent, id);
    const manipulateDirData = await getManipulateDirWhenImportingComponents(
      this.bitMap,
      [versionDependencies],
      this.scope.objects
    );
    return versionDependencies.toConsumer(this.scope.objects, manipulateDirData);
  }

  async loadComponent(id: BitId): Promise<Component> {
    const { components } = await this.loadComponents(BitIds.fromArray([id]));
    return components[0];
  }

  loadComponentForCapsule(id: BitId): Promise<Component> {
    return this.componentLoader.loadForCapsule(id);
  }

  async loadComponents(
    ids: BitIds,
    throwOnFailure = true
  ): Promise<{ components: Component[]; invalidComponents: InvalidComponent[] }> {
    return this.componentLoader.loadMany(ids, throwOnFailure);
  }

  importEnvironment(bitId: BitId, verbose = false, dontPrintEnvMsg: boolean): Promise<ComponentWithDependencies[]> {
    return installExtensions({ ids: [{ componentId: bitId }], scope: this.scope, verbose, dontPrintEnvMsg });
  }

  async importComponents(
    ids: BitIds,
    withAllVersions: boolean,
    saveDependenciesAsComponents?: boolean
  ): Promise<ComponentWithDependencies[]> {
    const scopeComponentsImporter = ScopeComponentsImporter.getInstance(this.scope);
    const versionDependenciesArr: VersionDependencies[] = withAllVersions
      ? await scopeComponentsImporter.importManyWithAllVersions(ids, false)
      : await scopeComponentsImporter.importMany(ids);
    const shouldDependenciesSavedAsComponents = await this.shouldDependenciesSavedAsComponents(
      versionDependenciesArr.map(v => v.component.id),
      saveDependenciesAsComponents
    );
    const manipulateDirData = await getManipulateDirWhenImportingComponents(
      this.bitMap,
      versionDependenciesArr,
      this.scope.objects
    );
    const componentWithDependencies = await pMapSeries(versionDependenciesArr, versionDependencies =>
      versionDependencies.toConsumer(this.scope.objects, manipulateDirData)
    );
    componentWithDependencies.forEach(componentWithDeps => {
      const shouldSavedAsComponents = shouldDependenciesSavedAsComponents.find(c =>
        c.id.isEqual(componentWithDeps.component.id)
      );
      if (!shouldSavedAsComponents) {
        throw new Error(`saveDependenciesAsComponents is missing for ${componentWithDeps.component.id.toString()}`);
      }
      componentWithDeps.component.dependenciesSavedAsComponents = shouldSavedAsComponents.saveDependenciesAsComponents;
    });
    return componentWithDependencies;
  }

  async shouldDependenciesSavedAsComponents(bitIds: BitId[], saveDependenciesAsComponents?: boolean) {
    if (saveDependenciesAsComponents === undefined) {
      saveDependenciesAsComponents = this.config._saveDependenciesAsComponents;
    }
    const remotes: Remotes = await getScopeRemotes(this.scope);
    const shouldDependenciesSavedAsComponents = bitIds.map((bitId: BitId) => {
      return {
        id: bitId, // if it doesn't go to the hub, it can't import dependencies as packages
        saveDependenciesAsComponents: saveDependenciesAsComponents || !remotes.isHub(bitId.scope)
      };
    });
    return shouldDependenciesSavedAsComponents;
  }

  /**
   * By default, the dists paths are inside the component.
   * If dist attribute is populated in bit.json, the paths are in consumer-root/dist-target.
   */
  shouldDistsBeInsideTheComponent(): boolean {
    return !this.config._distEntry && !this.config._distTarget;
  }

  potentialComponentsForAutoTagging(modifiedComponents: BitIds): BitIds {
    const candidateComponents = this.bitMap.getAuthoredAndImportedBitIds();
    const modifiedComponentsWithoutVersions = modifiedComponents.map(modifiedComponent =>
      modifiedComponent.toStringWithoutVersion()
    );
    // if a modified component is in candidates array, remove it from the array as it will be already tagged with the
    // correct version
    const idsWithoutModified = candidateComponents.filter(
      component => !modifiedComponentsWithoutVersions.includes(component.toStringWithoutVersion())
    );
    return BitIds.fromArray(idsWithoutModified);
  }

  async listComponentsForAutoTagging(modifiedComponents: BitIds): Promise<ModelComponent[]> {
    const candidateComponents = this.potentialComponentsForAutoTagging(modifiedComponents);
    return getAutoTagPending(this.scope, candidateComponents, modifiedComponents);
  }

  /**
   * Check whether a model representation and file-system representation of the same component is the same.
   * The way how it is done is by converting the file-system representation of the component into
   * a Version object. Once this is done, we have two Version objects, and we can compare their hashes
   */
  async isComponentModified(componentFromModel: Version, componentFromFileSystem: Component): Promise<boolean> {
    if (!(componentFromModel instanceof Version)) {
      throw new TypeError(
        `isComponentModified expects componentFromModel to be Version, got ${typeof componentFromModel}`
      );
    }
    if (!(componentFromFileSystem instanceof Component)) {
      throw new TypeError(
        `isComponentModified expects componentFromFileSystem to be ConsumerComponent, got ${typeof componentFromFileSystem}`
      );
    }
    if (typeof componentFromFileSystem._isModified === 'undefined') {
      const componentMap = this.bitMap.getComponent(componentFromFileSystem.id);
      if (componentMap.originallySharedDir) {
        componentFromFileSystem.originallySharedDir = componentMap.originallySharedDir;
      }
      // @ts-ignore AUTO-ADDED-AFTER-MIGRATION-PLEASE-FIX!
      const { version } = await this.scope.sources.consumerComponentToVersion({
        consumer: this,
        consumerComponent: componentFromFileSystem
      });

      version.log = componentFromModel.log; // ignore the log, it's irrelevant for the comparison

      // sometime dependencies from the FS don't have an exact version.
      const copyDependenciesVersionsFromModelToFS = (dependenciesFS: Dependencies, dependenciesModel: Dependencies) => {
        dependenciesFS.get().forEach(dependency => {
          const dependencyFromModel = dependenciesModel
            .get()
            .find(modelDependency => modelDependency.id.isEqualWithoutVersion(dependency.id));
          if (dependencyFromModel && !dependency.id.hasVersion()) {
            dependency.id = dependencyFromModel.id;
          }
        });
      };
      copyDependenciesVersionsFromModelToFS(version.dependencies, componentFromModel.dependencies);
      copyDependenciesVersionsFromModelToFS(version.devDependencies, componentFromModel.devDependencies);

      sortProperties(version);

      // prefix your command with "BIT_LOG=*" to see the actual id changes
      if (process.env.BIT_LOG && componentFromModel.calculateHash().hash !== version.calculateHash().hash) {
        console.log('-------------------componentFromModel------------------------'); // eslint-disable-line no-console
        console.log(componentFromModel.id()); // eslint-disable-line no-console
        console.log('------------------------componentFromFileSystem (version)----'); // eslint-disable-line no-console
        console.log(version.id()); // eslint-disable-line no-console
        console.log('-------------------------END---------------------------------'); // eslint-disable-line no-console
      }
      componentFromFileSystem._isModified = componentFromModel.calculateHash().hash !== version.calculateHash().hash;
    }
    return componentFromFileSystem._isModified;

    function sortProperties(version) {
      // sort the files by 'relativePath' because the order can be changed when adding or renaming
      // files in bitmap, which affects later on the model.
      version.files = R.sortBy(R.prop('relativePath'), version.files);
      componentFromModel.files = R.sortBy(R.prop('relativePath'), componentFromModel.files);
      version.dependencies.sort();
      version.devDependencies.sort();
      version.packageDependencies = sortObject(version.packageDependencies);
      version.devPackageDependencies = sortObject(version.devPackageDependencies);
      version.compilerPackageDependencies = sortObject(version.compilerPackageDependencies);
      version.testerPackageDependencies = sortObject(version.testerPackageDependencies);
      version.peerPackageDependencies = sortObject(version.peerPackageDependencies);
      sortOverrides(version.overrides);
      componentFromModel.dependencies.sort();
      componentFromModel.devDependencies.sort();
      componentFromModel.packageDependencies = sortObject(componentFromModel.packageDependencies);
      componentFromModel.devPackageDependencies = sortObject(componentFromModel.devPackageDependencies);
      componentFromModel.compilerPackageDependencies = sortObject(componentFromModel.compilerPackageDependencies);
      componentFromModel.testerPackageDependencies = sortObject(componentFromModel.testerPackageDependencies);
      componentFromModel.peerPackageDependencies = sortObject(componentFromModel.peerPackageDependencies);
      sortOverrides(componentFromModel.overrides);
    }
    function sortOverrides(overrides) {
      if (!overrides) return;
      DEPENDENCIES_FIELDS.forEach(field => {
        if (overrides[field]) overrides[field] = sortObject(overrides[field]);
      });
    }
  }

  /**
   * Get a component status by ID. Return a ComponentStatus object.
   * Keep in mind that a result can be a partial object of ComponentStatus, e.g. { notExist: true }.
   * Each one of the ComponentStatus properties can be undefined, true or false.
   * As a result, in order to check whether a component is not modified use (status.modified === false).
   * Don't use (!status.modified) because a component may not exist and the status.modified will be undefined.
   *
   * The status may have 'true' for several properties. For example, a component can be staged and modified at the
   * same time.
   *
   * The result is cached per ID and can be called several times with no penalties.
   */
  async getComponentStatusById(id: BitId): Promise<ComponentStatus> {
    const getStatus = async () => {
      // @ts-ignore AUTO-ADDED-AFTER-MIGRATION-PLEASE-FIX!
      const status: ComponentStatus = {};
      const componentFromModel: ModelComponent | undefined = await this.scope.getModelComponentIfExist(id);
      let componentFromFileSystem;
      try {
        // change to 'latest' before loading from FS. don't change to null, otherwise, it'll cause
        // loadOne to not find model component as it assumes there is no version
        // also, don't leave the id as is, otherwise, it'll cause issues with import --merge, when
        // imported version is bigger than .bitmap, it won't find it and will consider as deleted
        componentFromFileSystem = await this.loadComponent(id.changeVersion(LATEST));
      } catch (err) {
        if (
          err instanceof MissingFilesFromComponent ||
          err instanceof ComponentNotFoundInPath ||
          err instanceof MissingBitMapComponent
        ) {
          // the file/s have been deleted or the component doesn't exist in bit.map file
          if (componentFromModel) status.deleted = true;
          else status.notExist = true;
          return status;
        }
        if (err instanceof ComponentsPendingImport) {
          status.missingFromScope;
          return status;
        }
        throw err;
      }
      if (componentFromFileSystem.componentMap.origin === COMPONENT_ORIGINS.NESTED) {
        status.nested = true;
        return status;
      }
      if (!componentFromModel) {
        status.newlyCreated = true;
        return status;
      }

      const lane = await this.getCurrentLaneObject();
      status.staged = await componentFromModel.isLocallyChanged(lane, this.scope.objects);
      const versionFromFs = componentFromFileSystem.id.version;
      const idStr = id.toString();
      if (!componentFromFileSystem.id.hasVersion()) {
        throw new ComponentOutOfSync(idStr);
      }
      // TODO: instead of doing that like this we should use:
      // const versionFromModel = await componentFromModel.loadVersion(versionFromFs, this.scope.objects);
      // it looks like it's exactly the same code but it's not working from some reason
      const versionRef = componentFromModel.getRef(versionFromFs);
      if (!versionRef) throw new ShowDoctorError(`version ${versionFromFs} was not found in ${idStr}`);
      const versionFromModel = await this.scope.getObject(versionRef.hash);
      if (!versionFromModel) {
        throw new ShowDoctorError(`failed loading version ${versionFromFs} of ${idStr} from the scope`);
      }
      // @ts-ignore AUTO-ADDED-AFTER-MIGRATION-PLEASE-FIX!
      status.modified = await this.isComponentModified(versionFromModel, componentFromFileSystem);
      return status;
    };
    if (!this._componentsStatusCache[id.toString()]) {
      this._componentsStatusCache[id.toString()] = await getStatus();
    }
    return this._componentsStatusCache[id.toString()];
  }

  async tag(
    ids: BitIds,
    message: string,
    exactVersion: string | undefined,
    releaseType: semver.ReleaseType,
<<<<<<< HEAD
    force: boolean | null | undefined,
    verbose: boolean | null | undefined,
    ignoreUnresolvedDependencies: boolean,
=======
    force: boolean | undefined,
    verbose: boolean | undefined,
    ignoreUnresolvedDependencies: boolean | undefined,
>>>>>>> 10cfdcb5
    ignoreNewestVersion: boolean,
    skipTests = false,
    skipAutoTag: boolean
  ): Promise<{ taggedComponents: Component[]; autoTaggedResults: AutoTagResult[] }> {
    logger.debug(`tagging the following components: ${ids.toString()}`);
    Analytics.addBreadCrumb('tag', `tagging the following components: ${Analytics.hashData(ids)}`);
<<<<<<< HEAD
    const components = await this._loadComponentsForSnapOrTag(ids, ignoreUnresolvedDependencies);
=======
    const components = await this._loadComponentsForTag(ids);
    // go through the components list to check if there are missing dependencies
    // if there is at least one we won't tag anything
    const componentsWithRelativeAuthored = components.filter(
      component => component.issues && component.issues.relativeComponentsAuthored
    );
    if (!this.isLegacy && !R.isEmpty(componentsWithRelativeAuthored)) {
      throw new MissingDependencies(componentsWithRelativeAuthored);
    }
    if (!ignoreUnresolvedDependencies) {
      // components that have issues other than relativeComponentsAuthored.
      const componentsWithOtherIssues = components.filter(component => {
        const issues = component.issues;
        return (
          issues &&
          Object.keys(issues).some(label => label !== 'relativeComponentsAuthored' && !R.isEmpty(issues[label]))
        );
      });
      if (!R.isEmpty(componentsWithOtherIssues)) throw new MissingDependencies(componentsWithOtherIssues);
    }
    const areComponentsMissingFromScope = components.some(c => !c.componentFromModel && c.id.hasScope());
    if (areComponentsMissingFromScope) {
      throw new ComponentsPendingImport();
    }
>>>>>>> 10cfdcb5

    const { taggedComponents, autoTaggedResults } = await tagModelComponent({
      consumerComponents: components,
      scope: this.scope,
      message,
      exactVersion,
      releaseType,
      force,
      consumer: this,
      ignoreNewestVersion,
      skipTests,
      // @ts-ignore AUTO-ADDED-AFTER-MIGRATION-PLEASE-FIX!
      verbose,
      skipAutoTag
    });

    const autoTaggedComponents = autoTaggedResults.map(r => r.component);
    const allComponents = [...taggedComponents, ...autoTaggedComponents];
    await this.updateComponentsVersions(allComponents);

    return { taggedComponents, autoTaggedResults };
  }

<<<<<<< HEAD
  async snap({
    ids,
    message = '',
    ignoreUnresolvedDependencies = false,
    force = false,
    skipTests = false,
    verbose = false,
    skipAutoSnap = false,
    resolveUnmerged = false
  }: {
    ids: BitIds;
    message?: string;
    ignoreUnresolvedDependencies?: boolean;
    force?: boolean;
    skipTests?: boolean;
    verbose?: boolean;
    skipAutoSnap?: boolean;
    resolveUnmerged?: boolean;
  }): Promise<{ snappedComponents: Component[]; autoSnappedResults: AutoTagResult[] }> {
    logger.debugAndAddBreadCrumb('consumer.snap', `snapping the following components: {components}`, {
      components: ids.toString()
    });
    const components = await this._loadComponentsForSnapOrTag(ids, ignoreUnresolvedDependencies);

    const { taggedComponents, autoTaggedResults } = await tagModelComponent({
      consumerComponents: components,
      scope: this.scope,
      message,
      force,
      consumer: this,
      skipTests,
      // @ts-ignore AUTO-ADDED-AFTER-MIGRATION-PLEASE-FIX!
      verbose,
      skipAutoTag: skipAutoSnap,
      resolveUnmerged,
      isSnap: true
    });

    const autoTaggedComponents = autoTaggedResults.map(r => r.component);
    const allComponents = [...taggedComponents, ...autoTaggedComponents];
    await this.updateComponentsVersions(allComponents);

    return { snappedComponents: taggedComponents, autoSnappedResults: autoTaggedResults };
  }

  async _loadComponentsForSnapOrTag(ids: BitIds, ignoreUnresolvedDependencies: boolean): Promise<Component[]> {
    const { components } = await this.loadComponents(ids);
    // go through the components list to check if there are missing dependencies
    // if there is at least one we won't tag/snap anything
    if (!ignoreUnresolvedDependencies) {
      const componentsWithMissingDeps = components.filter(component => {
        return Boolean(component.issues);
      });
      if (!R.isEmpty(componentsWithMissingDeps)) throw new MissingDependencies(componentsWithMissingDeps);
    }
    const areComponentsMissingFromScope = components.some(c => !c.componentFromModel && c.id.hasScope());
    if (areComponentsMissingFromScope) {
      throw new ComponentsPendingImport();
    }

    return components;
=======
  async _loadComponentsForTag(ids: BitIds): Promise<Component[]> {
    const { components } = await this.loadComponents(ids);
    if (this.isLegacy) {
      return components;
    }
    let shouldReloadComponents;
    const componentsWithRelativePaths: string[] = [];
    const componentsWithFilesNotDir: string[] = [];
    components.forEach(component => {
      const componentMap = component.componentMap as ComponentMap;
      if (componentMap.rootDir) return;
      const hasRelativePaths = component.issues && component.issues.relativeComponentsAuthored;
      // leaving this because it can be helpful for users upgrade from legacy
      if (componentMap.trackDir && !hasRelativePaths) {
        componentMap.changeRootDirAndUpdateFilesAccordingly(componentMap.trackDir);
        shouldReloadComponents = true;
        return;
      }
      if (hasRelativePaths) {
        componentsWithRelativePaths.push(component.id.toStringWithoutVersion());
      }
      if (!componentMap.trackDir) {
        componentsWithFilesNotDir.push(component.id.toStringWithoutVersion());
      }
    });
    if (componentsWithRelativePaths.length || componentsWithFilesNotDir.length) {
      throw new FailedLoadForTag(componentsWithRelativePaths.sort(), componentsWithFilesNotDir.sort());
    }
    if (!shouldReloadComponents) return components;
    this.componentLoader.clearComponentsCache();
    const { components: reloadedComponents } = await this.loadComponents(ids);
    return reloadedComponents;
>>>>>>> 10cfdcb5
  }

  updateComponentsVersions(components: Array<ModelComponent | Component>): Promise<any> {
    const getPackageJsonDir = (
      componentMap: ComponentMap,
      bitId: BitId,
      bindingPrefix: string
    ): PathRelative | null | undefined => {
      if (componentMap.origin === COMPONENT_ORIGINS.AUTHORED) {
        if (componentMap.hasRootDir()) return null; // no package.json in this case
        return getNodeModulesPathOfComponent(bindingPrefix, bitId, true, this.config.defaultScope);
      }
      return componentMap.rootDir;
    };
    const currentLane = this.getCurrentLaneId();
    const isAvailableOnMaster = async (component: ModelComponent | Component): Promise<boolean> => {
      if (currentLane.isDefault()) return true;
      const modelComponent =
        component instanceof ModelComponent ? component : await this.scope.getModelComponent(component.id);
      return modelComponent.hasHead();
    };

    const updateVersionsP = components.map(async component => {
      const id: BitId =
        component instanceof ModelComponent ? component.toBitIdWithLatestVersionAllowNull() : component.id;
      this.bitMap.updateComponentId(id);
      const availableOnMaster = await isAvailableOnMaster(component);
      if (!availableOnMaster) {
        this.bitMap.setComponentProp(id, 'onLanesOnly', true);
      }
      const componentMap = this.bitMap.getComponent(id);
      const packageJsonDir = getPackageJsonDir(componentMap, id, component.bindingPrefix);
      return packageJsonDir // if it has package.json, it's imported, which must have a version
        ? packageJsonUtils.updateAttribute(this, packageJsonDir, 'version', id.version as string)
        : Promise.resolve();
    });
    return Promise.all(updateVersionsP);
  }

  getComponentIdFromNodeModulesPath(requirePath: string, bindingPrefix: string): BitId {
    requirePath = pathNormalizeToLinux(requirePath);
    const prefix = requirePath.includes('node_modules') ? 'node_modules/' : '';
    const withoutPrefix = prefix ? requirePath.substr(requirePath.indexOf(prefix) + prefix.length) : requirePath;

    if (!withoutPrefix.includes('/')) {
      throw new GeneralError(
        'getComponentIdFromNodeModulesPath expects the path to have at least one slash for the scoped package, such as @bit/'
      );
    }
    const packageSplitBySlash = withoutPrefix.split('/');
    // the part after the second slash is the path inside the package, just ignore it.
    // (e.g. @bit/my-scope.my-name/internal-path.js).
    const packageName = `${packageSplitBySlash[0]}/${packageSplitBySlash[1]}`;
    return packageNameToComponentId(this, packageName, bindingPrefix);
  }

  composeRelativeComponentPath(bitId: BitId): string {
    const { componentsDefaultDirectory } = this.dirStructure;
    return composeComponentPath(bitId, componentsDefaultDirectory);
  }

  composeComponentPath(bitId: BitId): PathOsBasedAbsolute {
    const addToPath = [this.getPath(), this.composeRelativeComponentPath(bitId)];
    logger.debug(`component dir path: ${addToPath.join('/')}`);
    Analytics.addBreadCrumb('composeComponentPath', `component dir path: ${Analytics.hashData(addToPath.join('/'))}`);
    return path.join(...addToPath);
  }

  composeRelativeDependencyPath(bitId: BitId): PathOsBased {
    const dependenciesDir = this.dirStructure.dependenciesDirStructure;
    return composeDependencyPath(bitId, dependenciesDir);
  }

  composeDependencyPath(bitId: BitId): PathOsBased {
    const relativeDependencyPath = this.composeRelativeDependencyPath(bitId);
    return path.join(this.getPath(), relativeDependencyPath);
  }

  static create(
    projectPath: PathOsBasedAbsolute,
    noGit = false,
    workspaceConfigProps?: WorkspaceConfigProps
  ): Promise<Consumer> {
    return this.ensure(projectPath, noGit, workspaceConfigProps);
  }

  static _getScopePath(projectPath: PathOsBasedAbsolute, noGit: boolean): PathOsBasedAbsolute {
    const gitDirPath = path.join(projectPath, DOT_GIT_DIR);
    let resolvedScopePath = path.join(projectPath, BIT_HIDDEN_DIR);
    if (!noGit && fs.existsSync(gitDirPath) && !fs.existsSync(resolvedScopePath)) {
      resolvedScopePath = path.join(gitDirPath, BIT_GIT_DIR);
    }
    return resolvedScopePath;
  }

  static async ensure(
    projectPath: PathOsBasedAbsolute,
    standAlone = false,
    workspaceConfigProps?: WorkspaceConfigProps
  ): Promise<Consumer> {
    const resolvedScopePath = Consumer._getScopePath(projectPath, standAlone);
    let existingGitHooks;
    // @ts-ignore AUTO-ADDED-AFTER-MIGRATION-PLEASE-FIX!
    const scopeP = Scope.ensure(resolvedScopePath);
    const configP = WorkspaceConfig.ensure(projectPath, standAlone, workspaceConfigProps);
    const [scope, config] = await Promise.all([scopeP, configP]);
    const bitMap = BitMap.load(projectPath, scope.path, scope.lanes.getCurrentLaneName());
    return new Consumer({
      projectPath,
      created: true,
      scope,
      config,
      bitMap,
      existingGitHooks
    });
  }

  /**
   * if resetHard, delete consumer-files: bitMap and bit.json and also the local scope (.bit dir).
   * otherwise, delete the consumer-files only when they are corrupted
   */
  static async reset(projectPath: PathOsBasedAbsolute, resetHard: boolean, noGit = false): Promise<void> {
    const resolvedScopePath = Consumer._getScopePath(projectPath, noGit);
    BitMap.reset(projectPath, resetHard, resolvedScopePath);
    const scopeP = Scope.reset(resolvedScopePath, resetHard);
    const configP = WorkspaceConfig.reset(projectPath, resetHard);
    await Promise.all([scopeP, configP]);
  }

  static async createIsolatedWithExistingScope(consumerPath: PathOsBased, scope: Scope): Promise<Consumer> {
    // if it's an isolated environment, it's normal to have already the consumer
    // @ts-ignore AUTO-ADDED-AFTER-MIGRATION-PLEASE-FIX!
    const config = await WorkspaceConfig._ensure(consumerPath);
    // isolated environments in the workspace rely on a physical node_modules folder
    // for this reason, we must use a package manager that supports one
    config.packageManager = 'npm';
    // @ts-ignore AUTO-ADDED-AFTER-MIGRATION-PLEASE-FIX!
    return new Consumer({
      projectPath: consumerPath,
      created: true,
      scope,
      isolated: true,
      config
    });
  }

  static locateProjectScope(projectPath: string) {
    if (fs.existsSync(path.join(projectPath, DOT_GIT_DIR, BIT_GIT_DIR))) {
      return path.join(projectPath, DOT_GIT_DIR, BIT_GIT_DIR);
    }
    if (fs.existsSync(path.join(projectPath, BIT_HIDDEN_DIR))) {
      return path.join(projectPath, BIT_HIDDEN_DIR);
    }
    return undefined;
  }
  static async load(currentPath: PathOsBasedAbsolute): Promise<Consumer> {
    const consumerInfo = await getConsumerInfo(currentPath);
    if (!consumerInfo) {
      return Promise.reject(new ConsumerNotFound());
    }
    let consumer;
    if ((!consumerInfo.hasConsumerConfig || !consumerInfo.hasScope) && consumerInfo.hasBitMap) {
      consumer = await Consumer.create(consumerInfo.path);
      await Promise.all([consumer.config.write({ workspaceDir: consumer.projectPath }), consumer.scope.ensureDir()]);
    }
    const config = consumer && consumer.config ? consumer.config : await WorkspaceConfig.loadIfExist(consumerInfo.path);
    const scopePath = Consumer.locateProjectScope(consumerInfo.path);
    // @ts-ignore AUTO-ADDED-AFTER-MIGRATION-PLEASE-FIX!
    const scope = await Scope.load(scopePath);
    // @ts-ignore AUTO-ADDED-AFTER-MIGRATION-PLEASE-FIX!
    return new Consumer({
      projectPath: consumerInfo.path,
      // @ts-ignore AUTO-ADDED-AFTER-MIGRATION-PLEASE-FIX!
      config,
      scope
    });
  }

  /**
   * legacy is a workspace uses the old bit.json or "bit" prop of package.json.
   * new workspaces use workspace.jsonc file
   */
  get isLegacy(): boolean {
    if (!('isLegacy' in this.config)) {
      // this happens for example when running `bit import --compiler`. the environment dir has its
      // own consumer and the config is not ILegacyWorkspaceConfig but WorkspaceConfig
      return true;
    }
    return this.config.isLegacy;
  }

  /**
   * clean up removed components from bitmap
   * @param {BitIds} componentsToRemoveFromFs - delete component that are used by other components.
   * @param {BitIds} removedDependencies - delete component that are used by other components.
   */
  async cleanFromBitMap(componentsToRemoveFromFs: BitIds, removedDependencies: BitIds) {
    logger.debug(`consumer.cleanFromBitMap, cleaning ${componentsToRemoveFromFs.toString()} from .bitmap`);
    this.bitMap.removeComponents(componentsToRemoveFromFs);
    this.bitMap.removeComponents(removedDependencies);
  }

  async addRemoteAndLocalVersionsToDependencies(component: Component, loadedFromFileSystem: boolean) {
    logger.debug(`addRemoteAndLocalVersionsToDependencies for ${component.id.toString()}`);
    Analytics.addBreadCrumb(
      'addRemoteAndLocalVersionsToDependencies',
      `addRemoteAndLocalVersionsToDependencies for ${Analytics.hashData(component.id.toString())}`
    );
    let modelDependencies = new Dependencies([]);
    let modelDevDependencies = new Dependencies([]);
    if (loadedFromFileSystem) {
      // when loaded from file-system, the dependencies versions are fetched from bit.map.
      // find the model version of the component and get the stored versions of the dependencies
      // @ts-ignore AUTO-ADDED-AFTER-MIGRATION-PLEASE-FIX!
      const mainComponentFromModel: Component = component.componentFromModel;
      if (mainComponentFromModel) {
        // otherwise, the component is probably on the file-system only and not on the model.
        modelDependencies = mainComponentFromModel.dependencies;
        modelDevDependencies = mainComponentFromModel.devDependencies;
      }
    }
    await component.dependencies.addRemoteAndLocalVersions(this.scope, modelDependencies);
    await component.devDependencies.addRemoteAndLocalVersions(this.scope, modelDevDependencies);
  }

  async getAuthoredAndImportedDependentsIdsOf(components: Component[]): Promise<BitIds> {
    const authoredAndImportedComponents = this.bitMap.getAllIdsAvailableOnLane([
      COMPONENT_ORIGINS.IMPORTED,
      COMPONENT_ORIGINS.AUTHORED
    ]);
    const componentsIds = BitIds.fromArray(components.map(c => c.id));
    return this.scope.findDirectDependentComponents(authoredAndImportedComponents, componentsIds);
  }

  async getAuthoredAndImportedDependentsComponentsOf(components: Component[]): Promise<Component[]> {
    const dependentsIds = await this.getAuthoredAndImportedDependentsIdsOf(components);
    const scopeComponentsImporter = ScopeComponentsImporter.getInstance(this.scope);

    const versionDependenciesArr = await scopeComponentsImporter.importMany(dependentsIds, true, false);
    const manipulateDirData = await getManipulateDirWhenImportingComponents(
      this.bitMap,
      versionDependenciesArr,
      this.scope.objects
    );
    const dependentComponentsP = versionDependenciesArr.map(c =>
      c.component.toConsumer(this.scope.objects, manipulateDirData)
    );
    return Promise.all(dependentComponentsP);
  }

  async ejectConf(componentId: BitId) {
    const component = await this.loadComponent(componentId);
    return component.writeConfig(this);
  }

  async injectConf(componentId: BitId, force: boolean) {
    const component = await this.loadComponent(componentId);
    return component.injectConfig(this.getPath(), this.bitMap, force);
  }

  _getEnvProps(envType: EnvType, context: Record<string, any> | undefined) {
    const envs = this.config._getEnvsByType(envType);
    if (!envs) return undefined;
    const envName = Object.keys(envs)[0];
    const envObject = envs[envName];
    return {
      name: envName,
      consumerPath: this.getPath(),
      scopePath: this.scope.getPath(),
      rawConfig: envObject.rawConfig,
      files: envObject.files,
      bitJsonPath: path.dirname(this.config.path),
      options: envObject.options,
      envType,
      context
    };
  }

  async onDestroy() {
    await this.cleanTmpFolder();
    await this.scope.scopeJson.writeIfChanged(this.scope.path);
    return this.bitMap.write();
  }
}<|MERGE_RESOLUTION|>--- conflicted
+++ resolved
@@ -64,10 +64,7 @@
 import ComponentsPendingImport from './component-ops/exceptions/components-pending-import';
 import { AutoTagResult } from '../scope/component-ops/auto-tag';
 import ShowDoctorError from '../error/show-doctor-error';
-<<<<<<< HEAD
-import { EnvType } from '../extensions/env-extension-types';
 import { LocalLaneId } from '../lane-id/lane-id';
-=======
 import { EnvType } from '../legacy-extensions/env-extension-types';
 import { packageNameToComponentId } from '../utils/bit/package-name-to-component-id';
 import PackageJsonFile from './component/package-json-file';
@@ -75,7 +72,6 @@
 import { FailedLoadForTag } from './component/exceptions/failed-load-for-tag';
 import WorkspaceConfig, { WorkspaceConfigProps } from './config/workspace-config';
 import { ILegacyWorkspaceConfig } from './config';
->>>>>>> 10cfdcb5
 
 type ConsumerProps = {
   projectPath: string;
@@ -591,24 +587,15 @@
     message: string,
     exactVersion: string | undefined,
     releaseType: semver.ReleaseType,
-<<<<<<< HEAD
-    force: boolean | null | undefined,
-    verbose: boolean | null | undefined,
-    ignoreUnresolvedDependencies: boolean,
-=======
     force: boolean | undefined,
     verbose: boolean | undefined,
     ignoreUnresolvedDependencies: boolean | undefined,
->>>>>>> 10cfdcb5
     ignoreNewestVersion: boolean,
     skipTests = false,
     skipAutoTag: boolean
   ): Promise<{ taggedComponents: Component[]; autoTaggedResults: AutoTagResult[] }> {
     logger.debug(`tagging the following components: ${ids.toString()}`);
     Analytics.addBreadCrumb('tag', `tagging the following components: ${Analytics.hashData(ids)}`);
-<<<<<<< HEAD
-    const components = await this._loadComponentsForSnapOrTag(ids, ignoreUnresolvedDependencies);
-=======
     const components = await this._loadComponentsForTag(ids);
     // go through the components list to check if there are missing dependencies
     // if there is at least one we won't tag anything
@@ -633,7 +620,6 @@
     if (areComponentsMissingFromScope) {
       throw new ComponentsPendingImport();
     }
->>>>>>> 10cfdcb5
 
     const { taggedComponents, autoTaggedResults } = await tagModelComponent({
       consumerComponents: components,
@@ -657,7 +643,6 @@
     return { taggedComponents, autoTaggedResults };
   }
 
-<<<<<<< HEAD
   async snap({
     ids,
     message = '',
@@ -680,7 +665,33 @@
     logger.debugAndAddBreadCrumb('consumer.snap', `snapping the following components: {components}`, {
       components: ids.toString()
     });
-    const components = await this._loadComponentsForSnapOrTag(ids, ignoreUnresolvedDependencies);
+    const components = await this._loadComponentsForTag(ids);
+
+    // @todo: remove all these duplication with `tag()`
+
+    // go through the components list to check if there are missing dependencies
+    // if there is at least one we won't tag anything
+    const componentsWithRelativeAuthored = components.filter(
+      component => component.issues && component.issues.relativeComponentsAuthored
+    );
+    if (!this.isLegacy && !R.isEmpty(componentsWithRelativeAuthored)) {
+      throw new MissingDependencies(componentsWithRelativeAuthored);
+    }
+    if (!ignoreUnresolvedDependencies) {
+      // components that have issues other than relativeComponentsAuthored.
+      const componentsWithOtherIssues = components.filter(component => {
+        const issues = component.issues;
+        return (
+          issues &&
+          Object.keys(issues).some(label => label !== 'relativeComponentsAuthored' && !R.isEmpty(issues[label]))
+        );
+      });
+      if (!R.isEmpty(componentsWithOtherIssues)) throw new MissingDependencies(componentsWithOtherIssues);
+    }
+    const areComponentsMissingFromScope = components.some(c => !c.componentFromModel && c.id.hasScope());
+    if (areComponentsMissingFromScope) {
+      throw new ComponentsPendingImport();
+    }
 
     const { taggedComponents, autoTaggedResults } = await tagModelComponent({
       consumerComponents: components,
@@ -703,23 +714,6 @@
     return { snappedComponents: taggedComponents, autoSnappedResults: autoTaggedResults };
   }
 
-  async _loadComponentsForSnapOrTag(ids: BitIds, ignoreUnresolvedDependencies: boolean): Promise<Component[]> {
-    const { components } = await this.loadComponents(ids);
-    // go through the components list to check if there are missing dependencies
-    // if there is at least one we won't tag/snap anything
-    if (!ignoreUnresolvedDependencies) {
-      const componentsWithMissingDeps = components.filter(component => {
-        return Boolean(component.issues);
-      });
-      if (!R.isEmpty(componentsWithMissingDeps)) throw new MissingDependencies(componentsWithMissingDeps);
-    }
-    const areComponentsMissingFromScope = components.some(c => !c.componentFromModel && c.id.hasScope());
-    if (areComponentsMissingFromScope) {
-      throw new ComponentsPendingImport();
-    }
-
-    return components;
-=======
   async _loadComponentsForTag(ids: BitIds): Promise<Component[]> {
     const { components } = await this.loadComponents(ids);
     if (this.isLegacy) {
@@ -752,7 +746,6 @@
     this.componentLoader.clearComponentsCache();
     const { components: reloadedComponents } = await this.loadComponents(ids);
     return reloadedComponents;
->>>>>>> 10cfdcb5
   }
 
   updateComponentsVersions(components: Array<ModelComponent | Component>): Promise<any> {

import fs from 'fs-extra';
import * as path from 'path';
import R from 'ramda';
import semver from 'semver';
import { compact } from 'lodash';
import { DEFAULT_LANE, LaneId } from '@teambit/lane-id';
import { Analytics } from '../analytics/analytics';
import { BitId, BitIds } from '../bit-id';
import { BitIdStr } from '../bit-id/bit-id';
import loader from '../cli/loader';
import { BEFORE_MIGRATION } from '../cli/loader/loader-messages';
import {
  BIT_GIT_DIR,
  BIT_HIDDEN_DIR,
  BIT_WORKSPACE_TMP_DIRNAME,
  DEPENDENCIES_FIELDS,
  DOT_GIT_DIR,
  LATEST,
} from '../constants';
import logger from '../logger/logger';
import { Scope } from '../scope';
import { getAutoTagPending } from '../scope/component-ops/auto-tag';
import { ComponentNotFound } from '../scope/exceptions';
import { Lane, ModelComponent, Version } from '../scope/models';
<<<<<<< HEAD
import { sortObject } from '../utils';
=======
import { generateRandomStr, pathNormalizeToLinux, sortObject } from '../utils';
>>>>>>> de21eeec
import { composeComponentPath, composeDependencyPath } from '../utils/bit/compose-component-path';
import {
  PathAbsolute,
  PathLinuxRelative,
  PathOsBased,
  PathOsBasedAbsolute,
  PathOsBasedRelative,
  PathRelative,
} from '../utils/path';
import BitMap, { CURRENT_BITMAP_SCHEMA } from './bit-map/bit-map';
import { NextVersion } from './bit-map/component-map';
import Component from './component';
import { ComponentStatus, ComponentStatusLoader, ComponentStatusResult } from './component-ops/component-status-loader';
import ComponentLoader, { ComponentLoadOptions, LoadManyResult } from './component/component-loader';
import { Dependencies } from './component/dependencies';
import PackageJsonFile from './component/package-json-file';
import { ILegacyWorkspaceConfig } from './config';
import WorkspaceConfig, { WorkspaceConfigProps } from './config/workspace-config';
import { getConsumerInfo } from './consumer-locator';
import DirStructure from './dir-structure/dir-structure';
import { ConsumerNotFound } from './exceptions';
import migrate, { ConsumerMigrationResult } from './migrations/consumer-migrator';
import migratonManifest from './migrations/consumer-migrator-manifest';
import { UnexpectedPackageName } from './exceptions/unexpected-package-name';

type ConsumerProps = {
  projectPath: string;
  config: ILegacyWorkspaceConfig;
  scope: Scope;
  created?: boolean;
  isolated?: boolean;
  addedGitHooks?: string[] | undefined;
  existingGitHooks: string[] | undefined;
};

const BITMAP_HISTORY_DIR_NAME = 'bitmap-history';

/**
 * @todo: change the class name to Workspace
 */
export default class Consumer {
  projectPath: PathOsBased;
  created: boolean;
  config: ILegacyWorkspaceConfig;
  scope: Scope;
  bitMap: BitMap;
  isolated = false; // Mark that the consumer instance is of isolated env and not real
  addedGitHooks: string[] | undefined; // list of git hooks added during init process
  existingGitHooks: string[] | undefined; // list of git hooks already exists during init process
  // @ts-ignore AUTO-ADDED-AFTER-MIGRATION-PLEASE-FIX!
  _dirStructure: DirStructure;
  _componentsStatusCache: Record<string, any> = {}; // cache loaded components
  packageManagerArgs: string[] = []; // args entered by the user in the command line after '--'
  componentLoader: ComponentLoader;
  componentStatusLoader: ComponentStatusLoader;
  packageJson: any;
  public onCacheClear: Array<() => void | Promise<void>> = [];
  constructor({
    projectPath,
    config,
    scope,
    created = false,
    isolated = false,
    addedGitHooks,
    existingGitHooks,
  }: ConsumerProps) {
    this.projectPath = projectPath;
    this.config = config;
    this.created = created;
    this.isolated = isolated;
    this.scope = scope;
    this.addedGitHooks = addedGitHooks;
    this.existingGitHooks = existingGitHooks;
    this.componentLoader = ComponentLoader.getInstance(this);
    this.componentStatusLoader = new ComponentStatusLoader(this);
    this.packageJson = PackageJsonFile.loadSync(projectPath);
  }
  async setBitMap() {
    this.bitMap = await BitMap.load(this);
  }

  // @ts-ignore AUTO-ADDED-AFTER-MIGRATION-PLEASE-FIX!
  get dirStructure(): DirStructure {
    if (!this._dirStructure) {
      this._dirStructure = new DirStructure(this.config.componentsDefaultDirectory, this.config._dependenciesDirectory);
    }
    return this._dirStructure;
  }

  get componentFsCache() {
    return this.componentLoader.componentFsCache;
  }

  get bitmapIdsFromCurrentLane(): BitIds {
    return this.bitMap.getAllIdsAvailableOnLane();
  }

  get bitmapIdsFromCurrentLaneIncludeRemoved(): BitIds {
    return this.bitMap.getAllIdsAvailableOnLaneIncludeRemoved();
  }

  async clearCache() {
    this.componentLoader.clearComponentsCache();
    await Promise.all(this.onCacheClear.map((func) => func()));
  }

  getTmpFolder(fullPath = false): PathOsBased {
    if (!fullPath) {
      return BIT_WORKSPACE_TMP_DIRNAME;
    }
    return path.join(this.getPath(), BIT_WORKSPACE_TMP_DIRNAME);
  }

  getCurrentLaneIdIfExist() {
    return this.bitMap.laneId;
  }

  getCurrentLaneId(): LaneId {
    return this.getCurrentLaneIdIfExist() || this.getDefaultLaneId();
  }

  getDefaultLaneId() {
    return LaneId.from(DEFAULT_LANE, this.scope.name);
  }

  /**
   * the name can be a full lane-id or only the lane-name, which can be the alias (local-lane) or the remote-name.
   */
  async getParsedLaneId(name: string): Promise<LaneId> {
    return this.scope.lanes.parseLaneIdFromString(name);
  }

  isOnLane(): boolean {
    return !this.isOnMain();
  }

  isOnMain(): boolean {
    return this.getCurrentLaneId().isDefault();
  }

  async getCurrentLaneObject(): Promise<Lane | null> {
    return this.scope.loadLane(this.getCurrentLaneId());
  }

  setCurrentLane(laneId: LaneId, exported = true) {
    this.bitMap.setCurrentLane(laneId, exported);
  }

  async cleanTmpFolder() {
    const tmpPath = this.getTmpFolder(true);
    const exists = await fs.pathExists(tmpPath);
    if (exists) {
      logger.info(`consumer.cleanTmpFolder, deleting ${tmpPath}`);
      return fs.remove(tmpPath);
    }
    return undefined;
  }

  /**
   * Running migration process for consumer to update the stores (.bit.map.json) to the current version
   *
   * @param {any} verbose - print debug logs
   * @returns {Object} - wether the process run and wether it succeeded
   * @memberof Consumer
   */
  // @ts-ignore AUTO-ADDED-AFTER-MIGRATION-PLEASE-FIX!
  async migrate(verbose): Record<string, any> {
    // Check version of stores (bitmap / bitjson) to check if we need to run migrate
    // If migration is needed add loader - loader.start(BEFORE_MIGRATION);
    // bitmap migrate
    if (verbose) console.log('running migration process for consumer'); // eslint-disable-line
    const bitmapSchema = this.bitMap.schema;
    if (semver.gte(bitmapSchema, CURRENT_BITMAP_SCHEMA)) {
      logger.trace('bit.map version is up to date');
      return {
        run: false,
      };
    }
    loader.start(BEFORE_MIGRATION);
    logger.debugAndAddBreadCrumb(
      'consumer.migrate',
      `start consumer migration. bitmapSchema ${bitmapSchema}, current schema ${CURRENT_BITMAP_SCHEMA}`
    );

    const result: ConsumerMigrationResult = await migrate(bitmapSchema, migratonManifest, this.bitMap, verbose);
    result.bitMap.schema = CURRENT_BITMAP_SCHEMA;
    // mark the bitmap as changed to make sure it persist to FS
    result.bitMap.markAsChanged();
    // Update the version of the bitmap instance of the consumer (to prevent duplicate migration)
    this.bitMap.schema = result.bitMap.schema;
    await result.bitMap.write();

    loader.stop();

    return {
      run: true,
      success: true,
    };
  }

  async write(): Promise<Consumer> {
    await Promise.all([this.config.write({ workspaceDir: this.projectPath }), this.scope.ensureDir()]);
    this.bitMap.markAsChanged();
    await this.writeBitMap();
    return this;
  }

  getPath(): PathOsBased {
    return this.projectPath;
  }

  toAbsolutePath(pathStr: PathRelative): PathOsBasedAbsolute {
    if (path.isAbsolute(pathStr)) throw new Error(`toAbsolutePath expects relative path, got ${pathStr}`);
    return path.join(this.projectPath, pathStr);
  }

  getPathRelativeToConsumer(pathToCheck: PathRelative | PathAbsolute): PathOsBasedRelative {
    const absolutePath = path.resolve(pathToCheck); // if pathToCheck was absolute, it returns it back
    return path.relative(this.getPath(), absolutePath);
  }

  getParsedId(id: BitIdStr, useVersionFromBitmap = false, searchWithoutScopeInProvidedId = false): BitId {
    if (id.startsWith('@')) {
      throw new UnexpectedPackageName(id);
    }
    // @ts-ignore (we know it will never be undefined since it pass throw=true)
    const bitId: BitId = this.bitMap.getExistingBitId(id, true, searchWithoutScopeInProvidedId);
    if (!useVersionFromBitmap) {
      const version = BitId.getVersionOnlyFromString(id);
      return bitId.changeVersion(version || LATEST);
    }
    return bitId;
  }

  getParsedIdIfExist(
    id: BitIdStr,
    useVersionFromBitmap = false,
    searchWithoutScopeInProvidedId = false
  ): BitId | undefined {
    const bitId: BitId | undefined = this.bitMap.getExistingBitId(id, false, searchWithoutScopeInProvidedId);
    if (!bitId) return undefined;
    if (!useVersionFromBitmap) {
      const version = BitId.getVersionOnlyFromString(id);
      return bitId.changeVersion(version || LATEST);
    }
    return bitId;
  }

  /**
   * throws a ComponentNotFound exception if not found in the model
   */
  async loadComponentFromModel(id: BitId): Promise<Component> {
    if (!id.version) throw new TypeError('consumer.loadComponentFromModel, version is missing from the id');
    const modelComponent: ModelComponent = await this.scope.getModelComponent(id);

    return modelComponent.toConsumerComponent(id.version, this.scope.name, this.scope.objects);
  }

  /**
   * return a component only when it's stored locally.
   * don't go to any remote server and don't throw an exception if the component is not there.
   */
  async loadComponentFromModelIfExist(id: BitId): Promise<Component | undefined> {
    if (!id.version) return undefined;
    return this.loadComponentFromModel(id).catch((err) => {
      if (err instanceof ComponentNotFound) return undefined;
      throw err;
    });
  }

  async loadAllVersionsOfComponentFromModel(id: BitId): Promise<Component[]> {
    const modelComponent: ModelComponent = await this.scope.getModelComponent(id);
    const componentsP = modelComponent.listVersions().map(async (versionNum) => {
      return modelComponent.toConsumerComponent(versionNum, this.scope.name, this.scope.objects);
    });
    return Promise.all(componentsP);
  }

  async loadComponentFromModelImportIfNeeded(id: BitId, throwIfNotExist = true): Promise<Component> {
    const scopeComponentsImporter = this.scope.scopeImporter;
    const getModelComponent = async (): Promise<ModelComponent> => {
      if (throwIfNotExist) return this.scope.getModelComponent(id);
      const modelComponent = await this.scope.getModelComponentIfExist(id);
      if (modelComponent) return modelComponent;
      await scopeComponentsImporter.importMany({
        ids: new BitIds(id),
        reason: `because this component (${id.toString()}) was missing from the local scope`,
      });
      return this.scope.getModelComponent(id);
    };
    const modelComponent = await getModelComponent();
    if (!id.version) {
      throw new TypeError('consumer.loadComponentFromModelImportIfNeeded, version is missing from the id');
    }

    const compVersion = modelComponent.toComponentVersion(id.version);
    const consumerComp = await compVersion.toConsumer(this.scope.objects);
    return consumerComp;
  }

  async loadComponent(id: BitId, loadOpts?: ComponentLoadOptions): Promise<Component> {
    const { components } = await this.loadComponents(BitIds.fromArray([id]), true, loadOpts);
    return components[0];
  }

  async loadComponents(ids: BitIds, throwOnFailure = true, loadOpts?: ComponentLoadOptions): Promise<LoadManyResult> {
    return this.componentLoader.loadMany(ids, throwOnFailure, loadOpts);
  }

  async listComponentsForAutoTagging(modifiedComponents: BitIds): Promise<Component[]> {
    return getAutoTagPending(this, modifiedComponents);
  }

  /**
   * Check whether a model representation and file-system representation of the same component is the same.
   * The way how it is done is by converting the file-system representation of the component into
   * a Version object. Once this is done, we have two Version objects, and we can compare their hashes
   */
  async isComponentModified(componentFromModel: Version, componentFromFileSystem: Component): Promise<boolean> {
    if (!(componentFromModel instanceof Version)) {
      throw new TypeError(
        `isComponentModified expects componentFromModel to be Version, got ${typeof componentFromModel}`
      );
    }
    if (!(componentFromFileSystem instanceof Component)) {
      throw new TypeError(
        `isComponentModified expects componentFromFileSystem to be ConsumerComponent, got ${typeof componentFromFileSystem}`
      );
    }
    if (typeof componentFromFileSystem._isModified === 'undefined') {
      componentFromFileSystem.log = componentFromModel.log; // ignore the log, it's irrelevant for the comparison
      const { version } = await this.scope.sources.consumerComponentToVersion(componentFromFileSystem);

      // sometime dependencies from the FS don't have an exact version.
      const copyDependenciesVersionsFromModelToFS = (dependenciesFS: Dependencies, dependenciesModel: Dependencies) => {
        dependenciesFS.get().forEach((dependency) => {
          const dependencyFromModel = dependenciesModel
            .get()
            .find((modelDependency) => modelDependency.id.isEqualWithoutVersion(dependency.id));
          if (dependencyFromModel && !dependency.id.hasVersion()) {
            dependency.id = dependencyFromModel.id;
          }
        });
      };
      copyDependenciesVersionsFromModelToFS(version.dependencies, componentFromModel.dependencies);
      copyDependenciesVersionsFromModelToFS(version.devDependencies, componentFromModel.devDependencies);

      sortProperties(version);

      // prefix your command with "BIT_LOG=*" to see the actual id changes
      if (process.env.BIT_LOG && componentFromModel.calculateHash().hash !== version.calculateHash().hash) {
        console.log('-------------------componentFromModel------------------------'); // eslint-disable-line no-console
        console.log(componentFromModel.id()); // eslint-disable-line no-console
        console.log('------------------------componentFromFileSystem (version)----'); // eslint-disable-line no-console
        console.log(version.id()); // eslint-disable-line no-console
        console.log('-------------------------END---------------------------------'); // eslint-disable-line no-console
      }
      componentFromFileSystem._isModified = componentFromModel.calculateHash().hash !== version.calculateHash().hash;
    }
    return componentFromFileSystem._isModified;

    function sortProperties(version) {
      // sort the files by 'relativePath' because the order can be changed when adding or renaming
      // files in bitmap, which affects later on the model.
      version.files = R.sortBy(R.prop('relativePath'), version.files);
      componentFromModel.files = R.sortBy(R.prop('relativePath'), componentFromModel.files);
      version.dependencies.sort();
      version.devDependencies.sort();
      version.packageDependencies = sortObject(version.packageDependencies);
      version.devPackageDependencies = sortObject(version.devPackageDependencies);
      version.peerPackageDependencies = sortObject(version.peerPackageDependencies);
      sortOverrides(version.overrides);
      componentFromModel.dependencies.sort();
      componentFromModel.devDependencies.sort();
      componentFromModel.packageDependencies = sortObject(componentFromModel.packageDependencies);
      componentFromModel.devPackageDependencies = sortObject(componentFromModel.devPackageDependencies);
      componentFromModel.peerPackageDependencies = sortObject(componentFromModel.peerPackageDependencies);
      sortOverrides(componentFromModel.overrides);
    }
    function sortOverrides(overrides) {
      if (!overrides) return;
      DEPENDENCIES_FIELDS.forEach((field) => {
        if (overrides[field]) overrides[field] = sortObject(overrides[field]);
      });
    }
  }

  /**
   * Check whether the component files from the model and from the file-system of the same component is the same.
   */
  async isComponentSourceCodeModified(
    componentFromModel: Version,
    componentFromFileSystem: Component
  ): Promise<boolean> {
    if (componentFromFileSystem._isModified === false) {
      // we only check for "false". if it's "true", it can be dependency changes not necessarily component files changes
      return false;
    }
    componentFromFileSystem.log = componentFromModel.log; // in order to convert to Version object
    const { version } = await this.scope.sources.consumerComponentToVersion(componentFromFileSystem);

    version.files = R.sortBy(R.prop('relativePath'), version.files);
    componentFromModel.files = R.sortBy(R.prop('relativePath'), componentFromModel.files);
    return JSON.stringify(version.files) !== JSON.stringify(componentFromModel.files);
  }

  async getManyComponentsStatuses(ids: BitId[]): Promise<ComponentStatusResult[]> {
    return this.componentStatusLoader.getManyComponentsStatuses(ids);
  }

  async getComponentStatusById(id: BitId): Promise<ComponentStatus> {
    return this.componentStatusLoader.getComponentStatusById(id);
  }

  updateNextVersionOnBitmap(componentsToTag: Component[], preRelease?: string) {
    componentsToTag.forEach((compToTag) => {
      const log = compToTag.log;
      if (!log) throw new Error('updateNextVersionOnBitmap, unable to get log');
      const version = compToTag.version as string;
      const nextVersion: NextVersion = {
        version,
        message: log.message,
        username: log.username,
        email: log.email,
      };
      if (preRelease) nextVersion.preRelease = preRelease;
      if (!compToTag.componentMap) throw new Error('updateNextVersionOnBitmap componentMap is missing');
      compToTag.componentMap.updateNextVersion(nextVersion);
    });

    if (componentsToTag.length) this.bitMap.markAsChanged();
  }

  composeRelativeComponentPath(bitId: BitId): PathLinuxRelative {
    const { componentsDefaultDirectory } = this.dirStructure;

    return composeComponentPath(bitId, componentsDefaultDirectory);
  }

  composeComponentPath(bitId: BitId): PathOsBasedAbsolute {
    const addToPath = [this.getPath(), this.composeRelativeComponentPath(bitId)];
    logger.debug(`component dir path: ${addToPath.join('/')}`);
    Analytics.addBreadCrumb('composeComponentPath', `component dir path: ${Analytics.hashData(addToPath.join('/'))}`);
    return path.join(...addToPath);
  }

  composeRelativeDependencyPath(bitId: BitId): PathOsBased {
    const dependenciesDir = this.dirStructure.dependenciesDirStructure;
    return composeDependencyPath(bitId, dependenciesDir);
  }

  composeDependencyPath(bitId: BitId): PathOsBased {
    const relativeDependencyPath = this.composeRelativeDependencyPath(bitId);
    return path.join(this.getPath(), relativeDependencyPath);
  }

  static create(
    projectPath: PathOsBasedAbsolute,
    noGit = false,
    workspaceConfigProps?: WorkspaceConfigProps
  ): Promise<Consumer> {
    return this.ensure(projectPath, noGit, workspaceConfigProps);
  }

  static _getScopePath(projectPath: PathOsBasedAbsolute, noGit: boolean): PathOsBasedAbsolute {
    const gitDirPath = path.join(projectPath, DOT_GIT_DIR);
    let resolvedScopePath = path.join(projectPath, BIT_HIDDEN_DIR);
    if (!noGit && fs.existsSync(gitDirPath) && !fs.existsSync(resolvedScopePath)) {
      resolvedScopePath = path.join(gitDirPath, BIT_GIT_DIR);
    }
    return resolvedScopePath;
  }

  static async ensure(
    projectPath: PathOsBasedAbsolute,
    standAlone = false,
    workspaceConfigProps?: WorkspaceConfigProps
  ): Promise<Consumer> {
    const resolvedScopePath = Consumer._getScopePath(projectPath, standAlone);
    let existingGitHooks;
    // avoid using the default scope-name `path.basename(process.cwd())` when generated from the workspace.
    // otherwise, components with the same scope-name will get ComponentNotFound on import
    const scopeName = `${path.basename(process.cwd())}-local-${generateRandomStr()}`;
    const scope = await Scope.ensure(resolvedScopePath, scopeName);
    const config = await WorkspaceConfig.ensure(projectPath, standAlone, workspaceConfigProps);
    const consumer = new Consumer({
      projectPath,
      created: true,
      scope,
      config,
      existingGitHooks,
    });
    await consumer.setBitMap();
    return consumer;
  }

  /**
   * if resetHard, delete consumer-files: bitMap and bit.json and also the local scope (.bit dir).
   * otherwise, delete the consumer-files only when they are corrupted
   */
  static async reset(projectPath: PathOsBasedAbsolute, resetHard: boolean, noGit = false): Promise<void> {
    const resolvedScopePath = Consumer._getScopePath(projectPath, noGit);
    BitMap.reset(projectPath, resetHard);
    const scopeP = Scope.reset(resolvedScopePath, resetHard);
    const configP = WorkspaceConfig.reset(projectPath, resetHard);
    const packageJsonP = PackageJsonFile.reset(projectPath);
    await Promise.all([scopeP, configP, packageJsonP]);
  }

  async resetNew() {
    this.bitMap.resetToNewComponents();
    await Scope.reset(this.scope.path, true);
  }

  async resetLaneNew() {
    this.bitMap.resetLaneComponentsToNew();
    this.bitMap.laneId = undefined;
    await Scope.reset(this.scope.path, true);
  }

  static async load(currentPath: PathOsBasedAbsolute): Promise<Consumer> {
    const consumerInfo = await getConsumerInfo(currentPath);
    if (!consumerInfo) {
      return Promise.reject(new ConsumerNotFound());
    }
    if (!consumerInfo.hasBitMap && !consumerInfo.hasScope && consumerInfo.hasConsumerConfig) {
      throw new Error(
        `fatal: unable to load the workspace. workspace.jsonc exists, but the .bitmap and local-scope are missing. run "bit init" to generate the missing files`
      );
    }
    let consumer: Consumer | undefined;

    if ((!consumerInfo.hasConsumerConfig || !consumerInfo.hasScope) && consumerInfo.hasBitMap) {
      consumer = await Consumer.create(consumerInfo.path);
      await Promise.all([consumer.config.write({ workspaceDir: consumer.projectPath }), consumer.scope.ensureDir()]);
    }
    const config = consumer && consumer.config ? consumer.config : await WorkspaceConfig.loadIfExist(consumerInfo.path);
    const scope = consumer?.scope || (await Scope.load(consumerInfo.path));
    consumer = new Consumer({
      projectPath: consumerInfo.path,
      // @ts-ignore AUTO-ADDED-AFTER-MIGRATION-PLEASE-FIX!
      config,
      scope,
    });
    await consumer.setBitMap();
    scope.currentLaneIdFunc = consumer.getCurrentLaneIdIfExist.bind(consumer);
    logger.commandHistory.fileBasePath = scope.getPath();
    return consumer;
  }

  /**
   * legacy is a workspace uses the old bit.json or "bit" prop of package.json.
   * new workspaces use workspace.jsonc file
   */
  get isLegacy(): boolean {
    if (!('isLegacy' in this.config)) {
      // this happens for example when running `bit import --compiler`. the environment dir has its
      // own consumer and the config is not ILegacyWorkspaceConfig but WorkspaceConfig
      return true;
    }
    return this.config.isLegacy;
  }

  /**
   * clean up removed components from bitmap
   * @param {BitIds} componentsToRemoveFromFs - delete component that are used by other components.
   */
  async cleanFromBitMap(componentsToRemoveFromFs: BitIds) {
    logger.debug(`consumer.cleanFromBitMap, cleaning ${componentsToRemoveFromFs.toString()} from .bitmap`);
    this.bitMap.removeComponents(componentsToRemoveFromFs);
  }

  async cleanOrRevertFromBitMapWhenOnLane(ids: BitIds) {
    logger.debug(`consumer.cleanFromBitMapWhenOnLane, cleaning ${ids.toString()} from`);
    const unavailableOnMain: BitId[] = [];
    await Promise.all(
      ids.map(async (id) => {
        const modelComp = await this.scope.getModelComponentIfExist(id.changeVersion(undefined));
        let updatedId = id.changeScope(undefined).changeVersion(undefined);
        if (modelComp && modelComp.hasHead()) {
          const head = modelComp.getHeadAsTagIfExist();
          if (head) updatedId = id.changeVersion(head);
        } else {
          unavailableOnMain.push(id);
          return;
        }
        this.bitMap.updateComponentId(updatedId, false, true);
      })
    );
    if (unavailableOnMain.length) {
      await this.cleanFromBitMap(BitIds.fromArray(unavailableOnMain));
    }
  }

  async addRemoteAndLocalVersionsToDependencies(component: Component, loadedFromFileSystem: boolean) {
    logger.debug(`addRemoteAndLocalVersionsToDependencies for ${component.id.toString()}`);
    Analytics.addBreadCrumb(
      'addRemoteAndLocalVersionsToDependencies',
      `addRemoteAndLocalVersionsToDependencies for ${Analytics.hashData(component.id.toString())}`
    );
    let modelDependencies = new Dependencies([]);
    let modelDevDependencies = new Dependencies([]);
    if (loadedFromFileSystem) {
      // when loaded from file-system, the dependencies versions are fetched from bit.map.
      // find the model version of the component and get the stored versions of the dependencies
      // @ts-ignore AUTO-ADDED-AFTER-MIGRATION-PLEASE-FIX!
      const mainComponentFromModel: Component = component.componentFromModel;
      if (mainComponentFromModel) {
        // otherwise, the component is probably on the file-system only and not on the model.
        modelDependencies = mainComponentFromModel.dependencies;
        modelDevDependencies = mainComponentFromModel.devDependencies;
      }
    }
    await component.dependencies.addRemoteAndLocalVersions(this.scope, modelDependencies);
    await component.devDependencies.addRemoteAndLocalVersions(this.scope, modelDevDependencies);
  }

  async getIdsOfDefaultLane(): Promise<BitIds> {
    const ids = this.bitMap.getAllBitIds();
    const bitIds = await Promise.all(
      ids.map(async (id) => {
        if (!id.hasVersion()) return id;
        const modelComponent = await this.scope.getModelComponentIfExist(id.changeVersion(undefined));
        if (!modelComponent) {
          throw new Error(`getIdsOfDefaultLane: model-component of ${id.toString()} is missing, please run bit-import`);
        }
        const head = modelComponent.getHeadAsTagIfExist();
        if (head) {
          return id.changeVersion(head);
        }
        return undefined;
      })
    );
    return BitIds.fromArray(compact(bitIds));
  }

  async getAuthoredAndImportedDependentsIdsOf(components: Component[]): Promise<BitIds> {
    const authoredAndImportedComponents = this.bitMap.getAllIdsAvailableOnLane();
    const componentsIds = BitIds.fromArray(components.map((c) => c.id));
    return this.scope.findDirectDependentComponents(authoredAndImportedComponents, componentsIds);
  }

  async writeBitMap() {
    await this.backupBitMap();
    await this.bitMap.write();
  }

  getBitmapHistoryDir() {
    return path.join(this.scope.path, BITMAP_HISTORY_DIR_NAME);
  }

  private async backupBitMap() {
    if (!this.bitMap.hasChanged) return;
    try {
      const baseDir = this.getBitmapHistoryDir();
      await fs.ensureDir(baseDir);
      const backupPath = path.join(baseDir, `.bitmap-${this.currentDateAndTimeToFileName()}`);
      await fs.copyFile(this.bitMap.mapPath, backupPath);
    } catch (err: any) {
      if (err.code === 'ENOENT') return; // no such file or directory, meaning the .bitmap file doesn't exist (yet)
      // it's a nice to have feature. don't kill the process if something goes wrong.
      logger.error(`failed to backup bitmap`, err);
    }
  }

  private currentDateAndTimeToFileName() {
    const date = new Date();
    const year = date.getFullYear();
    const month = date.getMonth() + 1;
    const day = date.getDate();
    const hours = date.getHours();
    const minutes = date.getMinutes();
    const seconds = date.getSeconds();
    return `${year}-${month}-${day}-${hours}-${minutes}-${seconds}`;
  }

  async onDestroy() {
    await this.cleanTmpFolder();
    await this.scope.scopeJson.writeIfChanged(this.scope.path);
    await this.writeBitMap();
  }
}<|MERGE_RESOLUTION|>--- conflicted
+++ resolved
@@ -22,11 +22,7 @@
 import { getAutoTagPending } from '../scope/component-ops/auto-tag';
 import { ComponentNotFound } from '../scope/exceptions';
 import { Lane, ModelComponent, Version } from '../scope/models';
-<<<<<<< HEAD
-import { sortObject } from '../utils';
-=======
-import { generateRandomStr, pathNormalizeToLinux, sortObject } from '../utils';
->>>>>>> de21eeec
+import { generateRandomStr, sortObject } from '../utils';
 import { composeComponentPath, composeDependencyPath } from '../utils/bit/compose-component-path';
 import {
   PathAbsolute,

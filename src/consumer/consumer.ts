--- conflicted
+++ resolved
@@ -30,13 +30,7 @@
 import logger from '../logger/logger';
 import DirStructure from './dir-structure/dir-structure';
 import { pathNormalizeToLinux, sortObject } from '../utils';
-<<<<<<< HEAD
 import { ModelComponent, Version, Lane } from '../scope/models';
-import MissingFilesFromComponent from './component/exceptions/missing-files-from-component';
-import ComponentNotFoundInPath from './component/exceptions/component-not-found-in-path';
-=======
-import { ModelComponent, Version } from '../scope/models';
->>>>>>> b0613005
 import * as packageJsonUtils from './component/package-json-utils';
 import { Dependencies } from './component/dependencies';
 import CompilerExtension from '../legacy-extensions/compiler-extension';
@@ -65,11 +59,7 @@
 import EnvExtension from '../legacy-extensions/env-extension';
 import ComponentsPendingImport from './component-ops/exceptions/components-pending-import';
 import { AutoTagResult } from '../scope/component-ops/auto-tag';
-<<<<<<< HEAD
-import ShowDoctorError from '../error/show-doctor-error';
 import { LocalLaneId } from '../lane-id/lane-id';
-=======
->>>>>>> b0613005
 import { EnvType } from '../legacy-extensions/env-extension-types';
 import { packageNameToComponentId } from '../utils/bit/package-name-to-component-id';
 import PackageJsonFile from './component/package-json-file';
@@ -511,35 +501,8 @@
     return this.componentStatusLoader.getManyComponentsStatuses(ids);
   }
 
-<<<<<<< HEAD
-      const lane = await this.getCurrentLaneObject();
-      status.staged = await componentFromModel.isLocallyChanged(lane, this.scope.objects);
-      const versionFromFs = componentFromFileSystem.id.version;
-      const idStr = id.toString();
-      if (!componentFromFileSystem.id.hasVersion()) {
-        throw new ComponentOutOfSync(idStr);
-      }
-      // TODO: instead of doing that like this we should use:
-      // const versionFromModel = await componentFromModel.loadVersion(versionFromFs, this.scope.objects);
-      // it looks like it's exactly the same code but it's not working from some reason
-      const versionRef = componentFromModel.getRef(versionFromFs);
-      if (!versionRef) throw new ShowDoctorError(`version ${versionFromFs} was not found in ${idStr}`);
-      const versionFromModel = await this.scope.getObject(versionRef.hash);
-      if (!versionFromModel) {
-        throw new ShowDoctorError(`failed loading version ${versionFromFs} of ${idStr} from the scope`);
-      }
-      // @ts-ignore AUTO-ADDED-AFTER-MIGRATION-PLEASE-FIX!
-      status.modified = await this.isComponentModified(versionFromModel, componentFromFileSystem);
-      return status;
-    };
-    if (!this._componentsStatusCache[id.toString()]) {
-      this._componentsStatusCache[id.toString()] = await getStatus();
-    }
-    return this._componentsStatusCache[id.toString()];
-=======
   async getComponentStatusById(id: BitId): Promise<ComponentStatus> {
     return this.componentStatusLoader.getComponentStatusById(id);
->>>>>>> b0613005
   }
 
   async tag(
@@ -737,26 +700,18 @@
       return modelComponent.hasHead();
     };
 
-<<<<<<< HEAD
-    const updateVersionsP = components.map(async component => {
-=======
     const updateVersionsP = components.map(async unknownComponent => {
->>>>>>> b0613005
       const id: BitId =
         unknownComponent instanceof ModelComponent
           ? unknownComponent.toBitIdWithLatestVersionAllowNull()
           : unknownComponent.id;
       this.bitMap.updateComponentId(id);
-<<<<<<< HEAD
+      const component =
+        unknownComponent instanceof Component ? unknownComponent : await this.loadComponent(unknownComponent.toBitId());
       const availableOnMaster = await isAvailableOnMaster(component);
       if (!availableOnMaster) {
         this.bitMap.setComponentProp(id, 'onLanesOnly', true);
       }
-=======
-      const component =
-        unknownComponent instanceof Component ? unknownComponent : await this.loadComponent(unknownComponent.toBitId());
-
->>>>>>> b0613005
       const componentMap = this.bitMap.getComponent(id);
       const packageJsonDir = getPackageJsonDir(componentMap, component, id);
       return packageJsonDir // if it has package.json, it's imported, which must have a version

--- conflicted
+++ resolved
@@ -659,13 +659,9 @@
       consumer: this,
       ignoreNewestVersion,
       skipTests,
-<<<<<<< HEAD
       // @ts-ignore AUTO-ADDED-AFTER-MIGRATION-PLEASE-FIX!
-      verbose
-=======
       verbose,
       skipAutoTag
->>>>>>> 115bf056
     });
 
     const autoTaggedComponents = autoTaggedResults.map(r => r.component);

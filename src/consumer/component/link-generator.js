// @flow
import path from 'path';
import normalize from 'normalize-path';
import R from 'ramda';
import groupBy from 'lodash.groupby';
import { DEFAULT_DIST_DIRNAME, DEFAULT_INDEX_NAME, COMPONENT_ORIGINS, AUTO_GENERATED_MSG } from '../../constants';
import { outputFile, getWithoutExt, searchFilesIgnoreExt, getExt } from '../../utils';
import logger from '../../logger/logger';
import { ComponentWithDependencies } from '../../scope';
import Component from '../component';
import BitMap from '../bit-map/bit-map';
import { BitIds } from '../../bit-id';
import fileTypesPlugins from '../../plugins/file-types-plugins';

const LINKS_CONTENT_TEMPLATES = {
  js: "module.exports = require('{filePath}');",
  ts: "export * from '{filePath}';",
  jsx: "export * from '{filePath}';",
  tsx: "export * from '{filePath}';",
  css: "@import '{filePath}.css';",
  scss: "@import '{filePath}.scss';",
  sass: "@import '{filePath}.sass';",
  less: "@import '{filePath}.less';"
};

const PACKAGES_LINKS_CONTENT_TEMPLATES = {
  css: "@import '~{filePath}.css';",
  scss: "@import '~{filePath}.scss';",
  sass: "@import '~{filePath}.sass';",
  less: "@import '~{filePath}.less';"
};

const fileExtentions = ['js', 'ts', 'jsx', 'tsx'];

// todo: move to bit-javascript
function _getIndexFileName(mainFile: string): string {
  return `${DEFAULT_INDEX_NAME}.${getExt(mainFile)}`;
}

// todo: move to bit-javascript
<<<<<<< HEAD
function _getLinkContent(
  filePath: string,
  importSpecifier?: Object,
  createNpmLinkFiles?: boolean,
  bitPackageName: string
): string {
  const fileExt = path.extname(filePath).replace('.', '');
=======
function _getLinkContent(filePath: string, importSpecifier?: Object): string {
  const fileExt = getExt(filePath);
>>>>>>> 8cc6fea1
  const getTemplate = () => {
    if (importSpecifier) {
      if (fileExt === 'js' || fileExt === 'jsx') {
        let exportPart = 'exports';
        if (importSpecifier.mainFile.isDefault) {
          exportPart += '.default';
        } else {
          exportPart += `.${importSpecifier.mainFile.name}`;
        }
        let pathPart = "require('{filePath}')";
        if (importSpecifier.linkFile.isDefault) {
          pathPart += '.default';
        }
        return `${exportPart} = ${pathPart};`;
      } else if (fileExt === 'ts' || fileExt === 'tsx') {
        let importPart = 'import ';
        if (importSpecifier.linkFile.isDefault) {
          importPart += `${importSpecifier.mainFile.name}`;
        } else {
          importPart += `{ ${importSpecifier.mainFile.name} }`;
        }
        importPart += " from '{filePath}';";

        let exportPart = 'export ';
        if (importSpecifier.mainFile.isDefault) {
          exportPart += `default ${importSpecifier.mainFile.name};`;
        } else {
          exportPart += `{ ${importSpecifier.mainFile.name} };`;
        }

        return `${importPart}\n${exportPart}`;
      }
    }
<<<<<<< HEAD

    if (createNpmLinkFiles && !fileExtentions.includes(fileExt)) return PACKAGES_LINKS_CONTENT_TEMPLATES[fileExt];
=======
    fileTypesPlugins.forEach((plugin) => {
      LINKS_CONTENT_TEMPLATES[plugin.getExtension()] = plugin.getTemplate();
    });

>>>>>>> 8cc6fea1
    return LINKS_CONTENT_TEMPLATES[fileExt];
  };

  if (!filePath.startsWith('.')) {
    filePath = `./${filePath}`; // it must be relative, otherwise, it'll search it in node_modules
  }

<<<<<<< HEAD
  const fileToLinkTo = path.basename(filePath);
  const fileToLinkToWithoutSuffix = path.parse(fileToLinkTo);
  if (createNpmLinkFiles) {
    filePath = fileExtentions.includes(fileExt)
      ? bitPackageName
      : path.join(bitPackageName, fileToLinkToWithoutSuffix.name);
  } else {
    filePath = getWithoutExt(filePath); // remove the extension
  }
=======
  const filePathWithoutExt = getWithoutExt(filePath);
>>>>>>> 8cc6fea1
  const template = getTemplate();
  if (!template) {
    // @todo: throw an exception?
    logger.error(`no template was found for ${filePath}, because .${fileExt} extension is not supported`);
  }
  return template.replace('{filePath}', normalize(filePathWithoutExt));
}

/**
 * The following scenario will help understanding why links are needed.
 * Component A has a dependency B. (for instance, in a.js there is a require statement to 'b.js').
 * While importing component A, it knows about the B dependency and it saves it under 'dependencies' directory of A.
 * The problem is that the above require is broken, because 'b.js' is not in the same place where it was originally.
 * This function solves this issue by creating the 'b.js' file in the original location and points to the new location
 * under 'dependencies' of A.
 */
async function writeDependencyLinks(
  componentDependencies: ComponentWithDependencies[],
  bitMap: BitMap,
  consumerPath: string,
  createNpmLinkFiles: boolean
): Promise<any> {
  const prepareLinkFile = (
    componentId: string,
    mainFile: string,
    linkPath: string,
    relativePathInDependency: string,
    importSpecifier?: Object
  ) => {
    const packagePath = componentId.toStringWithoutVersion().replace(/\//g, '.');
    const rootDir = path.join(consumerPath, bitMap.getRootDirOfComponent(componentId));
    let actualFilePath = path.join(rootDir, relativePathInDependency);
    if (relativePathInDependency === mainFile) {
      actualFilePath = path.join(rootDir, _getIndexFileName(mainFile));
    }
    const relativeFilePath = path.relative(path.dirname(linkPath), actualFilePath);
    const linkContent = _getLinkContent(relativeFilePath, importSpecifier, createNpmLinkFiles, packagePath);
    logger.debug(`writeLinkFile, on ${linkPath}`);
    const linkPathExt = getExt(linkPath);
    const isEs6 = importSpecifier && linkPathExt === 'js';
    return { linkPath, linkContent, isEs6 };
  };

  const componentLink = (
    resolveDepVersion: string,
    sourceRelativePath: string,
    relativePathInDependency: string,
    relativeDistPathInDependency: string,
    relativeDistExtInDependency: string,
    parentDir: string,
    mainFile: string,
    hasDist: boolean,
    importSpecifier?: Object
  ) => {
    const linkPath = path.join(parentDir, sourceRelativePath);
    let distLinkPath;
    const linkFiles = [];
    if (hasDist) {
      const sourceRelativePathWithCompiledExt = `${getWithoutExt(sourceRelativePath)}.${relativeDistExtInDependency}`;
      distLinkPath = path.join(parentDir, DEFAULT_DIST_DIRNAME, sourceRelativePathWithCompiledExt);
      // Generate a link file inside dist folder of the dependent component
      const linkFile = prepareLinkFile(
        resolveDepVersion,
        mainFile,
        distLinkPath,
        relativeDistPathInDependency,
        importSpecifier
      );
      linkFiles.push(linkFile);
    }

    const linkFile = prepareLinkFile(resolveDepVersion, mainFile, linkPath, relativePathInDependency, importSpecifier);
    linkFiles.push(linkFile);
    return linkFiles;
  };

  const componentLinks = (
    // Array of the dependencies components (the full component) - used to generate a dist link (with the correct extension)
    dependencies: Component[],
    directDependencies: Object[],
    flattenedDependencies: BitIds,
    parentDir: string,
    mainFile: string,
    hasDist: boolean
  ) => {
    if (!directDependencies || !directDependencies.length) return [];
    const links = directDependencies.map((dep) => {
      if (!dep.relativePath && (!dep.relativePaths || R.isEmpty(dep.relativePaths))) return [];
      let resolveDepVersion = dep.id;
      // Check if the dependency is latest, if yes we need to resolve if from the flatten dependencies to get the
      // Actual version number, because on the bitmap we have only specific versions
      if (dep.id.getVersion().latest) {
        resolveDepVersion = flattenedDependencies.resolveVersion(dep.id).toString();
      }

      // Helper function to look for the component object
      const _byComponentId = dependency => dependency.id.toString() === resolveDepVersion.toString();

      // Get the real dependency component
      const depComponent = R.find(_byComponentId, dependencies);

      const currLinks = dep.relativePaths.map((relativePath) => {
        const destinationRelativePath = relativePath.destinationRelativePath;
        let destinationDistRelativePath = searchFilesIgnoreExt(
          depComponent.dists,
          path.join(DEFAULT_DIST_DIRNAME, destinationRelativePath),
          'relative'
        );
        destinationDistRelativePath = destinationDistRelativePath
          ? destinationDistRelativePath.relative
          : destinationRelativePath;
        const destinationDistRelativePathExt = getExt(destinationDistRelativePath);

        return componentLink(
          resolveDepVersion,
          relativePath.sourceRelativePath,
          destinationRelativePath,
          destinationDistRelativePath,
          destinationDistRelativePathExt,
          parentDir,
          depComponent.calculateMainDistFile(),
          hasDist,
          relativePath.importSpecifier
        );
      });
      return R.flatten(currLinks);
    });
    const flattenLinks = R.flatten(links);
    const groupLinks = groupBy(flattenLinks, link => link.linkPath);
    const allLinksP = Object.keys(groupLinks).map((group) => {
      let content = '';
      if (groupLinks[group][0].isEs6) {
        // check by the first item of the array, it can be any other item as well
        content = 'Object.defineProperty(exports, "__esModule", { value: true });\n';
      }
      content += groupLinks[group].map(linkItem => linkItem.linkContent).join('\n');
      return outputFile(group, content);
    });

    return Promise.all(allLinksP);
  };

  const allLinksP = componentDependencies.map((componentWithDeps) => {
    const componentMap = bitMap.getComponent(componentWithDeps.component.id, true);
    if (componentMap.origin === COMPONENT_ORIGINS.AUTHORED) {
      logger.debug(
        `writeDependencyLinks, ignoring a component ${componentWithDeps.component.id} as it is an author component`
      );
      return Promise.resolve();
    }
    logger.debug(`writeDependencyLinks, generating links for ${componentWithDeps.component.id}`);
    const directDeps = componentWithDeps.component.dependencies;
    const flattenDeps = componentWithDeps.component.flattenedDependencies;
    const hasDist = componentWithDeps.component.dists && !R.isEmpty(componentWithDeps.component.dists);
    const mainFile = componentWithDeps.component.calculateMainDistFile();
    const directLinksP = componentLinks(
      componentWithDeps.dependencies,
      directDeps,
      flattenDeps,
      componentWithDeps.component.writtenPath,
      mainFile,
      hasDist
    );

    const indirectLinksP = componentWithDeps.dependencies.map((dep: Component) => {
      const depMainFile = dep.calculateMainDistFile();
      const depHasDist = dep.dists && !R.isEmpty(dep.dists);
      // We pass here the componentWithDeps.dependencies again because it contains the full dependencies objects
      // also the indirect ones
      // The dep.dependencies contain only an id and relativePathes and not the full object
      return componentLinks(
        componentWithDeps.dependencies,
        dep.dependencies,
        dep.flattenedDependencies,
        dep.writtenPath,
        depMainFile,
        depHasDist
      );
    });

    return Promise.all([directLinksP, ...indirectLinksP]);
  });
  return Promise.all(allLinksP);
}

async function writeEntryPointsForImportedComponent(component: Component, bitMap: BitMap): Promise<any> {
  const componentRoot = component.writtenPath;
  const componentId = component.id.toString();
  const componentMap = bitMap.getComponent(componentId);
  if (componentMap.origin === COMPONENT_ORIGINS.AUTHORED) return Promise.resolve();
  const mainFile = component.calculateMainDistFile();
  const indexName = _getIndexFileName(mainFile); // Move to bit-javascript
  const entryPointFileContent = _getLinkContent(`./${mainFile}`);
  const entryPointPath = path.join(componentRoot, indexName);
  return outputFile(entryPointPath, AUTO_GENERATED_MSG + entryPointFileContent);
}
function generateEntryPointDataForPackages(component: Component): Promise<any> {
  const packagePath = `${component.bindingPrefix}/${component.id.box}/${component.id.name}`.replace(/\//g, '.');
  const mainFile = component.calculateMainDistFile();
  const indexName = _getIndexFileName(mainFile); // Move to bit-javascript
  const fileContent = _getLinkContent(
    `./${mainFile}`,
    null,
    true,
    component.id.toStringWithoutVersion().replace(/\//g, '.')
  );
  return { indexName, packagePath, fileContent };
}

export { writeEntryPointsForImportedComponent, writeDependencyLinks, generateEntryPointDataForPackages };<|MERGE_RESOLUTION|>--- conflicted
+++ resolved
@@ -38,18 +38,13 @@
 }
 
 // todo: move to bit-javascript
-<<<<<<< HEAD
 function _getLinkContent(
   filePath: string,
   importSpecifier?: Object,
   createNpmLinkFiles?: boolean,
   bitPackageName: string
 ): string {
-  const fileExt = path.extname(filePath).replace('.', '');
-=======
-function _getLinkContent(filePath: string, importSpecifier?: Object): string {
   const fileExt = getExt(filePath);
->>>>>>> 8cc6fea1
   const getTemplate = () => {
     if (importSpecifier) {
       if (fileExt === 'js' || fileExt === 'jsx') {
@@ -83,15 +78,11 @@
         return `${importPart}\n${exportPart}`;
       }
     }
-<<<<<<< HEAD
-
-    if (createNpmLinkFiles && !fileExtentions.includes(fileExt)) return PACKAGES_LINKS_CONTENT_TEMPLATES[fileExt];
-=======
     fileTypesPlugins.forEach((plugin) => {
       LINKS_CONTENT_TEMPLATES[plugin.getExtension()] = plugin.getTemplate();
     });
 
->>>>>>> 8cc6fea1
+    if (createNpmLinkFiles && !fileExtentions.includes(fileExt)) return PACKAGES_LINKS_CONTENT_TEMPLATES[fileExt];
     return LINKS_CONTENT_TEMPLATES[fileExt];
   };
 
@@ -99,20 +90,15 @@
     filePath = `./${filePath}`; // it must be relative, otherwise, it'll search it in node_modules
   }
 
-<<<<<<< HEAD
-  const fileToLinkTo = path.basename(filePath);
-  const fileToLinkToWithoutSuffix = path.parse(fileToLinkTo);
+  let filePathWithoutExt = getWithoutExt(filePath);
+  const template = getTemplate();
   if (createNpmLinkFiles) {
-    filePath = fileExtentions.includes(fileExt)
+    filePathWithoutExt = fileExtentions.includes(fileExt)
       ? bitPackageName
-      : path.join(bitPackageName, fileToLinkToWithoutSuffix.name);
+      : path.join(bitPackageName, filePathWithoutExt);
   } else {
-    filePath = getWithoutExt(filePath); // remove the extension
+    filePathWithoutExt = getWithoutExt(filePath); // remove the extension
   }
-=======
-  const filePathWithoutExt = getWithoutExt(filePath);
->>>>>>> 8cc6fea1
-  const template = getTemplate();
   if (!template) {
     // @todo: throw an exception?
     logger.error(`no template was found for ${filePath}, because .${fileExt} extension is not supported`);

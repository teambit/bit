--- conflicted
+++ resolved
@@ -38,16 +38,12 @@
 }
 
 // todo: move to bit-javascript
-<<<<<<< HEAD
 function _getLinkContent(
   filePath: string,
   importSpecifier?: Object,
   createNpmLinkFiles?: boolean,
   bitPackageName: string
 ): string {
-=======
-function _getLinkContent(filePath: string, importSpecifiers?: Object): string {
->>>>>>> e96c9920
   const fileExt = getExt(filePath);
   const getTemplate = () => {
     if (importSpecifiers && importSpecifiers.length) {
@@ -157,12 +153,8 @@
       actualFilePath = path.join(rootDir, _getIndexFileName(mainFile));
     }
     const relativeFilePath = path.relative(path.dirname(linkPath), actualFilePath);
-<<<<<<< HEAD
+    const importSpecifiers = relativePath.importSpecifiers;
     const linkContent = _getLinkContent(relativeFilePath, importSpecifier, createNpmLinkFiles, packagePath);
-=======
-    const importSpecifiers = relativePath.importSpecifiers;
-    const linkContent = _getLinkContent(relativeFilePath, importSpecifiers);
->>>>>>> e96c9920
     logger.debug(`writeLinkFile, on ${linkPath}`);
     const linkPathExt = getExt(linkPath);
     const isEs6 = importSpecifiers && linkPathExt === 'js';

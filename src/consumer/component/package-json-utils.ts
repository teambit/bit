import R from 'ramda';
import fs from 'fs-extra';
import { compact } from 'ramda-adjunct';
import { BitId, BitIds } from '../../bit-id';
import Component from '../component/consumer-component';
import { COMPONENT_ORIGINS, SUB_DIRECTORIES_GLOB_PATTERN } from '../../constants';
import ComponentMap from '../bit-map/component-map';
import { pathRelativeLinux } from '../../utils';
import Consumer from '../consumer';
import { pathNormalizeToLinux } from '../../utils/path';
import getNodeModulesPathOfComponent from '../../utils/bit/component-node-modules-path';
import { PathLinux, PathOsBasedAbsolute, PathRelative } from '../../utils/path';
import logger from '../../logger/logger';
import JSONFile from './sources/json-file';
import componentIdToPackageName from '../../utils/bit/component-id-to-package-name';
import PackageJsonFile from './package-json-file';
import searchFilesIgnoreExt from '../../utils/fs/search-files-ignore-ext';
import BitMap from '../bit-map/bit-map';
import ShowDoctorError from '../../error/show-doctor-error';
import PackageJson from './package-json';

/**
 * Add components as dependencies to root package.json
 */
export async function addComponentsToRoot(consumer: Consumer, components: Component[]): Promise<void> {
  const componentsToAdd = components.reduce((acc, component) => {
    const componentMap = consumer.bitMap.getComponent(component.id);
    if (componentMap.origin !== COMPONENT_ORIGINS.IMPORTED) return acc;
    if (!componentMap.rootDir) {
      throw new ShowDoctorError(`rootDir is missing from an imported component ${component.id.toString()}`);
    }
    const locationAsUnixFormat = convertToValidPathForPackageManager(componentMap.rootDir);
    const packageName = componentIdToPackageName(component);
    acc[packageName] = locationAsUnixFormat;
    return acc;
  }, {});
  if (R.isEmpty(componentsToAdd)) return;
  await _addDependenciesPackagesIntoPackageJson(consumer.getPath(), componentsToAdd);
}

export async function addComponentsWithVersionToRoot(consumer: Consumer, components: Component[]) {
  const componentsToAdd = R.fromPairs(
    components.map(component => {
      const packageName = componentIdToPackageName(component);
      return [packageName, component.version];
    })
  );
  await _addDependenciesPackagesIntoPackageJson(consumer.getPath(), componentsToAdd);
}

export async function changeDependenciesToRelativeSyntax(
  consumer: Consumer,
  components: Component[],
  dependencies: Component[]
): Promise<JSONFile[]> {
  const dependenciesIds = BitIds.fromArray(dependencies.map(dependency => dependency.id));
  const updateComponentPackageJson = async (component: Component): Promise<JSONFile | null | undefined> => {
    const componentMap = consumer.bitMap.getComponent(component.id);
    const componentRootDir = componentMap.rootDir;
    if (!componentRootDir) return null;
    const packageJsonFile = await PackageJsonFile.load(consumer.getPath(), componentRootDir);
    if (!packageJsonFile.fileExist) return null; // if package.json doesn't exist no need to update anything
    const devDeps = getPackages(component.devDependencies.getAllIds(), componentMap);
    const extensionDeps = getPackages(component.extensions.extensionsBitIds, componentMap);
    packageJsonFile.addDependencies(getPackages(component.dependencies.getAllIds(), componentMap));
    packageJsonFile.addDevDependencies({ ...devDeps, ...extensionDeps });
    return packageJsonFile.toVinylFile();
  };
  const packageJsonFiles = await Promise.all(components.map(component => updateComponentPackageJson(component)));
  // @ts-ignore AUTO-ADDED-AFTER-MIGRATION-PLEASE-FIX!
  return packageJsonFiles.filter(file => file);

  function getPackages(deps: BitIds, componentMap: ComponentMap) {
    return deps.reduce((acc, dependencyId: BitId) => {
      const dependencyIdStr = dependencyId.toStringWithoutVersion();
      if (dependenciesIds.searchWithoutVersion(dependencyId)) {
        const dependencyComponent = dependencies.find(d => d.id.isEqualWithoutVersion(dependencyId));
        if (!dependencyComponent) {
          throw new Error('getDependenciesAsPackages, dependencyComponent is missing');
        }
        const dependencyComponentMap = consumer.bitMap.getComponentIfExist(dependencyComponent.id);
        // @ts-ignore AUTO-ADDED-AFTER-MIGRATION-PLEASE-FIX!
        const dependencyPackageValue = getPackageDependencyValue(dependencyIdStr, componentMap, dependencyComponentMap);
        if (dependencyPackageValue) {
          const packageName = componentIdToPackageName({ ...dependencyComponent, id: dependencyId });
          acc[packageName] = dependencyPackageValue;
        }
      }
      return acc;
    }, {});
  }
}

export function preparePackageJsonToWrite(
  bitMap: BitMap,
  component: Component,
  bitDir: string,
  override = true,
  ignoreBitDependencies: BitIds | boolean = true,
  excludeRegistryPrefix?: boolean,
  packageManager?: string
): { packageJson: PackageJsonFile; distPackageJson: PackageJsonFile | null | undefined } {
  logger.debug(`package-json.preparePackageJsonToWrite. bitDir ${bitDir}. override ${override.toString()}`);
  const getBitDependencies = (dependencies: BitIds) => {
    if (ignoreBitDependencies === true) return {};
    return dependencies.reduce((acc, depId: BitId) => {
      if (Array.isArray(ignoreBitDependencies) && ignoreBitDependencies.searchWithoutVersion(depId)) return acc;
      const packageDependency = getPackageDependency(bitMap, depId, component.id);
      const packageName = componentIdToPackageName({
        ...component,
        id: depId,
        isDependency: true
      });
      acc[packageName] = packageDependency;
      return acc;
    }, {});
  };
  const bitDependencies = getBitDependencies(component.dependencies.getAllIds());
  const bitDevDependencies = getBitDependencies(component.devDependencies.getAllIds());
  const bitExtensionDependencies = getBitDependencies(component.extensions.extensionsBitIds);
  const packageJson = PackageJsonFile.createFromComponent(bitDir, component, excludeRegistryPrefix);
  const main = pathNormalizeToLinux(component.dists.calculateMainDistFile(component.mainFile));
  packageJson.addOrUpdateProperty('main', main);
  const addDependencies = (packageJsonFile: PackageJsonFile) => {
    packageJsonFile.addDependencies(bitDependencies);
    packageJsonFile.addDevDependencies({
      ...bitDevDependencies,
      ...bitExtensionDependencies
    });
  };
  packageJson.setPackageManager(packageManager);
  addDependencies(packageJson);
  let distPackageJson;
  if (!component.dists.isEmpty() && !component.dists.areDistsInsideComponentDir) {
    const distRootDir = component.dists.distsRootDir;
    if (!distRootDir) throw new Error('component.dists.distsRootDir is not defined yet');
    distPackageJson = PackageJsonFile.createFromComponent(distRootDir, component, excludeRegistryPrefix);
    const distMainFile = searchFilesIgnoreExt(component.dists.get(), component.mainFile, 'relative');
    distPackageJson.addOrUpdateProperty('main', component.dists.getMainDistFile() || distMainFile);
    addDependencies(distPackageJson);
  }

  return { packageJson, distPackageJson };
}

export async function updateAttribute(
  consumer: Consumer,
  componentDir: PathRelative,
  attributeName: string,
  attributeValue: string
): Promise<void> {
  const packageJsonFile = await PackageJsonFile.load(consumer.getPath(), componentDir);
  if (!packageJsonFile.fileExist) return; // package.json doesn't exist, that's fine, no need to update anything
  packageJsonFile.addOrUpdateProperty(attributeName, attributeValue);
  await packageJsonFile.write();
}

/**
 * Adds workspace array to package.json - only if user wants to work with yarn workspaces
 */
export async function addWorkspacesToPackageJson(consumer: Consumer, customImportPath: string | null | undefined) {
  if (
    consumer.config._manageWorkspaces &&
    consumer.config.packageManager === 'yarn' &&
    consumer.config._useWorkspaces
  ) {
    const rootDir = consumer.getPath();
    const dependenciesDirectory = consumer.config._dependenciesDirectory;
    const { componentsDefaultDirectory } = consumer.dirStructure;

    await PackageJson.addWorkspacesToPackageJson(
      rootDir,
      componentsDefaultDirectory + SUB_DIRECTORIES_GLOB_PATTERN,
      dependenciesDirectory + SUB_DIRECTORIES_GLOB_PATTERN,
      customImportPath ? consumer.getPathRelativeToConsumer(customImportPath) : customImportPath
    );
  }
}

export async function removeComponentsFromWorkspacesAndDependencies(
  consumer: Consumer,
  components: Component[],
  invalidComponents: BitId[] = []
) {
  const bitIds = [...components.map(c => c.id), ...invalidComponents];
  const rootDir = consumer.getPath();
  if (
    consumer.config._manageWorkspaces &&
    consumer.config.packageManager === 'yarn' &&
    consumer.config._useWorkspaces
  ) {
    const dirsToRemove = bitIds.map(id => consumer.bitMap.getComponent(id, { ignoreVersion: true }).rootDir);
    if (dirsToRemove && dirsToRemove.length) {
      const dirsToRemoveWithoutEmpty = compact(dirsToRemove);
      await PackageJson.removeComponentsFromWorkspaces(rootDir, dirsToRemoveWithoutEmpty);
    }
  }
  await PackageJson.removeComponentsFromDependencies(rootDir, components);
  await removeComponentsFromNodeModules(consumer, components);
}

async function _addDependenciesPackagesIntoPackageJson(dir: PathOsBasedAbsolute, dependencies: Record<string, any>) {
  const packageJsonFile = await PackageJsonFile.load(dir);
  packageJsonFile.addDependencies(dependencies);
  await packageJsonFile.write();
}

async function removeComponentsFromNodeModules(consumer: Consumer, components: Component[]) {
  logger.debug(`removeComponentsFromNodeModules: ${components.map(c => c.id.toString()).join(', ')}`);
  // paths without scope name, don't have a symlink in node-modules
  const pathsToRemove = components
    .map(c => {
<<<<<<< HEAD
      return c.id.scope ? getNodeModulesPathOfComponent(c.bindingPrefix, c.id) : null;
=======
      return c.id.scope ? getNodeModulesPathOfComponent(c) : null;
>>>>>>> b97cf335
    })
    .filter(a => a); // remove null

  logger.debug(`deleting the following paths: ${pathsToRemove.join('\n')}`);
  // $FlowFixMe nulls were removed in the previous filter function
  // @ts-ignore AUTO-ADDED-AFTER-MIGRATION-PLEASE-FIX!
  return Promise.all(pathsToRemove.map(componentPath => fs.remove(consumer.toAbsolutePath(componentPath))));
}

export function convertToValidPathForPackageManager(pathStr: PathLinux): string {
  const prefix = 'file:'; // it works for both, Yarn and NPM
  return prefix + (pathStr.startsWith('.') ? pathStr : `./${pathStr}`);
}

/**
 * Only imported components should be saved with relative path in package.json
 * If a component is nested or imported as a package dependency, it should be saved with the version
 * If a component is authored, no need to save it as a dependency of the imported component because
 * the root package.json takes care of it already.
 */
function getPackageDependencyValue(
  dependencyId: BitId,
  parentComponentMap: ComponentMap,
  dependencyComponentMap?: ComponentMap | null | undefined
): string | null | undefined {
  if (!dependencyComponentMap || dependencyComponentMap.origin === COMPONENT_ORIGINS.NESTED) {
    return dependencyId.version;
  }
  if (dependencyComponentMap.origin === COMPONENT_ORIGINS.AUTHORED) {
    return null;
  }
  const dependencyRootDir = dependencyComponentMap.rootDir;
  if (!dependencyRootDir) {
    throw new Error(`rootDir is missing from an imported component ${dependencyId.toString()}`);
  }
  if (!parentComponentMap.rootDir) throw new Error('rootDir is missing from an imported component');
  const rootDirRelative = pathRelativeLinux(parentComponentMap.rootDir, dependencyRootDir);
  return convertToValidPathForPackageManager(rootDirRelative);
}

function getPackageDependency(bitMap: BitMap, dependencyId: BitId, parentId: BitId): string | null | undefined {
  const parentComponentMap = bitMap.getComponent(parentId);
  const dependencyComponentMap = bitMap.getComponentIfExist(dependencyId);
  return getPackageDependencyValue(dependencyId, parentComponentMap, dependencyComponentMap);
}<|MERGE_RESOLUTION|>--- conflicted
+++ resolved
@@ -210,11 +210,7 @@
   // paths without scope name, don't have a symlink in node-modules
   const pathsToRemove = components
     .map(c => {
-<<<<<<< HEAD
-      return c.id.scope ? getNodeModulesPathOfComponent(c.bindingPrefix, c.id) : null;
-=======
       return c.id.scope ? getNodeModulesPathOfComponent(c) : null;
->>>>>>> b97cf335
     })
     .filter(a => a); // remove null
 

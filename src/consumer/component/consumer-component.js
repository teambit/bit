--- conflicted
+++ resolved
@@ -345,33 +345,18 @@
     return homepage;
   }
 
-<<<<<<< HEAD
-  async writeConfig(
-    consumer: Consumer,
-    configDir: PathOsBased | ConfigDir,
-    override?: boolean = true
-  ): Promise<EjectConfResult> {
-    const ejectConfData = await this.getConfigToWrite(consumer, consumer.bitMap, configDir, override);
-=======
   async writeConfig(consumer: Consumer, configDir: PathOsBased | ConfigDir): Promise<EjectConfResult> {
-    const ejectConfData = await this.getConfigToWrite(consumer, configDir);
->>>>>>> 5651cf76
+    const ejectConfData = await this.getConfigToWrite(consumer, consumer.bitMap, configDir);
     if (consumer) ejectConfData.dataToPersist.addBasePath(consumer.getPath());
     await ejectConfData.dataToPersist.persistAllToFS();
     return ejectConfData;
   }
 
-<<<<<<< HEAD
   async getConfigToWrite(
     consumer: ?Consumer,
     bitMap: BitMap,
-    configDir: PathOsBased | ConfigDir,
-    override?: boolean = true
+    configDir: PathOsBased | ConfigDir
   ): Promise<EjectConfData> {
-=======
-  async getConfigToWrite(consumer: Consumer, configDir: PathOsBased | ConfigDir): Promise<EjectConfData> {
-    const bitMap: BitMap = consumer.bitMap;
->>>>>>> 5651cf76
     this.componentMap = this.componentMap || bitMap.getComponentIfExist(this.id);
     const componentMap = this.componentMap;
     if (!componentMap) {
@@ -389,11 +374,7 @@
       if (!isCompilerDetached && !isTesterDetached) throw new EjectBoundToWorkspace();
     }
 
-<<<<<<< HEAD
-    const res = await getEjectConfDataToPersist(this, consumer, bitMap, configDirInstance, override);
-=======
     const res = await getEjectConfDataToPersist(this, consumer, configDirInstance);
->>>>>>> 5651cf76
     if (this.componentMap) {
       this.componentMap.setConfigDir(res.ejectedPath);
     }

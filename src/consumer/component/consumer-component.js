// @flow
import path from 'path';
import fs from 'fs-extra';
import R from 'ramda';
import c from 'chalk';
import { mkdirp, isString, pathNormalizeToLinux, createSymlinkOrCopy, sharedStartOfArray } from '../../utils';
import ComponentBitJson from '../bit-json';
import { Dist, License, SourceFile } from '../component/sources';
import ConsumerBitJson from '../bit-json/consumer-bit-json';
import Consumer from '../consumer';
import BitId from '../../bit-id/bit-id';
import Scope from '../../scope/scope';
import BitIds from '../../bit-id/bit-ids';
import docsParser from '../../jsdoc/parser';
import type { Doclet } from '../../jsdoc/parser';
import SpecsResults from '../specs-results';
import ejectConf from '../component-ops/eject-conf';
import type { EjectConfResult } from '../component-ops/eject-conf';
import ComponentSpecsFailed from '../exceptions/component-specs-failed';
import MissingFilesFromComponent from './exceptions/missing-files-from-component';
import ComponentNotFoundInPath from './exceptions/component-not-found-in-path';
import IsolatedEnvironment, { IsolateOptions } from '../../environment';
import type { Log } from '../../scope/models/version';
import BitMap from '../bit-map';
import ComponentMap from '../bit-map/component-map';
import type { ComponentOrigin } from '../bit-map/component-map';
import logger from '../../logger/logger';
import loader from '../../cli/loader';
import CompilerExtension, { COMPILER_ENV_TYPE } from '../../extensions/compiler-extension';
import TesterExtension, { TESTER_ENV_TYPE } from '../../extensions/tester-extension';
import { Driver } from '../../driver';
import { BEFORE_RUNNING_SPECS } from '../../cli/loader/loader-messages';
import FileSourceNotFound from './exceptions/file-source-not-found';
<<<<<<< HEAD
import {
  DEFAULT_BOX_NAME,
  DEFAULT_LANGUAGE,
  DEFAULT_BINDINGS_PREFIX,
  COMPONENT_ORIGINS,
  DEFAULT_DIST_DIRNAME,
  COMPONENT_DIR
} from '../../constants';
=======
import { DEFAULT_LANGUAGE, DEFAULT_BINDINGS_PREFIX, COMPONENT_ORIGINS, DEFAULT_DIST_DIRNAME } from '../../constants';
>>>>>>> 700b6131
import ComponentWithDependencies from '../../scope/component-dependencies';
import * as packageJson from './package-json';
import { Dependency, Dependencies } from './dependencies';
import Dists from './sources/dists';
import type { PathLinux, PathOsBased } from '../../utils/path';
import type { RawTestsResults } from '../specs-results/specs-results';
import { paintSpecsResults } from '../../cli/chalk-box';
import ExternalTestError from './exceptions/external-test-error';
import ExternalBuildError from './exceptions/external-build-error';
import InvalidCompilerInterface from './exceptions/invalid-compiler-interface';
import GeneralError from '../../error/general-error';
import AbstractBitJson from '../bit-json/abstract-bit-json';
import { Analytics } from '../../analytics/analytics';
import ConsumerComponent from '.';
import type { PackageJsonInstance } from './package-json';
import { componentIssuesLabels } from '../../cli/templates/component-issues-template';
import MainFileRemoved from './exceptions/main-file-removed';
import EnvExtension from '../../extensions/env-extension';
<<<<<<< HEAD
import EjectToWorkspace from './exceptions/eject-to-workspace';
import EjectBoundToWorkspace from './exceptions/eject-bound-to-workspace';
=======
import Version from '../../version';
>>>>>>> 700b6131

export type customResolvedPath = { destinationPath: PathLinux, importSource: string };

export type InvalidComponent = { id: BitId, error: Error };

export type ComponentProps = {
  name: string,
  version?: ?string,
  scope?: ?string,
  lang?: string,
  bindingPrefix?: string,
  mainFile: PathOsBased,
  compiler?: CompilerExtension,
  tester: TesterExtension,
  bitJson?: ComponentBitJson,
  dependencies?: Dependency[],
  devDependencies?: Dependency[],
  flattenedDependencies?: ?BitIds,
  flattenedDevDependencies?: ?BitIds,
  packageDependencies?: ?Object,
  devPackageDependencies?: ?Object,
  peerPackageDependencies?: ?Object,
  envsPackageDependencies?: ?Object,
  customResolvedPaths?: ?(customResolvedPath[]),
  files: SourceFile[],
  docs?: ?(Doclet[]),
  dists?: Dist[],
  specsResults?: ?SpecsResults,
  license?: ?License,
  deprecated: ?boolean,
  origin: ComponentOrigin,
  detachedCompiler?: ?boolean,
  detachedTester?: ?boolean,
  log?: ?Log
};

export default class Component {
  name: string;
  version: ?string;
  scope: ?string;
  lang: string;
  bindingPrefix: string;
  mainFile: PathOsBased;
  compiler: ?CompilerExtension;
  tester: ?TesterExtension;
  bitJson: ?ComponentBitJson;
  dependencies: Dependencies;
  devDependencies: Dependencies;
  flattenedDevDependencies: BitIds;
  flattenedDependencies: BitIds;
  packageDependencies: Object;
  devPackageDependencies: Object;
  peerPackageDependencies: Object;
  envsPackageDependencies: Object;
  _docs: ?(Doclet[]);
  _files: SourceFile[];
  dists: Dists;
  specsResults: ?(SpecsResults[]);
  license: ?License;
  log: ?Log;
  writtenPath: ?string; // needed for generate links
  dependenciesSavedAsComponents: ?boolean = true; // otherwise they're saved as npm packages
  originallySharedDir: ?PathLinux; // needed to reduce a potentially long path that was used by the author
  _wasOriginallySharedDirStripped: ?boolean; // whether stripOriginallySharedDir() method had been called, we don't want to strip it twice
  loadedFromFileSystem: boolean = false; // whether a component was loaded from the filesystem or converted from the model
  componentMap: ?ComponentMap; // always populated when the loadedFromFileSystem is true
  componentFromModel: ?Component; // populated when loadedFromFileSystem is true and it exists in the model
  isolatedEnvironment: IsolatedEnvironment;
  issues: { [label: $Keys<typeof componentIssuesLabels>]: { [fileName: string]: string[] | BitId[] | string | BitId } };
  deprecated: boolean;
  origin: ComponentOrigin;
  detachedCompiler: ?boolean;
  detachedTester: ?boolean;
  customResolvedPaths: customResolvedPath[];
  _driver: Driver;
  _isModified: boolean;
  packageJsonInstance: PackageJsonInstance;
  _currentlyUsedVersion: BitId; // used by listScope functionality
  pendingVersion: Version; // used during tagging process. It's the version that going to be saved or saved already in the model

  set files(val: SourceFile[]) {
    this._files = val;
  }

  get files(): SourceFile[] {
    if (!this._files) return null;
    if (this._files instanceof Array) return this._files;

    if (R.is(Object, this._files)) {
      // $FlowFixMe
      this._files = SourceFile.load(this._files);
    }
    // $FlowFixMe
    return this._files;
  }

  get id(): BitId {
    return new BitId({
      scope: this.scope,
      name: this.name,
      version: this.version
    });
  }

  get docs(): ?(Doclet[]) {
    if (!this._docs) {
      this._docs = this.files
        ? R.flatten(this.files.map(file => docsParser(file.contents.toString(), file.relative)))
        : [];
    }
    return this._docs;
  }

  get driver(): Driver {
    if (!this._driver) {
      this._driver = Driver.load(this.lang);
    }
    return this._driver;
  }

  constructor({
    name,
    version,
    scope,
    lang,
    bindingPrefix,
    mainFile,
    compiler,
    tester,
    bitJson,
    dependencies,
    devDependencies,
    flattenedDependencies,
    flattenedDevDependencies,
    packageDependencies,
    devPackageDependencies,
    peerPackageDependencies,
    envsPackageDependencies,
    files,
    docs,
    dists,
    specsResults,
    license,
    log,
    deprecated,
    origin,
    detachedCompiler,
    detachedTester,
    customResolvedPaths
  }: ComponentProps) {
    this.name = name;
    this.version = version;
    this.scope = scope;
    this.lang = lang || DEFAULT_LANGUAGE;
    this.bindingPrefix = bindingPrefix || DEFAULT_BINDINGS_PREFIX;
    this.mainFile = path.normalize(mainFile);
    this.compiler = compiler;
    this.tester = tester;
    this.bitJson = bitJson;
    this.setDependencies(dependencies);
    this.setDevDependencies(devDependencies);
    this.flattenedDependencies = flattenedDependencies || new BitIds();
    this.flattenedDevDependencies = flattenedDevDependencies || new BitIds();
    this.packageDependencies = packageDependencies || {};
    this.devPackageDependencies = devPackageDependencies || {};
    this.peerPackageDependencies = peerPackageDependencies || {};
    this.envsPackageDependencies = envsPackageDependencies || {};
    this._files = files;
    this._docs = docs;
    this.setDists(dists);
    this.specsResults = specsResults;
    this.license = license;
    this.log = log;
    this.deprecated = deprecated || false;
    this.origin = origin;
    this.detachedCompiler = detachedCompiler;
    this.detachedTester = detachedTester;
    this.customResolvedPaths = customResolvedPaths || [];
    this.validateComponent();
  }

  validateComponent() {
    const nonEmptyFields = ['name', 'mainFile'];
    nonEmptyFields.forEach((field) => {
      if (!this[field]) {
        throw new GeneralError(`failed loading a component ${this.id}, the field "${field}" can't be empty`);
      }
    });
  }

  /**
   * Warning: this method does not return a deep copy for objects properties except dependencies and devDependencies
   * Implement deep copy of other properties if needed
   */
  clone() {
    // $FlowFixMe
    const newInstance: Component = Object.assign(Object.create(Object.getPrototypeOf(this)), this);
    newInstance.setDependencies(this.dependencies.getClone());
    newInstance.setDevDependencies(this.devDependencies.getClone());
    return newInstance;
  }

  setDependencies(dependencies?: Dependency[]) {
    this.dependencies = new Dependencies(dependencies);
  }

  setDevDependencies(devDependencies?: Dependency[]) {
    this.devDependencies = new Dependencies(devDependencies);
  }

  setDists(dists?: Dist[]) {
    this.dists = new Dists(dists);
  }

  getFileExtension(): string {
    switch (this.lang) {
      case DEFAULT_LANGUAGE:
      default:
        return 'js';
    }
  }

  _getHomepage() {
    // TODO: Validate somehow that this scope is really on bitsrc (maybe check if it contains . ?)
    const homepage = this.scope ? `https://bitsrc.io/${this.scope.replace('.', '/')}/${this.name}` : undefined;
    return homepage;
  }

  async writeConfig(
    consumerPath: PathOsBased,
    bitMap: BitMap,
    configDir: PathOsBased,
    override?: boolean = true
  ): Promise<EjectConfResult> {
    this.componentMap = this.componentMap || this.getComponentMap(bitMap);
    const componentMap = this.componentMap;
    if (!componentMap) {
      throw new GeneralError('could not find component in the .bitmap file');
    }
    if (configDir === '.' || configDir === './') {
      throw new EjectToWorkspace();
    }
    // Nothing is detached.. no reason to eject
    if (
      (componentMap.origin === COMPONENT_ORIGINS.AUTHORED &&
        !componentMap.detachedCompiler &&
        !componentMap.detachedTester) ||
      // Need to be check for false and not falsy for imported components
      (componentMap.detachedCompiler === false && componentMap.detachedTester === false)
    ) {
      throw new EjectBoundToWorkspace();
    }

    const res = await ejectConf(this, consumerPath, bitMap, configDir, override);
    if (this.componentMap) {
      this.componentMap.setConfigDir(res.ejectedPath);
    }
    return res;
  }

  getPackageNameAndPath(): Promise<any> {
    const packagePath = `${this.bindingPrefix}/${this.id.name}`;
    const packageName = this.id.toStringWithoutVersion();
    return { packageName, packagePath };
  }

  async writePackageJson(
    consumer: Consumer,
    bitDir: string,
    override?: boolean = true,
    writeBitDependencies?: boolean = false,
    excludeRegistryPrefix?: boolean = false
  ): Promise<boolean> {
    const packageJsonInstance = await packageJson.write(
      consumer,
      this,
      bitDir,
      override,
      writeBitDependencies,
      excludeRegistryPrefix
    );
    this.packageJsonInstance = packageJsonInstance;
  }

  flattenedDependencies(): BitIds {
    return BitIds.fromObject(this.flattenedDependencies);
  }

  flattenedDevDependencies(): BitIds {
    return BitIds.fromObject(this.flattenedDevDependencies);
  }

  getAllDependencies(): Dependency[] {
    return this.dependencies.dependencies.concat(this.devDependencies.dependencies);
  }

  getAllDependenciesIds(): BitIds {
    const allDependencies = this.getAllDependencies();
    return BitIds.fromArray(allDependencies.map(dependency => dependency.id));
  }

  hasDependencies(): boolean {
    return !this.dependencies.isEmpty() || !this.devDependencies.isEmpty();
  }

  getAllFlattenedDependencies(): BitId[] {
    return this.flattenedDependencies.concat(this.flattenedDevDependencies);
  }

  async buildIfNeeded({
    compiler,
    consumer,
    componentMap,
    scope,
    verbose,
    directory,
    keep
  }: {
    compiler: CompilerExtension,
    consumer?: Consumer,
    componentMap?: ComponentMap,
    scope: Scope,
    verbose: boolean,
    directory: ?string,
    keep: ?boolean
  }): Promise<?{ code: string, mappings?: string }> {
    if (!compiler) {
      return Promise.resolve({ code: '' });
    }
    const files = this.files.map(file => file.clone());

    const runBuild = async (componentRoot: string): Promise<any> => {
      let rootDistFolder = path.join(componentRoot, DEFAULT_DIST_DIRNAME);
      let componentDir;
      if (componentMap) {
        // $FlowFixMe
        rootDistFolder = this.dists.getDistDirForConsumer(consumer, componentMap.rootDir);
        componentDir =
          consumer && componentMap.rootDir ? path.join(consumer.getPath(), componentMap.rootDir) : undefined;
      }
      return Promise.resolve()
        .then(async () => {
          const context: Object = {
            componentObject: this.toObject(),
            rootDistFolder,
            componentDir
          };

          // Change the cwd to make sure we found the needed files
          process.chdir(componentRoot);
          if (compiler.action) {
            const actionParams = {
              files,
              rawConfig: compiler.rawConfig,
              dynamicConfig: compiler.dynamicConfig,
              configFiles: compiler.files,
              api: compiler.api,
              context
            };
            const result = await compiler.action(actionParams);
            // TODO: Gilad - handle return of main dist file
            if (!result || !result.files) {
              throw new Error('compiler return invalid response');
            }
            return result.files;
          }
          return compiler.oldAction(files, rootDistFolder, context);
        })
        .catch((e) => {
          throw new ExternalBuildError(e, this.id.toString());
        });
    };
    if (!compiler.action && !compiler.oldAction) {
      return Promise.reject(new InvalidCompilerInterface(compiler.name));
    }

    if (consumer) return runBuild(consumer.getPath());
    if (this.isolatedEnvironment) return runBuild(this.writtenPath);

    const isolatedEnvironment = new IsolatedEnvironment(scope, directory);
    try {
      await isolatedEnvironment.create();
      const isolateOpts = {
        verbose,
        installPackages: true,
        noPackageJson: false
      };
      const componentWithDependencies = await isolatedEnvironment.isolateComponent(this.id, isolateOpts);
      const component = componentWithDependencies.component;
      const result = await runBuild(component.writtenPath);
      if (!keep) await isolatedEnvironment.destroy();
      return result;
    } catch (err) {
      await isolatedEnvironment.destroy();
      return Promise.reject(err);
    }
  }

  async _writeToComponentDir({
    bitDir,
    writeBitJson,
    configDir,
    writePackageJson,
    consumer,
    override = true,
    writeBitDependencies = false,
    deleteBitDirContent = false,
    excludeRegistryPrefix = false
  }: {
    bitDir: string,
    writeBitJson: boolean,
    configDir?: string,
    writePackageJson: boolean,
    consumer?: Consumer,
    override?: boolean,
    writeBitDependencies?: boolean,
    deleteBitDirContent?: boolean,
    excludeRegistryPrefix?: boolean
  }) {
    if (deleteBitDirContent) {
      fs.emptyDirSync(bitDir);
    } else {
      await mkdirp(bitDir);
    }
    if (this.files) await Promise.all(this.files.map(file => file.write(undefined, override)));
    await this.dists.writeDists(this, consumer, false);
    if (writeBitJson && consumer) {
      const resolvedConfigDir = configDir || consumer.dirStructure.ejectedEnvsDirStructure;
      await this.writeConfig(consumer.getPath(), consumer.bitMap, resolvedConfigDir, override);
    }
    // make sure the project's package.json is not overridden by Bit
    // If a consumer is of isolated env it's ok to override the root package.json (used by the env installation
    // of compilers / testers / extensions)
    if (writePackageJson && (consumer.isolated || bitDir !== consumer.getPath())) {
      await this.writePackageJson(consumer, bitDir, override, writeBitDependencies, excludeRegistryPrefix);
    }
    if (this.license && this.license.src) await this.license.write(bitDir, override);
    logger.debug('component has been written successfully');
    return this;
  }

<<<<<<< HEAD
  getComponentMap(bitMap: BitMap): ComponentMap {
    return bitMap.getComponent(this.id);
  }

  _addComponentToBitMap(
    bitMap: BitMap,
    rootDir: string,
    origin: string,
    parent?: string,
    configDir?: string
  ): ComponentMap {
=======
  _addComponentToBitMap(bitMap: BitMap, rootDir: string, origin: string, parent?: string): ComponentMap {
>>>>>>> 700b6131
    const filesForBitMap = this.files.map((file) => {
      return { name: file.basename, relativePath: pathNormalizeToLinux(file.relative), test: file.test };
    });

    return bitMap.addComponent({
      componentId: this.id,
      files: filesForBitMap,
      mainFile: this.mainFile,
      rootDir,
      configDir,
      detachedCompiler: this.detachedCompiler,
      detachedTester: this.detachedTester,
      origin,
      parent,
      originallySharedDir: this.originallySharedDir
    });
  }

  /**
   * Before writing the files into the file-system, remove the path-prefix that is shared among the main component files
   * and its dependencies. It helps to avoid large file-system paths.
   *
   * This is relevant for IMPORTED components only as the author may have long paths that are not needed for whoever
   * imports it. NESTED and AUTHORED components are written as is.
   */
  stripOriginallySharedDir(bitMap: BitMap): void {
    if (this._wasOriginallySharedDirStripped) return;
    this.setOriginallySharedDir();
    const originallySharedDir = this.originallySharedDir;
    if (originallySharedDir) {
      logger.debug(`stripping originallySharedDir "${originallySharedDir}" from ${this.id}`);
    }
    const pathWithoutSharedDir = (pathStr: PathOsBased, sharedDir: PathLinux): PathOsBased => {
      if (!sharedDir) return pathStr;
      const partToRemove = path.normalize(sharedDir) + path.sep;
      return pathStr.replace(partToRemove, '');
    };
    this.files.forEach((file) => {
      const newRelative = pathWithoutSharedDir(file.relative, originallySharedDir);
      file.updatePaths({ newBase: file.base, newRelative });
    });
    this.dists.stripOriginallySharedDir(originallySharedDir, pathWithoutSharedDir);
    this.mainFile = pathWithoutSharedDir(this.mainFile, originallySharedDir);
    this.dependencies.stripOriginallySharedDir(bitMap, originallySharedDir);
    this.devDependencies.stripOriginallySharedDir(bitMap, originallySharedDir);
    this.customResolvedPaths.forEach((customPath) => {
      customPath.destinationPath = pathNormalizeToLinux(
        pathWithoutSharedDir(path.normalize(customPath.destinationPath), originallySharedDir)
      );
    });
    this._wasOriginallySharedDirStripped = true;
  }

  addSharedDir(pathStr: string): PathLinux {
    const withSharedDir = this.originallySharedDir ? path.join(this.originallySharedDir, pathStr) : pathStr;
    return pathNormalizeToLinux(withSharedDir);
  }

  cloneFilesWithSharedDir(): SourceFile[] {
    return this.files.map((file) => {
      const newFile = file.clone();
      const newRelative = this.addSharedDir(file.relative);
      newFile.updatePaths({ newBase: file.base, newRelative });
      return newFile;
    });
  }

  /**
   * When using this function please check if you really need to pass the bitDir or not
   * It's better to init the files with the correct base, cwd and path than pass it here
   * It's mainly here for cases when we write from the model so this is the first point we actually have the dir
   */
  async write({
    bitDir,
    writeBitJson = false,
    configDir,
    writePackageJson = true,
    override = true,
    origin,
    parent,
    consumer,
    writeBitDependencies = false,
    deleteBitDirContent,
    componentMap,
    excludeRegistryPrefix = false
  }: {
    bitDir?: string,
    writeBitJson?: boolean,
    configDir?: boolean,
    writePackageJson?: boolean,
    override?: boolean,
    origin?: string,
    parent?: BitId,
    consumer?: Consumer,
    writeBitDependencies?: boolean,
    deleteBitDirContent?: boolean,
    componentMap?: ComponentMap,
    excludeRegistryPrefix?: boolean
  }): Promise<Component> {
    logger.debug(`consumer-component.write, id: ${this.id.toString()}`);
    const consumerPath: ?string = consumer ? consumer.getPath() : undefined;
    const bitMap: ?BitMap = consumer ? consumer.bitMap : undefined;
    if (!this.files) throw new GeneralError(`Component ${this.id.toString()} is invalid as it has no files`);
    // Take the bitdir from the files (it will be the same for all the files of course)
    const calculatedBitDir = bitDir || this.files[0].base;
    // Update files base dir according to bitDir
    if (this.files && bitDir) this.files.forEach(file => file.updatePaths({ newBase: bitDir }));
    if (!this.dists.isEmpty() && bitDir) this.dists.get().forEach(dist => dist.updatePaths({ newBase: bitDir }));

    // if bitMap parameter is empty, for instance, when it came from the scope, ignore bitMap altogether.
    // otherwise, check whether this component is in bitMap:
    // if it's there, write the files according to the paths in bit.map.
    // Otherwise, write to bitDir and update bitMap with the new paths.
    if (!bitMap) {
      return this._writeToComponentDir({
        bitDir: calculatedBitDir,
        writeBitJson,
        writePackageJson,
        consumer,
        override,
        writeBitDependencies,
        excludeRegistryPrefix
      });
    }
    if (!componentMap) {
      // if there is no componentMap, the component is new to this project and should be written to bit.map
      componentMap = this._addComponentToBitMap(bitMap, calculatedBitDir, origin, parent, configDir);
    }
    if (!consumer.shouldDistsBeInsideTheComponent() && this.dists.isEmpty()) {
      // since the dists are set to be outside the components dir, the source files must be saved there
      // otherwise, other components in dists won't be able to link to this component
      this.copyFilesIntoDists();
    }
    // For IMPORTED component we have to delete the content of the directory before importing.
    // Otherwise, when the author adds new files outside of the previous originallySharedDir and this user imports them
    // the environment will contain both copies, the old one with the old originallySharedDir and the new one.
    // If a user made changes to the imported component, it will show a warning and stop the process.
    if (typeof deleteBitDirContent === 'undefined') {
      deleteBitDirContent = origin === COMPONENT_ORIGINS.IMPORTED;
    }
    // when there is componentMap, this component (with this version or other version) is already part of the project.
    // There are several options as to what was the origin before and what is the origin now and according to this,
    // we update/remove/don't-touch the record in bit.map.
    // The current origin can't be AUTHORED because when the author creates a component for the first time,
    // 1) current origin is AUTHORED - If the version is the same as before, don't update bit.map. Otherwise, update.
    // 2) current origin is IMPORTED - If the version is the same as before, don't update bit.map. Otherwise, update.
    // one exception is where the origin was NESTED before, in this case, remove the current record and add a new one.
    // 3) current origin is NESTED - the version can't be the same as before (otherwise it would be ignored before and
    // never reach this function, see @write-components.writeToComponentsDir). Therefore, always add to bit.map.
    if (origin === COMPONENT_ORIGINS.IMPORTED && componentMap.origin === COMPONENT_ORIGINS.NESTED) {
      // when a user imports a component that was a dependency before, write the component directly into the components
      // directory for an easy access/change. Then, remove the current record from bit.map and add an updated one.
      const oldLocation = path.join(consumerPath, componentMap.rootDir);
      logger.debug(
        `deleting the old directory of a component at ${oldLocation}, the new directory is ${calculatedBitDir}`
      );
      fs.removeSync(oldLocation);
<<<<<<< HEAD
      bitMap.removeComponent(this.id.toString());
      componentMap = this._addComponentToBitMap(bitMap, calculatedBitDir, origin, parent, configDir);
=======
      bitMap.removeComponent(this.id);
      componentMap = this._addComponentToBitMap(bitMap, calculatedBitDir, origin, parent);
>>>>>>> 700b6131
    }
    logger.debug('component is in bit.map, write the files according to bit.map');
    if (componentMap.origin === COMPONENT_ORIGINS.AUTHORED) writeBitJson = false;
    const newBase = componentMap.rootDir ? path.join(consumerPath, componentMap.rootDir) : consumerPath;
    this.writtenPath = newBase;
    this.files.forEach(file => file.updatePaths({ newBase }));
    const rootDir = componentMap.rootDir;
    const resolvedConfigDir = configDir || componentMap.configDir;

    const componentMapExistWithSameVersion = bitMap.isExistWithSameVersion(this.id);
    const updateBitMap =
      !componentMapExistWithSameVersion || componentMap.originallySharedDir !== this.originallySharedDir;
    // update bitMap before writing the files to the filesystem, because as part of writing the
    // package-json file, the componentMap is needed to be stored with the updated version
    if (updateBitMap) {
      if (componentMapExistWithSameVersion) {
        // originallySharedDir has been changed. it affects also the relativePath of the files
        // so it's better to just remove the old record and add a new one
        bitMap.removeComponent(this.id);
      }
      this._addComponentToBitMap(bitMap, rootDir, origin, parent, resolvedConfigDir);
    }

    // Don't write the package.json for an authored component, because it's dependencies probably managed
    // By the root package.json
    const actualWithPackageJson = writePackageJson && origin !== COMPONENT_ORIGINS.AUTHORED;
    await this._writeToComponentDir({
      bitDir: newBase,
      writeBitJson,
      configDir: resolvedConfigDir,
      writePackageJson: actualWithPackageJson,
      consumer,
      override,
      writeBitDependencies,
      deleteBitDirContent,
      excludeRegistryPrefix
    });

    return this;
  }

  async runSpecs({
    scope,
    rejectOnFailure = false, // reject when some (or all) of the tests were failed. relevant when running tests during 'bit tag'
    consumer,
    save,
    verbose,
    isolated,
    directory,
    keep
  }: {
    scope: Scope,
    rejectOnFailure?: boolean,
    consumer?: Consumer,
    save?: boolean,
    verbose?: boolean,
    isolated?: boolean,
    directory?: string,
    keep?: boolean
  }): Promise<?SpecsResults> {
    const testFiles = this.files.filter(file => file.test);
    if (!this.tester || !testFiles || R.isEmpty(testFiles)) return null;

    logger.debug('tester found, start running tests');
    Analytics.addBreadCrumb('runSpecs', 'tester found, start running tests');
    const tester = this.tester;
    if (!tester.loaded) {
      Analytics.addBreadCrumb('runSpecs', 'installing missing tester');
      await tester.install(scope, { verbose });
      logger.debug('Environment components are installed');
    }

    const testerFilePath = tester.filePath;

    const run = async (component: ConsumerComponent, cwd?: PathOsBased) => {
      // Change the cwd to make sure we found the needed files
      if (cwd) {
        logger.debug(`changing process cwd to ${cwd}`);
        Analytics.addBreadCrumb('runSpecs.run', 'changing process cwd');
        process.chdir(cwd);
      }
      loader.start(BEFORE_RUNNING_SPECS);
      const testFilesList = !component.dists.isEmpty()
        ? component.dists.get().filter(dist => dist.test)
        : component.files.filter(file => file.test);

      let specsResults: RawTestsResults[];

      let contextPaths;
      if (this.tester && this.tester.context) {
        contextPaths = this.tester.context;
      } else if (consumer && consumer.bitMap) {
        contextPaths = {
          workspaceDir: consumer.bitMap.projectRoot
        };
      }
      try {
        if (tester.action) {
          logger.debug('running tests using new format');
          Analytics.addBreadCrumb('runSpecs.run', 'running tests using new format');
          const context: Object = {
            componentObject: component.toObject()
          };

          contextPaths && Object.assign(context, contextPaths);

          const actionParams = {
            testFiles: testFilesList,
            rawConfig: tester.rawConfig,
            dynamicConfig: tester.dynamicConfig,
            configFiles: tester.files,
            api: tester.api,
            context
          };

          specsResults = await tester.action(actionParams);
        } else {
          logger.debug('running tests using old format');
          Analytics.addBreadCrumb('runSpecs.run', 'running tests using old format');
          const oneFileSpecResult = async (testFile) => {
            const testFilePath = testFile.path;
            try {
              const results = await tester.oldAction(testFilePath);
              results.specPath = testFile.relative;
              return results;
            } catch (err) {
              const failures = [
                {
                  title: err.message,
                  err
                }
              ];
              const results = {
                specPath: testFile.relative,
                pass: false,
                tests: [],
                failures
              };
              return results;
            }
          };
          const specsResultsP = testFilesList.map(oneFileSpecResult);
          specsResults = await Promise.all(specsResultsP);
        }
      } catch (err) {
        throw new ExternalTestError(err, this.id.toString());
      }

      this.specsResults = specsResults.map(specRes => SpecsResults.createFromRaw(specRes));

      if (rejectOnFailure && !this.specsResults.every(element => element.pass)) {
        // some or all the tests were failed.
        loader.stop();
        if (verbose) {
          // $FlowFixMe this.specsResults is not null at this point
          const specsResultsPretty = paintSpecsResults(this.specsResults).join('\n');
          const componentIdPretty = c.bold.white(this.id.toString());
          const specsResultsAndIdPretty = `${componentIdPretty}${specsResultsPretty}\n`;
          return Promise.reject(new ComponentSpecsFailed(specsResultsAndIdPretty));
        }
        return Promise.reject(new ComponentSpecsFailed());
      }

      if (save) {
        await scope.sources.modifySpecsResults({
          source: this,
          specsResults: this.specsResults
        });
      }

      return this.specsResults;
    };

    if (!isolated && consumer) {
      logger.debug('Building the component before running the tests');
      await this.build({ scope, verbose, consumer });
      await this.dists.writeDists(this, consumer);
      return run(this, consumer.getPath());
    }

    const isolatedEnvironment = new IsolatedEnvironment(scope, directory);

    try {
      await isolatedEnvironment.create();
      const isolateOpts = {
        verbose,
        dist: true,
        installPackages: true,
        installPeerDependencies: true,
        noPackageJson: false
      };
      const localTesterPath = path.join(isolatedEnvironment.getPath(), 'tester');
      const componentWithDependencies = await isolatedEnvironment.isolateComponent(this.id, isolateOpts);

      createSymlinkOrCopy(testerFilePath, localTesterPath);
      const component = componentWithDependencies.component;
      component.isolatedEnvironment = isolatedEnvironment;
      logger.debug(`the component ${this.id.toString()} has been imported successfully into an isolated environment`);

      await component.build({ scope, verbose });
      if (!component.dists.isEmpty()) {
        const specDistWrite = component.dists.get().map(file => file.write());
        await Promise.all(specDistWrite);
      }

      const results = await run(component);
      if (!keep) await isolatedEnvironment.destroy();
      return results;
    } catch (e) {
      await isolatedEnvironment.destroy();
      return Promise.reject(e);
    }
  }

  async build({
    scope,
    save,
    consumer,
    noCache,
    verbose,
    keep
  }: {
    scope: Scope,
    save?: boolean,
    consumer?: Consumer,
    noCache?: boolean,
    verbose?: boolean,
    keep?: boolean
  }): Promise<?Dists> {
    logger.debug(`consumer-component.build ${this.id.toString()}`);
    // @TODO - write SourceMap Type
    if (!this.compiler) {
      if (!consumer || consumer.shouldDistsBeInsideTheComponent()) {
        logger.debug('compiler was not found, nothing to build');
        return null;
      }
      logger.debug(
        'compiler was not found, however, because the dists are set to be outside the components directory, save the source file as dists'
      );
      this.copyFilesIntoDists();
      return this.dists;
    }
    // Ideally it's better to use the dists from the model.
    // If there is no consumer, it comes from the scope or isolated environment, which the dists are already saved.
    // If there is consumer, check whether the component was modified. If it wasn't, no need to re-build.
    const isNeededToReBuild = async () => {
      // Forcly rebuild
      if (noCache) return true;
      if (!consumer) return false;
      const componentStatus = await consumer.getComponentStatusById(this.id);
      return componentStatus.modified;
    };
    const bitMap = consumer ? consumer.bitMap : undefined;
    const consumerPath = consumer ? consumer.getPath() : '';
    const componentMap = bitMap && bitMap.getComponentIfExist(this.id);
    let componentDir = consumerPath;
    if (componentMap) {
      componentDir = consumerPath && componentMap.rootDir ? path.join(consumerPath, componentMap.rootDir) : undefined;
    }
    const needToRebuild = await isNeededToReBuild();
    if (!needToRebuild && !this.dists.isEmpty()) {
      logger.debug('skip the build process as the component was not modified, use the dists saved in the model');
      if (componentMap && componentMap.origin === COMPONENT_ORIGINS.IMPORTED) {
        this.stripOriginallySharedDir(bitMap);
        // don't worry about the dist.entry and dist.target at this point. It'll be done later on once the files are
        // written, probably by this.dists.writeDists()
      }

      return this.dists;
    }
    logger.debug('compiler found, start building');
    if (!this.compiler.loaded) {
      await this.compiler.install(
        scope,
        { verbose },
        { workspaceDir: consumerPath, componentDir, dependentId: this.id }
      );
    }

    const builtFiles = await this.buildIfNeeded({
      compiler: this.compiler,
      consumer,
      componentMap,
      scope,
      keep,
      verbose
    });
    // return buildFilesP.then((buildedFiles) => {
    builtFiles.forEach((file) => {
      if (file && (!file.contents || !isString(file.contents.toString()))) {
        throw new GeneralError('builder interface has to return object with a code attribute that contains string');
      }
    });
    this.setDists(builtFiles.map(file => new Dist(file)));

    if (save) {
      await scope.sources.updateDist({ source: this });
    }
    return this.dists;
  }

  async isolate(scope: Scope, opts: IsolateOptions): Promise<string> {
    const isolatedEnvironment = new IsolatedEnvironment(scope, opts.writeToPath);
    try {
      await isolatedEnvironment.create();
      await isolatedEnvironment.isolateComponent(this.id, opts);
      return isolatedEnvironment.path;
    } catch (err) {
      await isolatedEnvironment.destroy();
      throw new GeneralError(err);
    }
  }

  toObject(): Object {
    return {
      name: this.name,
      version: this.version,
      mainFile: this.mainFile,
      scope: this.scope,
      lang: this.lang,
      bindingPrefix: this.bindingPrefix,
      compiler: this.compiler ? this.compiler.toObject() : null,
      tester: this.tester ? this.tester.toObject() : null,
      detachedCompiler: this.detachedCompiler,
      detachedTester: this.detachedTester,
      dependencies: this.dependencies.serialize(),
      devDependencies: this.devDependencies.serialize(),
      packageDependencies: this.packageDependencies,
      devPackageDependencies: this.devPackageDependencies,
      peerPackageDependencies: this.peerPackageDependencies,
      envsPackageDependencies: this.envsPackageDependencies,
      files: this.files,
      docs: this.docs,
      dists: this.dists,
      specsResults: this.specsResults ? this.specsResults.map(res => res.serialize()) : null,
      license: this.license ? this.license.serialize() : null,
      log: this.log,
      deprecated: this.deprecated
    };
  }

  toString(): string {
    return JSON.stringify(this.toObject());
  }

  copyFilesIntoDists() {
    const dists = this.files.map(file => new Dist({ base: file.base, path: file.path, contents: file.contents }));
    this.setDists(dists);
  }

  /**
   * find a shared directory among the files of the main component and its dependencies
   */
  setOriginallySharedDir(): void {
    if (this.originallySharedDir !== undefined) return;
    const pathSep = '/'; // it works for Windows as well as all paths are normalized to Linux
    const filePaths = this.files.map(file => pathNormalizeToLinux(file.relative));
    const dependenciesPaths = this.dependencies.getSourcesPaths();
    const devDependenciesPaths = this.devDependencies.getSourcesPaths();
    const allPaths = [...filePaths, ...dependenciesPaths, ...devDependenciesPaths];
    const sharedStart = sharedStartOfArray(allPaths);
    if (!sharedStart || !sharedStart.includes(pathSep)) return;
    const lastPathSeparator = sharedStart.lastIndexOf(pathSep);
    this.originallySharedDir = sharedStart.substring(0, lastPathSeparator);
  }

  async toComponentWithDependencies(consumer: Consumer): Promise<ComponentWithDependencies> {
    const getFlatten = (dev: boolean = false): BitIds => {
      const field = dev ? 'flattenedDevDependencies' : 'flattenedDependencies';
      // when loaded from filesystem, it doesn't have the flatten, fetch them from model.
      return this.loadedFromFileSystem ? this.componentFromModel[field] : this[field];
    };
    const getDependenciesComponents = (ids: BitIds) => {
      return Promise.all(
        ids.map((dependencyId) => {
          if (consumer.bitMap.isExistWithSameVersion(dependencyId)) {
            return consumer.loadComponent(dependencyId);
          }
          // when dependencies are imported as npm packages, they are not in bit.map
          this.dependenciesSavedAsComponents = false;
          return consumer.scope.loadComponent(dependencyId, false);
        })
      );
    };

    const dependencies = await getDependenciesComponents(getFlatten());
    const devDependencies = await getDependenciesComponents(getFlatten(true));
    return new ComponentWithDependencies({ component: this, dependencies, devDependencies });
  }

  copyDependenciesFromModel(ids: string[]) {
    const componentFromModel = this.componentFromModel;
    if (!componentFromModel) throw new Error('copyDependenciesFromModel: component is missing from the model');
    ids.forEach((id: string) => {
      const dependency = componentFromModel.dependencies.getByIdStr(id);
      if (dependency) this.dependencies.add(dependency);
      else {
        const devDependency = componentFromModel.devDependencies.getByIdStr(id);
        if (!devDependency) throw new Error(`copyDependenciesFromModel unable to find dependency ${id} in the model`);
        this.devDependencies.add(dependency);
      }
    });
  }

  static async fromObject(object: Object): Component {
    const {
      name,
      box,
      version,
      scope,
      lang,
      bindingPrefix,
      compiler,
      tester,
      detachedCompiler,
      detachedTester,
      dependencies,
      devDependencies,
      packageDependencies,
      devPackageDependencies,
      peerPackageDependencies,
      envsPackageDependencies,
      docs,
      mainFile,
      dists,
      files,
      specsResults,
      license,
      deprecated
    } = object;
    return new Component({
      name: box ? `${box}/${name}` : name,
      version,
      scope,
      lang,
      bindingPrefix,
      compiler: compiler ? await CompilerExtension.loadFromModelObject(compiler) : null,
      tester: tester ? await TesterExtension.loadFromModelObject(tester) : null,
      detachedCompiler,
      detachedTester,
      dependencies,
      devDependencies,
      packageDependencies,
      devPackageDependencies,
      peerPackageDependencies,
      envsPackageDependencies,
      mainFile,
      files,
      docs,
      dists,
      specsResults: specsResults ? SpecsResults.deserialize(specsResults) : null,
      license: license ? License.deserialize(license) : null,
      deprecated: deprecated || false
    });
  }

  static async fromString(str: string): Component {
    const object = JSON.parse(str);
    object.files = SourceFile.loadFromParsedStringArray(object.files);

    // added if statement to support new and old version of remote ls
    // old version of bit returns from server array of dists  and new version return object
    if (object.dists && Array.isArray(object.dists)) {
      object.dists = Dist.loadFromParsedStringArray(object.dists);
    } else if (object.dists && object.dists.dists) {
      object.dists = Dist.loadFromParsedStringArray(object.dists.dists);
    }
    return this.fromObject(object);
  }

  static async loadFromFileSystem({
    bitDir,
    componentMap,
    id,
    consumer,
    componentFromModel
  }: {
    bitDir: PathOsBased,
    componentMap: ComponentMap,
    id: BitId,
    consumer: Consumer,
    componentFromModel: Component
  }): Promise<Component> {
    const consumerPath = consumer.getPath();
    const consumerBitJson: ConsumerBitJson = consumer.bitJson;
    const bitMap: BitMap = consumer.bitMap;
    const deprecated = componentFromModel ? componentFromModel.deprecated : false;
    let configDir = consumer.getPath();
    const trackDir = componentMap.getTrackDir();
    configDir = trackDir ? path.join(configDir, trackDir) : configDir;
    let dists = componentFromModel ? componentFromModel.dists.get() : undefined;
    let packageDependencies;
    let devPackageDependencies;
    let peerPackageDependencies;
    const getLoadedFiles = async (): Promise<SourceFile[]> => {
      const sourceFiles = [];
      await componentMap.trackDirectoryChanges(consumer, id);
      const filesToDelete = [];
      const origin = componentMap.origin;
      componentMap.files.forEach((file) => {
        const filePath = path.join(bitDir, file.relativePath);
        try {
          const sourceFile = SourceFile.load(filePath, consumerBitJson.distTarget, bitDir, consumerPath, {
            test: file.test
          });
          sourceFiles.push(sourceFile);
        } catch (err) {
          if (!(err instanceof FileSourceNotFound)) throw err;
          logger.warn(`a file ${filePath} will be deleted from bit.map as it does not exist on the file system`);
          filesToDelete.push(file);
        }
      });
      if (filesToDelete.length) {
        if (!sourceFiles.length) throw new MissingFilesFromComponent(id.toString());
        filesToDelete.forEach((fileToDelete) => {
          if (fileToDelete.relativePath === componentMap.mainFile) {
            throw new MainFileRemoved(componentMap.mainFile, id.toString());
          }
        });
        componentMap.removeFiles(filesToDelete);
        bitMap.hasChanged = true;
      }
      return sourceFiles;
    };

    if (!fs.existsSync(bitDir)) throw new ComponentNotFoundInPath(bitDir);
    if (componentMap.configDir) {
      const resolvedBaseConfigDir = componentMap.getBaseConfigDir();
      configDir = path.join(consumerPath, resolvedBaseConfigDir);
    }
    // Load the base entry from the root dir in map file in case it was imported using -path
    // Or created using bit create so we don't want all the path but only the relative one
    // Check that bitDir isn't the same as consumer path to make sure we are not loading global stuff into component
    // (like dependencies)
    let componentBitJson: ComponentBitJson | typeof undefined;
    let componentBitJsonFileExist = false;
    let rawComponentBitJson;
    if (configDir !== consumerPath) {
      componentBitJson = ComponentBitJson.loadSync(configDir, consumerBitJson);
      packageDependencies = componentBitJson.packageDependencies;
      devPackageDependencies = componentBitJson.devPackageDependencies;
      peerPackageDependencies = componentBitJson.peerPackageDependencies;
      // by default, imported components are not written with bit.json file.
      // use the component from the model to get their bit.json values
      componentBitJsonFileExist = await AbstractBitJson.hasExisting(configDir);
      if (componentBitJsonFileExist) {
        rawComponentBitJson = componentBitJson;
      }
      if (!componentBitJsonFileExist && componentFromModel) {
        componentBitJson.mergeWithComponentData(componentFromModel);
      }
    }
    // for authored componentBitJson is normally undefined
    const bitJson = componentBitJson || consumerBitJson;

    // Remove dists if compiler has been deleted
    if (dists && !bitJson.hasCompiler()) {
      dists = undefined;
    }

    const envsContext = {
      componentDir: bitDir,
      workspaceDir: consumerPath
    };

    const propsToLoadEnvs = {
      consumerPath,
      envType: COMPILER_ENV_TYPE,
      scopePath: consumer.scope.getPath(),
      componentOrigin: componentMap.origin,
      componentFromModel,
      consumerBitJson,
      componentBitJson: rawComponentBitJson,
      context: envsContext,
      detached: componentMap.detachedCompiler
    };

    const compilerP = EnvExtension.loadFromCorrectSource(propsToLoadEnvs);
    propsToLoadEnvs.detached = componentMap.detachedTester;
    propsToLoadEnvs.envType = TESTER_ENV_TYPE;
    const testerP = EnvExtension.loadFromCorrectSource(propsToLoadEnvs);

    const [compiler, tester] = await Promise.all([compilerP, testerP]);

    // Load the envsPackageDependencies from the actual compiler / tester or from the model
    // if they are not loaded (aka not installed)
    // We load it from model to prevent case when component is modified becasue changes in envsPackageDependencies
    // That occur as a result that we import component but didn't import its envs so we can't
    // calculate the envsPackageDependencies (without install the env, which we don't want)
    const compilerDynamicPackageDependencies = compiler && compiler.loaded ? compiler.dynamicPackageDependencies : {};
    const testerDynamicPackageDependencies = tester && tester.loaded ? tester.dynamicPackageDependencies : {};
    const modelEnvsPackageDependencies = componentFromModel ? componentFromModel.envsPackageDependencies || {} : {};
    const envsPackageDependencies = {
      ...modelEnvsPackageDependencies,
      ...testerDynamicPackageDependencies,
      ...compilerDynamicPackageDependencies
    };

    return new Component({
      name: id.name,
      scope: id.scope,
      version: id.version,
      lang: bitJson.lang,
      bindingPrefix: bitJson.bindingPrefix || DEFAULT_BINDINGS_PREFIX,
      compiler,
      tester,
      bitJson: componentBitJsonFileExist ? componentBitJson : undefined,
      mainFile: componentMap.mainFile,
      files: await getLoadedFiles(),
      dists,
      packageDependencies,
      devPackageDependencies,
      peerPackageDependencies,
      envsPackageDependencies,
      deprecated,
      origin: componentMap.origin,
      detachedCompiler: componentMap.detachedCompiler,
      detachedTester: componentMap.detachedTester
    });
  }
}<|MERGE_RESOLUTION|>--- conflicted
+++ resolved
@@ -31,18 +31,13 @@
 import { Driver } from '../../driver';
 import { BEFORE_RUNNING_SPECS } from '../../cli/loader/loader-messages';
 import FileSourceNotFound from './exceptions/file-source-not-found';
-<<<<<<< HEAD
 import {
-  DEFAULT_BOX_NAME,
   DEFAULT_LANGUAGE,
   DEFAULT_BINDINGS_PREFIX,
   COMPONENT_ORIGINS,
   DEFAULT_DIST_DIRNAME,
   COMPONENT_DIR
 } from '../../constants';
-=======
-import { DEFAULT_LANGUAGE, DEFAULT_BINDINGS_PREFIX, COMPONENT_ORIGINS, DEFAULT_DIST_DIRNAME } from '../../constants';
->>>>>>> 700b6131
 import ComponentWithDependencies from '../../scope/component-dependencies';
 import * as packageJson from './package-json';
 import { Dependency, Dependencies } from './dependencies';
@@ -61,12 +56,9 @@
 import { componentIssuesLabels } from '../../cli/templates/component-issues-template';
 import MainFileRemoved from './exceptions/main-file-removed';
 import EnvExtension from '../../extensions/env-extension';
-<<<<<<< HEAD
 import EjectToWorkspace from './exceptions/eject-to-workspace';
 import EjectBoundToWorkspace from './exceptions/eject-bound-to-workspace';
-=======
 import Version from '../../version';
->>>>>>> 700b6131
 
 export type customResolvedPath = { destinationPath: PathLinux, importSource: string };
 
@@ -508,11 +500,6 @@
     return this;
   }
 
-<<<<<<< HEAD
-  getComponentMap(bitMap: BitMap): ComponentMap {
-    return bitMap.getComponent(this.id);
-  }
-
   _addComponentToBitMap(
     bitMap: BitMap,
     rootDir: string,
@@ -520,9 +507,6 @@
     parent?: string,
     configDir?: string
   ): ComponentMap {
-=======
-  _addComponentToBitMap(bitMap: BitMap, rootDir: string, origin: string, parent?: string): ComponentMap {
->>>>>>> 700b6131
     const filesForBitMap = this.files.map((file) => {
       return { name: file.basename, relativePath: pathNormalizeToLinux(file.relative), test: file.test };
     });
@@ -680,13 +664,8 @@
         `deleting the old directory of a component at ${oldLocation}, the new directory is ${calculatedBitDir}`
       );
       fs.removeSync(oldLocation);
-<<<<<<< HEAD
-      bitMap.removeComponent(this.id.toString());
+      bitMap.removeComponent(this.id);
       componentMap = this._addComponentToBitMap(bitMap, calculatedBitDir, origin, parent, configDir);
-=======
-      bitMap.removeComponent(this.id);
-      componentMap = this._addComponentToBitMap(bitMap, calculatedBitDir, origin, parent);
->>>>>>> 700b6131
     }
     logger.debug('component is in bit.map, write the files according to bit.map');
     if (componentMap.origin === COMPONENT_ORIGINS.AUTHORED) writeBitJson = false;

// @flow
import path from 'path';
import fs from 'fs';
import R from 'ramda';
import { mkdirp, isString, pathNormalizeToLinux, searchFilesIgnoreExt, getWithoutExt } from '../../utils';
import BitJson from '../bit-json';
import { Impl, Specs, Dist, License, SourceFile } from '../component/sources';
import ConsumerBitJson from '../bit-json/consumer-bit-json';
import Consumer from '../consumer';
import BitId from '../../bit-id/bit-id';
import Scope from '../../scope/scope';
import BitIds from '../../bit-id/bit-ids';
import docsParser, { Doclet } from '../../jsdoc/parser';
import specsRunner from '../../specs-runner';
import SpecsResults from '../specs-results';
import ComponentSpecsFailed from '../exceptions/component-specs-failed';
import MissingFilesFromComponent from './exceptions/missing-files-from-component';
import ComponentNotFoundInPath from './exceptions/component-not-found-in-path';
import IsolatedEnvironment from '../../environment';
import type { Log } from '../../scope/models/version';
import { ResolutionException } from '../../scope/exceptions';
import BitMap from '../bit-map';
import type { ComponentMapFile } from '../bit-map/component-map';
import ComponentMap from '../bit-map/component-map';
import logger from '../../logger/logger';
import loader from '../../cli/loader';
<<<<<<< HEAD
import { Driver } from '../../driver';
import { BEFORE_IMPORT_ENVIRONMENT } from '../../cli/loader/loader-messages';
=======
import { Driver } from '../driver';
import { BEFORE_IMPORT_ENVIRONMENT, BEFORE_RUNNING_SPECS } from '../../cli/loader/loader-messages';
>>>>>>> 34fda84d
import FileSourceNotFound from './exceptions/file-source-not-found';
import { getSync } from '../../api/consumer/lib/global-config';
import * as linkGenerator from './link-generator';

import {
  DEFAULT_BOX_NAME,
  LATEST_BIT_VERSION,
  NO_PLUGIN_TYPE,
  DEFAULT_LANGUAGE,
  DEFAULT_BINDINGS_PREFIX,
  COMPONENT_ORIGINS,
  DEFAULT_DIST_DIRNAME,
  BIT_JSON,
  DEFAULT_REGISTRY_DOMAIN_PREFIX,
  CFG_REGISTRY_DOMAIN_PREFIX,
  DEFAULT_PACK_DIR_NAME
} from '../../constants';

export type ComponentProps = {
  name: string,
  box: string,
  version?: ?string,
  scope?: ?string,
  lang?: string,
  bindingPrefix?: string,
  mainFile?: string,
  compilerId?: ?BitId,
  testerId?: ?BitId,
  dependencies?: ?BitIds,
  flattenedDependencies?: ?BitIds,
  packageDependencies?: ?Object,
  files?: ?(SourceFile[]) | [],
  docs?: ?(Doclet[]),
  dists?: ?(Dist[]),
  specsResults?: ?SpecsResults,
  license?: ?License,
  log?: ?Log
};

export default class Component {
  name: string;
  box: string;
  version: ?string;
  scope: ?string;
  lang: string;
  bindingPrefix: string;
  mainFile: string;
  compilerId: ?BitId;
  testerId: ?BitId;
  dependencies: Array<Object>;
  flattenedDependencies: BitIds;
  packageDependencies: Object;
  _docs: ?(Doclet[]);
  _files: ?(SourceFile[]) | [];
  dists: ?(Dist[]);
  specsResults: ?(SpecsResults[]);
  license: ?License;
  log: ?Log;
  writtenPath: ?string; // needed for generate links
  isolatedEnvironment: IsolatedEnvironment;
  missingDependencies: ?Object;
  deprecated: boolean;
  _driver: Driver;

  set files(val: ?(SourceFile[])) {
    this._files = val;
  }

  get files(): ?(SourceFile[]) {
    if (!this._files) return null;
    if (this._files instanceof Array) return this._files;

    if (R.is(Object, this._files)) {
      // $FlowFixMe
      this._files = SourceFile.load(this._files);
    }
    // $FlowFixMe
    return this._files;
  }

  get id(): BitId {
    // if (!this.scope || !this.version) {
    //   console.error(this);
    //   throw new Error('cant produce id because scope or version are missing');
    // }

    return new BitId({
      scope: this.scope,
      box: this.box,
      name: this.name,
      version: this.version
    });
  }

  get docs(): ?(Doclet[]) {
    if (!this._docs) {
      this._docs = this.files
        ? R.flatten(this.files.map(file => docsParser(file.contents.toString(), file.relative)))
        : [];
    }
    return this._docs;
  }

  get driver(): Driver {
    if (!this._driver) {
      this._driver = Driver.load(this.lang);
    }
    return this._driver;
  }

  constructor({
    name,
    box,
    version,
    scope,
    lang,
    bindingPrefix,
    mainFile,
    compilerId,
    testerId,
    dependencies,
    flattenedDependencies,
    packageDependencies,
    files,
    docs,
    dists,
    specsResults,
    license,
    log,
    deprecated
  }: ComponentProps) {
    this.name = name;
    this.box = box || DEFAULT_BOX_NAME;
    this.version = version;
    this.scope = scope;
    this.lang = lang || DEFAULT_LANGUAGE;
    this.bindingPrefix = bindingPrefix || DEFAULT_BINDINGS_PREFIX;
    this.mainFile = mainFile;
    this.compilerId = compilerId;
    this.testerId = testerId;
    this.dependencies = dependencies || [];
    this.flattenedDependencies = flattenedDependencies || new BitIds();
    this.packageDependencies = packageDependencies || {};
    this._files = files;
    this._docs = docs;
    this.dists = dists;
    this.specsResults = specsResults;
    this.license = license;
    this.log = log;
    this.deprecated = deprecated || false;
  }

  getFileExtension(): string {
    switch (this.lang) {
      case DEFAULT_LANGUAGE:
      default:
        return 'js';
    }
  }

  _dependenciesAsWritableObject() {
    return R.mergeAll(this.dependencies.map(dependency => dependency.id.toObject()));
  }

  _getHomepage() {
    // TODO: Validate somehow that this scope is really on bitsrc (maybe check if it contains . ?)
    const homepage = this.scope
      ? `https://bitsrc.io/${this.scope.replace('.', '/')}/${this.box}/${this.name}`
      : undefined;
    return homepage;
  }

  static _dependenciesFromWritableObject(dependencies) {
    return BitIds.fromObject(dependencies).map(dependency => ({ id: dependency }));
  }

  writeBitJson(bitDir: string, force?: boolean = true): Promise<Component> {
    return new BitJson({
      version: this.version,
      scope: this.scope,
      lang: this.lang,
      bindingPrefix: this.bindingPrefix,
      compiler: this.compilerId ? this.compilerId.toString() : NO_PLUGIN_TYPE,
      tester: this.testerId ? this.testerId.toString() : NO_PLUGIN_TYPE,
      dependencies: this._dependenciesAsWritableObject(),
      packageDependencies: this.packageDependencies
    }).write({ bitDir, override: force });
  }

  writePackageJson(
    driver: Driver,
    bitDir: string,
    force?: boolean = true,
    writeBitDependencies?: boolean = false,
    dependencies: Array<Component>
  ): Promise<boolean> {
    const registryDomainPrefix = getSync(CFG_REGISTRY_DOMAIN_PREFIX) || DEFAULT_REGISTRY_DOMAIN_PREFIX;
    const PackageJson = driver.getDriver(false).PackageJson;
    const name = `${this.box}/${this.name}`;
    let postInstallLinkData = [];
    const mainFile = this.calculateMainDistFile();
    // Replace all the / with - because / is not valid on package.json name key
    // const validName = name.replace(/\//g, '-');
    const bitDependencies = writeBitDependencies
      ? R.fromPairs(this.dependencies.map(dep => [dep.id.toStringWithoutVersion(), `0.0.${dep.id.version}`]))
      : {};

    if (writeBitDependencies) {
      const fullPathRequiresComponents = this.dependencies
        .filter(component => R.isEmpty(component.relativePaths))
        .map(component => component.id.toStringWithoutVersion());
      const componentsRequiredByFullPath = !R.isEmpty(fullPathRequiresComponents)
        ? dependencies.filter(depId =>
          fullPathRequiresComponents.filter(dep => depId.id.toStringWithoutVersion() === depId)
        )
        : [];
      postInstallLinkData = !R.isEmpty(componentsRequiredByFullPath)
        ? componentsRequiredByFullPath.map(component => linkGenerator.generateEntryPointDataForPackages(component))
        : [];
    }

    const packageJson = new PackageJson(bitDir, {
<<<<<<< HEAD
      name: this.id.toStringWithoutVersion(),
      version: `0.0.${this.version.toString()}`,
=======
      name: validName,
      version: this.version,
>>>>>>> 34fda84d
      homepage: this._getHomepage(),
      main: mainFile,
      dependencies: this.packageDependencies,
      devDependencies: this.devPackageDependencies,
      peerDependencies: this.peerPackageDependencies,
      componentRootFolder: bitDir,
      license: `SEE LICENSE IN ${!R.isEmpty(this.license) ? 'LICENSE' : 'UNLICENSED'}`,
      bitDependencies,
      registryPrefix: registryDomainPrefix
    });
    return packageJson.write({ override: force, postInstallLinkData });
  }

  dependencies(): BitIds {
    return BitIds.fromObject(this.dependencies);
  }

  flattenedDependencies(): BitIds {
    return BitIds.fromObject(this.flattenedDependencies);
  }

  async buildIfNeeded({
    condition,
    files,
    compiler,
    consumer,
    componentMap,
    scope,
    verbose,
    directory,
    keep,
    ciComponent
  }: {
    condition?: ?boolean,
    files: File[],
    compiler: any,
    consumer?: Consumer,
    componentMap?: ComponentMap,
    scope: Scope,
    verbose: boolean,
    directory: ?string,
    keep: ?boolean,
    ciComponent: any
  }): Promise<?{ code: string, mappings?: string }> {
    if (!condition) {
      return Promise.resolve({ code: '' });
    }

    const runBuild = (componentRoot: string): Promise<any> => {
      const metaData = {
        entry: this.mainFile,
        files: this.files,
        root: componentRoot,
        packageDependencies: this.packageDependencies,
        dependencies: this.dependencies
      };

      if (compiler.build) {
        return compiler.build(metaData); // returns a promise
      }

      // the compiler have one of the following (build/compile)
      let rootDistFolder = path.join(componentRoot, DEFAULT_DIST_DIRNAME);
      if (componentMap) {
        if (componentMap.rootDir) {
          rootDistFolder = path.join(consumer.getPath(), componentMap.rootDir, DEFAULT_DIST_DIRNAME);
        }
        if (componentMap.origin === COMPONENT_ORIGINS.AUTHORED) {
          rootDistFolder = path.join(consumer.getPath(), consumer.bitJson.distTarget);
        }
      }

      return Promise.resolve(compiler.compile(files, rootDistFolder));
    };

    if (!compiler.build && !compiler.compile) {
      return Promise.reject(
        `"${this.compilerId.toString()}" does not have a valid compiler interface, it has to expose a build method`
      );
    }

    if (consumer) return runBuild(consumer.getPath());
    if (this.isolatedEnvironment) return runBuild(this.writtenPath);

    const isolatedEnvironment = new IsolatedEnvironment(scope, directory);
    try {
      await isolatedEnvironment.create();
      const componetWithDependencies = await isolatedEnvironment.importE2E(this.id.toString(), verbose);
      const component = componetWithDependencies.component;
      ciComponent.comp = component;
      const result = await runBuild(component.writtenPath);
      if (!keep) await isolatedEnvironment.destroy();
      return result;
    } catch (err) {
      await isolatedEnvironment.destroy();
      return Promise.reject(err);
    }
  }

  async _writeToComponentDir(
    bitDir: string,
    withBitJson: boolean,
    withPackageJson: boolean,
    driver: Driver,
    force?: boolean = true,
    writeBitDependencies?: boolean = false,
    dependencies: Array<Components>
  ) {
    await mkdirp(bitDir);
    if (this.files) await this.files.forEach(file => file.write(undefined, force));
    if (this.dists) await this.dists.forEach(dist => dist.write(undefined, force));
    if (withBitJson) await this.writeBitJson(bitDir, force);
    if (withPackageJson) await this.writePackageJson(driver, bitDir, force, writeBitDependencies, dependencies);
    if (this.license && this.license.src) await this.license.write(bitDir, force);
    logger.debug('component has been written successfully');
    return this;
  }

  _addComponentToBitMap(bitMap: BitMap, rootDir: string, origin: string, parent?: string): void {
    const filesForBitMap = this.files.map((file) => {
      return { name: file.basename, relativePath: pathNormalizeToLinux(file.relative), test: file.test };
    });

    bitMap.addComponent({
      componentId: this.id,
      files: filesForBitMap,
      mainFile: this.mainFile,
      rootDir,
      origin,
      parent
    });
  }

  /**
   * When using this function please check if you really need to pass the bitDir or not
   * It's better to init the files with the correct base, cwd and path than pass it here
   * It's mainly here for cases when we write from the model so this is the first point we actually have the dir
   */
  async write({
    bitDir,
    withBitJson = true,
    withPackageJson = true,
    force = true,
    bitMap,
    origin,
    parent,
    consumerPath,
    driver,
    writeBitDependencies = false,
    dependencies
  }: {
    bitDir?: string,
    withBitJson?: boolean,
    withPackageJson?: boolean,
    force?: boolean,
    bitMap?: BitMap,
    origin?: string,
    parent?: BitId,
    consumerPath?: string,
    driver?: Driver,
    writeBitDependencies?: boolean,
    dependencies: Array<Components>
  }): Promise<Component> {
    logger.debug(`consumer-component.write, id: ${this.id.toString()}`);
    if (!this.files) throw new Error(`Component ${this.id.toString()} is invalid as it has no files`);
    // Take the bitdir from the files (it will be the same for all the files of course)
    const calculatedBitDir = bitDir || this.files[0].base;

    // Update files base dir according to bitDir
    if (this.files && bitDir) this.files.forEach(file => file.updatePaths({ newBase: bitDir }));
    if (this.dists && bitDir) this.dists.forEach(dist => dist.updatePaths({ newBase: bitDir }));

    // if bitMap parameter is empty, for instance, when it came from the scope, ignore bitMap altogether.
    // otherwise, check whether this component is in bitMap:
    // if it's there, write the files according to the paths in bit.map.
    // Otherwise, write to bitDir and update bitMap with the new paths.
    if (!bitMap) {
      return this._writeToComponentDir(
        calculatedBitDir,
        withBitJson,
        withPackageJson,
        driver,
        force,
        writeBitDependencies,
        dependencies
      );
    }

    // When a component is NESTED we do interested in the exact version, because multiple components with the same scope
    // and namespace can co-exist with different versions.
    // AUTHORED and IMPORTED components however, can't be saved with multiple versions, so we can ignore the version to
    // find the component in bit.map
    const idForBitMap = origin === COMPONENT_ORIGINS.NESTED ? this.id.toString() : this.id.toStringWithoutVersion();
    const componentMap = bitMap.getComponent(idForBitMap, false);

    if (!componentMap) {
      // if there is no componentMap, the component is new to this project and should be written to bit.map
      await this._writeToComponentDir(
        calculatedBitDir,
        withBitJson,
        withPackageJson,
        driver,
        force,
        writeBitDependencies,
        dependencies
      );
      this._addComponentToBitMap(bitMap, calculatedBitDir, origin, parent);
      return this;
    }

    // when there is componentMap, this component (with this version or other version) is already part of the project.
    // There are several options as to what was the origin before and what is the origin now and according to this,
    // we update/remove/don't-touch the record in bit.map.
    // The current origin can't be AUTHORED because when the author creates a component for the first time,
    // componentMap doesn't exist. So we have left with two options:
    // 1) current origin is IMPORTED - If the version is the same as before, don't update bit.map. Otherwise, update.
    // one exception is where the origin was NESTED before, in this case, remove the current record and add a new one.
    // 2) current origin is NESTED - the version can't be the same as before (otherwise it would be ignored before and
    // never reach this function, see @writeToComponentsDir). Therefore, always add to bit.map.
    if (origin === COMPONENT_ORIGINS.IMPORTED && componentMap.origin === COMPONENT_ORIGINS.NESTED) {
      // when a user imports a component that was a dependency before, write the component directly into the components
      // directory for an easy access/change. Then, remove the current record from bit.map and add an updated one.
      await this._writeToComponentDir(
        calculatedBitDir,
        withBitJson,
        withPackageJson,
        driver,
        force,
        writeBitDependencies
      );
      // todo: remove from the file system
      bitMap.removeComponent(this.id.toString());
      this._addComponentToBitMap(bitMap, calculatedBitDir, origin, parent);
      return this;
    }
    logger.debug('component is in bit.map, write the files according to bit.map');
    const newBase = componentMap.rootDir ? path.join(consumerPath, componentMap.rootDir) : consumerPath;
    this.writtenPath = newBase;
    this.files.forEach(file => file.updatePaths({ newBase }));
    // Don't write the package.json for an authored component, because it's dependencies probably managed
    // By the root packge.json
    const actualWithPackageJson = withPackageJson && origin !== COMPONENT_ORIGINS.AUTHORED;
    await this._writeToComponentDir(newBase, withBitJson, actualWithPackageJson, driver, force);

    if (bitMap.isExistWithSameVersion(this.id)) return this; // no need to update bit.map

    if (componentMap.origin === COMPONENT_ORIGINS.AUTHORED && origin === COMPONENT_ORIGINS.IMPORTED) {
      // when a component was AUTHORED and it is imported now, keep the 'AUTHORED' as the origin. Otherwise, the bit.map
      // file will be different for the author and other developers on the same project
      logger.debug(`changing origin from ${origin} back to the original ${componentMap.origin}`);
      origin = componentMap.origin;
    }
    this._addComponentToBitMap(bitMap, componentMap.rootDir, origin, parent);
    return this;
  }

  async runSpecs({
    scope,
    rejectOnFailure,
    consumer,
    environment,
    save,
    bitMap,
    verbose,
    isolated,
    directory,
    keep
  }: {
    scope: Scope,
    rejectOnFailure?: boolean,
    consumer?: Consumer,
    environment?: boolean,
    save?: boolean,
    bitMap?: BitMap,
    verbose?: boolean,
    isolated?: boolean,
    directory?: string,
    keep?: boolean
  }): Promise<?Results> {
    // TODO: The same function exactly exists in this file under build function
    // Should merge them to one
    const installEnvironmentsIfNeeded = (): Promise<any> => {
      if (environment) {
        loader.start(BEFORE_IMPORT_ENVIRONMENT);
        return scope.installEnvironment({
          ids: [this.compilerId, this.testerId],
          verbose
        });
      }

      return Promise.resolve();
    };

    const testFiles = this.files.filter(file => file.test);
    if (!this.testerId || !testFiles || R.isEmpty(testFiles)) return null;

    let testerFilePath;
    try {
      testerFilePath = await scope.loadEnvironment(this.testerId, { pathOnly: true });
    } catch (err) {
      if (err instanceof ResolutionException) {
        logger.debug(`Unable to find tester ${this.testerId}, will try to import it`);
        environment = true;
        // todo: once we agree about this approach, get rid of the environment variable
      } else throw err;
    }

    await installEnvironmentsIfNeeded();
    logger.debug('Environment components are installed.');
    try {
      if (!testerFilePath) {
        testerFilePath = await scope.loadEnvironment(this.testerId, { pathOnly: true });
      }

      const run = async (mainFile: string, distTestFiles: Dist[]) => {
        loader.start(BEFORE_RUNNING_SPECS);
        try {
          const specsResultsP = distTestFiles.map(async (testFile) => {
            return specsRunner.run({
              scope,
              testerFilePath,
              testerId: this.testerId,
              mainFile,
              testFilePath: testFile.path
            });
          });
          const specsResults = await Promise.all(specsResultsP);
          this.specsResults = specsResults.map(specRes => SpecsResults.createFromRaw(specRes));
          if (rejectOnFailure && !this.specsResults.every(element => element.pass)) {
            return Promise.reject(new ComponentSpecsFailed());
          }

          if (save) {
            await scope.sources.modifySpecsResults({
              source: this,
              specsResults: this.specsResults
            });
            return this.specsResults;
          }

          return this.specsResults;
        } catch (err) {
          // Put this condition in comment for now because we want to catch exceptions in the testers
          // We can just pass the rejectOnFailure=true in the consumer.runComponentSpecs
          // Because this will also affect the condition few lines above:
          // if (rejectOnFailure && !this.specsResults.every(element => element.pass)) {
          // in general there is some coupling with the test running between the params:
          // rejectOnFailure / verbose and the initiator of the running (scope / consumer)
          // We should make a better architecture for this

          // if (rejectOnFailure) {
          if (verbose) throw err;
          throw new ComponentSpecsFailed();
          // }
          // return this.specsResults;
        }
      };

      if (!isolated && consumer) {
        logger.debug('Building the component before running the tests');
        await this.build({ scope, environment, bitMap, verbose, consumer });
        const saveDists = this.dists ? this.dists.map(dist => dist.write()) : [Promise.resolve()];

        await Promise.all(saveDists);

        const testDists = this.dists ? this.dists.filter(dist => dist.test) : this.files.filter(file => file.test);
        return run(this.mainFile, testDists);
      }

      const isolatedEnvironment = new IsolatedEnvironment(scope, directory);
      try {
        await isolatedEnvironment.create();
        const componentWithDependencies = await isolatedEnvironment.importE2E(this.id.toString(), verbose);
        const component = componentWithDependencies.component;
        component.isolatedEnvironment = isolatedEnvironment;
        logger.debug(`the component ${this.id.toString()} has been imported successfully into an isolated environment`);

        await component.build({ scope, environment, verbose });
        if (component.dists) {
          const specDistWrite = component.dists.map(file => file.write());
          await Promise.all(specDistWrite);
        }
        const testFilesList = component.dists
          ? component.dists.filter(dist => dist.test)
          : component.files.filter(file => file.test);
        const results = await run(component.mainFile, testFilesList);
        if (!keep) await isolatedEnvironment.destroy();
        return results;
      } catch (e) {
        await isolatedEnvironment.destroy();
        return Promise.reject(e);
      }
    } catch (err) {
      return Promise.reject(err);
    }
  }

  async build({
    scope,
    environment,
    save,
    consumer,
    bitMap,
    verbose,
    directory,
    keep,
    ciComponent
  }: {
    scope: Scope,
    environment?: boolean,
    save?: boolean,
    consumer?: Consumer,
    bitMap?: BitMap,
    verbose?: boolean,
    directory: ?string,
    keep: ?boolean,
    ciComponent: any
  }): Promise<string> {
    // @TODO - write SourceMap Type
    if (!this.compilerId) return Promise.resolve(null);
    logger.debug('consumer-component.build, compilerId found, start building');

    // verify whether the environment is installed
    let compiler;
    if (!bitMap && consumer) {
      bitMap = await consumer.getBitMap();
    }
    const componentMap = bitMap && bitMap.getComponent(this.id.toString());

    try {
      compiler = await scope.loadEnvironment(this.compilerId);
    } catch (err) {
      if (err instanceof ResolutionException) {
        environment = true;
        // todo: once we agree about this approach, get rid of the environment variable
      } else {
        return Promise.reject(err);
      }
    }

    const installEnvironmentIfNeeded = async (): Promise<any> => {
      if (environment) {
        loader.start(BEFORE_IMPORT_ENVIRONMENT);
        return scope.installEnvironment({
          ids: [this.compilerId],
          verbose
        });
      }

      return Promise.resolve();
    };

    await installEnvironmentIfNeeded();

    if (!compiler) {
      compiler = await scope.loadEnvironment(this.compilerId);
    }
    const builtFiles = await this.buildIfNeeded({
      condition: !!this.compilerId,
      compiler,
      files: this.files,
      consumer,
      componentMap,
      scope,
      directory,
      keep,
      ciComponent
    });

    // return buildFilesP.then((buildedFiles) => {
    builtFiles.forEach((file) => {
      if (file && (!file.contents || !isString(file.contents.toString()))) {
        throw new Error('builder interface has to return object with a code attribute that contains string');
      }
    });

    this.dists = builtFiles.map(file => new Dist(file));

    if (save) {
      await scope.sources.updateDist({ source: this });
    }

    return this.dists;
  }
  async pack({
    scope,
    directory,
    writeBitDependencies,
    createNpmLinkFiles,
    override
  }: {
    scope: Scope,
    directory: ?string,
    writeBitDependencies?: boolean,
    createNpmLinkFiles?: boolean,
    override: boolean
  }): Promise<string> {
    const isolatedEnvironment = new IsolatedEnvironment(scope);
    try {
      const importPath = path.join(isolatedEnvironment.path, DEFAULT_PACK_DIR_NAME);
      const verbose = false;
      const installDependencies = false;
      await isolatedEnvironment.create();
      await isolatedEnvironment.importE2E(
        this.id.toString(),
        verbose,
        installDependencies,
        importPath,
        writeBitDependencies,
        createNpmLinkFiles
      );
      const tgzPath = await this.driver.pack(importPath, directory || isolatedEnvironment.path, override);
      await isolatedEnvironment.destroy();
      return tgzPath;
    } catch (err) {
      await isolatedEnvironment.destroy();
      return Promise.reject(err);
    }
  }
  toObject(): Object {
    return {
      name: this.name,
      box: this.box,
      version: this.version,
      mainFile: this.mainFile,
      scope: this.scope,
      lang: this.lang,
      bindingPrefix: this.bindingPrefix,
      compilerId: this.compilerId ? this.compilerId.toString() : null,
      testerId: this.testerId ? this.testerId.toString() : null,
      dependencies: this.dependencies.map(dep => Object.assign({}, dep, { id: dep.id.toString() })), // this._dependenciesAsWritableObject(),
      packageDependencies: this.packageDependencies,
      files: this.files,
      docs: this.docs,
      dists: this.dists,
      specsResults: this.specsResults ? this.specsResults.map(res => res.serialize()) : null,
      license: this.license ? this.license.serialize() : null,
      log: this.log,
      deprecated: this.deprecated
    };
  }

  toString(): string {
    return JSON.stringify(this.toObject());
  }

  // In case there is dist files, we want to point the index to the dist file not to source.
  // This important since when you require a module without specify file, it will give you the file specified under this key
  // (or index.js if key not exists)
  calculateMainDistFile(): string {
    const distMainFile = path.join(DEFAULT_DIST_DIRNAME, this.mainFile);
    const mainFile = searchFilesIgnoreExt(this.dists, distMainFile, 'relative', 'relative');
    return mainFile || this.mainFile;
  }

  static fromObject(object: Object): Component {
    const {
      name,
      box,
      version,
      scope,
      lang,
      bindingPrefix,
      compilerId,
      testerId,
      dependencies,
      packageDependencies,
      docs,
      mainFile,
      dists,
      files,
      specsResults,
      license,
      deprecated
    } = object;
    return new Component({
      name,
      box,
      version,
      scope,
      lang,
      bindingPrefix,
      compilerId: compilerId ? BitId.parse(compilerId) : null,
      testerId: testerId ? BitId.parse(testerId) : null,
      dependencies: dependencies.map(dep => Object.assign({}, dep, { id: BitId.parse(dep.id) })), // this._dependenciesFromWritableObject(dependencies),
      packageDependencies,
      mainFile,
      files,
      docs,
      dists,
      specsResults: specsResults ? SpecsResults.deserialize(specsResults) : null,
      license: license ? License.deserialize(license) : null,
      deprecated: deprecated || false
    });
  }

  static fromString(str: string): Component {
    const object = JSON.parse(str);
    object.files = SourceFile.loadFromParsedStringArray(object.files);
    object.dists = Dist.loadFromParsedStringArray(object.dists);
    return this.fromObject(object);
  }

  static loadFromFileSystem({
    bitDir,
    consumerBitJson,
    componentMap,
    id,
    consumerPath,
    bitMap,
    deprecated
  }: {
    bitDir: string,
    consumerBitJson: ConsumerBitJson,
    componentMap: ComponentMap,
    id: BitId,
    consumerPath: string,
    bitMap: BitMap,
    deprecated: boolean
  }): Component {
    let packageDependencies;
    let bitJson = consumerBitJson;
    const getLoadedFiles = (files: ComponentMapFile[]): SourceFile[] => {
      const sourceFiles = [];
      const filesKeysToDelete = [];
      files.forEach((file, key) => {
        const filePath = path.join(bitDir, file.relativePath);
        try {
          const sourceFile = SourceFile.load(filePath, consumerBitJson.distTarget, bitDir, consumerPath, {
            test: file.test
          });
          sourceFiles.push(sourceFile);
        } catch (err) {
          if (!(err instanceof FileSourceNotFound)) throw err;
          logger.warn(`a file ${filePath} will be deleted from bit.map as it does not exist on the file system`);
          filesKeysToDelete.push(key);
        }
      });
      if (filesKeysToDelete.length && !sourceFiles.length) {
        throw new MissingFilesFromComponent(id.toString());
      }
      if (filesKeysToDelete.length) {
        filesKeysToDelete.forEach(key => files.splice(key, 1));
        bitMap.hasChanged = true;
      }

      return sourceFiles;
    };
    if (!fs.existsSync(bitDir)) return Promise.reject(new ComponentNotFoundInPath(bitDir));
    const files = componentMap.files;
    // Load the base entry from the root dir in map file in case it was imported using -path
    // Or created using bit create so we don't want all the path but only the relative one
    // Check that bitDir isn't the same as consumer path to make sure we are not loading global stuff into component
    // (like dependencies)
    if (bitDir !== consumerPath) {
      bitJson = BitJson.loadSync(bitDir, consumerBitJson);
      if (bitJson) {
        packageDependencies = bitJson.packageDependencies;
      }
    }

    // we need to load bitJson of the specific component to get link prefix
    const { bindingPrefix } = fs.existsSync(path.join(bitDir, BIT_JSON))
      ? BitJson.loadSync(bitDir)
      : { bindingPrefix: bitJson.bindingPrefix };

    return new Component({
      name: id.name,
      box: id.box,
      scope: id.scope,
      version: id.version,
      lang: bitJson.lang,
      bindingPrefix: bindingPrefix || DEFAULT_BINDINGS_PREFIX,
      compilerId: BitId.parse(bitJson.compilerId),
      testerId: BitId.parse(bitJson.testerId),
      mainFile: componentMap.mainFile,
      files: getLoadedFiles(files),
      packageDependencies,
      deprecated
    });
  }

  static create(
    {
      scopeName,
      name,
      box,
      withSpecs,
      files,
      mainFile,
      consumerBitJson,
      bitPath,
      consumerPath
    }: {
      consumerBitJson: ConsumerBitJson,
      name: string,
      mainFile: string,
      box: string,
      scopeName?: ?string,
      withSpecs?: ?boolean
    },
    scope: Scope
  ): Component {
    const specsFile = consumerBitJson.getSpecBasename();
    const compilerId = BitId.parse(consumerBitJson.compilerId);
    const testerId = BitId.parse(consumerBitJson.testerId);
    const lang = consumerBitJson.lang;
    const bindingPrefix = consumerBitJson.bindingPrefix;
    const implVinylFile = new SourceFile({
      cwd: consumerPath,
      base: path.join(consumerPath, bitPath),
      path: path.join(consumerPath, bitPath, files['impl.js']),
      contents: new Buffer(Impl.create(name, compilerId, scope).src)
    });
    implVinylFile.test = false;

    return new Component({
      name,
      box,
      lang,
      bindingPrefix,
      version: LATEST_BIT_VERSION,
      scope: scopeName,
      specsFile,
      files: [implVinylFile],
      mainFile,
      compilerId,
      testerId,
      specs: withSpecs ? Specs.create(name, testerId, scope) : undefined
    });
  }
}<|MERGE_RESOLUTION|>--- conflicted
+++ resolved
@@ -24,13 +24,8 @@
 import ComponentMap from '../bit-map/component-map';
 import logger from '../../logger/logger';
 import loader from '../../cli/loader';
-<<<<<<< HEAD
-import { Driver } from '../../driver';
-import { BEFORE_IMPORT_ENVIRONMENT } from '../../cli/loader/loader-messages';
-=======
 import { Driver } from '../driver';
 import { BEFORE_IMPORT_ENVIRONMENT, BEFORE_RUNNING_SPECS } from '../../cli/loader/loader-messages';
->>>>>>> 34fda84d
 import FileSourceNotFound from './exceptions/file-source-not-found';
 import { getSync } from '../../api/consumer/lib/global-config';
 import * as linkGenerator from './link-generator';
@@ -253,13 +248,8 @@
     }
 
     const packageJson = new PackageJson(bitDir, {
-<<<<<<< HEAD
       name: this.id.toStringWithoutVersion(),
-      version: `0.0.${this.version.toString()}`,
-=======
-      name: validName,
       version: this.version,
->>>>>>> 34fda84d
       homepage: this._getHomepage(),
       main: mainFile,
       dependencies: this.packageDependencies,

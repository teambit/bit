// @flow
import path from 'path';
import fs from 'fs-extra';
import R from 'ramda';
import c from 'chalk';
import { mkdirp, isString, pathNormalizeToLinux, createSymlinkOrCopy, sharedStartOfArray } from '../../utils';
import ComponentBitJson from '../bit-json';
import { Dist, License, SourceFile } from '../component/sources';
import ConsumerBitJson from '../bit-json/consumer-bit-json';
import Consumer from '../consumer';
import BitId from '../../bit-id/bit-id';
import Scope from '../../scope/scope';
import BitIds from '../../bit-id/bit-ids';
import docsParser from '../../jsdoc/parser';
import type { Doclet } from '../../jsdoc/parser';
import SpecsResults from '../specs-results';
import ejectConf from '../component-ops/eject-conf';
import type { EjectConfResult } from '../component-ops/eject-conf';
import ComponentSpecsFailed from '../exceptions/component-specs-failed';
import MissingFilesFromComponent from './exceptions/missing-files-from-component';
import ComponentNotFoundInPath from './exceptions/component-not-found-in-path';
import IsolatedEnvironment, { IsolateOptions } from '../../environment';
import type { Log } from '../../scope/models/version';
import BitMap from '../bit-map';
import ComponentMap from '../bit-map/component-map';
import type { ComponentOrigin } from '../bit-map/component-map';
import logger from '../../logger/logger';
import loader from '../../cli/loader';
import CompilerExtension, { COMPILER_ENV_TYPE } from '../../extensions/compiler-extension';
import TesterExtension, { TESTER_ENV_TYPE } from '../../extensions/tester-extension';
import { Driver } from '../../driver';
import { BEFORE_RUNNING_SPECS } from '../../cli/loader/loader-messages';
import FileSourceNotFound from './exceptions/file-source-not-found';
import {
  DEFAULT_LANGUAGE,
  DEFAULT_BINDINGS_PREFIX,
  COMPONENT_ORIGINS,
  DEFAULT_DIST_DIRNAME,
  COMPONENT_DIR
} from '../../constants';
import ComponentWithDependencies from '../../scope/component-dependencies';
import * as packageJson from './package-json';
import { Dependency, Dependencies } from './dependencies';
import Dists from './sources/dists';
import type { PathLinux, PathOsBased } from '../../utils/path';
import type { RawTestsResults } from '../specs-results/specs-results';
import { paintSpecsResults } from '../../cli/chalk-box';
import ExternalTestError from './exceptions/external-test-error';
import ExternalBuildError from './exceptions/external-build-error';
import InvalidCompilerInterface from './exceptions/invalid-compiler-interface';
import GeneralError from '../../error/general-error';
import AbstractBitJson from '../bit-json/abstract-bit-json';
import { Analytics } from '../../analytics/analytics';
import ConsumerComponent from '.';
import type { PackageJsonInstance } from './package-json';
import { componentIssuesLabels } from '../../cli/templates/component-issues-template';
import MainFileRemoved from './exceptions/main-file-removed';
import EnvExtension from '../../extensions/env-extension';
import EjectToWorkspace from './exceptions/eject-to-workspace';
import EjectBoundToWorkspace from './exceptions/eject-bound-to-workspace';
import Version from '../../version';

export type customResolvedPath = { destinationPath: PathLinux, importSource: string };

export type InvalidComponent = { id: BitId, error: Error };

export type ComponentProps = {
  name: string,
  version?: ?string,
  scope?: ?string,
  lang?: string,
  bindingPrefix?: string,
  mainFile: PathOsBased,
  compiler?: CompilerExtension,
  tester: TesterExtension,
  bitJson?: ComponentBitJson,
  dependencies?: Dependency[],
  devDependencies?: Dependency[],
  envDependencies?: Dependency[],
  flattenedDependencies?: ?BitIds,
  flattenedDevDependencies?: ?BitIds,
  flattenedEnvDependencies?: ?BitIds,
  packageDependencies?: ?Object,
  devPackageDependencies?: ?Object,
  peerPackageDependencies?: ?Object,
  envsPackageDependencies?: ?Object,
  customResolvedPaths?: ?(customResolvedPath[]),
  files: SourceFile[],
  docs?: ?(Doclet[]),
  dists?: Dist[],
  specsResults?: ?SpecsResults,
  license?: ?License,
  deprecated: ?boolean,
  origin: ComponentOrigin,
  detachedCompiler?: ?boolean,
  detachedTester?: ?boolean,
  log?: ?Log
};

export default class Component {
  name: string;
  version: ?string;
  scope: ?string;
  lang: string;
  bindingPrefix: string;
  mainFile: PathOsBased;
  compiler: ?CompilerExtension;
  tester: ?TesterExtension;
  bitJson: ?ComponentBitJson;
  dependencies: Dependencies;
  devDependencies: Dependencies;
  envDependencies: Dependencies;
  flattenedDependencies: BitIds;
  flattenedDevDependencies: BitIds;
  flattenedEnvDependencies: BitIds;
  packageDependencies: Object;
  devPackageDependencies: Object;
  peerPackageDependencies: Object;
  envsPackageDependencies: Object;
  _docs: ?(Doclet[]);
  _files: SourceFile[];
  dists: Dists;
  specsResults: ?(SpecsResults[]);
  license: ?License;
  log: ?Log;
  writtenPath: ?string; // needed for generate links
  dependenciesSavedAsComponents: ?boolean = true; // otherwise they're saved as npm packages
  originallySharedDir: ?PathLinux; // needed to reduce a potentially long path that was used by the author
  _wasOriginallySharedDirStripped: ?boolean; // whether stripOriginallySharedDir() method had been called, we don't want to strip it twice
  loadedFromFileSystem: boolean = false; // whether a component was loaded from the filesystem or converted from the model
  componentMap: ?ComponentMap; // always populated when the loadedFromFileSystem is true
  componentFromModel: ?Component; // populated when loadedFromFileSystem is true and it exists in the model
  isolatedEnvironment: IsolatedEnvironment;
  issues: { [label: $Keys<typeof componentIssuesLabels>]: { [fileName: string]: string[] | BitId[] | string | BitId } };
  deprecated: boolean;
  origin: ComponentOrigin;
  detachedCompiler: ?boolean;
  detachedTester: ?boolean;
  customResolvedPaths: customResolvedPath[];
  _driver: Driver;
  _isModified: boolean;
  packageJsonInstance: PackageJsonInstance;
  _currentlyUsedVersion: BitId; // used by listScope functionality
  pendingVersion: Version; // used during tagging process. It's the version that going to be saved or saved already in the model

  set files(val: SourceFile[]) {
    this._files = val;
  }

  get files(): SourceFile[] {
    if (!this._files) return null;
    if (this._files instanceof Array) return this._files;

    if (R.is(Object, this._files)) {
      // $FlowFixMe
      this._files = SourceFile.load(this._files);
    }
    // $FlowFixMe
    return this._files;
  }

  get id(): BitId {
    return new BitId({
      scope: this.scope,
      name: this.name,
      version: this.version
    });
  }

  get docs(): ?(Doclet[]) {
    if (!this._docs) {
      this._docs = this.files
        ? R.flatten(this.files.map(file => docsParser(file.contents.toString(), file.relative)))
        : [];
    }
    return this._docs;
  }

  get driver(): Driver {
    if (!this._driver) {
      this._driver = Driver.load(this.lang);
    }
    return this._driver;
  }

  constructor({
    name,
    version,
    scope,
    lang,
    bindingPrefix,
    mainFile,
    compiler,
    tester,
    bitJson,
    dependencies,
    devDependencies,
    envDependencies,
    flattenedDependencies,
    flattenedDevDependencies,
    flattenedEnvDependencies,
    packageDependencies,
    devPackageDependencies,
    peerPackageDependencies,
    envsPackageDependencies,
    files,
    docs,
    dists,
    specsResults,
    license,
    log,
    deprecated,
    origin,
    detachedCompiler,
    detachedTester,
    customResolvedPaths
  }: ComponentProps) {
    this.name = name;
    this.version = version;
    this.scope = scope;
    this.lang = lang || DEFAULT_LANGUAGE;
    this.bindingPrefix = bindingPrefix || DEFAULT_BINDINGS_PREFIX;
    this.mainFile = path.normalize(mainFile);
    this.compiler = compiler;
    this.tester = tester;
    this.bitJson = bitJson;
    this.setDependencies(dependencies);
    this.setDevDependencies(devDependencies);
    this.setEnvDependencies(envDependencies);
    this.flattenedDependencies = flattenedDependencies || new BitIds();
    this.flattenedDevDependencies = flattenedDevDependencies || new BitIds();
    this.flattenedEnvDependencies = flattenedEnvDependencies || new BitIds();
    this.packageDependencies = packageDependencies || {};
    this.devPackageDependencies = devPackageDependencies || {};
    this.peerPackageDependencies = peerPackageDependencies || {};
    this.envsPackageDependencies = envsPackageDependencies || {};
    this._files = files;
    this._docs = docs;
    this.setDists(dists);
    this.specsResults = specsResults;
    this.license = license;
    this.log = log;
    this.deprecated = deprecated || false;
    this.origin = origin;
    this.detachedCompiler = detachedCompiler;
    this.detachedTester = detachedTester;
    this.customResolvedPaths = customResolvedPaths || [];
    this.validateComponent();
  }

  validateComponent() {
    const nonEmptyFields = ['name', 'mainFile'];
    nonEmptyFields.forEach((field) => {
      if (!this[field]) {
        throw new GeneralError(`failed loading a component ${this.id}, the field "${field}" can't be empty`);
      }
    });
  }

  /**
   * Warning: this method does not return a deep copy for objects properties except dependencies and devDependencies
   * Implement deep copy of other properties if needed
   */
  clone() {
    // $FlowFixMe
    const newInstance: Component = Object.assign(Object.create(Object.getPrototypeOf(this)), this);
    newInstance.setDependencies(this.dependencies.getClone());
    newInstance.setDevDependencies(this.devDependencies.getClone());
    newInstance.setEnvDependencies(this.envDependencies.getClone());
    return newInstance;
  }

  setDependencies(dependencies?: Dependency[]) {
    this.dependencies = new Dependencies(dependencies);
  }

  setDevDependencies(devDependencies?: Dependency[]) {
    this.devDependencies = new Dependencies(devDependencies);
  }

  setEnvDependencies(envDependencies?: Dependency[]) {
    this.envDependencies = new Dependencies(envDependencies);
  }

  setDists(dists?: Dist[]) {
    this.dists = new Dists(dists);
  }

  getFileExtension(): string {
    switch (this.lang) {
      case DEFAULT_LANGUAGE:
      default:
        return 'js';
    }
  }

  _getHomepage() {
    // TODO: Validate somehow that this scope is really on bitsrc (maybe check if it contains . ?)
    const homepage = this.scope ? `https://bitsrc.io/${this.scope.replace('.', '/')}/${this.name}` : undefined;
    return homepage;
  }

  async writeConfig(
    consumerPath: PathOsBased,
    bitMap: BitMap,
    configDir: PathOsBased,
    override?: boolean = true
<<<<<<< HEAD
  ): Promise<ComponentBitJson> {
    return new ComponentBitJson({
      version: this.version,
      scope: this.scope,
      lang: this.lang,
      bindingPrefix: this.bindingPrefix,
      compiler: this.compiler ? this.compiler.toBitJsonObject(ejectedCompilerDirectory) : {},
      tester: this.tester ? this.tester.toBitJsonObject(ejectedTesterDirectory) : {},
      dependencies: this.dependencies.asWritableObject(),
      devDependencies: this.devDependencies.asWritableObject(),
      envDependencies: this.envDependencies.asWritableObject(),
      packageDependencies: this.packageDependencies,
      devPackageDependencies: this.devPackageDependencies,
      peerPackageDependencies: this.peerPackageDependencies
    }).write({ bitDir, override });
=======
  ): Promise<EjectConfResult> {
    this.componentMap = this.componentMap || bitMap.getComponentIfExist(this.id);
    const componentMap = this.componentMap;
    if (!componentMap) {
      throw new GeneralError('could not find component in the .bitmap file');
    }
    if (configDir === '.' || configDir === './') {
      throw new EjectToWorkspace();
    }
    // Nothing is detached.. no reason to eject
    if (
      (componentMap.origin === COMPONENT_ORIGINS.AUTHORED &&
        !componentMap.detachedCompiler &&
        !componentMap.detachedTester) ||
      // Need to be check for false and not falsy for imported components
      (componentMap.detachedCompiler === false && componentMap.detachedTester === false)
    ) {
      throw new EjectBoundToWorkspace();
    }

    const res = await ejectConf(this, consumerPath, bitMap, configDir, override);
    if (this.componentMap) {
      this.componentMap.setConfigDir(res.ejectedPath);
    }
    return res;
>>>>>>> 1d11d498
  }

  getPackageNameAndPath(): Promise<any> {
    const packagePath = `${this.bindingPrefix}/${this.id.name}`;
    const packageName = this.id.toStringWithoutVersion();
    return { packageName, packagePath };
  }

  async writePackageJson(
    consumer: Consumer,
    bitDir: string,
    override?: boolean = true,
    writeBitDependencies?: boolean = false,
    excludeRegistryPrefix?: boolean = false
  ): Promise<boolean> {
    const packageJsonInstance = await packageJson.write(
      consumer,
      this,
      bitDir,
      override,
      writeBitDependencies,
      excludeRegistryPrefix
    );
    this.packageJsonInstance = packageJsonInstance;
  }

  flattenedDependencies(): BitIds {
    return BitIds.fromObject(this.flattenedDependencies);
  }

  flattenedDevDependencies(): BitIds {
    return BitIds.fromObject(this.flattenedDevDependencies);
  }

  flattenedEnvDependencies(): BitIds {
    return BitIds.fromObject(this.flattenedEnvDependencies);
  }

  getAllDependencies(): Dependency[] {
    return [
      ...this.dependencies.dependencies,
      ...this.devDependencies.dependencies,
      ...this.envDependencies.dependencies
    ];
  }

  getAllDependenciesIds(): BitIds {
    const allDependencies = this.getAllDependencies();
    return BitIds.fromArray(allDependencies.map(dependency => dependency.id));
  }

  hasDependencies(): boolean {
    const allDependencies = this.getAllDependencies();
    return Boolean(allDependencies.length);
  }

  getAllFlattenedDependencies(): BitId[] {
    return [...this.flattenedDependencies, ...this.flattenedDevDependencies, ...this.flattenedEnvDependencies];
  }

  async buildIfNeeded({
    compiler,
    consumer,
    componentMap,
    scope,
    verbose,
    directory,
    keep
  }: {
    compiler: CompilerExtension,
    consumer?: Consumer,
    componentMap?: ComponentMap,
    scope: Scope,
    verbose: boolean,
    directory: ?string,
    keep: ?boolean
  }): Promise<?{ code: string, mappings?: string }> {
    if (!compiler) {
      return Promise.resolve({ code: '' });
    }
    const files = this.files.map(file => file.clone());

    const runBuild = async (componentRoot: string): Promise<any> => {
      let rootDistFolder = path.join(componentRoot, DEFAULT_DIST_DIRNAME);
      let componentDir;
      if (componentMap) {
        // $FlowFixMe
        rootDistFolder = this.dists.getDistDirForConsumer(consumer, componentMap.rootDir);
        componentDir =
          consumer && componentMap.rootDir ? path.join(consumer.getPath(), componentMap.rootDir) : undefined;
      }
      return Promise.resolve()
        .then(async () => {
          const context: Object = {
            componentObject: this.toObject(),
            rootDistFolder,
            componentDir
          };

          // Change the cwd to make sure we found the needed files
          process.chdir(componentRoot);
          if (compiler.action) {
            const actionParams = {
              files,
              rawConfig: compiler.rawConfig,
              dynamicConfig: compiler.dynamicConfig,
              configFiles: compiler.files,
              api: compiler.api,
              context
            };
            const result = await compiler.action(actionParams);
            // TODO: Gilad - handle return of main dist file
            if (!result || !result.files) {
              throw new Error('compiler return invalid response');
            }
            return result.files;
          }
          return compiler.oldAction(files, rootDistFolder, context);
        })
        .catch((e) => {
          throw new ExternalBuildError(e, this.id.toString());
        });
    };
    if (!compiler.action && !compiler.oldAction) {
      return Promise.reject(new InvalidCompilerInterface(compiler.name));
    }

    if (consumer) return runBuild(consumer.getPath());
    if (this.isolatedEnvironment) return runBuild(this.writtenPath);

    const isolatedEnvironment = new IsolatedEnvironment(scope, directory);
    try {
      await isolatedEnvironment.create();
      const isolateOpts = {
        verbose,
        installPackages: true,
        noPackageJson: false
      };
      const componentWithDependencies = await isolatedEnvironment.isolateComponent(this.id, isolateOpts);
      const component = componentWithDependencies.component;
      const result = await runBuild(component.writtenPath);
      if (!keep) await isolatedEnvironment.destroy();
      return result;
    } catch (err) {
      await isolatedEnvironment.destroy();
      return Promise.reject(err);
    }
  }

  async _writeToComponentDir({
    bitDir,
    writeBitJson,
    configDir,
    writePackageJson,
    consumer,
    override = true,
    writeBitDependencies = false,
    deleteBitDirContent = false,
    excludeRegistryPrefix = false
  }: {
    bitDir: string,
    writeBitJson: boolean,
    configDir?: string,
    writePackageJson: boolean,
    consumer?: Consumer,
    override?: boolean,
    writeBitDependencies?: boolean,
    deleteBitDirContent?: boolean,
    excludeRegistryPrefix?: boolean
  }) {
    if (deleteBitDirContent) {
      fs.emptyDirSync(bitDir);
    } else {
      await mkdirp(bitDir);
    }
    if (this.files) await Promise.all(this.files.map(file => file.write(undefined, override)));
    await this.dists.writeDists(this, consumer, false);
    if (writeBitJson && consumer) {
      const resolvedConfigDir = configDir || consumer.dirStructure.ejectedEnvsDirStructure;
      await this.writeConfig(consumer.getPath(), consumer.bitMap, resolvedConfigDir, override);
    }
    // make sure the project's package.json is not overridden by Bit
    // If a consumer is of isolated env it's ok to override the root package.json (used by the env installation
    // of compilers / testers / extensions)
    if (writePackageJson && (consumer.isolated || bitDir !== consumer.getPath())) {
      await this.writePackageJson(consumer, bitDir, override, writeBitDependencies, excludeRegistryPrefix);
    }
    if (this.license && this.license.src) await this.license.write(bitDir, override);
    logger.debug('component has been written successfully');
    return this;
  }

  _addComponentToBitMap(
    bitMap: BitMap,
    rootDir: string,
    origin: string,
    parent?: string,
    configDir?: string
  ): ComponentMap {
    const filesForBitMap = this.files.map((file) => {
      return { name: file.basename, relativePath: pathNormalizeToLinux(file.relative), test: file.test };
    });

    return bitMap.addComponent({
      componentId: this.id,
      files: filesForBitMap,
      mainFile: this.mainFile,
      rootDir,
      configDir,
      detachedCompiler: this.detachedCompiler,
      detachedTester: this.detachedTester,
      origin,
      parent,
      originallySharedDir: this.originallySharedDir
    });
  }

  /**
   * Before writing the files into the file-system, remove the path-prefix that is shared among the main component files
   * and its dependencies. It helps to avoid large file-system paths.
   *
   * This is relevant for IMPORTED components only as the author may have long paths that are not needed for whoever
   * imports it. NESTED and AUTHORED components are written as is.
   */
  stripOriginallySharedDir(bitMap: BitMap): void {
    if (this._wasOriginallySharedDirStripped) return;
    this.setOriginallySharedDir();
    const originallySharedDir = this.originallySharedDir;
    if (originallySharedDir) {
      logger.debug(`stripping originallySharedDir "${originallySharedDir}" from ${this.id}`);
    }
    const pathWithoutSharedDir = (pathStr: PathOsBased, sharedDir: PathLinux): PathOsBased => {
      if (!sharedDir) return pathStr;
      const partToRemove = path.normalize(sharedDir) + path.sep;
      return pathStr.replace(partToRemove, '');
    };
    this.files.forEach((file) => {
      const newRelative = pathWithoutSharedDir(file.relative, originallySharedDir);
      file.updatePaths({ newBase: file.base, newRelative });
    });
    this.dists.stripOriginallySharedDir(originallySharedDir, pathWithoutSharedDir);
    this.mainFile = pathWithoutSharedDir(this.mainFile, originallySharedDir);
    this.dependencies.stripOriginallySharedDir(bitMap, originallySharedDir);
    this.devDependencies.stripOriginallySharedDir(bitMap, originallySharedDir);
    this.envDependencies.stripOriginallySharedDir(bitMap, originallySharedDir);
    this.customResolvedPaths.forEach((customPath) => {
      customPath.destinationPath = pathNormalizeToLinux(
        pathWithoutSharedDir(path.normalize(customPath.destinationPath), originallySharedDir)
      );
    });
    this._wasOriginallySharedDirStripped = true;
  }

  addSharedDir(pathStr: string): PathLinux {
    const withSharedDir = this.originallySharedDir ? path.join(this.originallySharedDir, pathStr) : pathStr;
    return pathNormalizeToLinux(withSharedDir);
  }

  cloneFilesWithSharedDir(): SourceFile[] {
    return this.files.map((file) => {
      const newFile = file.clone();
      const newRelative = this.addSharedDir(file.relative);
      newFile.updatePaths({ newBase: file.base, newRelative });
      return newFile;
    });
  }

  /**
   * When using this function please check if you really need to pass the bitDir or not
   * It's better to init the files with the correct base, cwd and path than pass it here
   * It's mainly here for cases when we write from the model so this is the first point we actually have the dir
   */
  async write({
    bitDir,
    writeBitJson = false,
    configDir,
    writePackageJson = true,
    override = true,
    origin,
    parent,
    consumer,
    writeBitDependencies = false,
    deleteBitDirContent,
    componentMap,
    excludeRegistryPrefix = false
  }: {
    bitDir?: string,
    writeBitJson?: boolean,
    configDir?: boolean,
    writePackageJson?: boolean,
    override?: boolean,
    origin?: string,
    parent?: BitId,
    consumer?: Consumer,
    writeBitDependencies?: boolean,
    deleteBitDirContent?: boolean,
    componentMap?: ComponentMap,
    excludeRegistryPrefix?: boolean
  }): Promise<Component> {
    logger.debug(`consumer-component.write, id: ${this.id.toString()}`);
    const consumerPath: ?string = consumer ? consumer.getPath() : undefined;
    const bitMap: ?BitMap = consumer ? consumer.bitMap : undefined;
    if (!this.files) throw new GeneralError(`Component ${this.id.toString()} is invalid as it has no files`);
    // Take the bitdir from the files (it will be the same for all the files of course)
    const calculatedBitDir = bitDir || this.files[0].base;
    // Update files base dir according to bitDir
    if (this.files && bitDir) this.files.forEach(file => file.updatePaths({ newBase: bitDir }));
    if (!this.dists.isEmpty() && bitDir) this.dists.get().forEach(dist => dist.updatePaths({ newBase: bitDir }));

    // if bitMap parameter is empty, for instance, when it came from the scope, ignore bitMap altogether.
    // otherwise, check whether this component is in bitMap:
    // if it's there, write the files according to the paths in bit.map.
    // Otherwise, write to bitDir and update bitMap with the new paths.
    if (!bitMap) {
      return this._writeToComponentDir({
        bitDir: calculatedBitDir,
        writeBitJson,
        writePackageJson,
        consumer,
        override,
        writeBitDependencies,
        excludeRegistryPrefix
      });
    }
    if (!componentMap) {
      // if there is no componentMap, the component is new to this project and should be written to bit.map
      componentMap = this._addComponentToBitMap(bitMap, calculatedBitDir, origin, parent, configDir);
    }
    if (!consumer.shouldDistsBeInsideTheComponent() && this.dists.isEmpty()) {
      // since the dists are set to be outside the components dir, the source files must be saved there
      // otherwise, other components in dists won't be able to link to this component
      this.copyFilesIntoDists();
    }
    // For IMPORTED component we have to delete the content of the directory before importing.
    // Otherwise, when the author adds new files outside of the previous originallySharedDir and this user imports them
    // the environment will contain both copies, the old one with the old originallySharedDir and the new one.
    // If a user made changes to the imported component, it will show a warning and stop the process.
    if (typeof deleteBitDirContent === 'undefined') {
      deleteBitDirContent = origin === COMPONENT_ORIGINS.IMPORTED;
    }
    // when there is componentMap, this component (with this version or other version) is already part of the project.
    // There are several options as to what was the origin before and what is the origin now and according to this,
    // we update/remove/don't-touch the record in bit.map.
    // The current origin can't be AUTHORED because when the author creates a component for the first time,
    // 1) current origin is AUTHORED - If the version is the same as before, don't update bit.map. Otherwise, update.
    // 2) current origin is IMPORTED - If the version is the same as before, don't update bit.map. Otherwise, update.
    // one exception is where the origin was NESTED before, in this case, remove the current record and add a new one.
    // 3) current origin is NESTED - the version can't be the same as before (otherwise it would be ignored before and
    // never reach this function, see @write-components.writeToComponentsDir). Therefore, always add to bit.map.
    if (origin === COMPONENT_ORIGINS.IMPORTED && componentMap.origin === COMPONENT_ORIGINS.NESTED) {
      // when a user imports a component that was a dependency before, write the component directly into the components
      // directory for an easy access/change. Then, remove the current record from bit.map and add an updated one.
      const oldLocation = path.join(consumerPath, componentMap.rootDir);
      logger.debug(
        `deleting the old directory of a component at ${oldLocation}, the new directory is ${calculatedBitDir}`
      );
      fs.removeSync(oldLocation);
      bitMap.removeComponent(this.id);
      componentMap = this._addComponentToBitMap(bitMap, calculatedBitDir, origin, parent, configDir);
    }
    logger.debug('component is in bit.map, write the files according to bit.map');
    if (componentMap.origin === COMPONENT_ORIGINS.AUTHORED) writeBitJson = false;
    const newBase = componentMap.rootDir ? path.join(consumerPath, componentMap.rootDir) : consumerPath;
    this.writtenPath = newBase;
    this.files.forEach(file => file.updatePaths({ newBase }));
    const rootDir = componentMap.rootDir;
    const resolvedConfigDir = configDir || componentMap.configDir;

    const componentMapExistWithSameVersion = bitMap.isExistWithSameVersion(this.id);
    const updateBitMap =
      !componentMapExistWithSameVersion || componentMap.originallySharedDir !== this.originallySharedDir;
    // update bitMap before writing the files to the filesystem, because as part of writing the
    // package-json file, the componentMap is needed to be stored with the updated version
    if (updateBitMap) {
      if (componentMapExistWithSameVersion) {
        // originallySharedDir has been changed. it affects also the relativePath of the files
        // so it's better to just remove the old record and add a new one
        bitMap.removeComponent(this.id);
      }
      this._addComponentToBitMap(bitMap, rootDir, origin, parent, resolvedConfigDir);
    }

    // Don't write the package.json for an authored component, because it's dependencies probably managed
    // By the root package.json
    const actualWithPackageJson = writePackageJson && origin !== COMPONENT_ORIGINS.AUTHORED;
    await this._writeToComponentDir({
      bitDir: newBase,
      writeBitJson,
      configDir: resolvedConfigDir,
      writePackageJson: actualWithPackageJson,
      consumer,
      override,
      writeBitDependencies,
      deleteBitDirContent,
      excludeRegistryPrefix
    });

    return this;
  }

  async runSpecs({
    scope,
    rejectOnFailure = false, // reject when some (or all) of the tests were failed. relevant when running tests during 'bit tag'
    consumer,
    save,
    verbose,
    isolated,
    directory,
    keep
  }: {
    scope: Scope,
    rejectOnFailure?: boolean,
    consumer?: Consumer,
    save?: boolean,
    verbose?: boolean,
    isolated?: boolean,
    directory?: string,
    keep?: boolean
  }): Promise<?SpecsResults> {
    const testFiles = this.files.filter(file => file.test);
    if (!this.tester || !testFiles || R.isEmpty(testFiles)) return null;

    logger.debug('tester found, start running tests');
    Analytics.addBreadCrumb('runSpecs', 'tester found, start running tests');
    const tester = this.tester;
    if (!tester.loaded) {
      Analytics.addBreadCrumb('runSpecs', 'installing missing tester');
      await tester.install(scope, { verbose });
      logger.debug('Environment components are installed');
    }

    const testerFilePath = tester.filePath;

    const run = async (component: ConsumerComponent, cwd?: PathOsBased) => {
      // Change the cwd to make sure we found the needed files
      if (cwd) {
        logger.debug(`changing process cwd to ${cwd}`);
        Analytics.addBreadCrumb('runSpecs.run', 'changing process cwd');
        process.chdir(cwd);
      }
      loader.start(BEFORE_RUNNING_SPECS);
      const testFilesList = !component.dists.isEmpty()
        ? component.dists.get().filter(dist => dist.test)
        : component.files.filter(file => file.test);

      let specsResults: RawTestsResults[];

      let contextPaths;
      if (this.tester && this.tester.context) {
        contextPaths = this.tester.context;
      } else if (consumer && consumer.bitMap) {
        contextPaths = {
          workspaceDir: consumer.bitMap.projectRoot
        };
      }
      try {
        if (tester.action) {
          logger.debug('running tests using new format');
          Analytics.addBreadCrumb('runSpecs.run', 'running tests using new format');
          const context: Object = {
            componentObject: component.toObject()
          };

          contextPaths && Object.assign(context, contextPaths);

          const actionParams = {
            testFiles: testFilesList,
            rawConfig: tester.rawConfig,
            dynamicConfig: tester.dynamicConfig,
            configFiles: tester.files,
            api: tester.api,
            context
          };

          specsResults = await tester.action(actionParams);
        } else {
          logger.debug('running tests using old format');
          Analytics.addBreadCrumb('runSpecs.run', 'running tests using old format');
          const oneFileSpecResult = async (testFile) => {
            const testFilePath = testFile.path;
            try {
              const results = await tester.oldAction(testFilePath);
              results.specPath = testFile.relative;
              return results;
            } catch (err) {
              const failures = [
                {
                  title: err.message,
                  err
                }
              ];
              const results = {
                specPath: testFile.relative,
                pass: false,
                tests: [],
                failures
              };
              return results;
            }
          };
          const specsResultsP = testFilesList.map(oneFileSpecResult);
          specsResults = await Promise.all(specsResultsP);
        }
      } catch (err) {
        throw new ExternalTestError(err, this.id.toString());
      }

      this.specsResults = specsResults.map(specRes => SpecsResults.createFromRaw(specRes));

      if (rejectOnFailure && !this.specsResults.every(element => element.pass)) {
        // some or all the tests were failed.
        loader.stop();
        if (verbose) {
          // $FlowFixMe this.specsResults is not null at this point
          const specsResultsPretty = paintSpecsResults(this.specsResults).join('\n');
          const componentIdPretty = c.bold.white(this.id.toString());
          const specsResultsAndIdPretty = `${componentIdPretty}${specsResultsPretty}\n`;
          return Promise.reject(new ComponentSpecsFailed(specsResultsAndIdPretty));
        }
        return Promise.reject(new ComponentSpecsFailed());
      }

      if (save) {
        await scope.sources.modifySpecsResults({
          source: this,
          specsResults: this.specsResults
        });
      }

      return this.specsResults;
    };

    if (!isolated && consumer) {
      logger.debug('Building the component before running the tests');
      await this.build({ scope, verbose, consumer });
      await this.dists.writeDists(this, consumer);
      return run(this, consumer.getPath());
    }

    const isolatedEnvironment = new IsolatedEnvironment(scope, directory);

    try {
      await isolatedEnvironment.create();
      const isolateOpts = {
        verbose,
        dist: true,
        installPackages: true,
        installPeerDependencies: true,
        noPackageJson: false
      };
      const localTesterPath = path.join(isolatedEnvironment.getPath(), 'tester');
      const componentWithDependencies = await isolatedEnvironment.isolateComponent(this.id, isolateOpts);

      createSymlinkOrCopy(testerFilePath, localTesterPath);
      const component = componentWithDependencies.component;
      component.isolatedEnvironment = isolatedEnvironment;
      logger.debug(`the component ${this.id.toString()} has been imported successfully into an isolated environment`);

      await component.build({ scope, verbose });
      if (!component.dists.isEmpty()) {
        const specDistWrite = component.dists.get().map(file => file.write());
        await Promise.all(specDistWrite);
      }

      const results = await run(component);
      if (!keep) await isolatedEnvironment.destroy();
      return results;
    } catch (e) {
      await isolatedEnvironment.destroy();
      return Promise.reject(e);
    }
  }

  async build({
    scope,
    save,
    consumer,
    noCache,
    verbose,
    keep
  }: {
    scope: Scope,
    save?: boolean,
    consumer?: Consumer,
    noCache?: boolean,
    verbose?: boolean,
    keep?: boolean
  }): Promise<?Dists> {
    logger.debug(`consumer-component.build ${this.id.toString()}`);
    // @TODO - write SourceMap Type
    if (!this.compiler) {
      if (!consumer || consumer.shouldDistsBeInsideTheComponent()) {
        logger.debug('compiler was not found, nothing to build');
        return null;
      }
      logger.debug(
        'compiler was not found, however, because the dists are set to be outside the components directory, save the source file as dists'
      );
      this.copyFilesIntoDists();
      return this.dists;
    }
    // Ideally it's better to use the dists from the model.
    // If there is no consumer, it comes from the scope or isolated environment, which the dists are already saved.
    // If there is consumer, check whether the component was modified. If it wasn't, no need to re-build.
    const isNeededToReBuild = async () => {
      // Forcly rebuild
      if (noCache) return true;
      if (!consumer) return false;
      const componentStatus = await consumer.getComponentStatusById(this.id);
      return componentStatus.modified;
    };
    const bitMap = consumer ? consumer.bitMap : undefined;
    const consumerPath = consumer ? consumer.getPath() : '';
    const componentMap = bitMap && bitMap.getComponentIfExist(this.id);
    let componentDir = consumerPath;
    if (componentMap) {
      componentDir = consumerPath && componentMap.rootDir ? path.join(consumerPath, componentMap.rootDir) : undefined;
    }
    const needToRebuild = await isNeededToReBuild();
    if (!needToRebuild && !this.dists.isEmpty()) {
      logger.debug('skip the build process as the component was not modified, use the dists saved in the model');
      if (componentMap && componentMap.origin === COMPONENT_ORIGINS.IMPORTED) {
        this.stripOriginallySharedDir(bitMap);
        // don't worry about the dist.entry and dist.target at this point. It'll be done later on once the files are
        // written, probably by this.dists.writeDists()
      }

      return this.dists;
    }
    logger.debug('compiler found, start building');
    if (!this.compiler.loaded) {
      await this.compiler.install(
        scope,
        { verbose },
        { workspaceDir: consumerPath, componentDir, dependentId: this.id }
      );
    }

    const builtFiles = await this.buildIfNeeded({
      compiler: this.compiler,
      consumer,
      componentMap,
      scope,
      keep,
      verbose
    });
    // return buildFilesP.then((buildedFiles) => {
    builtFiles.forEach((file) => {
      if (file && (!file.contents || !isString(file.contents.toString()))) {
        throw new GeneralError('builder interface has to return object with a code attribute that contains string');
      }
    });
    this.setDists(builtFiles.map(file => new Dist(file)));

    if (save) {
      await scope.sources.updateDist({ source: this });
    }
    return this.dists;
  }

  async isolate(scope: Scope, opts: IsolateOptions): Promise<string> {
    const isolatedEnvironment = new IsolatedEnvironment(scope, opts.writeToPath);
    try {
      await isolatedEnvironment.create();
      await isolatedEnvironment.isolateComponent(this.id, opts);
      return isolatedEnvironment.path;
    } catch (err) {
      await isolatedEnvironment.destroy();
      throw new GeneralError(err);
    }
  }

  toObject(): Object {
    return {
      name: this.name,
      version: this.version,
      mainFile: this.mainFile,
      scope: this.scope,
      lang: this.lang,
      bindingPrefix: this.bindingPrefix,
      compiler: this.compiler ? this.compiler.toObject() : null,
      tester: this.tester ? this.tester.toObject() : null,
      detachedCompiler: this.detachedCompiler,
      detachedTester: this.detachedTester,
      dependencies: this.dependencies.serialize(),
      devDependencies: this.devDependencies.serialize(),
      envDependencies: this.envDependencies.serialize(),
      packageDependencies: this.packageDependencies,
      devPackageDependencies: this.devPackageDependencies,
      peerPackageDependencies: this.peerPackageDependencies,
      envsPackageDependencies: this.envsPackageDependencies,
      files: this.files,
      docs: this.docs,
      dists: this.dists,
      specsResults: this.specsResults ? this.specsResults.map(res => res.serialize()) : null,
      license: this.license ? this.license.serialize() : null,
      log: this.log,
      deprecated: this.deprecated
    };
  }

  toString(): string {
    return JSON.stringify(this.toObject());
  }

  copyFilesIntoDists() {
    const dists = this.files.map(file => new Dist({ base: file.base, path: file.path, contents: file.contents }));
    this.setDists(dists);
  }

  /**
   * find a shared directory among the files of the main component and its dependencies
   */
  setOriginallySharedDir(): void {
    if (this.originallySharedDir !== undefined) return;
    const pathSep = '/'; // it works for Windows as well as all paths are normalized to Linux
    const filePaths = this.files.map(file => pathNormalizeToLinux(file.relative));
    const dependenciesPaths = this.dependencies.getSourcesPaths();
    const devDependenciesPaths = this.devDependencies.getSourcesPaths();
    const envDependenciesPaths = this.envDependencies.getSourcesPaths();
    const allPaths = [...filePaths, ...dependenciesPaths, ...devDependenciesPaths, ...envDependenciesPaths];
    const sharedStart = sharedStartOfArray(allPaths);
    if (!sharedStart || !sharedStart.includes(pathSep)) return;
    const lastPathSeparator = sharedStart.lastIndexOf(pathSep);
    this.originallySharedDir = sharedStart.substring(0, lastPathSeparator);
  }

  async toComponentWithDependencies(consumer: Consumer): Promise<ComponentWithDependencies> {
    const getFlatten = (field: string): BitIds => {
      // when loaded from filesystem, it doesn't have the flatten, fetch them from model.
      return this.loadedFromFileSystem ? this.componentFromModel[field] : this[field];
    };
    const getDependenciesComponents = (ids: BitIds) => {
      return Promise.all(
        ids.map((dependencyId) => {
          if (consumer.bitMap.isExistWithSameVersion(dependencyId)) {
            return consumer.loadComponent(dependencyId);
          }
          // when dependencies are imported as npm packages, they are not in bit.map
          this.dependenciesSavedAsComponents = false;
          return consumer.scope.loadComponent(dependencyId, false);
        })
      );
    };

    const dependencies = await getDependenciesComponents(getFlatten('flattenedDependencies'));
    const devDependencies = await getDependenciesComponents(getFlatten('flattenedDevDependencies'));
    const envDependencies = await getDependenciesComponents(getFlatten('flattenedEnvDependencies'));
    return new ComponentWithDependencies({ component: this, dependencies, devDependencies, envDependencies });
  }

  copyDependenciesFromModel(ids: string[]) {
    const componentFromModel = this.componentFromModel;
    if (!componentFromModel) throw new Error('copyDependenciesFromModel: component is missing from the model');
    ids.forEach((id: string) => {
      const dependency = componentFromModel.dependencies.getByIdStr(id);
      if (dependency) this.dependencies.add(dependency);
      else {
        const devDependency = componentFromModel.devDependencies.getByIdStr(id);
        if (devDependency) this.devDependencies.add(dependency);
        else {
          const envDependency = componentFromModel.envDependencies.getByIdStr(id);
          if (envDependency) this.envDependencies.add(dependency);
          throw new Error(`copyDependenciesFromModel unable to find dependency ${id} in the model`);
        }
      }
    });
  }

  static async fromObject(object: Object): Component {
    const {
      name,
      box,
      version,
      scope,
      lang,
      bindingPrefix,
      compiler,
      tester,
      detachedCompiler,
      detachedTester,
      dependencies,
      devDependencies,
      envDependencies,
      packageDependencies,
      devPackageDependencies,
      peerPackageDependencies,
      envsPackageDependencies,
      docs,
      mainFile,
      dists,
      files,
      specsResults,
      license,
      deprecated
    } = object;
    return new Component({
      name: box ? `${box}/${name}` : name,
      version,
      scope,
      lang,
      bindingPrefix,
      compiler: compiler ? await CompilerExtension.loadFromModelObject(compiler) : null,
      tester: tester ? await TesterExtension.loadFromModelObject(tester) : null,
      detachedCompiler,
      detachedTester,
      dependencies,
      devDependencies,
      envDependencies,
      packageDependencies,
      devPackageDependencies,
      peerPackageDependencies,
      envsPackageDependencies,
      mainFile,
      files,
      docs,
      dists,
      specsResults: specsResults ? SpecsResults.deserialize(specsResults) : null,
      license: license ? License.deserialize(license) : null,
      deprecated: deprecated || false
    });
  }

  static async fromString(str: string): Component {
    const object = JSON.parse(str);
    object.files = SourceFile.loadFromParsedStringArray(object.files);

    // added if statement to support new and old version of remote ls
    // old version of bit returns from server array of dists  and new version return object
    if (object.dists && Array.isArray(object.dists)) {
      object.dists = Dist.loadFromParsedStringArray(object.dists);
    } else if (object.dists && object.dists.dists) {
      object.dists = Dist.loadFromParsedStringArray(object.dists.dists);
    }
    return this.fromObject(object);
  }

  static async loadFromFileSystem({
    bitDir,
    componentMap,
    id,
    consumer,
    componentFromModel
  }: {
    bitDir: PathOsBased,
    componentMap: ComponentMap,
    id: BitId,
    consumer: Consumer,
    componentFromModel: Component
  }): Promise<Component> {
    const consumerPath = consumer.getPath();
    const consumerBitJson: ConsumerBitJson = consumer.bitJson;
    const bitMap: BitMap = consumer.bitMap;
    const deprecated = componentFromModel ? componentFromModel.deprecated : false;
    let configDir = consumer.getPath();
    const trackDir = componentMap.getTrackDir();
    configDir = trackDir ? path.join(configDir, trackDir) : configDir;
    let dists = componentFromModel ? componentFromModel.dists.get() : undefined;
    let packageDependencies;
    let devPackageDependencies;
    let peerPackageDependencies;
    const getLoadedFiles = async (): Promise<SourceFile[]> => {
      const sourceFiles = [];
      await componentMap.trackDirectoryChanges(consumer, id);
      const filesToDelete = [];
      const origin = componentMap.origin;
      componentMap.files.forEach((file) => {
        const filePath = path.join(bitDir, file.relativePath);
        try {
          const sourceFile = SourceFile.load(filePath, consumerBitJson.distTarget, bitDir, consumerPath, {
            test: file.test
          });
          sourceFiles.push(sourceFile);
        } catch (err) {
          if (!(err instanceof FileSourceNotFound)) throw err;
          logger.warn(`a file ${filePath} will be deleted from bit.map as it does not exist on the file system`);
          filesToDelete.push(file);
        }
      });
      if (filesToDelete.length) {
        if (!sourceFiles.length) throw new MissingFilesFromComponent(id.toString());
        filesToDelete.forEach((fileToDelete) => {
          if (fileToDelete.relativePath === componentMap.mainFile) {
            throw new MainFileRemoved(componentMap.mainFile, id.toString());
          }
        });
        componentMap.removeFiles(filesToDelete);
        bitMap.hasChanged = true;
      }
      return sourceFiles;
    };

    if (!fs.existsSync(bitDir)) throw new ComponentNotFoundInPath(bitDir);
    if (componentMap.configDir) {
      const resolvedBaseConfigDir = componentMap.getBaseConfigDir();
      configDir = path.join(consumerPath, resolvedBaseConfigDir);
    }
    // Load the base entry from the root dir in map file in case it was imported using -path
    // Or created using bit create so we don't want all the path but only the relative one
    // Check that bitDir isn't the same as consumer path to make sure we are not loading global stuff into component
    // (like dependencies)
    let componentBitJson: ComponentBitJson | typeof undefined;
    let componentBitJsonFileExist = false;
    let rawComponentBitJson;
    if (configDir !== consumerPath) {
      componentBitJson = ComponentBitJson.loadSync(configDir, consumerBitJson);
      packageDependencies = componentBitJson.packageDependencies;
      devPackageDependencies = componentBitJson.devPackageDependencies;
      peerPackageDependencies = componentBitJson.peerPackageDependencies;
      // by default, imported components are not written with bit.json file.
      // use the component from the model to get their bit.json values
      componentBitJsonFileExist = await AbstractBitJson.hasExisting(configDir);
      if (componentBitJsonFileExist) {
        rawComponentBitJson = componentBitJson;
      }
      if (!componentBitJsonFileExist && componentFromModel) {
        componentBitJson.mergeWithComponentData(componentFromModel);
      }
    }
    // for authored componentBitJson is normally undefined
    const bitJson = componentBitJson || consumerBitJson;

    // Remove dists if compiler has been deleted
    if (dists && !bitJson.hasCompiler()) {
      dists = undefined;
    }

    const envsContext = {
      componentDir: bitDir,
      workspaceDir: consumerPath
    };

    const propsToLoadEnvs = {
      consumerPath,
      envType: COMPILER_ENV_TYPE,
      scopePath: consumer.scope.getPath(),
      componentOrigin: componentMap.origin,
      componentFromModel,
      consumerBitJson,
      componentBitJson: rawComponentBitJson,
      context: envsContext,
      detached: componentMap.detachedCompiler
    };

    const compilerP = EnvExtension.loadFromCorrectSource(propsToLoadEnvs);
    propsToLoadEnvs.detached = componentMap.detachedTester;
    propsToLoadEnvs.envType = TESTER_ENV_TYPE;
    const testerP = EnvExtension.loadFromCorrectSource(propsToLoadEnvs);

    const [compiler, tester] = await Promise.all([compilerP, testerP]);

    // Load the envsPackageDependencies from the actual compiler / tester or from the model
    // if they are not loaded (aka not installed)
    // We load it from model to prevent case when component is modified becasue changes in envsPackageDependencies
    // That occur as a result that we import component but didn't import its envs so we can't
    // calculate the envsPackageDependencies (without install the env, which we don't want)
    const compilerDynamicPackageDependencies = compiler && compiler.loaded ? compiler.dynamicPackageDependencies : {};
    const testerDynamicPackageDependencies = tester && tester.loaded ? tester.dynamicPackageDependencies : {};
    const modelEnvsPackageDependencies = componentFromModel ? componentFromModel.envsPackageDependencies || {} : {};
    const envsPackageDependencies = {
      ...modelEnvsPackageDependencies,
      ...testerDynamicPackageDependencies,
      ...compilerDynamicPackageDependencies
    };

    return new Component({
      name: id.name,
      scope: id.scope,
      version: id.version,
      lang: bitJson.lang,
      bindingPrefix: bitJson.bindingPrefix || DEFAULT_BINDINGS_PREFIX,
      compiler,
      tester,
      bitJson: componentBitJsonFileExist ? componentBitJson : undefined,
      mainFile: componentMap.mainFile,
      files: await getLoadedFiles(),
      dists,
      packageDependencies,
      devPackageDependencies,
      peerPackageDependencies,
      envsPackageDependencies,
      deprecated,
      origin: componentMap.origin,
      detachedCompiler: componentMap.detachedCompiler,
      detachedTester: componentMap.detachedTester
    });
  }
}<|MERGE_RESOLUTION|>--- conflicted
+++ resolved
@@ -305,23 +305,6 @@
     bitMap: BitMap,
     configDir: PathOsBased,
     override?: boolean = true
-<<<<<<< HEAD
-  ): Promise<ComponentBitJson> {
-    return new ComponentBitJson({
-      version: this.version,
-      scope: this.scope,
-      lang: this.lang,
-      bindingPrefix: this.bindingPrefix,
-      compiler: this.compiler ? this.compiler.toBitJsonObject(ejectedCompilerDirectory) : {},
-      tester: this.tester ? this.tester.toBitJsonObject(ejectedTesterDirectory) : {},
-      dependencies: this.dependencies.asWritableObject(),
-      devDependencies: this.devDependencies.asWritableObject(),
-      envDependencies: this.envDependencies.asWritableObject(),
-      packageDependencies: this.packageDependencies,
-      devPackageDependencies: this.devPackageDependencies,
-      peerPackageDependencies: this.peerPackageDependencies
-    }).write({ bitDir, override });
-=======
   ): Promise<EjectConfResult> {
     this.componentMap = this.componentMap || bitMap.getComponentIfExist(this.id);
     const componentMap = this.componentMap;
@@ -347,7 +330,6 @@
       this.componentMap.setConfigDir(res.ejectedPath);
     }
     return res;
->>>>>>> 1d11d498
   }
 
   getPackageNameAndPath(): Promise<any> {

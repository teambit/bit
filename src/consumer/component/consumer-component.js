// @flow
import path from 'path';
import fs from 'fs-extra';
import R from 'ramda';
import { mkdirp, isString, pathNormalizeToLinux, searchFilesIgnoreExt } from '../../utils';
import BitJson from '../bit-json';
import { Impl, Specs, Dist, License, SourceFile } from '../component/sources';
import ConsumerBitJson from '../bit-json/consumer-bit-json';
import Consumer from '../consumer';
import BitId from '../../bit-id/bit-id';
import Scope from '../../scope/scope';
import BitIds from '../../bit-id/bit-ids';
import docsParser, { Doclet } from '../../jsdoc/parser';
import specsRunner from '../../specs-runner';
import SpecsResults from '../specs-results';
import ComponentSpecsFailed from '../exceptions/component-specs-failed';
import BuildException from './exceptions/build-exception';
import MissingFilesFromComponent from './exceptions/missing-files-from-component';
import ComponentNotFoundInPath from './exceptions/component-not-found-in-path';
import IsolatedEnvironment, { IsolateOptions } from '../../environment';
import type { Log } from '../../scope/models/version';
import { ResolutionException } from '../../scope/exceptions';
import BitMap from '../bit-map';
import type { ComponentMapFile } from '../bit-map/component-map';
import ComponentMap from '../bit-map/component-map';
import logger from '../../logger/logger';
import loader from '../../cli/loader';
import { Driver } from '../../driver';
import { BEFORE_IMPORT_ENVIRONMENT, BEFORE_RUNNING_SPECS } from '../../cli/loader/loader-messages';
import FileSourceNotFound from './exceptions/file-source-not-found';
import { writeLinksInDist } from '../../links';
import { Component as ModelComponent } from '../../scope/models';
import {
  DEFAULT_BOX_NAME,
  LATEST_BIT_VERSION,
  NO_PLUGIN_TYPE,
  DEFAULT_LANGUAGE,
  DEFAULT_BINDINGS_PREFIX,
  COMPONENT_ORIGINS,
  DEFAULT_DIST_DIRNAME,
  BIT_JSON
} from '../../constants';
import ComponentWithDependencies from '../../scope/component-dependencies';
import * as packageJson from './package-json';

export type RelativePath = {
  sourceRelativePath: string,
  destinationRelativePath: string,
  importSpecifiers?: Object
};

export type Dependency = {
  id: BitId,
  relativePaths: RelativePath[]
};

export type ComponentProps = {
  name: string,
  box: string,
  version?: ?string,
  scope?: ?string,
  lang?: string,
  bindingPrefix?: string,
  mainFile?: string,
  compilerId?: ?BitId,
  testerId?: ?BitId,
  dependencies?: Dependency[],
  flattenedDependencies?: ?BitIds,
  packageDependencies?: ?Object,
  files?: ?(SourceFile[]) | [],
  docs?: ?(Doclet[]),
  dists?: ?(Dist[]),
  specsResults?: ?SpecsResults,
  license?: ?License,
  log?: ?Log
};

export default class Component {
  name: string;
  box: string;
  version: ?string;
  scope: ?string;
  lang: string;
  bindingPrefix: string;
  mainFile: string;
  compilerId: ?BitId;
  testerId: ?BitId;
  dependencies: Dependency[];
  flattenedDependencies: BitIds;
  packageDependencies: Object;
  _docs: ?(Doclet[]);
  _files: ?(SourceFile[]) | [];
  dists: ?(Dist[]);
  specsResults: ?(SpecsResults[]);
  license: ?License;
  log: ?Log;
  writtenPath: ?string; // needed for generate links
  dependenciesSavedAsComponents: ?boolean = true; // otherwise they're saved as npm packages
  originallySharedDir: ?string; // needed to reduce a potentially long path that was used by the author
  _wasOriginallySharedDirStripped: ?boolean; // whether stripOriginallySharedDir() method had been called, we don't want to strip it twice
  _writeDistsFiles: ?boolean = true;
  _areDistsInsideComponentDir: ?boolean = true;
  isolatedEnvironment: IsolatedEnvironment;
  missingDependencies: ?Object;
  deprecated: boolean;
  _driver: Driver;
  _isModified: boolean;

  set files(val: ?(SourceFile[])) {
    this._files = val;
  }

  get files(): ?(SourceFile[]) {
    if (!this._files) return null;
    if (this._files instanceof Array) return this._files;

    if (R.is(Object, this._files)) {
      // $FlowFixMe
      this._files = SourceFile.load(this._files);
    }
    // $FlowFixMe
    return this._files;
  }

  get id(): BitId {
    // if (!this.scope || !this.version) {
    //   console.error(this);
    //   throw new Error('cant produce id because scope or version are missing');
    // }

    return new BitId({
      scope: this.scope,
      box: this.box,
      name: this.name,
      version: this.version
    });
  }

  get docs(): ?(Doclet[]) {
    if (!this._docs) {
      this._docs = this.files
        ? R.flatten(this.files.map(file => docsParser(file.contents.toString(), file.relative)))
        : [];
    }
    return this._docs;
  }

  get driver(): Driver {
    if (!this._driver) {
      this._driver = Driver.load(this.lang);
    }
    return this._driver;
  }

  constructor({
    name,
    box,
    version,
    scope,
    lang,
    bindingPrefix,
    mainFile,
    compilerId,
    testerId,
    dependencies,
    flattenedDependencies,
    packageDependencies,
    files,
    docs,
    dists,
    specsResults,
    license,
    log,
    deprecated
  }: ComponentProps) {
    this.name = name;
    this.box = box || DEFAULT_BOX_NAME;
    this.version = version;
    this.scope = scope;
    this.lang = lang || DEFAULT_LANGUAGE;
    this.bindingPrefix = bindingPrefix || DEFAULT_BINDINGS_PREFIX;
    this.mainFile = mainFile;
    this.compilerId = compilerId;
    this.testerId = testerId;
    this.dependencies = dependencies || [];
    this.flattenedDependencies = flattenedDependencies || new BitIds();
    this.packageDependencies = packageDependencies || {};
    this._files = files;
    this._docs = docs;
    this.dists = dists;
    this.specsResults = specsResults;
    this.license = license;
    this.log = log;
    this.deprecated = deprecated || false;
  }

  getFileExtension(): string {
    switch (this.lang) {
      case DEFAULT_LANGUAGE:
      default:
        return 'js';
    }
  }

  _dependenciesAsWritableObject() {
    return R.mergeAll(this.dependencies.map(dependency => dependency.id.toObject()));
  }

  _getHomepage() {
    // TODO: Validate somehow that this scope is really on bitsrc (maybe check if it contains . ?)
    const homepage = this.scope
      ? `https://bitsrc.io/${this.scope.replace('.', '/')}/${this.box}/${this.name}`
      : undefined;
    return homepage;
  }

  static _dependenciesFromWritableObject(dependencies) {
    return BitIds.fromObject(dependencies).map(dependency => ({ id: dependency }));
  }

  writeBitJson(bitDir: string, force?: boolean = true): Promise<Component> {
    return new BitJson({
      version: this.version,
      scope: this.scope,
      lang: this.lang,
      bindingPrefix: this.bindingPrefix,
      compiler: this.compilerId ? this.compilerId.toString() : NO_PLUGIN_TYPE,
      tester: this.testerId ? this.testerId.toString() : NO_PLUGIN_TYPE,
      dependencies: this._dependenciesAsWritableObject(),
      packageDependencies: this.packageDependencies
    }).write({ bitDir, override: force });
  }

  getPackageNameAndPath(): Promise<any> {
    const packagePath = `${this.bindingPrefix}/${this.id.box}/${this.id.name}`;
    const packageName = this.id.toStringWithoutVersion();
    return { packageName, packagePath };
  }

  async writePackageJson(
    consumer: Consumer,
    bitDir: string,
    force?: boolean = true,
    writeBitDependencies?: boolean = false,
    excludeRegistryPrefix?: boolean = false
  ): Promise<boolean> {
    return packageJson.write(consumer, this, bitDir, force, writeBitDependencies, excludeRegistryPrefix);
  }

  dependencies(): BitIds {
    return BitIds.fromObject(this.dependencies);
  }

  flattenedDependencies(): BitIds {
    return BitIds.fromObject(this.flattenedDependencies);
  }

  /**
   * When dists are written by a consumer (as opposed to isolated-environment for example), the dist-entry and
   * dist-target are taken into account for calculating the path.
   * By default, the dists path is inside the component. If dist attribute is populated in bit.json, the path is
   * relative to consumer root.
   */
  getDistDirForConsumer(consumer: Consumer, componentRootDir: string): string {
    const consumerBitJson = consumer.bitJson;
    let rootDir = componentRootDir || '.';
    if (consumer.shouldDistsBeInsideTheComponent()) {
      // should be relative to component
      return path.join(consumer.getPath(), rootDir, DEFAULT_DIST_DIRNAME);
    }
    // should be relative to consumer root
    if (consumerBitJson.distEntry) rootDir = rootDir.replace(consumerBitJson.distEntry, '');
    const distTarget = consumerBitJson.distTarget || DEFAULT_DIST_DIRNAME;
    this._areDistsInsideComponentDir = false;
    return path.join(consumer.getPath(), distTarget, rootDir);
  }

  async buildIfNeeded({
    condition,
    files,
    compiler,
    consumer,
    componentMap,
    scope,
    verbose,
    directory,
    keep
  }: {
    condition?: ?boolean,
    files: File[],
    compiler: any,
    consumer?: Consumer,
    componentMap?: ComponentMap,
    scope: Scope,
    verbose: boolean,
    directory: ?string,
    keep: ?boolean
  }): Promise<?{ code: string, mappings?: string }> {
    if (!condition) {
      return Promise.resolve({ code: '' });
    }

    const runBuild = (componentRoot: string): Promise<any> => {
      const metaData = {
        entry: this.mainFile,
        files: this.files,
        root: componentRoot,
        packageDependencies: this.packageDependencies,
        dependencies: this.dependencies
      };

      if (compiler.build) {
        // @todo: is it still needed?
        return compiler.build(metaData); // returns a promise
      }

      // the compiler have one of the following (build/compile)
      let rootDistFolder = path.join(componentRoot, DEFAULT_DIST_DIRNAME);
      let sourceFiles = files;
      if (componentMap) {
        rootDistFolder = this.getDistDirForConsumer(consumer, componentMap.rootDir);
        if (consumer.bitJson.distEntry) {
          // when dist.entry is set, it should be removed from the calculated path of the dists files
          // the `sourceFiles` paths are used later on in the compiler code for the dists
          sourceFiles = files.map((file) => {
            const clonedFile = file.clone();
            const newRelative = file.relative.replace(consumer.bitJson.distEntry, '');
            clonedFile.path = path.join(file.base, newRelative);
            return clonedFile;
          });
        }
      }
      try {
        const result = compiler.compile(sourceFiles, rootDistFolder);
        return Promise.resolve(result);
      } catch (e) {
        if (verbose) return Promise.reject(new BuildException(this.id.toString(), e.stack));
        return Promise.reject(new BuildException(this.id.toString(), e.message));
      }
    };

    if (!compiler.build && !compiler.compile) {
      return Promise.reject(
        `"${this.compilerId.toString()}" does not have a valid compiler interface, it has to expose a build method`
      );
    }

    if (consumer) return runBuild(consumer.getPath());
    if (this.isolatedEnvironment) return runBuild(this.writtenPath);

    const isolatedEnvironment = new IsolatedEnvironment(scope, directory);
    try {
      await isolatedEnvironment.create();
      const isolateOpts = {
        verbose,
        installPackages: true,
        noPackageJson: false
      };
      const componetWithDependencies = await isolatedEnvironment.isolateComponent(this.id.toString(), isolateOpts);
      const component = componetWithDependencies.component;
      const result = await runBuild(component.writtenPath);
      if (!keep) await isolatedEnvironment.destroy();
      return result;
    } catch (err) {
      await isolatedEnvironment.destroy();
      return Promise.reject(err);
    }
  }

  async _writeToComponentDir({
    bitDir,
    withBitJson,
    withPackageJson,
    consumer,
    force = true,
    writeBitDependencies = false,
    deleteBitDirContent = false,
    excludeRegistryPrefix = false
  }: {
    bitDir: string,
    withBitJson: boolean,
    withPackageJson: boolean,
    consumer: Consumer,
    force?: boolean,
    writeBitDependencies?: boolean,
    deleteBitDirContent?: boolean,
    excludeRegistryPrefix?: boolean
  }) {
    if (deleteBitDirContent) {
      fs.emptydirSync(bitDir);
    } else {
      await mkdirp(bitDir);
    }
    if (this.files) await this.files.forEach(file => file.write(undefined, force));
    if (this.dists && this._writeDistsFiles) await this.dists.forEach(dist => dist.write(undefined, force));
    if (withBitJson) await this.writeBitJson(bitDir, force);
    if (withPackageJson) {
      await this.writePackageJson(consumer, bitDir, force, writeBitDependencies, excludeRegistryPrefix);
    }
    if (this.license && this.license.src) await this.license.write(bitDir, force);
    logger.debug('component has been written successfully');
    return this;
  }

  getComponentMap(bitMap: BitMap): ComponentMap {
    return bitMap.getComponent(this.id);
  }

  _addComponentToBitMap(bitMap: BitMap, rootDir: string, origin: string, parent?: string): ComponentMap {
    const filesForBitMap = this.files.map((file) => {
      return { name: file.basename, relativePath: pathNormalizeToLinux(file.relative), test: file.test };
    });

    return bitMap.addComponent({
      componentId: this.id,
      files: filesForBitMap,
      mainFile: this.mainFile,
      rootDir,
      origin,
      parent,
      originallySharedDir: this.originallySharedDir
    });
  }

  /**
   * Before writing the files into the file-system, remove the path-prefix that is shared among the main component files
   * and its dependencies. It helps to avoid large file-system paths.
   *
   * This is relevant for IMPORTED components only as the author may have long paths that are not needed for whoever
   * imports it. NESTED and AUTHORED components are written as is.
   */
  stripOriginallySharedDir(bitMap: BitMap): void {
    if (this._wasOriginallySharedDirStripped) return;
    this.setOriginallySharedDir();
    const originallySharedDir = this.originallySharedDir;
    const pathWithoutSharedDir = (pathStr, sharedDir, isLinuxFormat) => {
      if (!sharedDir) return pathStr;
      const partToRemove = isLinuxFormat ? `${sharedDir}/` : path.normalize(sharedDir) + path.sep;
      return pathStr.replace(partToRemove, '');
    };
    this.files.forEach((file) => {
      const newRelative = pathWithoutSharedDir(file.relative, originallySharedDir, false);
      file.updatePaths({ newBase: file.base, newRelative });
    });
    if (this.dists) {
      this.dists.forEach((distFile) => {
        const newRelative = pathWithoutSharedDir(distFile.relative, originallySharedDir, false);
        distFile.updatePaths({ newBase: distFile.base, newRelative });
      });
    }
    this.mainFile = pathWithoutSharedDir(this.mainFile, originallySharedDir, true);
    this.dependencies.forEach((dependency) => {
      const dependencyId = dependency.id.toString();
      const depFromBitMap = bitMap.getComponent(dependencyId);
      dependency.relativePaths.forEach((relativePath: RelativePath) => {
        relativePath.sourceRelativePath = pathWithoutSharedDir(
          relativePath.sourceRelativePath,
          originallySharedDir,
          true
        );
        if (depFromBitMap && depFromBitMap.origin === COMPONENT_ORIGINS.IMPORTED) {
          relativePath.destinationRelativePath = pathWithoutSharedDir(
            relativePath.destinationRelativePath,
            depFromBitMap.originallySharedDir,
            true
          );
        }
      });
    });
    this._wasOriginallySharedDirStripped = true;
  }

  updateDistsPerConsumerBitJson(consumer: Consumer, componentMap: ComponentMap): void {
    if (this.dists) {
      const newDistBase = this.getDistDirForConsumer(consumer, componentMap.rootDir);
      const getNewRelative = (dist) => {
        if (consumer.bitJson.distEntry) {
          return dist.relative.replace(consumer.bitJson.distEntry, '');
        }
      };
      this.dists.forEach(dist => dist.updatePaths({ newBase: newDistBase, newRelative: getNewRelative(dist) }));
    }
  }

  /**
   * When using this function please check if you really need to pass the bitDir or not
   * It's better to init the files with the correct base, cwd and path than pass it here
   * It's mainly here for cases when we write from the model so this is the first point we actually have the dir
   */
  async write({
    bitDir,
    withBitJson = true,
    withPackageJson = true,
    force = true,
    origin,
    parent,
    consumer,
    writeBitDependencies = false,
    componentMap,
    excludeRegistryPrefix = false
  }: {
    bitDir?: string,
    withBitJson?: boolean,
    withPackageJson?: boolean,
    force?: boolean,
    origin?: string,
    parent?: BitId,
    consumer?: Consumer,
    writeBitDependencies?: boolean,
    componentMap: ComponentMap,
    excludeRegistryPrefix?: boolean
  }): Promise<Component> {
    logger.debug(`consumer-component.write, id: ${this.id.toString()}`);
    const consumerPath: ?string = consumer ? consumer.getPath() : undefined;
    const bitMap: ?BitMap = consumer ? consumer.bitMap : undefined;
    if (!this.files) throw new Error(`Component ${this.id.toString()} is invalid as it has no files`);
    // Take the bitdir from the files (it will be the same for all the files of course)
    const calculatedBitDir = bitDir || this.files[0].base;
    // Update files base dir according to bitDir
    if (this.files && bitDir) this.files.forEach(file => file.updatePaths({ newBase: bitDir }));
    if (this.dists && bitDir) this.dists.forEach(dist => dist.updatePaths({ newBase: bitDir }));

    // if bitMap parameter is empty, for instance, when it came from the scope, ignore bitMap altogether.
    // otherwise, check whether this component is in bitMap:
    // if it's there, write the files according to the paths in bit.map.
    // Otherwise, write to bitDir and update bitMap with the new paths.
    if (!bitMap) {
      return this._writeToComponentDir({
        bitDir: calculatedBitDir,
        withBitJson,
        withPackageJson,
        consumer,
        force,
        writeBitDependencies,
        excludeRegistryPrefix
      });
    }
    if (!componentMap) {
      // if there is no componentMap, the component is new to this project and should be written to bit.map
      componentMap = this._addComponentToBitMap(bitMap, calculatedBitDir, origin, parent);
    }
    if (!consumer.shouldDistsBeInsideTheComponent() && !this.dists) {
      // since the dists are set to be outside the components dir, the source files must be saved there
      // otherwise, other components in dists won't be able to link to this component
      this.copyFilesIntoDists();
    }
    // For IMPORTED component we have to delete the content of the directory before importing.
    // Otherwise, when the author adds new files outside of the previous originallySharedDir and this user imports them
    // the environment will contain both copies, the old one with the old originallySharedDir and the new one.
    // If a user made changes to the imported component, it will show a warning and stop the process.
    const deleteBitDirContent = origin === COMPONENT_ORIGINS.IMPORTED;
    // when there is componentMap, this component (with this version or other version) is already part of the project.
    // There are several options as to what was the origin before and what is the origin now and according to this,
    // we update/remove/don't-touch the record in bit.map.
    // The current origin can't be AUTHORED because when the author creates a component for the first time,
    // 1) current origin is AUTHORED - If the version is the same as before, don't update bit.map. Otherwise, update.
    // 2) current origin is IMPORTED - If the version is the same as before, don't update bit.map. Otherwise, update.
    // one exception is where the origin was NESTED before, in this case, remove the current record and add a new one.
    // 3) current origin is NESTED - the version can't be the same as before (otherwise it would be ignored before and
    // never reach this function, see @writeToComponentsDir). Therefore, always add to bit.map.
    if (origin === COMPONENT_ORIGINS.IMPORTED && componentMap.origin === COMPONENT_ORIGINS.NESTED) {
      // when a user imports a component that was a dependency before, write the component directly into the components
      // directory for an easy access/change. Then, remove the current record from bit.map and add an updated one.
      const oldLocation = path.join(consumerPath, componentMap.rootDir);
      logger.debug(
        `deleting the old directory of a component at ${oldLocation}, the new directory is ${calculatedBitDir}`
      );
      fs.removeSync(oldLocation);
      bitMap.removeComponent(this.id.toString());
      componentMap = this._addComponentToBitMap(bitMap, calculatedBitDir, origin, parent);
    }
    logger.debug('component is in bit.map, write the files according to bit.map');
    this.updateDistsPerConsumerBitJson(consumer, componentMap);
    const newBase = componentMap.rootDir ? path.join(consumerPath, componentMap.rootDir) : consumerPath;
    this.writtenPath = newBase;
    this.files.forEach(file => file.updatePaths({ newBase }));
    // Don't write the package.json for an authored component, because it's dependencies probably managed
    // By the root package.json
    const actualWithPackageJson = withPackageJson && origin !== COMPONENT_ORIGINS.AUTHORED;
    await this._writeToComponentDir({
      bitDir: newBase,
      withBitJson,
      withPackageJson: actualWithPackageJson,
      consumer,
      force,
      writeBitDependencies,
      deleteBitDirContent,
      excludeRegistryPrefix
    });

    if (bitMap.isExistWithSameVersion(this.id)) return this; // no need to update bit.map
    this._addComponentToBitMap(bitMap, componentMap.rootDir, origin, parent);
    return this;
  }

  async writeDists(consumer?: Consumer, writeLinks?: boolean = true): Promise<?(string[])> {
    if (!this.dists) return null;
    let componentMap;
    if (consumer) {
      componentMap = consumer.bitMap.getComponent(this.id);
      this.updateDistsPerConsumerBitJson(consumer, componentMap);
    }
    const saveDist = this.dists.map(distFile => distFile.write());
    if (writeLinks && componentMap && componentMap.origin === COMPONENT_ORIGINS.IMPORTED) {
      await writeLinksInDist(this, componentMap, consumer);
    }
    return Promise.all(saveDist);
  }

  async runSpecs({
    scope,
    rejectOnFailure,
    consumer,
    save,
    verbose,
    isolated,
    directory,
    keep,
    isCI = false
  }: {
    scope: Scope,
    rejectOnFailure?: boolean,
    consumer?: Consumer,
    save?: boolean,
    verbose?: boolean,
    isolated?: boolean,
    directory?: string,
    keep?: boolean,
    isCI?: boolean
  }): Promise<?Results> {
<<<<<<< HEAD
    // TODO: The same function exactly exists in this file under build function
    // Should merge them to one
    const installEnvironmentsIfNeeded = (): Promise<any> => {
      if (environment) {
        loader.start(BEFORE_IMPORT_ENVIRONMENT);
        return scope.installEnvironment({
          ids: [this.compilerId, this.testerId],
          verbose
        });
      }

      return Promise.resolve();
    };
=======
    if (consumer && !bitMap) {
      bitMap = await consumer.getBitMap();
    }
>>>>>>> 1ff2d417

    const testFiles = this.files.filter(file => file.test);
    if (!this.testerId || !testFiles || R.isEmpty(testFiles)) return null;

    const getTester = async () => {
      try {
        // eslint-disable-next-line
        const testerPath = await scope.loadEnvironment(this.testerId, { pathOnly: true });
        return testerPath;
      } catch (err) {
        if (err instanceof ResolutionException) {
          logger.debug(`Unable to find tester ${this.testerId}, will try to import it`);
          return null;
        }
        return Promise.reject(err);
      }
    };
    let testerFilePath = await getTester();
    if (!testerFilePath) {
      loader.start(BEFORE_IMPORT_ENVIRONMENT);
      await scope.installEnvironment({
        ids: [this.testerId],
        verbose
      });
      testerFilePath = await scope.loadEnvironment(this.testerId, { pathOnly: true });
    }
    logger.debug('Environment components are installed.');

    try {
      const run = async (mainFile: string, distTestFiles: Dist[]) => {
        loader.start(BEFORE_RUNNING_SPECS);
        try {
          const specsResultsP = distTestFiles.map(async (testFile) => {
            return specsRunner.run({
              scope,
              testerFilePath,
              testerId: this.testerId,
              mainFile,
              testFilePath: testFile.path
            });
          });
          const specsResults = await Promise.all(specsResultsP);
          this.specsResults = specsResults.map(specRes => SpecsResults.createFromRaw(specRes));
          if (rejectOnFailure && !this.specsResults.every(element => element.pass)) {
            return Promise.reject(new ComponentSpecsFailed());
          }

          if (save) {
            await scope.sources.modifySpecsResults({
              source: this,
              specsResults: this.specsResults
            });
            return this.specsResults;
          }

          return this.specsResults;
        } catch (err) {
          // Put this condition in comment for now because we want to catch exceptions in the testers
          // We can just pass the rejectOnFailure=true in the consumer.runComponentSpecs
          // Because this will also affect the condition few lines above:
          // if (rejectOnFailure && !this.specsResults.every(element => element.pass)) {
          // in general there is some coupling with the test running between the params:
          // rejectOnFailure / verbose and the initiator of the running (scope / consumer)
          // We should make a better architecture for this

          // if (rejectOnFailure) {
          if (verbose) throw err;
          throw new ComponentSpecsFailed();
          // }
          // return this.specsResults;
        }
      };

      if (!isolated && consumer) {
        logger.debug('Building the component before running the tests');
<<<<<<< HEAD
        await this.build({ scope, environment, verbose, consumer });
        await this.writeDists(consumer);
=======
        await this.build({ scope, bitMap, verbose, consumer });
        await this.writeDists(consumer, bitMap);
>>>>>>> 1ff2d417
        const testDists = this.dists ? this.dists.filter(dist => dist.test) : this.files.filter(file => file.test);
        return run(this.mainFile, testDists);
      }

      const isolatedEnvironment = new IsolatedEnvironment(scope, directory);
      try {
        await isolatedEnvironment.create();
        const isolateOpts = {
          verbose,
          dist: true,
          installPackages: true,
          noPackageJson: false
        };
        const componentWithDependencies = await isolatedEnvironment.isolateComponent(this.id.toString(), isolateOpts);
        const component = componentWithDependencies.component;
        component.isolatedEnvironment = isolatedEnvironment;
        logger.debug(`the component ${this.id.toString()} has been imported successfully into an isolated environment`);

        await component.build({ scope, verbose });
        if (component.dists) {
          const specDistWrite = component.dists.map(file => file.write());
          await Promise.all(specDistWrite);
        }
        const testFilesList = component.dists
          ? component.dists.filter(dist => dist.test)
          : component.files.filter(file => file.test);
        const results = await run(component.mainFile, testFilesList);
        if (!keep) await isolatedEnvironment.destroy();
        return isCI ? { specResults: results, mainFile: this.calculateMainDistFile() } : results;
      } catch (e) {
        await isolatedEnvironment.destroy();
        return Promise.reject(e);
      }
    } catch (err) {
      return Promise.reject(err);
    }
  }

  copyFilesIntoDists() {
    this.dists = this.files.map(file => new Dist({ base: file.base, path: file.path, contents: file.contents }));
  }

  async build({
    scope,
    save,
    consumer,
    verbose,
    directory,
    keep,
    isCI = false
  }: {
    scope: Scope,
    save?: boolean,
    consumer?: Consumer,
    verbose?: boolean,
    directory: ?string,
    keep: ?boolean,
    isCI: ?boolean
  }): Promise<string> {
    logger.debug(`consumer-component.build ${this.id}`);
    // @TODO - write SourceMap Type
    if (!this.compilerId) {
      if (!consumer || consumer.shouldDistsBeInsideTheComponent()) {
        logger.debug('compilerId was not found, nothing to build');
        return Promise.resolve(null);
      }
      logger.debug(
        'compilerId was not found, however, because the dists are set to be outside the components directory, save the source file as dists'
      );
      this.copyFilesIntoDists();
      return this.dists;
    }
    // Ideally it's better to use the dists from the model.
    // If there is no consumer, it comes from the scope or isolated environment, which the dists are already saved.
    // If there is consumer, check whether the component was modified. If it wasn't, no need to re-build.
    const isNeededToReBuild = async () => {
      if (!consumer) return false;
      const componentStatus = await consumer.getComponentStatusById(this.id);
      return componentStatus.modified;
    };

    const bitMap = consumer ? consumer.bitMap : undefined;
    const componentMap = bitMap && bitMap.getComponent(this.id.toString());

    const needToRebuild = await isNeededToReBuild();
    if (!needToRebuild && this.dists) {
      logger.debug('skip the build process as the component was not modified, use the dists saved in the model');
      if (componentMap && componentMap.origin === COMPONENT_ORIGINS.IMPORTED) {
        this.stripOriginallySharedDir(bitMap);
        // don't worry about the dist.entry and dist.target at this point. It'll be done later on once the files are
        // written, probably by this.writeDists()
      }

      return isCI ? { mainFile: this.calculateMainDistFile(), dists: this.dists } : this.dist;
    }

    logger.debug('compilerId found, start building');
    // verify whether the environment is installed
    const getCompiler = async () => {
      try {
        // eslint-disable-next-line
        const compiler = await scope.loadEnvironment(this.compilerId);
        return compiler;
      } catch (err) {
        if (err instanceof ResolutionException) {
          logger.debug(`Unable to find compiler ${this.compilerId}, will try to import it`);
          return null;
        }
        return Promise.reject(err);
      }
    };
    let compiler = await getCompiler();
    if (!compiler) {
      loader.start(BEFORE_IMPORT_ENVIRONMENT);
      await scope.installEnvironment({
        ids: [this.compilerId],
        verbose
      });
      compiler = await scope.loadEnvironment(this.compilerId);
    }

    const builtFiles = await this.buildIfNeeded({
      condition: !!this.compilerId,
      compiler,
      files: this.files,
      consumer,
      componentMap,
      scope,
      directory,
      keep,
      verbose
    });

    // return buildFilesP.then((buildedFiles) => {
    builtFiles.forEach((file) => {
      if (file && (!file.contents || !isString(file.contents.toString()))) {
        throw new Error('builder interface has to return object with a code attribute that contains string');
      }
    });

    this.dists = builtFiles.map(file => new Dist(file));

    if (save) {
      await scope.sources.updateDist({ source: this });
    }

    return this.dists;
  }

  async isolate(scope: Scope, opts: IsolateOptions): Promise<string> {
    const isolatedEnvironment = new IsolatedEnvironment(scope, opts.writeToPath);
    try {
      await isolatedEnvironment.create();
      await isolatedEnvironment.isolateComponent(this.id.toString(), opts);
      return isolatedEnvironment.path;
    } catch (err) {
      await isolatedEnvironment.destroy();
      throw new Error(err);
    }
  }

  toObject(): Object {
    return {
      name: this.name,
      box: this.box,
      version: this.version,
      mainFile: this.mainFile,
      scope: this.scope,
      lang: this.lang,
      bindingPrefix: this.bindingPrefix,
      compilerId: this.compilerId ? this.compilerId.toString() : null,
      testerId: this.testerId ? this.testerId.toString() : null,
      dependencies: this.dependencies.map(dep => Object.assign({}, dep, { id: dep.id.toString() })), // this._dependenciesAsWritableObject(),
      packageDependencies: this.packageDependencies,
      files: this.files,
      docs: this.docs,
      dists: this.dists,
      specsResults: this.specsResults ? this.specsResults.map(res => res.serialize()) : null,
      license: this.license ? this.license.serialize() : null,
      log: this.log,
      deprecated: this.deprecated
    };
  }

  toString(): string {
    return JSON.stringify(this.toObject());
  }

  // In case there are dist files, we want to point the index to the main dist file, not to source.
  // This important since when you require a module without specify file, it will give you the file specified under this key
  // (or index.js if key not exists)
  calculateMainDistFile(): string {
    if (this._writeDistsFiles && this._areDistsInsideComponentDir) {
      const mainFile = searchFilesIgnoreExt(this.dists, path.normalize(this.mainFile), 'relative', 'relative');
      if (mainFile) return path.join(DEFAULT_DIST_DIRNAME, mainFile);
    }
    return this.mainFile;
  }

  /**
   * find a shared directory among the files of the main component and its dependencies
   */
  setOriginallySharedDir() {
    if (this.originallySharedDir !== undefined) return;
    // taken from https://stackoverflow.com/questions/1916218/find-the-longest-common-starting-substring-in-a-set-of-strings
    // It sorts the array, and then looks just at the first and last items
    const sharedStartOfArray = (array) => {
      const sortedArray = array.concat().sort();
      const firstItem = sortedArray[0];
      const lastItem = sortedArray[sortedArray.length - 1];
      let i = 0;
      while (i < firstItem.length && firstItem.charAt(i) === lastItem.charAt(i)) i++;
      return firstItem.substring(0, i);
    };
    const pathSep = '/'; // it works for Windows as well as all paths are normalized to Linux
    const filePaths = this.files.map(file => pathNormalizeToLinux(file.relative));
    const dependenciesPaths = this.dependencies.map(dependency =>
      dependency.relativePaths.map(relativePath => relativePath.sourceRelativePath)
    );
    const allPaths = [...filePaths, ...R.flatten(dependenciesPaths)];
    const sharedStart = sharedStartOfArray(allPaths);
    if (!sharedStart || !sharedStart.includes(pathSep)) return;
    const lastPathSeparator = sharedStart.lastIndexOf(pathSep);
    this.originallySharedDir = sharedStart.substring(0, lastPathSeparator);
  }

  async toComponentWithDependencies(consumer: Consumer): Promise<ComponentWithDependencies> {
    const getDependencies = () => {
      return this.dependencies.map((dependency) => {
        if (consumer.bitMap.isExistWithSameVersion(dependency.id)) {
          return consumer.loadComponent(dependency.id);
        }
        // when dependencies are imported as npm packages, they are not in bit.map
        this.dependenciesSavedAsComponents = false;
        return consumer.scope.loadComponent(dependency.id, false);
      });
    };
    const dependencies = await Promise.all(getDependencies());
    return new ComponentWithDependencies({ component: this, dependencies });
  }

  static fromObject(object: Object): Component {
    const {
      name,
      box,
      version,
      scope,
      lang,
      bindingPrefix,
      compilerId,
      testerId,
      dependencies,
      packageDependencies,
      docs,
      mainFile,
      dists,
      files,
      specsResults,
      license,
      deprecated
    } = object;
    return new Component({
      name,
      box,
      version,
      scope,
      lang,
      bindingPrefix,
      compilerId: compilerId ? BitId.parse(compilerId) : null,
      testerId: testerId ? BitId.parse(testerId) : null,
      dependencies: dependencies.map(dep => Object.assign({}, dep, { id: BitId.parse(dep.id) })), // this._dependenciesFromWritableObject(dependencies),
      packageDependencies,
      mainFile,
      files,
      docs,
      dists,
      specsResults: specsResults ? SpecsResults.deserialize(specsResults) : null,
      license: license ? License.deserialize(license) : null,
      deprecated: deprecated || false
    });
  }

  static fromString(str: string): Component {
    const object = JSON.parse(str);
    object.files = SourceFile.loadFromParsedStringArray(object.files);
    object.dists = Dist.loadFromParsedStringArray(object.dists);
    return this.fromObject(object);
  }

  static loadFromFileSystem({
    bitDir,
    componentMap,
    id,
    consumer,
    componentFromModel
  }: {
    bitDir: string,
    componentMap: ComponentMap,
    id: BitId,
    consumer: Consumer,
    componentFromModel: ModelComponent
  }): Component {
    const consumerPath = consumer.getPath();
    const consumerBitJson: ConsumerBitJson = consumer.bitJson;
    const bitMap: BitMap = consumer.bitMap;
    const deprecated = componentFromModel ? componentFromModel.component.deprecated : false;
    let dists = componentFromModel ? componentFromModel.component.dists : undefined;
    let packageDependencies;
    let bitJson = consumerBitJson;
    const getLoadedFiles = (files: ComponentMapFile[]): SourceFile[] => {
      const sourceFiles = [];
      const filesKeysToDelete = [];
      files.forEach((file, key) => {
        const filePath = path.join(bitDir, file.relativePath);
        try {
          const sourceFile = SourceFile.load(filePath, consumerBitJson.distTarget, bitDir, consumerPath, {
            test: file.test
          });
          sourceFiles.push(sourceFile);
        } catch (err) {
          if (!(err instanceof FileSourceNotFound)) throw err;
          logger.warn(`a file ${filePath} will be deleted from bit.map as it does not exist on the file system`);
          filesKeysToDelete.push(key);
        }
      });
      if (filesKeysToDelete.length && !sourceFiles.length) {
        throw new MissingFilesFromComponent(id.toString());
      }
      if (filesKeysToDelete.length) {
        filesKeysToDelete.forEach(key => files.splice(key, 1));
        bitMap.hasChanged = true;
      }

      return sourceFiles;
    };
    if (!fs.existsSync(bitDir)) return Promise.reject(new ComponentNotFoundInPath(bitDir));
    const files = componentMap.files;
    // Load the base entry from the root dir in map file in case it was imported using -path
    // Or created using bit create so we don't want all the path but only the relative one
    // Check that bitDir isn't the same as consumer path to make sure we are not loading global stuff into component
    // (like dependencies)
    if (bitDir !== consumerPath) {
      bitJson = BitJson.loadSync(bitDir, consumerBitJson);
      if (bitJson) {
        packageDependencies = bitJson.packageDependencies;
      }
    }

    // by default, imported components are not written with bit.json file.
    // use the component from the model to get their bit.json values
    if (!fs.existsSync(path.join(bitDir, BIT_JSON)) && componentFromModel) {
      bitJson.mergeWithComponentData(componentFromModel.component);
    }

    // Remove dists if compiler has been deleted
    if (dists && !bitJson.compilerId) {
      dists = undefined;
    }

    return new Component({
      name: id.name,
      box: id.box,
      scope: id.scope,
      version: id.version,
      lang: bitJson.lang,
      bindingPrefix: bitJson.bindingPrefix || DEFAULT_BINDINGS_PREFIX,
      compilerId: BitId.parse(bitJson.compilerId),
      testerId: BitId.parse(bitJson.testerId),
      mainFile: componentMap.mainFile,
      files: getLoadedFiles(files),
      dists,
      packageDependencies,
      deprecated
    });
  }

  static create(
    {
      scopeName,
      name,
      box,
      withSpecs,
      files,
      mainFile,
      consumerBitJson,
      bitPath,
      consumerPath
    }: {
      consumerBitJson: ConsumerBitJson,
      name: string,
      mainFile: string,
      box: string,
      scopeName?: ?string,
      withSpecs?: ?boolean
    },
    scope: Scope
  ): Component {
    const specsFile = consumerBitJson.getSpecBasename();
    const compilerId = BitId.parse(consumerBitJson.compilerId);
    const testerId = BitId.parse(consumerBitJson.testerId);
    const lang = consumerBitJson.lang;
    const bindingPrefix = consumerBitJson.bindingPrefix;
    const implVinylFile = new SourceFile({
      cwd: consumerPath,
      base: path.join(consumerPath, bitPath),
      path: path.join(consumerPath, bitPath, files['impl.js']),
      contents: new Buffer(Impl.create(name, compilerId, scope).src)
    });
    implVinylFile.test = false;

    return new Component({
      name,
      box,
      lang,
      bindingPrefix,
      version: LATEST_BIT_VERSION,
      scope: scopeName,
      specsFile,
      files: [implVinylFile],
      mainFile,
      compilerId,
      testerId,
      specs: withSpecs ? Specs.create(name, testerId, scope) : undefined
    });
  }
}<|MERGE_RESOLUTION|>--- conflicted
+++ resolved
@@ -628,26 +628,6 @@
     keep?: boolean,
     isCI?: boolean
   }): Promise<?Results> {
-<<<<<<< HEAD
-    // TODO: The same function exactly exists in this file under build function
-    // Should merge them to one
-    const installEnvironmentsIfNeeded = (): Promise<any> => {
-      if (environment) {
-        loader.start(BEFORE_IMPORT_ENVIRONMENT);
-        return scope.installEnvironment({
-          ids: [this.compilerId, this.testerId],
-          verbose
-        });
-      }
-
-      return Promise.resolve();
-    };
-=======
-    if (consumer && !bitMap) {
-      bitMap = await consumer.getBitMap();
-    }
->>>>>>> 1ff2d417
-
     const testFiles = this.files.filter(file => file.test);
     if (!this.testerId || !testFiles || R.isEmpty(testFiles)) return null;
 
@@ -722,13 +702,8 @@
 
       if (!isolated && consumer) {
         logger.debug('Building the component before running the tests');
-<<<<<<< HEAD
-        await this.build({ scope, environment, verbose, consumer });
+        await this.build({ scope, verbose, consumer });
         await this.writeDists(consumer);
-=======
-        await this.build({ scope, bitMap, verbose, consumer });
-        await this.writeDists(consumer, bitMap);
->>>>>>> 1ff2d417
         const testDists = this.dists ? this.dists.filter(dist => dist.test) : this.files.filter(file => file.test);
         return run(this.mainFile, testDists);
       }

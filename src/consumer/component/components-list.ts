import { compact } from 'lodash';
import pFilter from 'p-filter';
import { ComponentID, ComponentIdList } from '@teambit/component-id';
import R from 'ramda';
import NoIdMatchWildcard from '../../api/consumer/lib/exceptions/no-id-match-wildcard';
import { LATEST } from '../../constants';
import { SnapsDistance } from '../../scope/component-ops/snaps-distance';
import { getDivergeData } from '../../scope/component-ops/get-diverge-data';
import { Lane } from '../../scope/models';
import ModelComponent from '../../scope/models/model-component';
import Scope from '../../scope/scope';
import { fetchRemoteVersions } from '../../scope/scope-remotes';
import isBitIdMatchByWildcards from '../../utils/bit/is-bit-id-match-by-wildcards';
import BitMap from '../bit-map/bit-map';
import ComponentMap from '../bit-map/component-map';
import Component from '../component';
import { InvalidComponent } from '../component/consumer-component';
import Consumer from '../consumer';
import { ComponentLoadOptions } from './component-loader';

export type DivergeDataPerId = { id: ComponentID; divergeData: SnapsDistance };
export type ListScopeResult = {
  id: ComponentID;
  currentlyUsedVersion?: string | null | undefined;
  remoteVersion?: string;
  deprecated?: boolean;
  removed?: boolean;
  laneReadmeOf?: string[];
};

export type DivergedComponent = { id: ComponentID; diverge: SnapsDistance };
export type OutdatedComponent = { id: ComponentID; headVersion: string; latestVersion?: string };

export default class ComponentsList {
  consumer: Consumer;
  scope: Scope;
  bitMap: BitMap;
  _fromFileSystem: { [cacheKey: string]: Component[] } = {};
  _fromObjectsIds: ComponentID[];
  _modelComponents: ModelComponent[];
  _invalidComponents: InvalidComponent[];
  _modifiedComponents: Component[];
  _removedComponents: Component[];
  // @ts-ignore
  private _mergePendingComponents: DivergedComponent[];
  constructor(consumer: Consumer) {
    this.consumer = consumer;
    this.scope = consumer.scope;
    this.bitMap = consumer.bitMap;
  }

  async getModelComponents(): Promise<ModelComponent[]> {
    if (!this._modelComponents) {
      this._modelComponents = await this.scope.listIncludeRemoteHead(this.consumer.getCurrentLaneId());
    }
    return this._modelComponents;
  }

  /**
   * List all bit ids stored in the model
   */
  async getFromObjects(): Promise<ComponentID[]> {
    if (!this._fromObjectsIds) {
      const modelComponents = await this.getModelComponents();
      this._fromObjectsIds = modelComponents.map((componentObjects) => {
        return ComponentID.fromObject({
          scope: componentObjects.scope,
          name: componentObjects.name,
          version: componentObjects.scope ? componentObjects.getHeadRegardlessOfLaneAsTagOrHash(true) : undefined,
        });
      });
    }
    return this._fromObjectsIds;
  }

  async getComponentsFromFS(loadOpts?: ComponentLoadOptions): Promise<Component[]> {
    return this.getFromFileSystem(loadOpts);
  }

  /**
   * Components that are in the model (either, tagged from a local scope or imported), and were
   * changed in the file system
   *
   * @param {boolean} [load=false] - Whether to load the component (false will return only the id)
   */
  async listModifiedComponents(load = false, loadOpts?: ComponentLoadOptions): Promise<Array<ComponentID | Component>> {
    if (!this._modifiedComponents) {
      const fileSystemComponents = await this.getComponentsFromFS(loadOpts);
      // const unmergedComponents = this.listDuringMergeStateComponents();
      const componentStatuses = await this.consumer.getManyComponentsStatuses(
        fileSystemComponents.map((f) => f.componentId)
      );
      this._modifiedComponents = fileSystemComponents.filter((component) => {
        const status = componentStatuses.find((s) => s.id.isEqual(component.componentId));
        if (!status)
          throw new Error(`listModifiedComponents unable to find status for ${component.componentId.toString()}`);
        return status.status.modified;
      });
    }
    if (load) return this._modifiedComponents;
    return this._modifiedComponents.map((component) => component.componentId);
  }

  async listOutdatedComponents(loadOpts?: ComponentLoadOptions): Promise<OutdatedComponent[]> {
    const fileSystemComponents = await this.getComponentsFromFS(loadOpts);
    const componentsFromModel = await this.getModelComponents();
    const unmergedComponents = this.listDuringMergeStateComponents();
    const mergePendingComponents = await this.listMergePendingComponents();
    const mergePendingComponentsIds = ComponentIdList.fromArray(mergePendingComponents.map((c) => c.id));
    const currentLane = await this.consumer.getCurrentLaneObject();
    const currentLaneIds = currentLane?.toBitIds();
    const outdatedComps: OutdatedComponent[] = [];
    await Promise.all(
      fileSystemComponents.map(async (component) => {
        const modelComponent = componentsFromModel.find((c) =>
          c.toComponentId().isEqualWithoutVersion(component.componentId)
        );
        if (
          !modelComponent ||
          !component.componentId.hasVersion() ||
          unmergedComponents.hasWithoutVersion(component.componentId)
        )
          return;
        if (mergePendingComponentsIds.hasWithoutVersion(component.componentId)) {
          // by default, outdated include merge-pending since the remote-head and local-head are
          // different, however we want them both to be separated as they need different treatment
          return;
        }
        if (currentLaneIds && !currentLaneIds.hasWithoutVersion(component.componentId)) {
          // it's not on the current lane, it's on main. although it's available in the workspace, we don't want to
          // show it in the section of outdated components. because "checkout head" won't work on it.
          return;
        }
        const latestVersionLocally = modelComponent.getHeadRegardlessOfLaneAsTagOrHash();
        const latestIncludeRemoteHead = await modelComponent.headIncludeRemote(this.scope.objects);
        const isOutdated = (): boolean => {
          if (latestIncludeRemoteHead !== latestVersionLocally) return true;
          return modelComponent.isLatestGreaterThan(component.componentId.version);
        };
        if (isOutdated()) {
          outdatedComps.push({
            id: component.componentId,
            headVersion: latestIncludeRemoteHead,
            latestVersion: modelComponent.latestVersionIfExist(),
          });
        }
      })
    );
    return outdatedComps;
  }

  /**
   * list components that their head is a snap, not a tag.
   * this is relevant only when the lane is the default (main), otherwise, the head is always a snap.
   * components that are during-merge are filtered out, we don't want them during tag and don't want
   * to show them in the "snapped" section in bit-status.
   */
  async listSnappedComponentsOnMain() {
    if (!this.consumer.isOnMain()) {
      return [];
    }
    const componentsFromModel = await this.getModelComponents();
    const authoredAndImportedIds = this.bitMap.getAllBitIds();
    const compsDuringMerge = this.listDuringMergeStateComponents();
    return componentsFromModel
      .filter((c) => authoredAndImportedIds.hasWithoutVersion(c.toComponentId()))
      .filter((c) => !compsDuringMerge.hasWithoutVersion(c.toComponentId()))
      .filter((c) => c.isHeadSnap());
  }

  /**
   * list components on a lane that their main got updates.
   */
  async listUpdatesFromMainPending(): Promise<DivergeDataPerId[]> {
    if (this.consumer.isOnMain()) {
      return [];
    }
    const allIds = this.bitMap.getAllBitIds();

    const duringMergeIds = this.listDuringMergeStateComponents();

    const componentsFromModel = await this.getModelComponents();
    const compFromModelOnWorkspace = componentsFromModel
      .filter((c) => allIds.hasWithoutVersion(c.toComponentId()))
      // if a component is merge-pending, it needs to be resolved first before getting more updates from main
      .filter((c) => !duringMergeIds.hasWithoutVersion(c.toComponentId()));

    // by default, when on a lane, main is not fetched. we need to fetch it to get the latest updates.
    await this.scope.scopeImporter.importWithoutDeps(
      ComponentIdList.fromArray(compFromModelOnWorkspace.map((c) => c.toComponentId())),
      {
        cache: false,
        includeVersionHistory: true,
        ignoreMissingHead: true,
        reason: 'main components of the current lane to check for updates',
      }
    );
    const results = await Promise.all(
      compFromModelOnWorkspace.map(async (modelComponent) => {
        const headOnMain = modelComponent.head;
        if (!headOnMain) return undefined;
        const checkedOutVersion = allIds.searchWithoutVersion(modelComponent.toComponentId())?.version;
        if (!checkedOutVersion) {
          throw new Error(
            `listUpdatesFromMainPending: unable to find ${modelComponent.toComponentId()} in the workspace`
          );
        }
        const headOnLane = modelComponent.getRef(checkedOutVersion);

        const divergeData = await getDivergeData({
          repo: this.scope.objects,
          modelComponent,
          targetHead: headOnMain,
          sourceHead: headOnLane,
          throws: false,
        });
        if (!divergeData.snapsOnTargetOnly.length && !divergeData.err) return undefined;
        return { id: modelComponent.toComponentId(), divergeData };
      })
    );

    return compact(results);
  }

  async listMergePendingComponents(loadOpts?: ComponentLoadOptions): Promise<DivergedComponent[]> {
    if (!this._mergePendingComponents) {
      const componentsFromFs = await this.getComponentsFromFS(loadOpts);
      const componentsFromModel = await this.getModelComponents();
      const duringMergeComps = this.listDuringMergeStateComponents();
      this._mergePendingComponents = (
        await Promise.all(
          componentsFromFs.map(async (component: Component) => {
            const modelComponent = componentsFromModel.find((c) =>
              c.toComponentId().isEqualWithoutVersion(component.componentId)
            );
            if (!modelComponent || duringMergeComps.hasWithoutVersion(component.componentId)) return null;
            const divergedData = await modelComponent.getDivergeDataForMergePending(this.scope.objects);
            if (!divergedData.isDiverged()) return null;
            return { id: modelComponent.toComponentId(), diverge: divergedData };
          })
        )
      ).filter((x) => x) as DivergedComponent[];
    }
    return this._mergePendingComponents;
  }

  listDuringMergeStateComponents(): ComponentIdList {
    const unmergedComponents = this.scope.objects.unmergedComponents.getComponents();
    return ComponentIdList.fromArray(unmergedComponents.map((u) => ComponentID.fromObject(u.id)));
  }

  listSoftTaggedComponents(): ComponentID[] {
    return this.bitMap.components.filter((c) => c.nextVersion).map((c) => c.id);
  }

  async newModifiedAndAutoTaggedComponents(): Promise<Component[]> {
    const [newComponents, modifiedComponents] = await Promise.all([
      this.listNewComponents(true),
      this.listModifiedComponents(true),
    ]);

    const autoTagPending: Component[] = await this.listAutoTagPendingComponents();

    // @ts-ignore AUTO-ADDED-AFTER-MIGRATION-PLEASE-FIX!
    const components: Component[] = [...newComponents, ...modifiedComponents, ...autoTagPending];

    return Promise.all(components);
  }

  async idsFromObjects(): Promise<ComponentIdList> {
    const fromObjects = await this.getFromObjects();
    return new ComponentIdList(...fromObjects);
  }

  /**
   * Components that are registered in bit.map but have never been tagged
   *
   * @param {boolean} [load=false] - Whether to load the component (false will return only the id)
   * @memberof ComponentsList
   */
  async listNewComponents(load = false, loadOpts?: ComponentLoadOptions): Promise<ComponentIdList | Component[]> {
    const idsFromBitMap = this.idsFromBitMap();
    const idsFromObjects = await this.idsFromObjects();
    const newComponents: ComponentID[] = [];
    idsFromBitMap.forEach((id: ComponentID) => {
      if (id.hasScope()) return; // it was exported.
      if (!idsFromObjects.searchWithoutVersion(id)) {
        newComponents.push(id);
      }
    });
    // @ts-ignore AUTO-ADDED-AFTER-MIGRATION-PLEASE-FIX!
    const newComponentsIds = new ComponentIdList(...newComponents);
    if (!load || !newComponents.length) return newComponentsIds;

    const { components } = await this.consumer.loadComponents(newComponentsIds, false, loadOpts);
    return components;
  }

  async listExportPendingComponentsIds(lane?: Lane | null): Promise<ComponentIdList> {
    const fromBitMap = this.bitMap.getAllBitIds();
    const modelComponents = await this.getModelComponents();
    const pendingExportComponents = await pFilter(modelComponents, async (component: ModelComponent) => {
      if (!fromBitMap.searchWithoutVersion(component.toComponentId())) {
        // it's not on the .bitmap only in the scope, as part of the out-of-sync feature, it should
        // be considered as staged and should be exported. same for soft-removed components, which are on scope only.
        // notice that we use `hasLocalChanges`
        // and not `isLocallyChanged` by purpose. otherwise, cached components that were not
        // updated from a remote will be calculated as remote-ahead in the setDivergeData and will
        // be exported unexpectedly.
        return component.isLocallyChangedRegardlessOfLanes();
      }
      await component.setDivergeData(this.scope.objects);
      return component.isLocallyChanged(this.scope.objects, lane);
    });
    const ids = ComponentIdList.fromArray(pendingExportComponents.map((c) => c.toComponentId()));
    return this.updateIdsFromModelIfTheyOutOfSync(ids);
  }

  async listNonNewComponentsIds(loadOpts?: ComponentLoadOptions): Promise<ComponentIdList> {
    const authoredAndImported = await this.getComponentsFromFS(loadOpts);
    // @ts-ignore AUTO-ADDED-AFTER-MIGRATION-PLEASE-FIX!
    const newComponents: ComponentIdList = await this.listNewComponents();
    const nonNewComponents = authoredAndImported.filter((component) => !newComponents.has(component.componentId));
    return ComponentIdList.fromArray(nonNewComponents.map((c) => c.componentId.changeVersion(undefined)));
  }

  async updateIdsFromModelIfTheyOutOfSync(
    ids: ComponentIdList,
    loadOpts?: ComponentLoadOptions
  ): Promise<ComponentIdList> {
    const updatedIdsP = ids.map(async (id: ComponentID) => {
      const componentMap = this.bitMap.getComponentIfExist(id, { ignoreVersion: true });
      if (!componentMap || componentMap.id.hasVersion()) return id;
      const areSameScope = id.scope ? id.scope === componentMap.defaultScope : true;
      if (!areSameScope) return id;
      // component is out of sync, fix it by loading it from the consumer
      const component = await this.consumer.loadComponent(id.changeVersion(LATEST), loadOpts);
      return component.componentId;
    });
    const updatedIds = await Promise.all(updatedIdsP);
    return ComponentIdList.fromArray(updatedIds);
  }

  async listExportPendingComponents(laneObj: Lane | null): Promise<ModelComponent[]> {
    const exportPendingComponentsIds: ComponentIdList = await this.listExportPendingComponentsIds(laneObj);
    return Promise.all(exportPendingComponentsIds.map((id) => this.scope.getModelComponent(id)));
  }

  async listAutoTagPendingComponents(): Promise<Component[]> {
    const modifiedComponents = (await this.listModifiedComponents()) as ComponentID[];
    const newComponents = (await this.listNewComponents()) as ComponentIdList;
    if (!modifiedComponents || !modifiedComponents.length) return [];
    const autoTagPending = await this.consumer.listComponentsForAutoTagging(
      ComponentIdList.fromArray(modifiedComponents)
    );
    return autoTagPending.filter((autoTagComp) => !newComponents.has(autoTagComp.componentId));
  }

  idsFromBitMap(): ComponentIdList {
    return this.bitMap.getAllIdsAvailableOnLane();
  }

  async listAllIdsFromWorkspaceAndScope(): Promise<ComponentIdList> {
    const idsFromBitMap = this.idsFromBitMap();
    const idsFromObjects = await this.idsFromObjects();
    return ComponentIdList.uniqFromArray([...idsFromBitMap, ...idsFromObjects]);
  }

  /**
   * Finds all components that are saved in the file system.
   * Components might be stored in the default component directory and also might be outside
   * of that directory. The bit.map is used to find them all
   * If they are on bit.map but not on the file-system, populate them to _invalidComponents property
   */
  async getFromFileSystem(loadOpts?: ComponentLoadOptions): Promise<Component[]> {
    const cacheKeyName = 'all';
    if (!this._fromFileSystem[cacheKeyName]) {
      const idsFromBitMap = this.consumer.bitmapIdsFromCurrentLaneIncludeRemoved;
      const { components, invalidComponents, removedComponents } = await this.consumer.loadComponents(
        idsFromBitMap,
        false,
        loadOpts
      );
      this._fromFileSystem[cacheKeyName] = components;
      if (!this._invalidComponents) {
        this._invalidComponents = invalidComponents;
      }
      if (!this._removedComponents) {
        this._removedComponents = removedComponents;
      }
    }
    return this._fromFileSystem[cacheKeyName];
  }

  /**
   * components that are on bit.map but not on the file-system
   */
  async listInvalidComponents(): Promise<InvalidComponent[]> {
    if (!this._invalidComponents) {
      await this.getFromFileSystem();
    }
    return this._invalidComponents;
  }

  /**
   * components that were deleted by soft-remove (bit remove --delete) and were not tagged/snapped after this change.
   * practically, their bitmap record has the config or "removed: true" and the component has deleted from the filesystem
   * in bit-status, we suggest to snap+export.
   */
<<<<<<< HEAD
  async listLocallySoftRemoved(): Promise<BitId[]> {
    return this.consumer.bitMap.getRemoved();
=======
  async listLocallySoftRemoved(): Promise<ComponentID[]> {
    if (!this._removedComponents) {
      await this.getFromFileSystem();
    }
    return this._removedComponents.map((c) => c.componentId);
>>>>>>> f2b2703e
  }

  /**
   * components that were soft-removed previously (probably in another workspace), exported and re-introduced here.
   * practically, the current `Version` object has a config with "removed: true", and the component exists in the filesystem
   * in bit-status we suggest to "bit remove".
   */
  async listRemotelySoftRemoved(): Promise<Component[]> {
    const fromFs = await this.getFromFileSystem();
    // if it's during-merge it might be removed on the other lane remote, not this lane remote and then upon snap/tag
    // the component will be removed from the workspace, so no need to suggest using "bit remove".
    const duringMerge = this.listDuringMergeStateComponents();
    const removed = fromFs.filter((comp) => comp.isRemoved());
    return removed.filter((comp) => !duringMerge.hasWithoutVersion(comp.componentId));
  }

  /**
   * valid on legacy only. Harmony requires components to have their own directories
   */
  async listComponentsWithIndividualFiles(): Promise<Component[]> {
    const workspaceComponents = await this.getFromFileSystem();
    return workspaceComponents.filter((component) => {
      const componentMap = component.componentMap;
      if (!componentMap) throw new Error('listComponentsWithIndividualFiles componentMap is missing');
      return Boolean(!componentMap.rootDir);
    });
  }

  /**
   * get called when the Consumer is available, shows also components from remote scopes
   */
  async listAll(
    showRemoteVersion: boolean,
    listScope: boolean,
    namespacesUsingWildcards?: string
  ): Promise<ListScopeResult[]> {
    const modelComponents: ModelComponent[] = await this.getModelComponents();
    const authoredAndImportedIds = this.bitMap.getAllBitIds();
    const authoredAndImportedIdsNoVer = authoredAndImportedIds.map((id) => id.changeVersion(undefined));
    const modelComponentsIds = modelComponents.map((c) => c.toComponentId());
    const allIds = listScope
      ? modelComponentsIds
      : ComponentIdList.uniqFromArray([...authoredAndImportedIdsNoVer, ...modelComponentsIds]);
    const idsFilteredByWildcards = namespacesUsingWildcards
      ? ComponentsList.filterComponentsByWildcard(allIds, `**/${namespacesUsingWildcards}`)
      : allIds;
    const idsSorted = ComponentsList.sortComponentsByName(idsFilteredByWildcards);
    const listAllResults: ListScopeResult[] = await Promise.all(
      idsSorted.map(async (id: ComponentID) => {
        const component = modelComponents.find((c) => c.toComponentId().isEqualWithoutVersion(id));
        const laneReadmeOf = await component?.isLaneReadmeOf(this.scope.objects);

        const deprecated = await component?.isDeprecated(this.scope.objects);
        return {
          id: component ? component.toComponentIdWithLatestVersion() : id,
          deprecated,
          laneReadmeOf,
        };
      })
    );
    const componentsIds = listAllResults.map((result) => result.id);
    if (showRemoteVersion) {
      const latestVersionsInfo: ComponentID[] = await fetchRemoteVersions(this.scope, componentsIds);
      latestVersionsInfo.forEach((componentId) => {
        const listResult = listAllResults.find((c) => c.id.isEqualWithoutVersion(componentId));
        if (!listResult) throw new Error(`failed finding ${componentId.toString()} in componentsIds`);
        // $FlowFixMe version must be set as it came from a remote
        // @ts-ignore AUTO-ADDED-AFTER-MIGRATION-PLEASE-FIX!
        listResult.remoteVersion = componentId.version;
      });
    }
    listAllResults.forEach((listResult) => {
      const existingBitMapId = authoredAndImportedIds.searchWithoutVersion(listResult.id);
      if (existingBitMapId) {
        listResult.currentlyUsedVersion = existingBitMapId.hasVersion() ? existingBitMapId.version : undefined;
      }
    });
    if (listScope) {
      return listAllResults;
    }
    const currentLane = await this.consumer.getCurrentLaneObject();
    const isIdOnCurrentLane = (componentMap: ComponentMap): boolean => {
      if (componentMap.isRemoved()) return false;
      if (componentMap.isAvailableOnCurrentLane) return true;
      if (!currentLane) return false; // if !currentLane the user is on main, don't show it.
      return Boolean(currentLane.getComponent(componentMap.id));
    };
    return listAllResults.filter((listResult) => {
      const componentMap = this.bitMap.getComponentIfExist(listResult.id, { ignoreVersion: true });
      return componentMap && isIdOnCurrentLane(componentMap);
    });
  }

  /**
   * get called from a bare-scope, shows only components of that scope
   */
  static async listLocalScope(
    scope: Scope,
    namespacesUsingWildcards?: string,
    includeRemoved = false
  ): Promise<ListScopeResult[]> {
    const components = await scope.listLocal();
    const componentsOnMain = components.filter((comp) => comp.head);
    const getNameSpaceIncludeScopeNameIfNeeded = () => {
      if (!namespacesUsingWildcards) return undefined;
      if (namespacesUsingWildcards.startsWith(`${scope.name}/`)) return namespacesUsingWildcards;
      return `${scope.name}/${namespacesUsingWildcards}`;
    };
    const nameSpaceIncludeScopeName = getNameSpaceIncludeScopeNameIfNeeded();
    const componentsFilteredByWildcards = nameSpaceIncludeScopeName
      ? ComponentsList.filterComponentsByWildcard(componentsOnMain, nameSpaceIncludeScopeName)
      : componentsOnMain;
    const componentsSorted = ComponentsList.sortComponentsByName(componentsFilteredByWildcards);
    const results = await Promise.all(
      componentsSorted.map(async (component: ModelComponent) => {
        return {
          id: component.toComponentIdWithLatestVersion(),
          deprecated: await component.isDeprecated(scope.objects),
          removed: await component.isRemoved(scope.objects),
          laneReadmeOf: await component.isLaneReadmeOf(scope.objects),
        };
      })
    );
    if (includeRemoved) return results;
    return results.filter((result) => !result.removed);
  }

  // components can be one of the following: Component[] | ModelComponent[] | string[] | ComponentID[]
  static sortComponentsByName<T>(components: T): T {
    const getName = (component) => {
      let name;
      if (R.is(ModelComponent, component)) name = component.id();
      else if (R.is(Component, component)) name = component.componentId.toString();
      else if (R.is(ComponentID, component)) name = component.toString();
      else name = component;
      return name.toUpperCase(); // ignore upper and lowercase
    };
    // @ts-ignore AUTO-ADDED-AFTER-MIGRATION-PLEASE-FIX!
    return components.sort((a, b) => {
      const nameA = getName(a);
      const nameB = getName(b);
      if (nameA < nameB) {
        return -1;
      }
      if (nameA > nameB) {
        return 1;
      }

      // names must be equal
      return 0;
    });
  }

  static filterComponentsByWildcard<T>(components: T, idsWithWildcard: string[] | string): T {
    const getBitId = (component): ComponentID => {
      if (R.is(ModelComponent, component)) return component.toComponentId();
      if (R.is(Component, component)) return component.componentId;
      if (R.is(ComponentID, component)) return component;
      throw new TypeError(`filterComponentsByWildcard got component with the wrong type: ${typeof component}`);
    };
    // @ts-ignore AUTO-ADDED-AFTER-MIGRATION-PLEASE-FIX!
    return components.filter((component) => {
      const bitId: ComponentID = getBitId(component);
      return isBitIdMatchByWildcards(bitId, idsWithWildcard);
    });
  }

  static getUniqueComponents(components: Component[]): Component[] {
    return R.uniqBy((component) => JSON.stringify(component.componentId), components);
  }

  listComponentsByIdsWithWildcard(idsWithWildcard: string[]): ComponentID[] {
    const allIds = this.bitMap.getAllBitIds();
    const matchedIds = ComponentsList.filterComponentsByWildcard(allIds, idsWithWildcard);
    if (!matchedIds.length) throw new NoIdMatchWildcard(idsWithWildcard);
    return matchedIds;
  }
}<|MERGE_RESOLUTION|>--- conflicted
+++ resolved
@@ -407,16 +407,8 @@
    * practically, their bitmap record has the config or "removed: true" and the component has deleted from the filesystem
    * in bit-status, we suggest to snap+export.
    */
-<<<<<<< HEAD
-  async listLocallySoftRemoved(): Promise<BitId[]> {
+  async listLocallySoftRemoved(): Promise<ComponentID[]> {
     return this.consumer.bitMap.getRemoved();
-=======
-  async listLocallySoftRemoved(): Promise<ComponentID[]> {
-    if (!this._removedComponents) {
-      await this.getFromFileSystem();
-    }
-    return this._removedComponents.map((c) => c.componentId);
->>>>>>> f2b2703e
   }
 
   /**

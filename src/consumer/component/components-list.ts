--- conflicted
+++ resolved
@@ -389,29 +389,6 @@
     return this._invalidComponents;
   }
 
-<<<<<<< HEAD
-  getFromBitMap(origin?: ComponentOrigin): BitIds {
-    const originParam = origin ? [origin] : undefined;
-    return this.bitMap.getAllIdsAvailableOnLane(originParam);
-  }
-
-  getPathsForAllFilesOfAllComponents(origin?: ComponentOrigin, absolute = false): string[] {
-    // TODO: maybe cache this as well
-    const componentMaps = this.bitMap.getAllComponents(origin);
-    const result: string[] = [];
-    const populatePaths = (componentMap: ComponentMap) => {
-      const relativePaths = componentMap.getFilesRelativeToConsumer();
-      if (!absolute) {
-        result.push(...relativePaths);
-        return;
-      }
-      const consumerPath = this.consumer.getPath();
-      const absPaths = relativePaths.map((relativePath) => path.join(consumerPath, relativePath));
-      result.push(...absPaths);
-    };
-    componentMaps.forEach((componentMap) => populatePaths(componentMap));
-    return result;
-=======
   /**
    * components that were deleted by soft-remove (bit remove --soft) and were not tagged/snapped after this change.
    * practically, their bitmap record has the config or "removed: true" and the component has deleted from the filesystem
@@ -444,7 +421,6 @@
       if (!componentMap) throw new Error('listComponentsWithIndividualFiles componentMap is missing');
       return Boolean(!componentMap.rootDir);
     });
->>>>>>> bc6911c6
   }
 
   /**

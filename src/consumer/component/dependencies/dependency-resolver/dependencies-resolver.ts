--- conflicted
+++ resolved
@@ -235,7 +235,6 @@
     this.applyWorkspacePolicy();
     await this.applyAutoDetectedPeersFromEnvOnComponent();
     this.manuallyAddDependencies();
-<<<<<<< HEAD
     // Doing this here (after manuallyAddDependencies) because usually the env of the env is adding dependencies as peer of the env
     // which will make this not work if it come before
     // example:
@@ -244,9 +243,6 @@
     // we want to make sure that the custom react is using 16.4.0 not 17.
     await this.applyAutoDetectedPeersFromEnvOnEnvItSelf();
 
-    this.applyOverridesOnEnvPackages();
-=======
->>>>>>> e68952f1
     this.coreAspects = R.uniq(this.coreAspects);
   }
 

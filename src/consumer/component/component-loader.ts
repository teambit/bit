--- conflicted
+++ resolved
@@ -70,13 +70,8 @@
     );
     if (!idsToProcess.length) return { components: alreadyLoadedComponents, invalidComponents };
 
-<<<<<<< HEAD
-    const allComponents = [];
+    const allComponents: Component[] = [];
     await BluebirdPromise.mapSeries(idsToProcess, async (id: BitId) => {
-=======
-    const allComponents: Component[] = [];
-    await pMapSeries(idsToProcess, async (id: BitId) => {
->>>>>>> 188f5d46
       const component = await this.loadOne(id, throwOnFailure, invalidComponents);
       if (component) {
         this._componentsCache[component.id.toString()] = component;

--- conflicted
+++ resolved
@@ -132,10 +132,9 @@
     if (!idsToProcess.length) return { components: alreadyLoadedComponents, invalidComponents, removedComponents };
 
     const allComponents: Component[] = [];
-<<<<<<< HEAD
     // await mapSeries(idsToProcess, async (id: BitId) => {
     await Promise.all(
-      idsToProcess.map(async (id: BitId) => {
+      idsToProcess.map(async (id: ComponentID) => {
         const component = await this.loadOne(id, throwOnFailure, invalidComponents, removedComponents, loadOpts);
         if (component) {
           this.componentsCache.set(component.id.toString(), component);
@@ -146,18 +145,6 @@
         }
       })
     );
-=======
-    await mapSeries(idsToProcess, async (id: ComponentID) => {
-      const component = await this.loadOne(id, throwOnFailure, invalidComponents, removedComponents, loadOpts);
-      if (component) {
-        this.componentsCache.set(component.id.toString(), component);
-        logger.debugAndAddBreadCrumb('ComponentLoader', 'Finished loading the component "{id}"', {
-          id: component.id.toString(),
-        });
-        allComponents.push(component);
-      }
-    });
->>>>>>> f2b2703e
 
     return { components: allComponents.concat(alreadyLoadedComponents), invalidComponents, removedComponents };
   }

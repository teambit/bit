--- conflicted
+++ resolved
@@ -70,11 +70,7 @@
     );
     if (!idsToProcess.length) return { components: alreadyLoadedComponents, invalidComponents };
 
-<<<<<<< HEAD
-    const allComponents = [];
-=======
     const allComponents: Component[] = [];
->>>>>>> b97cf335
     await BluebirdPromise.mapSeries(idsToProcess, async (id: BitId) => {
       const component = await this.loadOne(id, throwOnFailure, invalidComponents);
       if (component) {

/** @flow */
import R from 'ramda';
import chalk from 'chalk';
import { NothingToImport } from '../exceptions';
import { BitId, BitIds } from '../../bit-id';
import Component from '../component';
import { Consumer } from '../../consumer';
import { ComponentWithDependencies } from '../../scope';
import loader from '../../cli/loader';
import { BEFORE_IMPORT_ACTION } from '../../cli/loader/loader-messages';
import logger from '../../logger/logger';
import { filterAsync } from '../../utils';
<<<<<<< HEAD
import CompilerExtension from '../../extensions/compiler-extension';
=======
import GeneralError from '../../error/general-error';
>>>>>>> a8a21193

export type ImportOptions = {
  ids: string[], // array might be empty
  verbose: boolean, // default: false
  withEnvironments: boolean, // default: false
  writeToPath?: string,
  writePackageJson: boolean, // default: true
  writeBitJson: boolean, // default: false
  writeDists: boolean, // default: true
  override: boolean, // default: false
  installNpmPackages: boolean, // default: true
  objectsOnly: boolean, // default: false
  writeToFs: boolean, // default: false. relevant only for import-all, where "objectsOnly" flag is default to true.
  saveDependenciesAsComponents?: boolean // default: false
};

export type ImportedVersions = { [id: string]: string[] };
export type ImportResult = Promise<{
  dependencies: ComponentWithDependencies[],
  envDependencies?: Component[],
  importedVersions: ImportedVersions
}>;

export default class ImportComponents {
  consumer: Consumer;
  options: ImportOptions;
  constructor(consumer: Consumer, options: ImportOptions) {
    this.consumer = consumer;
    this.options = options;
  }

  importComponents(): ImportResult {
    loader.start(BEFORE_IMPORT_ACTION);
    this.options.saveDependenciesAsComponents = this.consumer.bitJson.saveDependenciesAsComponents;
    if (!this.options.writePackageJson) {
      // if package.json is not written, it's impossible to install the packages and dependencies as npm packages
      this.options.installNpmPackages = false;
      this.options.saveDependenciesAsComponents = true;
    }
    if (!this.options.ids || R.isEmpty(this.options.ids)) {
      return this.importAccordingToBitJsonAndBitMap();
    }
    return this.importSpecificComponents();
  }

  async importSpecificComponents(): ImportResult {
    // $FlowFixMe - we make sure the ids are populated before.
    logger.debug(`importSpecificComponents, Ids: ${this.options.ids.join(', ')}`);
    // $FlowFixMe - we check if there are bitIds before we call this function
    const bitIds = this.options.ids.map(raw => BitId.parse(raw));
    const beforeImportVersions = await this._getCurrentVersions(bitIds);
    await this._warnForModifiedOrNewComponents(bitIds);
    const componentsWithDependencies = await this.consumer.scope.getManyWithAllVersions(bitIds, false);
    await this._writeToFileSystem(componentsWithDependencies);
    const importedVersions = await this._getVersionsDiff(beforeImportVersions, componentsWithDependencies);
    return { dependencies: componentsWithDependencies, importedVersions };
  }

  async importAccordingToBitJsonAndBitMap(): ImportResult {
    this.options.objectsOnly = !this.options.writeToFs;

    const dependenciesFromBitJson = BitIds.fromObject(this.consumer.bitJson.dependencies);
    const componentsFromBitMap = this.consumer.bitMap.getAuthoredExportedComponents();

    if ((R.isNil(dependenciesFromBitJson) || R.isEmpty(dependenciesFromBitJson)) && R.isEmpty(componentsFromBitMap)) {
      if (!this.options.withEnvironments) {
        return Promise.reject(new NothingToImport());
      } else if (R.isNil(this.consumer.testerId) && R.isNil(this.consumer.compiler)) {
        return Promise.reject(new NothingToImport());
      }
    }
    const allDependenciesIds = dependenciesFromBitJson.concat(componentsFromBitMap);
    await this._warnForModifiedOrNewComponents(allDependenciesIds);
    const beforeImportVersions = await this._getCurrentVersions(allDependenciesIds);

    let componentsAndDependenciesBitJson = [];
    let componentsAndDependenciesBitMap = [];
    if (dependenciesFromBitJson) {
      componentsAndDependenciesBitJson = await this.consumer.scope.getManyWithAllVersions(
        dependenciesFromBitJson,
        false
      );
      await this._writeToFileSystem(componentsAndDependenciesBitJson);
    }
    if (componentsFromBitMap.length) {
      componentsAndDependenciesBitMap = await this.consumer.scope.getManyWithAllVersions(componentsFromBitMap, false);
      // don't write the package.json for an authored component, because its dependencies probably managed by the root
      // package.json. Also, don't install npm packages for the same reason.
      this.options.writePackageJson = false;
      this.options.installNpmPackages = false;
      // don't force the writing to the filesystem because as an author I may have some modified files
      await this._writeToFileSystem(componentsAndDependenciesBitMap, false);
    }
    const componentsAndDependencies = [...componentsAndDependenciesBitJson, ...componentsAndDependenciesBitMap];
    const importedVersions = await this._getVersionsDiff(beforeImportVersions, componentsAndDependencies);
    if (this.options.withEnvironments) {
      const compiler = this.consumer.compiler;
      compiler.install();
      const envComponents = await this.consumer.scope.installEnvironment({
        ids: [{ componentId: this.consumer.testerId, type: 'tester' }],
        verbose: this.options.verbose
      });
      return {
        dependencies: componentsAndDependencies,
        envDependencies: envComponents,
        importedVersions
      };
    }

    return { dependencies: componentsAndDependencies, importedVersions };
  }

  async _getCurrentVersions(ids: BitId[]): ImportedVersions {
    const versionsP = ids.map(async (id) => {
      const modelComponent = await this.consumer.scope.getModelComponentIfExist(id);
      const idStr = id.toStringWithoutVersion();
      if (!modelComponent) return [idStr, []];
      return [idStr, modelComponent.listVersions()];
    });
    const versions = await Promise.all(versionsP);
    return R.fromPairs(versions);
  }

  /**
   * diff between the versions array before import and after import
   */
  async _getVersionsDiff(currentVersions: ImportedVersions, components: ComponentWithDependencies[]): ImportedVersions {
    const versionsP = components.map(async (component) => {
      const id = component.component.id;
      const idStr = id.toStringWithoutVersion();
      const beforeImportVersions = currentVersions[idStr];
      const modelComponent = await this.consumer.scope.getModelComponentIfExist(id);
      if (!modelComponent) throw new GeneralError(`imported component ${idStr} was not found in the model`);
      const afterImportVersions = modelComponent.listVersions();
      return [idStr, R.difference(afterImportVersions, beforeImportVersions)];
    });
    const versions = await Promise.all(versionsP);
    return R.fromPairs(versions);
  }

  async _warnForModifiedOrNewComponents(ids: BitId[]) {
    // the typical objectsOnly option is when a user cloned a project with components committed to the source code, but
    // doesn't have the model objects. in that case, calling getComponentStatusById() may return an error as it relies
    // on the model objects when there are dependencies
    if (this.options.override || this.options.objectsOnly) return Promise.resolve();
    const modifiedComponents = await filterAsync(ids, (id) => {
      return this.consumer.getComponentStatusById(id).then(status => status.modified || status.newlyCreated);
    });

    if (modifiedComponents.length) {
      return Promise.reject(
        chalk.yellow(
          `unable to import the following components due to local changes, use --override flag to override your local changes\n${modifiedComponents.join(
            '\n'
          )} `
        )
      );
    }
    return Promise.resolve();
  }

  async _writeToFileSystem(componentsWithDependencies: ComponentWithDependencies, override: boolean = true) {
    if (this.options.objectsOnly) return;
    await this.consumer.writeToComponentsDir({
      componentsWithDependencies,
      writeToPath: this.options.writeToPath,
      writePackageJson: this.options.writePackageJson,
      writeBitJson: this.options.writeBitJson,
      writeDists: this.options.writeDists,
      installNpmPackages: this.options.installNpmPackages,
      saveDependenciesAsComponents: this.options.saveDependenciesAsComponents,
      verbose: this.options.verbose,
      override
    });
  }
}<|MERGE_RESOLUTION|>--- conflicted
+++ resolved
@@ -10,11 +10,8 @@
 import { BEFORE_IMPORT_ACTION } from '../../cli/loader/loader-messages';
 import logger from '../../logger/logger';
 import { filterAsync } from '../../utils';
-<<<<<<< HEAD
 import CompilerExtension from '../../extensions/compiler-extension';
-=======
 import GeneralError from '../../error/general-error';
->>>>>>> a8a21193
 
 export type ImportOptions = {
   ids: string[], // array might be empty

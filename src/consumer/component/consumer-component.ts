--- conflicted
+++ resolved
@@ -1015,11 +1015,7 @@
   }
 
   getExtensionValue(extensionId: string, key: string): any {
-<<<<<<< HEAD
-    const existingExtension = this.extensions.find(e => e.id === extensionId);
-=======
     const existingExtension = this.extensions.find(e => e.extensionId?.toString() === extensionId);
->>>>>>> 080f4e72
     if (!existingExtension) return undefined;
     return existingExtension.data ? existingExtension.data[key] : undefined;
   }

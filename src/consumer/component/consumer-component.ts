--- conflicted
+++ resolved
@@ -1168,11 +1168,7 @@
     if (dists && !compiler) {
       dists = undefined;
     }
-<<<<<<< HEAD
-    const defaultScope = overrides.defaultScope || consumer.config.defaultScope || null;
-=======
     const defaultScope = componentConfig.defaultScope || null;
->>>>>>> a7592882
     const getSchema = () => {
       if (componentFromModel) return componentFromModel.schema;
       return consumer.isLegacy ? undefined : CURRENT_SCHEMA;

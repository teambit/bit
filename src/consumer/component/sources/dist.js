/** @flow */
import * as fs from 'fs-extra';
import * as path from 'path';
import Vinyl from 'vinyl';
import { DEFAULT_DIST_DIRNAME } from '../../../constants';
const DEFAULT_SOURCEMAP_VERSION = 3; // TODO - move to constant !

export default class Dist extends Vinyl {
  distFilePath:string;

  constructor(options) {
    super(options);
  }

  static getFilePath(bitPath: string, fileName: string) {
    return path.join(bitPath, DEFAULT_DIST_DIRNAME, fileName);
  }

  write(force?: boolean = true): Promise<string> {
    const filePath = this.distFilePath;
    return new Promise((resolve, reject) => {
      if (!force && fs.existsSync(filePath)) return resolve();
      return fs.outputFile(filePath, this.contents, (err, res) => {
        if (err) return reject(err);
        return resolve(filePath);
      });
    });
<<<<<<< HEAD
=======
  }

  buildSourceMap(fileName: string) {
    return JSON.stringify({
      version: DEFAULT_SOURCEMAP_VERSION,
      sources: [path.join('..', fileName)],
      mappings: this.mappings
    });
>>>>>>> 7e33ee73
  }

  toString() {
    return JSON.stringify(this.serialize());
  }

  // TODO: This is probably not needed any more
  // If yes, it might be without the JSON.parse
  // It should also be consistence with source-file.js
  static fromString(str: string) {
    try {
      return Dist.deserialize(JSON.parse(str));
    } catch (e) {
      return Dist.deserialize({ src: str });
    }
  }

  serialize() {
    return this.contents;
  }

  static deserialize(src): Dist {
    return new Dist({contents: src});
  }
}<|MERGE_RESOLUTION|>--- conflicted
+++ resolved
@@ -25,17 +25,6 @@
         return resolve(filePath);
       });
     });
-<<<<<<< HEAD
-=======
-  }
-
-  buildSourceMap(fileName: string) {
-    return JSON.stringify({
-      version: DEFAULT_SOURCEMAP_VERSION,
-      sources: [path.join('..', fileName)],
-      mappings: this.mappings
-    });
->>>>>>> 7e33ee73
   }
 
   toString() {

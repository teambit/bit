--- conflicted
+++ resolved
@@ -73,14 +73,6 @@
     return BitIds.fromArray(bitIds);
   }
 
-<<<<<<< HEAD
-  findExtension(extensionId: string, ignoreVersion = false): ExtensionDataEntry | undefined {
-    return this.find(extEntry => {
-      if (!ignoreVersion) {
-        return extEntry.stringId === extensionId;
-      }
-      return extEntry.extensionId?.toStringWithoutVersion() === extensionId;
-=======
   findExtension(extensionId: string, ignoreVersion = false, ignoreScope = false): ExtensionDataEntry | undefined {
     if (ExtensionDataList.coreExtensionsNames.has(extensionId)) {
       return this.findCoreExtension(extensionId);
@@ -96,7 +88,6 @@
         return extEntry.extensionId?.toStringWithoutScope() === extensionId;
       }
       return extEntry.stringId === extensionId;
->>>>>>> a7592882
     });
   }
 

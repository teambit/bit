/* eslint-disable max-classes-per-file */
<<<<<<< HEAD
import R from 'ramda';
import { compact } from 'lodash';
=======
import R, { forEachObjIndexed } from 'ramda';
import { compact, isEmpty, cloneDeep } from 'lodash';
>>>>>>> d015ef59

import { BitId, BitIds } from '../../bit-id';
import { sortObject } from '../../utils';
import {
  convertBuildArtifactsFromModelObject,
  convertBuildArtifactsToModelObject,
  reStructureBuildArtifacts,
} from '../component/sources/artifact-files';

const mergeReducer = (accumulator, currentValue) => R.unionWith(ignoreVersionPredicate, accumulator, currentValue);
type ExtensionConfig = { [extName: string]: any } | RemoveExtensionSpecialSign;
type ConfigOnlyEntry = {
  id: string;
  config: ExtensionConfig;
};

export const REMOVE_EXTENSION_SPECIAL_SIGN = '-';
type RemoveExtensionSpecialSign = '-';

export const INTERNAL_CONFIG_FIELDS = ['__specific'];

export class ExtensionDataEntry {
  constructor(
    public legacyId?: string,
    public extensionId?: BitId,
    public name?: string,
    public rawConfig: ExtensionConfig = {},
    public data: { [key: string]: any } = {},
    public newExtensionId: any = undefined
  ) {}

  get id(): string | BitId {
    if (this.extensionId) return this.extensionId;
    if (this.name) return this.name;
    if (this.legacyId) return this.legacyId;
    return '';
  }

  get stringId(): string {
    if (this.extensionId) return this.extensionId?.toString();
    if (this.name) return this.name;
    if (this.legacyId) return this.legacyId;
    return '';
  }

  get config(): { [key: string]: any } {
    if (this.rawConfig === REMOVE_EXTENSION_SPECIAL_SIGN) return {};
    return this.rawConfig;
  }

  set config(val: { [key: string]: any }) {
    this.rawConfig = val;
  }

  get isLegacy(): boolean {
    if (this.config?.__legacy) return true;
    return false;
  }

  get isRemoved(): boolean {
    return this.rawConfig === REMOVE_EXTENSION_SPECIAL_SIGN;
  }

  toModelObject() {
    const extensionId =
      this.extensionId && this.extensionId.serialize ? this.extensionId.serialize() : this.extensionId;
    return {
      extensionId,
      // Do not use raw config here
      config: this.config,
      data: this.data,
      legacyId: this.legacyId,
      name: this.name,
      newExtensionId: this.newExtensionId,
    };
  }

  toComponentObject() {
    const extensionId = this.extensionId ? this.extensionId.toString() : this.extensionId;
    return {
      extensionId,
      // Do not use raw config here
      config: this.config,
      data: this.data,
      legacyId: this.legacyId,
      name: this.name,
      newExtensionId: this.newExtensionId,
    };
  }

  clone(): ExtensionDataEntry {
    return new ExtensionDataEntry(
      this.legacyId,
      this.extensionId?.clone(),
      this.name,
      R.clone(this.rawConfig),
      R.clone(this.data)
    );
  }
}

export class ExtensionDataList extends Array<ExtensionDataEntry> {
  static coreExtensionsNames: Map<string, string> = new Map();
  static registerCoreExtensionName(name: string) {
    ExtensionDataList.coreExtensionsNames.set(name, '');
  }
  static registerManyCoreExtensionNames(names: string[]) {
    names.forEach((name) => {
      ExtensionDataList.coreExtensionsNames.set(name, '');
    });
  }

  get ids(): string[] {
    const list = this.map((entry) => entry.stringId);
    return list;
  }

  /**
   * returns only new 3rd party extension ids, not core, nor legacy.
   */
  get extensionsBitIds(): BitIds {
    const bitIds = this.filter((entry) => entry.extensionId).map((entry) => entry.extensionId) as BitId[];
    return BitIds.fromArray(bitIds);
  }

  toModelObjects() {
    const extensionsClone = this.clone();
    extensionsClone.forEach((ext) => {
      if (ext.extensionId) {
        // TODO: fix the types of extensions. after this it should be an object not an object id
        // @ts-ignore
        ext.extensionId = ext.extensionId.serialize();
      }
    });
    convertBuildArtifactsToModelObject(extensionsClone);

    return extensionsClone.map((ext) => ext.toModelObject());
  }

  static fromModelObject(entries: ExtensionDataEntry[]): ExtensionDataList {
    const extensionDataList = ExtensionDataList.fromArray(entries);
    convertBuildArtifactsFromModelObject(extensionDataList);
    return extensionDataList;
  }

  findExtension(extensionId: string, ignoreVersion = false, ignoreScope = false): ExtensionDataEntry | undefined {
    if (ExtensionDataList.coreExtensionsNames.has(extensionId)) {
      return this.findCoreExtension(extensionId);
    }
    return this.find((extEntry) => {
      if (ignoreVersion && ignoreScope) {
        return extEntry.extensionId?.toStringWithoutScopeAndVersion() === extensionId;
      }
      if (ignoreVersion) {
        return extEntry.extensionId?.toStringWithoutVersion() === extensionId;
      }
      if (ignoreScope) {
        return extEntry.extensionId?.toStringWithoutScope() === extensionId;
      }
      return extEntry.stringId === extensionId;
    });
  }

  findCoreExtension(extensionId: string): ExtensionDataEntry | undefined {
    return this.find((extEntry) => extEntry.name === extensionId);
  }

  remove(id: BitId) {
    return ExtensionDataList.fromArray(
      this.filter((entry) => {
        return entry.stringId !== id.toString() && entry.stringId !== id.toStringWithoutVersion();
      })
    );
  }

  /**
   * Filter extension marked to be removed with the special remove sign REMOVE_EXTENSION_SPECIAL_SIGN ("-")
   */
  filterRemovedExtensions(): ExtensionDataList {
    const filtered = this.filter((entry) => {
      return !entry.isRemoved;
    });
    return ExtensionDataList.fromArray(filtered);
  }

  toConfigObject() {
    const res = {};
    this.forEach((entry) => {
      if (entry.rawConfig && !isEmpty(entry.rawConfig)) {
        res[entry.stringId] = removeInternalConfigFields(entry.rawConfig);
        if (isEmpty(res[entry.stringId])) delete res[entry.stringId];
      }
    });
    return res;
  }

  toConfigArray(): ConfigOnlyEntry[] {
    const arr = this.map((entry) => {
      // Remove extensions without config
      if (entry.rawConfig && !R.isEmpty(entry.rawConfig)) {
        return { id: entry.stringId, config: entry.rawConfig };
      }
      return undefined;
    });
    return compact(arr);
  }

  clone(): ExtensionDataList {
    const extensionDataEntries = this.map((extensionData) => extensionData.clone());
    const extensionDataList = new ExtensionDataList(...extensionDataEntries);
    reStructureBuildArtifacts(extensionDataList);
    return extensionDataList;
  }

  _filterLegacy(): ExtensionDataList {
    return ExtensionDataList.fromArray(this.filter((ext) => !ext.isLegacy));
  }

  sortById(): ExtensionDataList {
    const arr = R.sortBy(R.prop('stringId'), this);
    // Also sort the config
    arr.forEach((entry) => {
      entry.config = sortObject(entry.config);
    });
    return ExtensionDataList.fromArray(arr);
  }

  static fromConfigObject(obj: { [extensionId: string]: any } = {}): ExtensionDataList {
    const arr = Object.keys(obj).map((extensionId) => configEntryToDataEntry(extensionId, obj[extensionId]));
    return this.fromArray(arr);
  }

  static fromArray(entries: ExtensionDataEntry[]): ExtensionDataList {
    if (!entries || !entries.length) {
      return new ExtensionDataList();
    }
    return new ExtensionDataList(...entries);
  }

  /**
   * Merge a list of ExtensionDataList into one ExtensionDataList
   * In case of entry with the same id appear in more than one list
   * the former in the list will be taken
   * see unit tests for examples
   *
   * Make sure you extension ids are resolved before call this, otherwise you might get unexpected results
   * for example:
   * you might have 2 entries like: default-scope/my-extension and my-extension on the same time
   *
   * @static
   * @param {ExtensionDataList[]} list
   * @returns {ExtensionDataList}
   * @memberof ExtensionDataList
   */
  static mergeConfigs(list: ExtensionDataList[]): ExtensionDataList {
    if (list.length === 1) {
      return list[0];
    }

    const merged = list.reduce(mergeReducer, new ExtensionDataList());
    return ExtensionDataList.fromArray(merged);
  }
}

function ignoreVersionPredicate(extensionEntry1: ExtensionDataEntry, extensionEntry2: ExtensionDataEntry) {
  if (extensionEntry1.extensionId && extensionEntry2.extensionId) {
    return extensionEntry1.extensionId.isEqualWithoutVersion(extensionEntry2.extensionId);
  }
  if (extensionEntry1.name && extensionEntry2.name) {
    return extensionEntry1.name === extensionEntry2.name;
  }
  return false;
}

<<<<<<< HEAD
export function configEntryToDataEntry(extensionId: string, config: any): ExtensionDataEntry {
  const isCore = ExtensionDataList.coreExtensionsNames.has(extensionId);
  if (!isCore) {
    const parsedId = BitId.parse(extensionId, true);
    return new ExtensionDataEntry(undefined, parsedId, undefined, config, undefined);
  }
  return new ExtensionDataEntry(undefined, undefined, extensionId, config, undefined);
=======
export function removeInternalConfigFields(config?: ExtensionConfig): ExtensionConfig | undefined {
  if (!config || config === REMOVE_EXTENSION_SPECIAL_SIGN) return config;
  const clonedConfig = cloneDeep(config);
  INTERNAL_CONFIG_FIELDS.forEach((field) => delete clonedConfig[field]);
  return clonedConfig;
>>>>>>> d015ef59
}<|MERGE_RESOLUTION|>--- conflicted
+++ resolved
@@ -1,12 +1,6 @@
 /* eslint-disable max-classes-per-file */
-<<<<<<< HEAD
 import R from 'ramda';
-import { compact } from 'lodash';
-=======
-import R, { forEachObjIndexed } from 'ramda';
 import { compact, isEmpty, cloneDeep } from 'lodash';
->>>>>>> d015ef59
-
 import { BitId, BitIds } from '../../bit-id';
 import { sortObject } from '../../utils';
 import {
@@ -280,7 +274,6 @@
   return false;
 }
 
-<<<<<<< HEAD
 export function configEntryToDataEntry(extensionId: string, config: any): ExtensionDataEntry {
   const isCore = ExtensionDataList.coreExtensionsNames.has(extensionId);
   if (!isCore) {
@@ -288,11 +281,11 @@
     return new ExtensionDataEntry(undefined, parsedId, undefined, config, undefined);
   }
   return new ExtensionDataEntry(undefined, undefined, extensionId, config, undefined);
-=======
+}
+
 export function removeInternalConfigFields(config?: ExtensionConfig): ExtensionConfig | undefined {
   if (!config || config === REMOVE_EXTENSION_SPECIAL_SIGN) return config;
   const clonedConfig = cloneDeep(config);
   INTERNAL_CONFIG_FIELDS.forEach((field) => delete clonedConfig[field]);
   return clonedConfig;
->>>>>>> d015ef59
 }
/** @flow */
import path from 'path';
import R from 'ramda';
import * as RA from 'ramda-adjunct';
import fs from 'fs-extra';
import { BitIds, BitId } from '../../bit-id';
import { filterObject } from '../../utils';
import type { ExtensionOptions } from '../../extensions/extension';
<<<<<<< HEAD
import type { EnvExtensionOptions, EnvType } from '../../extensions/env-extension-types';
import type { PathOsBased, PathLinux } from '../../utils/path';
=======
import type { EnvExtensionOptions, EnvType } from '../../extensions/env-extension';
import type { PathOsBased, PathLinux, PathOsBasedAbsolute, PathOsBasedRelative } from '../../utils/path';
>>>>>>> 90f5c0f9
import {
  BIT_JSON,
  NO_PLUGIN_TYPE,
  COMPILER_ENV_TYPE,
  DEFAULT_LANGUAGE,
  DEFAULT_BINDINGS_PREFIX,
  DEFAULT_EXTENSIONS,
  PACKAGE_JSON
} from '../../constants';
import logger from '../../logger/logger';
import JSONFile from '../component/sources/json-file';
import PackageJsonFile from '../component/package-json-file';
import DataToPersist from '../component/sources/data-to-persist';

export type RegularExtensionObject = {
  rawConfig: Object,
  options: ExtensionOptions
};

export type EnvFile = {
  [string]: PathLinux
};

export type EnvExtensionObject = {
  rawConfig: Object,
  options: EnvExtensionOptions,
  files: string[]
};

export type TesterExtensionObject = EnvExtensionObject;

export type CompilerExtensionObject = EnvExtensionObject;

export type Extensions = { [extensionName: string]: RegularExtensionObject };
export type Envs = { [envName: string]: EnvExtensionObject };
export type Compilers = { [compilerName: string]: CompilerExtensionObject };
export type Testers = { [testerName: string]: TesterExtensionObject };

export type AbstractConfigProps = {
  compiler?: string | Compilers,
  tester?: string | Testers,
  dependencies?: Object,
  devDependencies?: Object,
  compilerDependencies?: Object,
  testerDependencies?: Object,
  lang?: string,
  bindingPrefix?: string,
  extensions?: Extensions
};

/**
 * There are two Bit Config: WorkspaceConfig and ComponentConfig, both inherit this class.
 * The config data can be written in package.json inside "bit" property. And, can be written in
 * bit.json file. Also, it might be written in both, in which case, if there is any conflict, the
 * bit.json wins.
 */
export default class AbstractConfig {
  path: string;
  _compiler: Compilers | string;
  _tester: Testers | string;
  dependencies: { [string]: string };
  devDependencies: { [string]: string };
  compilerDependencies: { [string]: string };
  testerDependencies: { [string]: string };
  lang: string;
  bindingPrefix: string;
  extensions: Extensions;
  writeToPackageJson = false;
  writeToBitJson = false;

  constructor(props: AbstractConfigProps) {
    this._compiler = props.compiler || {};
    this._tester = props.tester || {};
    this.lang = props.lang || DEFAULT_LANGUAGE;
    this.bindingPrefix = props.bindingPrefix || DEFAULT_BINDINGS_PREFIX;
    this.extensions = props.extensions || DEFAULT_EXTENSIONS;
  }

  get compiler(): ?Compilers {
    const compilerObj = AbstractConfig.transformEnvToObject(this._compiler);
    if (R.isEmpty(compilerObj)) return undefined;
    return compilerObj;
  }

  set compiler(compiler: string | Compilers) {
    this._compiler = AbstractConfig.transformEnvToObject(compiler);
  }

  get tester(): ?Testers {
    const testerObj = AbstractConfig.transformEnvToObject(this._tester);
    if (R.isEmpty(testerObj)) return undefined;
    return testerObj;
  }

  set tester(tester: string | Testers) {
    this._tester = AbstractConfig.transformEnvToObject(tester);
  }

  addDependencies(bitIds: BitId[]): this {
    const idObjects = R.mergeAll(bitIds.map(bitId => bitId.toObject()));
    this.dependencies = R.merge(this.dependencies, idObjects);
    return this;
  }

  addDependency(bitId: BitId): this {
    this.dependencies = R.merge(this.dependencies, bitId.toObject());
    return this;
  }

  hasCompiler(): boolean {
    return !!this.compiler && this._compiler !== NO_PLUGIN_TYPE && !R.isEmpty(this.compiler);
  }

  hasTester(): boolean {
    return !!this.tester && this._tester !== NO_PLUGIN_TYPE && !R.isEmpty(this.tester);
  }

  getEnvsByType(type: EnvType): ?Compilers | ?Testers {
    if (type === COMPILER_ENV_TYPE) {
      return this.compiler;
    }
    return this.tester;
  }

  /**
   * if there is only one env (compiler/tester) and it doesn't have any special configuration, only
   * the name, convert it to a string.
   */
  static convertEnvToStringIfPossible(envObj: ?Envs): ?string | ?Envs {
    if (!envObj) return undefined;
    if (Object.keys(envObj).length !== 1) return envObj; // it has more than one id
    const envId = Object.keys(envObj)[0];
    if (
      RA.isNilOrEmpty(envObj[envId].rawConfig) &&
      RA.isNilOrEmpty(envObj[envId].options) &&
      RA.isNilOrEmpty(envObj[envId].files)
    ) {
      return envId;
    }
    return envObj;
  }

  getDependencies(): BitIds {
    return BitIds.fromObject(this.dependencies);
  }

  toPlainObject(): Object {
    const isPropDefaultOrNull = (val, key) => {
      if (!val) return false;
      if (key === 'lang') return val !== DEFAULT_LANGUAGE;
      if (key === 'bindingPrefix') return val !== DEFAULT_BINDINGS_PREFIX;
      if (key === 'extensions') return !R.equals(val, DEFAULT_EXTENSIONS);
      return true;
    };

    return filterObject(
      {
        lang: this.lang,
        bindingPrefix: this.bindingPrefix,
        env: {
          compiler: AbstractConfig.convertEnvToStringIfPossible(this.compiler),
          tester: AbstractConfig.convertEnvToStringIfPossible(this.tester)
        },
        dependencies: this.dependencies,
        extensions: this.extensions
      },
      isPropDefaultOrNull
    );
  }

  async write({
    workspaceDir,
    componentDir
  }: {
    workspaceDir: PathOsBasedAbsolute,
    componentDir?: PathOsBasedRelative
  }): Promise<string[]> {
    const jsonFiles = await this.prepareToWrite({ workspaceDir, componentDir });
    const dataToPersist = new DataToPersist();
    dataToPersist.addManyFiles(jsonFiles);
    dataToPersist.addBasePath(workspaceDir);
    return dataToPersist.persistAllToFS();
  }

  async prepareToWrite({
    workspaceDir,
    componentDir = '.'
  }: {
    workspaceDir: PathOsBasedAbsolute,
    componentDir?: PathOsBasedRelative
  }): Promise<JSONFile[]> {
    const plainObject = this.toPlainObject();
    const JsonFiles = [];
    if (this.writeToPackageJson) {
      const packageJsonFile: PackageJsonFile = await PackageJsonFile.load(workspaceDir, componentDir);
      packageJsonFile.addOrUpdateProperty('bit', plainObject);
      JsonFiles.push(packageJsonFile.toJSONFile());
    }
    if (this.writeToBitJson) {
      const bitJsonPath = AbstractConfig.composeBitJsonPath(componentDir);
      const params = { base: componentDir, override: true, path: bitJsonPath, content: plainObject };
      JsonFiles.push(JSONFile.load(params));
    }
    return JsonFiles;
  }

  static composeBitJsonPath(bitPath: PathOsBased): PathOsBased {
    return path.join(bitPath, BIT_JSON);
  }
  static composePackageJsonPath(bitPath: PathOsBased): PathOsBased {
    return path.join(bitPath, PACKAGE_JSON);
  }

  static async pathHasBitJson(bitPath: string): Promise<boolean> {
    return fs.exists(this.composeBitJsonPath(bitPath));
  }
  static async pathHasPackageJson(bitPath: string): Promise<boolean> {
    return fs.exists(this.composePackageJsonPath(bitPath));
  }

  static async loadJsonFileIfExist(jsonFilePath: string): Promise<?Object> {
    try {
      const file = await fs.readJson(jsonFilePath);
      return file;
    } catch (e) {
      if (e.code === 'ENOENT') return null;
      throw e;
    }
  }

  static async removeIfExist(bitPath: string): Promise<boolean> {
    const dirToRemove = this.composeBitJsonPath(bitPath);
    if (fs.exists(dirToRemove)) {
      logger.info(`abstract-config, deleting ${dirToRemove}`);
      return fs.remove(dirToRemove);
    }
    return false;
  }

  static transformEnvToObject(env: string | Object): Envs {
    if (typeof env === 'string') {
      if (env === NO_PLUGIN_TYPE) return {};
      return {
        [env]: {}
      };
    }
    return env;
  }
}<|MERGE_RESOLUTION|>--- conflicted
+++ resolved
@@ -6,13 +6,8 @@
 import { BitIds, BitId } from '../../bit-id';
 import { filterObject } from '../../utils';
 import type { ExtensionOptions } from '../../extensions/extension';
-<<<<<<< HEAD
 import type { EnvExtensionOptions, EnvType } from '../../extensions/env-extension-types';
-import type { PathOsBased, PathLinux } from '../../utils/path';
-=======
-import type { EnvExtensionOptions, EnvType } from '../../extensions/env-extension';
 import type { PathOsBased, PathLinux, PathOsBasedAbsolute, PathOsBasedRelative } from '../../utils/path';
->>>>>>> 90f5c0f9
 import {
   BIT_JSON,
   NO_PLUGIN_TYPE,

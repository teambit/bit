--- conflicted
+++ resolved
@@ -175,12 +175,8 @@
     const componentConfig = ComponentConfig.mergeWithWorkspaceConfig(config, workspaceConfig);
     componentConfig.path = bitJsonPath;
     componentConfig.componentHasWrittenConfig = packageJsonHasConfig || Boolean(bitJsonFile);
-<<<<<<< HEAD
-    componentConfig.packageJsonFile = packageJsonFile as PackageJsonFile;
-=======
     // @ts-ignore
     componentConfig.packageJsonFile = packageJsonFile;
->>>>>>> a150f880
     return componentConfig;
   }
 }
--- conflicted
+++ resolved
@@ -170,11 +170,7 @@
     const componentConfig = ComponentConfig.mergeWithWorkspaceConfig(config, workspaceConfig);
     componentConfig.path = bitJsonPath;
     componentConfig.componentHasWrittenConfig = packageJsonHasConfig || Boolean(bitJsonFile);
-<<<<<<< HEAD
-    // @ts-ignore
-=======
     // @ts-ignore seems to be a bug in ts v3.7.x, it doesn't recognize Promise.all array correctly
->>>>>>> 6cf4443b
     componentConfig.packageJsonFile = packageJsonFile;
     return componentConfig;
   }

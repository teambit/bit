// @flow
import path from 'path';
import R from 'ramda';
import fs from 'fs-extra';
import pMapSeries from 'p-map-series';
import { moveExistingComponent } from './move-components';
import { getAllComponentsLinks } from '../../links';
import { installNpmPackagesForComponents } from '../../npm-client/install-packages';
import * as packageJsonUtils from '../component/package-json-utils';
import type { ComponentWithDependencies } from '../../scope';
import type Component from '../component/consumer-component';
import { COMPONENT_ORIGINS } from '../../constants';
import logger from '../../logger/logger';
import type Consumer from '../consumer';
import { isDir, isDirEmptySync } from '../../utils';
import GeneralError from '../../error/general-error';
import type ComponentMap from '../bit-map/component-map';
import ComponentWriter from './component-writer';
import type { ComponentWriterProps } from './component-writer';
import type { PathOsBasedAbsolute, PathOsBasedRelative } from '../../utils/path';
import DataToPersist from '../component/sources/data-to-persist';
import BitMap from '../bit-map';
import { composeComponentPath, composeDependencyPathForIsolated } from '../../utils/bit/compose-component-path';
import { BitId } from '../../bit-id';

type ManyComponentsWriterParams = {
  consumer: ?Consumer,
  silentPackageManagerResult?: boolean,
  componentsWithDependencies: ComponentWithDependencies[],
  writeToPath?: string,
  override?: boolean,
  isolated?: boolean,
  writePackageJson?: boolean,
  writeConfig?: boolean,
  configDir?: string,
  writeBitDependencies?: boolean,
  createNpmLinkFiles?: boolean,
  writeDists?: boolean,
  installNpmPackages?: boolean,
  installPeerDependencies?: boolean,
  addToRootPackageJson?: boolean,
  verbose?: boolean,
  excludeRegistryPrefix?: boolean
};

/**
 * write the components into '/components' dir (or according to the bit.map) and its dependencies in the
 * '/components/.dependencies' dir. Both directories are configurable in bit.json
 * For example: global/a has a dependency my-scope/global/b@1. The directories will be:
 * project/root/components/global/a/impl.js
 * project/root/components/.dependencies/global/b/my-scope/1/impl.js
 *
 * In case there are some same dependencies shared between the components, it makes sure to
 * write them only once.
 */
export default class ManyComponentsWriter {
  consumer: ?Consumer;
  silentPackageManagerResult: ?boolean;
  componentsWithDependencies: ComponentWithDependencies[];
  writeToPath: ?string;
  override: boolean;
  isolated: boolean;
  writePackageJson: boolean;
  writeConfig: boolean;
  configDir: ?string;
  writeBitDependencies: boolean;
  createNpmLinkFiles: boolean;
  writeDists: boolean;
  installNpmPackages: boolean;
  installPeerDependencies: boolean;
  addToRootPackageJson: boolean;
  verbose: boolean;
  excludeRegistryPrefix: boolean;
  dependenciesIdsCache: Object;
  writtenComponents: Component[];
  writtenDependencies: Component[];
  isolated: Boolean; // a preparation for the capsule feature
  bitMap: BitMap;
  basePath: ?string;
  constructor(params: ManyComponentsWriterParams) {
    this.consumer = params.consumer;
    this.silentPackageManagerResult = params.silentPackageManagerResult;
    this.componentsWithDependencies = params.componentsWithDependencies;
    this.writeToPath = params.writeToPath;
    this.override = this._setBooleanDefault(params.override, true);
    this.isolated = this._setBooleanDefault(params.isolated, false);
    this.writePackageJson = this._setBooleanDefault(params.writePackageJson, true);
    this.writeConfig = this._setBooleanDefault(params.writeConfig, false);
    this.configDir = params.configDir;
    this.writeBitDependencies = this._setBooleanDefault(params.writeBitDependencies, false);
    this.createNpmLinkFiles = this._setBooleanDefault(params.createNpmLinkFiles, false);
    this.writeDists = this._setBooleanDefault(params.writeDists, true);
    this.installPeerDependencies = this._setBooleanDefault(params.installPeerDependencies, false);
    this.installNpmPackages = this._setBooleanDefault(params.installNpmPackages, true);
    this.addToRootPackageJson = this._setBooleanDefault(params.addToRootPackageJson, true);
    this.verbose = this._setBooleanDefault(params.verbose, false);
    this.excludeRegistryPrefix = this._setBooleanDefault(params.excludeRegistryPrefix, false);
    this.dependenciesIdsCache = {};
    this.bitMap = this.consumer ? this.consumer.bitMap : new BitMap();
    if (this.consumer && !this.isolated) this.basePath = this.consumer.getPath();
  }
  _setBooleanDefault(field: ?boolean, defaultValue: boolean): boolean {
    return typeof field === 'undefined' ? defaultValue : Boolean(field);
  }
  async writeAll() {
    await this._writeComponentsAndDependencies();
    await this._installPackages();
    await this._writeLinks();
    logger.debug('ManyComponentsWriter, Done!');
  }
  async _writeComponentsAndDependencies() {
    logger.debug('ManyComponentsWriter, _writeComponentsAndDependencies');
    await this._populateComponentsFilesToWrite();
    await this._populateComponentsDependenciesToWrite();
    this._moveComponentsIfNeeded();
    this._addBasePathIfExistToAllFiles();
    await this._persistComponentsData();
  }
  async _installPackages() {
    logger.debug('ManyComponentsWriter, _installPackages');
<<<<<<< HEAD
    if (this.consumer) {
      await packageJson.addWorkspacesToPackageJson(this.consumer, this.writeToPath);
      if (this.addToRootPackageJson) {
        // $FlowFixMe consumer is defined
        await packageJson.addComponentsToRoot(this.consumer, this.writtenComponents.map(c => c.id));
      }
=======
    await packageJsonUtils.addWorkspacesToPackageJson(this.consumer, this.writeToPath);
    if (this.addToRootPackageJson) {
      await packageJsonUtils.addComponentsToRoot(this.consumer, this.writtenComponents);
>>>>>>> 5651cf76
    }
    await this._installPackagesIfNeeded();
  }
  async _writeLinks() {
    logger.debug('ManyComponentsWriter, _writeLinks');
    const links: DataToPersist = await this._getAllLinks();
    if (this.basePath) {
      links.addBasePath(this.basePath);
    }
    await links.persistAllToFS();
  }
  async _persistComponentsData() {
    const dataToPersist = new DataToPersist();
    this.componentsWithDependencies.forEach((componentWithDeps) => {
      const allComponents = [componentWithDeps.component, ...componentWithDeps.allDependencies];
      allComponents.forEach(component => dataToPersist.merge(component.dataToPersist));
    });
    if (this.consumer.config.overrides.hasChanged) {
      const jsonFiles = await this.consumer.config.prepareToWrite({ bitDir: this.consumer.getPath() });
      dataToPersist.addManyFiles(jsonFiles);
    }
    await dataToPersist.persistAllToFS();
  }
  _addBasePathIfExistToAllFiles() {
    if (!this.basePath) return;
    this.componentsWithDependencies.forEach((componentWithDeps) => {
      const allComponents = [componentWithDeps.component, ...componentWithDeps.allDependencies];
      allComponents.forEach((component) => {
        // $FlowFixMe
        if (component.dataToPersist) component.dataToPersist.addBasePath(this.basePath);
      });
    });
  }
  async _populateComponentsFilesToWrite() {
    const writeComponentsParams = this._getWriteComponentsParams();
    const componentWriterInstances = writeComponentsParams.map(writeParams => ComponentWriter.getInstance(writeParams));
    // add componentMap entries into .bitmap before starting the process because steps like writing package-json
    // rely on .bitmap to determine whether a dependency exists and what's its origin
    componentWriterInstances.forEach((componentWriter) => {
      componentWriter.existingComponentMap =
        componentWriter.existingComponentMap || componentWriter.addComponentToBitMap(componentWriter.writeToPath);
    });
    this.writtenComponents = await pMapSeries(componentWriterInstances, componentWriter =>
      componentWriter.populateComponentsFilesToWrite()
    );
  }
  _getWriteComponentsParams(): ComponentWriterProps[] {
    return this.componentsWithDependencies.map((componentWithDeps: ComponentWithDependencies) =>
      this._getWriteParamsOfOneComponent(componentWithDeps)
    );
  }
  _getWriteParamsOfOneComponent(componentWithDeps: ComponentWithDependencies): ComponentWriterProps {
    const componentRootDir: PathOsBasedRelative = this._getComponentRootDir(componentWithDeps.component.id);
    const getParams = () => {
      if (!this.consumer) {
        return {
          origin: COMPONENT_ORIGINS.IMPORTED
        };
      }
      // AUTHORED and IMPORTED components can't be saved with multiple versions, so we can ignore the version to
      // find the component in bit.map
      const componentMap = this.bitMap.getComponentPreferNonNested(componentWithDeps.component.id);
      const origin =
        componentMap && componentMap.origin === COMPONENT_ORIGINS.AUTHORED
          ? COMPONENT_ORIGINS.AUTHORED
          : COMPONENT_ORIGINS.IMPORTED;
      const configDirFromComponentMap = componentMap ? componentMap.configDir : undefined;
      // $FlowFixMe consumer is set here
      this._throwErrorWhenDirectoryNotEmpty(this.consumer.toAbsolutePath(componentRootDir), componentMap);
      // don't write dists files for authored components as the author has its own mechanism to generate them
      // also, don't write dists file for imported component, unless the user used '--dist' flag
      componentWithDeps.component.dists.writeDistsFiles = this.writeDists && origin === COMPONENT_ORIGINS.IMPORTED;
      return {
        configDir: this.configDir || configDirFromComponentMap,
        origin,
        existingComponentMap: componentMap
      };
    };
    return {
      ...this._getDefaultWriteParams(),
      component: componentWithDeps.component,
      writeToPath: componentRootDir,
      writeBitDependencies: this.writeBitDependencies || !componentWithDeps.component.dependenciesSavedAsComponents, // when dependencies are written as npm packages, they must be written in package.json
      ...getParams()
    };
  }
  _getDefaultWriteParams(): Object {
    return {
      writeConfig: this.writeConfig,
      writePackageJson: this.writePackageJson,
      consumer: this.consumer,
      bitMap: this.bitMap,
      isolated: this.isolated,
      excludeRegistryPrefix: this.excludeRegistryPrefix
    };
  }
  async _populateComponentsDependenciesToWrite() {
    const allDependenciesP = this.componentsWithDependencies.map((componentWithDeps: ComponentWithDependencies) => {
      const writeDependenciesP = componentWithDeps.allDependencies.map((dep: Component) => {
        const dependencyId = dep.id.toString();
        const depFromBitMap = this.bitMap.getComponentIfExist(dep.id);
        if (!dep.componentMap) dep.componentMap = depFromBitMap;
        if (!componentWithDeps.component.dependenciesSavedAsComponents && !depFromBitMap) {
          // when depFromBitMap is true, it means that this component was imported as a component already before
          // don't change it now from a component to a package. (a user can do it at any time by using export --eject).
          logger.debugAndAddBreadCrumb(
            'writeToComponentsDir',
            "ignore dependency {dependencyId}. It'll be installed later using npm-client",
            { dependencyId }
          );
          return Promise.resolve(null);
        }
        if (depFromBitMap && depFromBitMap.origin === COMPONENT_ORIGINS.AUTHORED) {
          dep.writtenPath = '.';
          logger.debugAndAddBreadCrumb(
            'writeToComponentsDir',
            'writeToComponentsDir, ignore dependency {dependencyId} as it already exists in bit map',
            { dependencyId }
          );
<<<<<<< HEAD
          this.bitMap.addDependencyToParent(componentWithDeps.component.id, dependencyId);
          return Promise.resolve(dep);
        }
        if (
          depFromBitMap &&
          (fs.existsSync(depFromBitMap.rootDir) ||
            this.writtenComponents.find(c => c.writtenPath === depFromBitMap.rootDir))
        ) {
          dep.writtenPath = depFromBitMap.rootDir;
          logger.debugAndAddBreadCrumb(
            'writeToComponentsDir',
            'writeToComponentsDir, ignore dependency {dependencyId} as it already exists in bit map and file system',
            { dependencyId }
          );
          this.bitMap.addDependencyToParent(componentWithDeps.component.id, dependencyId);
=======
>>>>>>> 5651cf76
          return Promise.resolve(dep);
        }
        if (this.dependenciesIdsCache[dependencyId]) {
          logger.debugAndAddBreadCrumb(
            'writeToComponentsDir',
            'writeToComponentsDir, ignore dependency {dependencyId} as it already exists in cache',
            { dependencyId }
          );
          dep.writtenPath = this.dependenciesIdsCache[dependencyId];
<<<<<<< HEAD
          this.bitMap.addDependencyToParent(componentWithDeps.component.id, dependencyId);
=======
>>>>>>> 5651cf76
          return Promise.resolve(dep);
        }
        const depRootPath = this._getDependencyRootDir(dep.id);
        dep.writtenPath = depRootPath;
        this.dependenciesIdsCache[dependencyId] = depRootPath;
        // When a component is NESTED we do interested in the exact version, because multiple components with the same scope
        // and namespace can co-exist with different versions.
        const componentMap = this.bitMap.getComponentIfExist(dep.id);
        const componentWriter = ComponentWriter.getInstance({
          ...this._getDefaultWriteParams(),
          writeConfig: false,
          component: dep,
          writeToPath: depRootPath,
          origin: COMPONENT_ORIGINS.NESTED,
          existingComponentMap: componentMap
        });
        return componentWriter.populateComponentsFilesToWrite();
      });

      return Promise.all(writeDependenciesP).then(deps => deps.filter(dep => dep));
    });
    const writtenDependenciesIncludesNull = await Promise.all(allDependenciesP);
    this.writtenDependencies = R.flatten(writtenDependenciesIncludesNull).filter(dep => dep);
  }
  _moveComponentsIfNeeded() {
    if (this.writeToPath && this.consumer) {
      this.componentsWithDependencies.forEach((componentWithDeps) => {
        const relativeWrittenPath = componentWithDeps.component.writtenPath;
        // $FlowFixMe relativeWrittenPath is set
        const absoluteWrittenPath = this.consumer.toAbsolutePath(relativeWrittenPath);
        // $FlowFixMe this.writeToPath is set
        const absoluteWriteToPath = path.resolve(this.writeToPath); // don't use consumer.toAbsolutePath, it might be an inner dir
        if (relativeWrittenPath && absoluteWrittenPath !== absoluteWriteToPath) {
          const component = componentWithDeps.component;
          // $FlowFixMe consumer is set here
          moveExistingComponent(this.consumer, component, absoluteWrittenPath, absoluteWriteToPath);
        }
      });
    }
  }
  async _installPackagesIfNeeded() {
    if (!this.installNpmPackages) return;
    await installNpmPackagesForComponents({
      // $FlowFixMe consumer is set here
      consumer: this.consumer,
      basePath: this.basePath,
      componentsWithDependencies: this.componentsWithDependencies,
      verbose: this.verbose, // $FlowFixMe
      silentPackageManagerResult: this.silentPackageManagerResult,
      installPeerDependencies: this.installPeerDependencies
    });
  }
  async _getAllLinks(): Promise<DataToPersist> {
    return getAllComponentsLinks({
      componentsWithDependencies: this.componentsWithDependencies,
      writtenComponents: this.writtenComponents,
      writtenDependencies: this.writtenDependencies,
      consumer: this.consumer,
      bitMap: this.bitMap,
      createNpmLinkFiles: this.createNpmLinkFiles,
      writePackageJson: this.writePackageJson
    });
  }
  _getComponentRootDir(bitId: BitId): PathOsBasedRelative {
    if (this.consumer) {
      return this.writeToPath
        ? this.consumer.getPathRelativeToConsumer(path.resolve(this.writeToPath))
        : this.consumer.composeRelativeComponentPath(bitId);
    }
    return composeComponentPath(bitId);
  }
  _getDependencyRootDir(bitId: BitId): PathOsBasedRelative {
    if (this.isolated) {
      return composeDependencyPathForIsolated(bitId);
    }
    // $FlowFixMe consumer is set here
    return this.consumer.composeRelativeDependencyPath(bitId);
  }
  _throwErrorWhenDirectoryNotEmpty(componentDir: PathOsBasedAbsolute, componentMap: ?ComponentMap) {
    // if not writeToPath specified, it goes to the default directory. When componentMap exists, the
    // component is not new, and it's ok to override the existing directory.
    if (!this.writeToPath && componentMap) return;
    // if writeToPath specified and that directory is already used for that component, it's ok to override
    if (this.writeToPath && componentMap && componentMap.rootDir && componentMap.rootDir === this.writeToPath) return;

    if (fs.pathExistsSync(componentDir)) {
      if (!isDir(componentDir)) {
        throw new GeneralError(`unable to import to ${componentDir} because it's a file`);
      }
      if (!isDirEmptySync(componentDir) && !this.override) {
        throw new GeneralError(
          `unable to import to ${componentDir}, the directory is not empty. use --override flag to delete the directory and then import`
        );
      }
    }
  }
}<|MERGE_RESOLUTION|>--- conflicted
+++ resolved
@@ -118,18 +118,11 @@
   }
   async _installPackages() {
     logger.debug('ManyComponentsWriter, _installPackages');
-<<<<<<< HEAD
     if (this.consumer) {
-      await packageJson.addWorkspacesToPackageJson(this.consumer, this.writeToPath);
+      await packageJsonUtils.addWorkspacesToPackageJson(this.consumer, this.writeToPath);
       if (this.addToRootPackageJson) {
-        // $FlowFixMe consumer is defined
-        await packageJson.addComponentsToRoot(this.consumer, this.writtenComponents.map(c => c.id));
+        await packageJsonUtils.addComponentsToRoot(this.consumer, this.writtenComponents);
       }
-=======
-    await packageJsonUtils.addWorkspacesToPackageJson(this.consumer, this.writeToPath);
-    if (this.addToRootPackageJson) {
-      await packageJsonUtils.addComponentsToRoot(this.consumer, this.writtenComponents);
->>>>>>> 5651cf76
     }
     await this._installPackagesIfNeeded();
   }
@@ -249,24 +242,6 @@
             'writeToComponentsDir, ignore dependency {dependencyId} as it already exists in bit map',
             { dependencyId }
           );
-<<<<<<< HEAD
-          this.bitMap.addDependencyToParent(componentWithDeps.component.id, dependencyId);
-          return Promise.resolve(dep);
-        }
-        if (
-          depFromBitMap &&
-          (fs.existsSync(depFromBitMap.rootDir) ||
-            this.writtenComponents.find(c => c.writtenPath === depFromBitMap.rootDir))
-        ) {
-          dep.writtenPath = depFromBitMap.rootDir;
-          logger.debugAndAddBreadCrumb(
-            'writeToComponentsDir',
-            'writeToComponentsDir, ignore dependency {dependencyId} as it already exists in bit map and file system',
-            { dependencyId }
-          );
-          this.bitMap.addDependencyToParent(componentWithDeps.component.id, dependencyId);
-=======
->>>>>>> 5651cf76
           return Promise.resolve(dep);
         }
         if (this.dependenciesIdsCache[dependencyId]) {
@@ -276,10 +251,6 @@
             { dependencyId }
           );
           dep.writtenPath = this.dependenciesIdsCache[dependencyId];
-<<<<<<< HEAD
-          this.bitMap.addDependencyToParent(componentWithDeps.component.id, dependencyId);
-=======
->>>>>>> 5651cf76
           return Promise.resolve(dep);
         }
         const depRootPath = this._getDependencyRootDir(dep.id);

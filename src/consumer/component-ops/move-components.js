--- conflicted
+++ resolved
@@ -36,12 +36,8 @@
   if (!R.isEmpty(changes)) {
     const componentsIds = changes.map(c => c.id);
     const { components } = await consumer.loadComponents(BitIds.fromArray(componentsIds));
-<<<<<<< HEAD
+    await packageJsonUtils.addComponentsToRoot(consumer, components);
     const nodeModuleLinker = new NodeModuleLinker(components, consumer, consumer.bitMap);
-=======
-    await packageJsonUtils.addComponentsToRoot(consumer, components);
-    const nodeModuleLinker = new NodeModuleLinker(components, consumer);
->>>>>>> 5651cf76
     await nodeModuleLinker.link();
     await reLinkDependents(consumer, components);
   }

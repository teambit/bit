--- conflicted
+++ resolved
@@ -9,10 +9,7 @@
 import ConfigDir from '../bit-map/config-dir';
 import { COMPILER_ENV_TYPE } from '../../extensions/compiler-extension';
 import { TESTER_ENV_TYPE } from '../../extensions/tester-extension';
-<<<<<<< HEAD
 import { AbstractVinyl } from '../component/sources';
-=======
->>>>>>> 84ab083f
 
 export type InjectConfResult = { id: string };
 

import chalk from 'chalk';
import R from 'ramda';
import semver from 'semver';
<<<<<<< HEAD
import { InvalidScopeName } from '@teambit/legacy-bit-id';
import pMapSeries from 'p-map-series';
=======
>>>>>>> 880ee6a2
import { isTag } from '@teambit/component-version';
import { getRemoteBitIdsByWildcards } from '../../api/consumer/lib/list-scope';
import { BitId, BitIds } from '../../bit-id';
import loader from '../../cli/loader';
import { BEFORE_IMPORT_ACTION } from '../../cli/loader/loader-messages';
import { COMPONENT_ORIGINS } from '../../constants';
import { Consumer } from '../../consumer';
import GeneralError from '../../error/general-error';
import ShowDoctorError from '../../error/show-doctor-error';
import { RemoteLaneId } from '../../lane-id/lane-id';
import logger from '../../logger/logger';
import Remotes from '../../remotes/remotes';
import { ComponentWithDependencies, Scope } from '../../scope';
import DependencyGraph from '../../scope/graph/scope-graph';
import { Lane, ModelComponent, Version } from '../../scope/models';
import { getScopeRemotes } from '../../scope/scope-remotes';
import { pathNormalizeToLinux } from '../../utils';
import hasWildcard from '../../utils/string/has-wildcard';
import Component from '../component';
import { NothingToImport } from '../exceptions';
import { applyModifiedVersion } from '../versions-ops/checkout-version';
import { FileStatus, getMergeStrategyInteractive, MergeOptions, threeWayMerge } from '../versions-ops/merge-version';
import { FilesStatus, MergeStrategy } from '../versions-ops/merge-version/merge-version';
import { MergeResultsThreeWay } from '../versions-ops/merge-version/three-way-merge';
import ComponentsPendingMerge from './exceptions/components-pending-merge';
import ManyComponentsWriter from './many-components-writer';

export type ImportOptions = {
  ids: string[]; // array might be empty
  verbose: boolean; // default: false
  merge?: boolean; // default: false
  mergeStrategy?: MergeStrategy;
  withEnvironments?: boolean; // default: false. Ignored by Harmony - always false.
  writeToPath?: string;
  writePackageJson?: boolean; // default: true. Ignored by Harmony - always false.
  writeConfig: boolean; // default: false
  writeDists?: boolean; // default: true. Ignored by Harmony - always true, as they're inside node_modules.
  override: boolean; // default: false
  installNpmPackages: boolean; // default: true
  objectsOnly: boolean; // default: false
  saveDependenciesAsComponents?: boolean; // default: false,
  importDependenciesDirectly?: boolean; // default: false, normally it imports them as packages or nested, not as imported
  importDependents?: boolean; // default: false,
  fromOriginalScope?: boolean; // default: false, otherwise, it fetches flattened dependencies from their dependents
  skipLane?: boolean; // save on main instead of current lane
  lanes?: { laneIds: RemoteLaneId[]; lanes?: Lane[] };
  allHistory?: boolean;
};
type ComponentMergeStatus = {
  componentWithDependencies: ComponentWithDependencies;
  mergeResults: MergeResultsThreeWay | null | undefined;
};
type ImportedVersions = { [id: string]: string[] };
export type ImportStatus = 'added' | 'updated' | 'up to date';
export type ImportDetails = {
  id: string;
  versions: string[];
  status: ImportStatus;
  filesStatus: FilesStatus | null | undefined;
  missingDeps: BitId[];
  deprecated: boolean;
};
export type ImportResult = {
  dependencies: ComponentWithDependencies[];
  envComponents?: Component[];
  importDetails: ImportDetails[];
};

export default class ImportComponents {
  consumer: Consumer;
  scope: Scope;
  options: ImportOptions;
  // @ts-ignore AUTO-ADDED-AFTER-MIGRATION-PLEASE-FIX!
  mergeStatus: { [id: string]: FilesStatus };
  private laneObjects: Lane[] = [];
  private divergeData: Array<ModelComponent> = [];
  // @ts-ignore
  constructor(consumer: Consumer, options: ImportOptions) {
    this.consumer = consumer;
    this.scope = consumer.scope;
    this.options = options;
  }

  importComponents(): Promise<ImportResult> {
    loader.start(BEFORE_IMPORT_ACTION);
    this.options.saveDependenciesAsComponents = this.consumer.config._saveDependenciesAsComponents;
    if (this.consumer.isLegacy && !this.options.writePackageJson) {
      // if package.json is not written, it's impossible to install the packages and dependencies as npm packages
      this.options.installNpmPackages = false;
      this.options.saveDependenciesAsComponents = true;
    }
    if (!this.options.lanes && (!this.options.ids || R.isEmpty(this.options.ids))) {
      return this.importAccordingToBitMap();
    }
    return this.importSpecificComponents();
  }

  async importSpecificComponents(): Promise<ImportResult> {
    logger.debug(`importSpecificComponents, Ids: ${this.options.ids.join(', ')}`);
    const bitIds: BitIds = await this._getBitIds();
    const beforeImportVersions = await this._getCurrentVersions(bitIds);
    await this._throwForPotentialIssues(bitIds);
    const componentsWithDependencies = this.consumer.isLegacy
      ? await this.consumer.importComponentsLegacy(bitIds, true, this.options.saveDependenciesAsComponents)
      : await this.consumer.importComponentsHarmony(bitIds, true, this.laneObjects);
    await this._throwForModifiedOrNewDependencies(componentsWithDependencies);
    if (this.laneObjects && this.options.objectsOnly) {
      // merge the lane objects
      const mergeAllLanesResults = await pMapSeries(this.laneObjects, (laneObject) =>
        this.scope.sources.mergeLane(laneObject, true)
      );
      const mergedLanes = mergeAllLanesResults.map((result) => result.mergeLane);
      await Promise.all(mergedLanes.map((mergedLane) => this.scope.lanes.saveLane(mergedLane)));
    }
    const componentsWithDependenciesFiltered = this._filterComponentsWithLowerVersions(componentsWithDependencies);
    await this._fetchDivergeData(componentsWithDependenciesFiltered);
    this._throwForDivergedHistory();
    await this._writeToFileSystem(componentsWithDependenciesFiltered);
    await this._saveLaneDataIfNeeded(componentsWithDependenciesFiltered);
    const importDetails = await this._getImportDetails(beforeImportVersions, componentsWithDependencies);
    return { dependencies: componentsWithDependenciesFiltered, importDetails };
  }

  async _fetchDivergeData(componentsWithDependencies: ComponentWithDependencies[]) {
    await Promise.all(
      componentsWithDependencies.map(async ({ component }) => {
        const modelComponent = await this.scope.getModelComponent(component.id);
        await modelComponent.setDivergeData(this.scope.objects, undefined, false);
        this.divergeData.push(modelComponent);
      })
    );
  }

  _throwForDivergedHistory() {
    if (this.options.merge || this.options.objectsOnly) return;
    const divergedComponents = this.divergeData.filter((modelComponent) =>
      modelComponent.getDivergeData().isDiverged()
    );
    if (divergedComponents.length) {
      const divergeData = divergedComponents.map((modelComponent) => ({
        id: modelComponent.id(),
        snapsLocal: modelComponent.getDivergeData().snapsOnLocalOnly.length,
        snapsRemote: modelComponent.getDivergeData().snapsOnRemoteOnly.length,
      }));
      throw new ComponentsPendingMerge(divergeData);
    }
  }

  /**
   * it can happen for example when importing a component with `--dependent` flag and the component has
   * the same dependent with different versions. we only want the one with the higher version
   */
  _filterComponentsWithLowerVersions(
    componentsWithDependencies: ComponentWithDependencies[]
  ): ComponentWithDependencies[] {
    return componentsWithDependencies.filter((comp) => {
      const sameIdHigherVersion = componentsWithDependencies.find(
        (c) =>
          !c.component.id.isEqual(comp.component.id) &&
          c.component.id.isEqualWithoutVersion(comp.component.id) &&
          isTag(c.component.id.version) &&
          isTag(comp.component.id.version) &&
          semver.gt(c.component.id.version as string, comp.component.id.version as string)
      );
      return !sameIdHigherVersion;
    });
  }

  async _getBitIds(): Promise<BitIds> {
    const bitIds: BitId[] = [];
    if (this.options.lanes && !this.options.skipLane) {
      const idsToFilter: BitId[] = [];
      await Promise.all(
        this.options.ids.map(async (idStr: string) => {
          const ids: BitId[] = [];
          if (hasWildcard(idStr)) {
            const remoteIdsByWildcard = await getRemoteBitIdsByWildcards(idStr);
            ids.push(...remoteIdsByWildcard);
          } else {
            ids.push(BitId.parse(idStr, true));
          }
          if (ids.some((id) => id.scope === this.options.lanes?.laneIds[0].scope)) {
            idsToFilter.push(...ids);
          }
        })
      );
      await this.populateBitIdsFromLanes(bitIds, idsToFilter);
    } else {
      await Promise.all(
        this.options.ids.map(async (idStr: string) => {
          if (hasWildcard(idStr)) {
            const ids = await getRemoteBitIdsByWildcards(idStr);
            loader.start(BEFORE_IMPORT_ACTION); // it stops the previous loader of BEFORE_REMOTE_LIST
            bitIds.push(...ids);
          } else {
            bitIds.push(BitId.parse(idStr, true)); // we don't support importing without a scope name
          }
        })
      );
    }
    if (this.options.importDependenciesDirectly || this.options.importDependents) {
      const graphs = await this._getComponentsGraphs(bitIds);
      if (this.options.importDependenciesDirectly) {
        const dependenciesIds = this._getDependenciesFromGraph(bitIds, graphs);
        bitIds.push(...dependenciesIds);
      }
      if (this.options.importDependents) {
        const dependentsIds = this._getDependentsFromGraph(bitIds, graphs);
        bitIds.push(...dependentsIds);
      }
    }
    return BitIds.uniqFromArray(bitIds);
  }

  private async populateBitIdsFromLanes(bitIds: BitId[], idsToFilter: BitId[]) {
    if (!this.options.lanes) return;

    this.laneObjects = this.options.lanes.lanes as Lane[];
    const bitIdsFromLane = this.laneObjects.flatMap((lane) => lane.toBitIds());
    const filteredIds =
      idsToFilter.length > 0
        ? bitIdsFromLane.filter((bitId) => idsToFilter.find((idToFilter) => idToFilter.isEqualWithoutVersion(bitId)))
        : bitIdsFromLane;
    bitIds.push(...filteredIds);
  }

  _getDependenciesFromGraph(bitIds: BitId[], graphs: DependencyGraph[]): BitId[] {
    const dependencies = bitIds.map((bitId) => {
      const componentGraph = graphs.find((graph) => graph.scopeName === bitId.scope);
      if (!componentGraph) {
        throw new Error(`unable to find a graph for ${bitId.toString()}`);
      }
      const dependenciesInfo = componentGraph.getDependenciesInfo(bitId);
      return dependenciesInfo.map((d) => d.id);
    });
    return R.flatten(dependencies);
  }

  _getDependentsFromGraph(bitIds: BitId[], graphs: DependencyGraph[]): BitId[] {
    const dependents = bitIds.map((bitId) => {
      const componentGraph = graphs.find((graph) => graph.scopeName === bitId.scope);
      if (!componentGraph) {
        throw new Error(`unable to find a graph for ${bitId.toString()}`);
      }
      const dependentsInfo = componentGraph.getDependentsInfo(bitId);
      return dependentsInfo.map((d) => d.id);
    });
    return R.flatten(dependents);
  }

  async _getComponentsGraphs(bitIds: BitId[]): Promise<DependencyGraph[]> {
    const remotes: Remotes = await getScopeRemotes(this.consumer.scope);
    return remotes.scopeGraphs(bitIds, this.consumer.scope);
  }

  async importAccordingToBitMap(): Promise<ImportResult> {
    this.options.objectsOnly = !this.options.merge && !this.options.override;

    const authoredExportedComponents = this.consumer.bitMap.getAuthoredExportedComponents();
    // this is probably not needed anymore because the build-one-graph already imports all
    // missing objects.
    // const idsOfDepsInstalledAsPackages = await this.getIdsOfDepsInstalledAsPackages();
    // @todo: when .bitmap has a remote-lane, it should import the lane object as well
    const importedComponents = this.consumer.bitMap.getAllIdsAvailableOnLane([COMPONENT_ORIGINS.IMPORTED]);
    const componentsIdsToImport = BitIds.fromArray([
      ...authoredExportedComponents,
      ...importedComponents,
      // ...idsOfDepsInstalledAsPackages,
    ]);

    let compiler;
    let tester;

    if (R.isEmpty(componentsIdsToImport)) {
      if (!this.options.withEnvironments) {
        throw new NothingToImport();
      }
      compiler = await this.consumer.compiler;
      tester = await this.consumer.tester;
      if (!tester && !compiler) {
        throw new NothingToImport();
      }
    }
    await this._throwForModifiedOrNewComponents(componentsIdsToImport);
    const beforeImportVersions = await this._getCurrentVersions(componentsIdsToImport);

    let componentsAndDependencies: ComponentWithDependencies[] = [];
    if (componentsIdsToImport.length) {
      // change all ids version to 'latest'. otherwise, it tries to import local tags/snaps from a remote
      const idsWithLatestVersion = componentsIdsToImport.toVersionLatest();
      componentsAndDependencies =
        !this.consumer.isLegacy && this.options.objectsOnly
          ? await this.consumer.importComponentsObjectsHarmony(
              componentsIdsToImport,
              this.options.fromOriginalScope,
              this.options.allHistory
            )
          : await this.consumer.importComponentsLegacy(BitIds.fromArray(idsWithLatestVersion), true);
      await this._throwForModifiedOrNewDependencies(componentsAndDependencies);
      await this._writeToFileSystem(componentsAndDependencies);
    }
    const importDetails = await this._getImportDetails(beforeImportVersions, componentsAndDependencies);
    if (this.options.withEnvironments) {
      compiler = compiler || (await this.consumer.compiler);
      tester = tester || (await this.consumer.tester);
      const context = { workspaceDir: this.consumer.getPath() };
      const envsArgs = [this.consumer.scope, { verbose: this.options.verbose }, context];
      const envComponents = [];
      if (compiler) {
        // @ts-ignore AUTO-ADDED-AFTER-MIGRATION-PLEASE-FIX!
        envComponents.push(await compiler.install(...envsArgs));
      }
      if (tester) {
        // @ts-ignore AUTO-ADDED-AFTER-MIGRATION-PLEASE-FIX!
        envComponents.push(await tester.install(...envsArgs));
      }
      return {
        dependencies: componentsAndDependencies,
        envComponents: R.flatten(envComponents),
        importDetails,
      };
    }

    return { dependencies: componentsAndDependencies, importDetails };
  }

  /**
   * author might require bit-components that were installed via a package-manager. in that case,
   * the objects are not imported until bit build or bit tag was running. this makes sure to get
   * the objects on 'bit import', so then in the UI, they'll be shown nicely.
   */
  async getIdsOfDepsInstalledAsPackages() {
    if (!this.options.objectsOnly) {
      // this is needed only when importing objects. we don't want these components to be written to the fs
      return [];
    }
    const authoredNonExportedComponentsIds = this.consumer.bitMap.getAuthoredNonExportedComponents();
    const { components: authoredNonExportedComponents } = await this.consumer.loadComponents(
      BitIds.fromArray(authoredNonExportedComponentsIds),
      false
    );
    const dependencies: BitId[] = R.flatten(authoredNonExportedComponents.map((c) => c.getAllDependenciesIds()));
    const missingDeps: BitId[] = [];
    await Promise.all(
      dependencies.map(async (dep) => {
        if (!dep.hasScope()) return;
        const isInScope = await this.scope.isComponentInScope(dep);
        if (!isInScope) missingDeps.push(dep);
      })
    );
    return missingDeps;
  }

  async _getCurrentVersions(ids: BitIds): Promise<ImportedVersions> {
    const versionsP = ids.map(async (id) => {
      const modelComponent = await this.consumer.scope.getModelComponentIfExist(id.changeVersion(undefined));
      const idStr = id.toStringWithoutVersion();
      if (!modelComponent) return [idStr, []];
      return [idStr, modelComponent.listVersions()];
    });
    const versions = await Promise.all(versionsP);
    return R.fromPairs(versions);
  }

  /**
   * get import details, includes the diff between the versions array before import and after import
   */
  async _getImportDetails(
    currentVersions: ImportedVersions,
    components: ComponentWithDependencies[]
  ): Promise<ImportDetails[]> {
    const detailsP = components.map(async (component) => {
      const id = component.component.id;
      const idStr = id.toStringWithoutVersion();
      const beforeImportVersions = currentVersions[idStr];
      if (!beforeImportVersions) {
        throw new Error(
          `_getImportDetails failed finding ${idStr} in currentVersions, which has ${Object.keys(currentVersions).join(
            ', '
          )}`
        );
      }
      const modelComponent = await this.consumer.scope.getModelComponentIfExist(id);
      if (!modelComponent) throw new ShowDoctorError(`imported component ${idStr} was not found in the model`);
      const afterImportVersions = modelComponent.listVersions();
      const versionDifference = R.difference(afterImportVersions, beforeImportVersions);
      const getStatus = (): ImportStatus => {
        if (!versionDifference.length) return 'up to date';
        if (!beforeImportVersions.length) return 'added';
        return 'updated';
      };
      const filesStatus = this.mergeStatus && this.mergeStatus[idStr] ? this.mergeStatus[idStr] : null;
      const deprecated = await modelComponent.isDeprecated(this.scope.objects);
      return {
        id: idStr,
        versions: versionDifference,
        status: getStatus(),
        filesStatus,
        missingDeps: component.missingDependencies,
        deprecated,
      };
    });
    return Promise.all(detailsP);
  }

  async _throwForPotentialIssues(ids: BitIds): Promise<void> {
    await this._throwForModifiedOrNewComponents(ids);
    this._throwForDifferentComponentWithSameName(ids);
  }

  async _throwForModifiedOrNewComponents(ids: BitIds): Promise<void> {
    // the typical objectsOnly option is when a user cloned a project with components tagged to the source code, but
    // doesn't have the model objects. in that case, calling getComponentStatusById() may return an error as it relies
    // on the model objects when there are dependencies
    if (this.options.override || this.options.objectsOnly || this.options.merge) return;
    const componentsStatuses = await this.consumer.getManyComponentsStatuses(ids);
    const modifiedComponents = componentsStatuses
      .filter(({ status }) => status.modified || status.newlyCreated)
      .map((c) => c.id);
    if (modifiedComponents.length) {
      throw new GeneralError(
        chalk.yellow(
          `unable to import the following components due to local changes, use --merge flag to merge your local changes or --override to override them\n${modifiedComponents.join(
            '\n'
          )} `
        )
      );
    }
  }

  async _throwForModifiedOrNewDependencies(componentsAndDependencies: ComponentWithDependencies[]) {
    const allDependenciesIds = R.flatten(
      componentsAndDependencies.map((componentAndDependencies) =>
        componentAndDependencies.component.dependencies.getAllIds()
      )
    );
    await this._throwForModifiedOrNewComponents(allDependenciesIds);
  }

  /**
   * Model Component id() calculation uses id.toString() for the hash.
   * If an imported component has scopereadonly name equals to a local name, both will have the exact same
   * hash and they'll override each other.
   */
  _throwForDifferentComponentWithSameName(ids: BitIds): void {
    ids.forEach((id: BitId) => {
      const existingId = this.consumer.getParsedIdIfExist(id.toStringWithoutVersion());
      if (existingId && !existingId.hasScope()) {
        throw new GeneralError(`unable to import ${id.toString()}. the component name conflicted with your local component with the same name.
        it's fine to have components with the same name as long as their scope names are different.
        Make sure to export your component first to get a scope and then try importing again`);
      }
    });
  }

  async _getMergeStatus(componentWithDependencies: ComponentWithDependencies): Promise<ComponentMergeStatus> {
    const component = componentWithDependencies.component;
    const componentStatus = await this.consumer.getComponentStatusById(component.id);
    const mergeStatus: ComponentMergeStatus = { componentWithDependencies, mergeResults: null };
    if (!componentStatus.modified) return mergeStatus;
    const componentModel = await this.consumer.scope.getModelComponent(component.id);
    const existingBitMapBitId = this.consumer.bitMap.getBitId(component.id, { ignoreVersion: true });
    const fsComponent = await this.consumer.loadComponent(existingBitMapBitId);
    const currentlyUsedVersion = existingBitMapBitId.version;
    // @ts-ignore AUTO-ADDED-AFTER-MIGRATION-PLEASE-FIX!
    const baseComponent: Version = await componentModel.loadVersion(currentlyUsedVersion, this.consumer.scope.objects);
    const currentComponent: Version = await componentModel.loadVersion(
      // @ts-ignore AUTO-ADDED-AFTER-MIGRATION-PLEASE-FIX!
      component.id.version,
      this.consumer.scope.objects
    );
    const mergeResults = await threeWayMerge({
      consumer: this.consumer,
      otherComponent: fsComponent,
      // @ts-ignore AUTO-ADDED-AFTER-MIGRATION-PLEASE-FIX!
      otherLabel: `${currentlyUsedVersion} modified`,
      currentComponent,
      // @ts-ignore AUTO-ADDED-AFTER-MIGRATION-PLEASE-FIX!
      currentLabel: component.id.version,
      baseComponent,
    });
    mergeStatus.mergeResults = mergeResults;
    return mergeStatus;
  }

  /**
   * 1) when there are conflicts and the strategy is "ours", don't write the imported component to
   * the filesystem, only update bitmap.
   *
   * 2) when there are conflicts and the strategy is "theirs", override the local changes by the
   * imported component. (similar to --override)
   *
   * 3) when there is no conflict or there are conflicts and the strategy is manual, write the files
   * according to the merge result. (done by applyModifiedVersion())
   */
  _updateComponentFilesPerMergeStrategy(componentMergeStatus: ComponentMergeStatus): FilesStatus | null | undefined {
    const mergeResults = componentMergeStatus.mergeResults;
    if (!mergeResults) return null;
    const component = componentMergeStatus.componentWithDependencies.component;
    const files = component.files;

    if (mergeResults.hasConflicts && this.options.mergeStrategy === MergeOptions.ours) {
      const filesStatus = {};
      // don't write the files to the filesystem, only bump the bitmap version.
      files.forEach((file) => {
        // @ts-ignore AUTO-ADDED-AFTER-MIGRATION-PLEASE-FIX!
        filesStatus[pathNormalizeToLinux(file.relative)] = FileStatus.unchanged;
      });
      this.consumer.bitMap.updateComponentId(component.id);
      this.consumer.bitMap.hasChanged = true;
      return filesStatus;
    }
    if (mergeResults.hasConflicts && this.options.mergeStrategy === MergeOptions.theirs) {
      const filesStatus = {};
      // the local changes will be overridden (as if the user entered --override flag for this component)
      files.forEach((file) => {
        // @ts-ignore AUTO-ADDED-AFTER-MIGRATION-PLEASE-FIX!
        filesStatus[pathNormalizeToLinux(file.relative)] = FileStatus.updated;
      });
      return filesStatus;
    }
    const { filesStatus, modifiedFiles } = applyModifiedVersion(
      component.files,
      mergeResults,
      this.options.mergeStrategy,
      // @ts-ignore AUTO-ADDED-AFTER-MIGRATION-PLEASE-FIX!
      component.originallySharedDir
    );
    component.files = modifiedFiles;

    return filesStatus;
  }

  /**
   * update the component files if they are modified and there is a merge strategy.
   * returns only the components that need to be written to the filesystem
   */
  async updateAllComponentsAccordingToMergeStrategy(
    componentsWithDependencies: ComponentWithDependencies[]
  ): Promise<ComponentWithDependencies[]> {
    if (!this.options.merge) return componentsWithDependencies;
    const componentsStatusP = componentsWithDependencies.map((componentWithDependencies: ComponentWithDependencies) => {
      return this._getMergeStatus(componentWithDependencies);
    });
    const componentsStatus = await Promise.all(componentsStatusP);
    const componentWithConflict = componentsStatus.find(
      (component) => component.mergeResults && component.mergeResults.hasConflicts
    );
    if (componentWithConflict && !this.options.mergeStrategy) {
      this.options.mergeStrategy = await getMergeStrategyInteractive();
    }
    this.mergeStatus = {};

    const componentsToWrite = componentsStatus.map((componentStatus) => {
      const filesStatus: FilesStatus | null | undefined = this._updateComponentFilesPerMergeStrategy(componentStatus);
      const componentWithDependencies = componentStatus.componentWithDependencies;
      if (!filesStatus) return componentWithDependencies;
      this.mergeStatus[componentWithDependencies.component.id.toStringWithoutVersion()] = filesStatus;
      const unchangedFiles = Object.keys(filesStatus).filter((file) => filesStatus[file] === FileStatus.unchanged);
      if (unchangedFiles.length === Object.keys(filesStatus).length) {
        // all files are unchanged
        return null;
      }
      return componentWithDependencies;
    });
    const removeNulls = R.reject(R.isNil);
    return removeNulls(componentsToWrite);
  }

  _shouldSaveLaneData(): boolean {
    if (this.options.skipLane || this.options.objectsOnly) {
      return false;
    }
    const currentLaneId = this.consumer.getCurrentLaneId();
    return !currentLaneId.isDefault();
  }

  async _saveLaneDataIfNeeded(componentsWithDependencies: ComponentWithDependencies[]): Promise<void> {
    if (!this._shouldSaveLaneData()) {
      return;
    }
    const currentLane = await this.consumer.getCurrentLaneObject();
    if (!currentLane) {
      return; // user on main
    }
    await Promise.all(
      componentsWithDependencies.map(async (compWithDeps) => {
        const allComps = [compWithDeps.component, ...compWithDeps.allDependencies];
        const updateAllCompsP = allComps.map(async (comp) => {
          const modelComponent = await this.scope.getModelComponent(comp.id);
          const ref = modelComponent.getRef(comp.id.version as string);
          if (!ref) throw new Error(`_saveLaneDataIfNeeded unable to get ref for ${comp.id.toString()}`);
          currentLane.addComponent({ id: comp.id, head: ref });
        });
        await Promise.all(updateAllCompsP);
      })
    );
    await this.scope.lanes.saveLane(currentLane);
  }

  async _writeToFileSystem(componentsWithDependencies: ComponentWithDependencies[]) {
    if (this.options.objectsOnly) {
      return;
    }
    const componentsToWrite = await this.updateAllComponentsAccordingToMergeStrategy(componentsWithDependencies);
    const manyComponentsWriter = new ManyComponentsWriter({
      consumer: this.consumer,
      componentsWithDependencies: componentsToWrite,
      writeToPath: this.options.writeToPath,
      writePackageJson: this.options.writePackageJson,
      addToRootPackageJson: this.options.writePackageJson, // no point to add to root if it doesn't have package.json
      writeConfig: this.options.writeConfig,
      writeDists: this.options.writeDists,
      installNpmPackages: this.options.installNpmPackages,
      verbose: this.options.verbose,
      override: this.options.override,
      saveOnLane: this._shouldSaveLaneData(),
    });
    await manyComponentsWriter.writeAll();
  }
}<|MERGE_RESOLUTION|>--- conflicted
+++ resolved
@@ -1,11 +1,7 @@
 import chalk from 'chalk';
 import R from 'ramda';
 import semver from 'semver';
-<<<<<<< HEAD
-import { InvalidScopeName } from '@teambit/legacy-bit-id';
 import pMapSeries from 'p-map-series';
-=======
->>>>>>> 880ee6a2
 import { isTag } from '@teambit/component-version';
 import { getRemoteBitIdsByWildcards } from '../../api/consumer/lib/list-scope';
 import { BitId, BitIds } from '../../bit-id';

import R from 'ramda';
import semver from 'semver';
import chalk from 'chalk';
import { NothingToImport } from '../exceptions';
import { BitId, BitIds } from '../../bit-id';
import Component from '../component';
import { Consumer } from '../../consumer';
import { ComponentWithDependencies, Scope } from '../../scope';
import loader from '../../cli/loader';
import { BEFORE_IMPORT_ACTION } from '../../cli/loader/loader-messages';
import logger from '../../logger/logger';
import { filterAsync, pathNormalizeToLinux } from '../../utils';
import GeneralError from '../../error/general-error';
import { MergeStrategy, FilesStatus } from '../versions-ops/merge-version/merge-version';
import { applyModifiedVersion } from '../versions-ops/checkout-version';
import { threeWayMerge, MergeOptions, FileStatus, getMergeStrategyInteractive } from '../versions-ops/merge-version';
import { MergeResultsThreeWay } from '../versions-ops/merge-version/three-way-merge';
import ManyComponentsWriter from './many-components-writer';
import { COMPONENT_ORIGINS } from '../../constants';
import hasWildcard from '../../utils/string/has-wildcard';
import { getRemoteBitIdsByWildcards } from '../../api/consumer/lib/list-scope';
import { getScopeRemotes } from '../../scope/scope-remotes';
import Remotes from '../../remotes/remotes';
import DependencyGraph from '../../scope/graph/scope-graph';
import ShowDoctorError from '../../error/show-doctor-error';
import { Version, ModelComponent, Lane } from '../../scope/models';
import ComponentsPendingMerge from './exceptions/components-pending-merge';
import { isTag } from '../../version/version-parser';
import ScopeComponentsImporter from '../../scope/component-ops/scope-components-importer';
import { RemoteLaneId } from '../../lane-id/lane-id';

export type ImportOptions = {
  ids: string[]; // array might be empty
  verbose: boolean; // default: false
  merge?: boolean; // default: false
  mergeStrategy?: MergeStrategy;
  withEnvironments: boolean; // default: false
  writeToPath?: string;
  writePackageJson: boolean; // default: true
  writeConfig: boolean; // default: false
  writeDists: boolean; // default: true
  override: boolean; // default: false
  installNpmPackages: boolean; // default: true
  objectsOnly: boolean; // default: false
  saveDependenciesAsComponents?: boolean; // default: false,
  importDependenciesDirectly?: boolean; // default: false, normally it imports them as packages or nested, not as imported
  importDependents?: boolean; // default: false,
  skipLane?: boolean; // save on master instead of current lane
  lanes?: { laneIds: RemoteLaneId[]; lanes?: Lane[] };
};
type ComponentMergeStatus = {
  componentWithDependencies: ComponentWithDependencies;
  mergeResults: MergeResultsThreeWay | null | undefined;
};
type ImportedVersions = { [id: string]: string[] };
export type ImportStatus = 'added' | 'updated' | 'up to date';
export type ImportDetails = {
  id: string;
  versions: string[];
  status: ImportStatus;
  filesStatus: FilesStatus | null | undefined;
};
export type ImportResult = Promise<{
  dependencies: ComponentWithDependencies[];
  envComponents?: Component[];
  importDetails: ImportDetails[];
}>;

export default class ImportComponents {
  consumer: Consumer;
  scope: Scope;
  options: ImportOptions;
  // @ts-ignore AUTO-ADDED-AFTER-MIGRATION-PLEASE-FIX!
  mergeStatus: { [id: string]: FilesStatus };
  private divergeData: Array<ModelComponent> = [];
  // @ts-ignore
  constructor(consumer: Consumer, options: ImportOptions) {
    this.consumer = consumer;
    this.scope = consumer.scope;
    this.options = options;
  }

  importComponents(): ImportResult {
    loader.start(BEFORE_IMPORT_ACTION);
    this.options.saveDependenciesAsComponents = this.consumer.config._saveDependenciesAsComponents;
    if (!this.options.writePackageJson) {
      // if package.json is not written, it's impossible to install the packages and dependencies as npm packages
      this.options.installNpmPackages = false;
      this.options.saveDependenciesAsComponents = true;
    }
    if (!this.options.lanes && (!this.options.ids || R.isEmpty(this.options.ids))) {
      return this.importAccordingToBitMap();
    }
    return this.importSpecificComponents();
  }

  // @ts-ignore AUTO-ADDED-AFTER-MIGRATION-PLEASE-FIX!
  async importSpecificComponents(): ImportResult {
    logger.debug(`importSpecificComponents, Ids: ${this.options.ids.join(', ')}`);
    const bitIds: BitIds = await this._getBitIds();
    const beforeImportVersions = await this._getCurrentVersions(bitIds);
    await this._throwForPotentialIssues(bitIds);
    const componentsWithDependencies = await this.consumer.importComponents(
      bitIds,
      true,
      this.options.saveDependenciesAsComponents
    );
    await this._throwForModifiedOrNewDependencies(componentsWithDependencies);
    const componentsWithDependenciesFiltered = this._filterComponentsWithLowerVersions(componentsWithDependencies);
    await this._fetchDivergeData(componentsWithDependenciesFiltered);
    this._throwForDivergedHistory();
    await this._writeToFileSystem(componentsWithDependenciesFiltered);
    await this._saveLaneDataIfNeeded(componentsWithDependenciesFiltered);
    const importDetails = await this._getImportDetails(beforeImportVersions, componentsWithDependencies);
    return { dependencies: componentsWithDependenciesFiltered, importDetails };
  }

  async _fetchDivergeData(componentsWithDependencies: ComponentWithDependencies[]) {
    await Promise.all(
      componentsWithDependencies.map(async ({ component }) => {
        const modelComponent = await this.scope.getModelComponent(component.id);
        await modelComponent.setDivergeData(this.scope.objects);
        this.divergeData.push(modelComponent);
      })
    );
  }

  _throwForDivergedHistory() {
    if (this.options.merge || this.options.objectsOnly) return;
    const divergedComponents = this.divergeData.filter(modelComponent => modelComponent.getDivergeData().isDiverged());
    if (divergedComponents.length) {
      const divergeData = divergedComponents.map(modelComponent => ({
        id: modelComponent.id(),
        snapsLocal: modelComponent.getDivergeData().snapsOnLocalOnly.length,
        snapsRemote: modelComponent.getDivergeData().snapsOnRemoteOnly.length
      }));
      throw new ComponentsPendingMerge(divergeData);
    }
  }

  /**
   * it can happen for example when importing a component with `--dependent` flag and the component has
   * the same dependent with different versions. we only want the one with the higher version
   */
  _filterComponentsWithLowerVersions(
    componentsWithDependencies: ComponentWithDependencies[]
  ): ComponentWithDependencies[] {
    return componentsWithDependencies.filter(comp => {
      const sameIdHigherVersion = componentsWithDependencies.find(
        c =>
          !c.component.id.isEqual(comp.component.id) &&
          c.component.id.isEqualWithoutVersion(comp.component.id) &&
<<<<<<< HEAD
          isTag(c.component.id.version) &&
          isTag(comp.component.id.version) &&
          semver.gt(c.component.id.version, comp.component.id.version)
=======
          // eslint-disable-next-line @typescript-eslint/no-non-null-assertion
          semver.gt(c.component.id.version!, comp.component.id.version!)
>>>>>>> 10cfdcb5
      );
      return !sameIdHigherVersion;
    });
  }

  async _getBitIds(): Promise<BitIds> {
    const bitIds: BitId[] = [];
    if (this.options.lanes) {
      const scopeComponentImporter = ScopeComponentsImporter.getInstance(this.consumer.scope);
      const lanes = await scopeComponentImporter.importLanes(this.options.lanes.laneIds);
      lanes.forEach(lane => bitIds.push(...lane.toBitIds()));
    } else {
      await Promise.all(
        this.options.ids.map(async (idStr: string) => {
          if (hasWildcard(idStr)) {
            const ids = await getRemoteBitIdsByWildcards(idStr);
            loader.start(BEFORE_IMPORT_ACTION); // it stops the previous loader of BEFORE_REMOTE_LIST
            bitIds.push(...ids);
          } else {
            bitIds.push(BitId.parse(idStr, true)); // we don't support importing without a scope name
          }
        })
      );
    }
    if (this.options.importDependenciesDirectly || this.options.importDependents) {
      const graphs = await this._getComponentsGraphs(bitIds);
      if (this.options.importDependenciesDirectly) {
        const dependenciesIds = this._getDependenciesFromGraph(bitIds, graphs);
        bitIds.push(...dependenciesIds);
      }
      if (this.options.importDependents) {
        const dependentsIds = this._getDependentsFromGraph(bitIds, graphs);
        bitIds.push(...dependentsIds);
      }
    }
    return BitIds.uniqFromArray(bitIds);
  }

  _getDependenciesFromGraph(bitIds: BitId[], graphs: DependencyGraph[]): BitId[] {
    const dependencies = bitIds.map(bitId => {
      const componentGraph = graphs.find(graph => graph.scopeName === bitId.scope);
      if (!componentGraph) {
        throw new Error(`unable to find a graph for ${bitId.toString()}`);
      }
      const dependenciesInfo = componentGraph.getDependenciesInfo(bitId);
      return dependenciesInfo.map(d => d.id);
    });
    return R.flatten(dependencies);
  }

  _getDependentsFromGraph(bitIds: BitId[], graphs: DependencyGraph[]): BitId[] {
    const dependents = bitIds.map(bitId => {
      const componentGraph = graphs.find(graph => graph.scopeName === bitId.scope);
      if (!componentGraph) {
        throw new Error(`unable to find a graph for ${bitId.toString()}`);
      }
      const dependentsInfo = componentGraph.getDependentsInfo(bitId);
      return dependentsInfo.map(d => d.id);
    });
    return R.flatten(dependents);
  }

  async _getComponentsGraphs(bitIds: BitId[]): Promise<DependencyGraph[]> {
    const remotes: Remotes = await getScopeRemotes(this.consumer.scope);
    return remotes.scopeGraphs(bitIds, this.consumer.scope);
  }

  // @ts-ignore AUTO-ADDED-AFTER-MIGRATION-PLEASE-FIX!
  async importAccordingToBitMap(): ImportResult {
    this.options.objectsOnly = !this.options.merge && !this.options.override;

    const authoredExportedComponents = this.consumer.bitMap.getAuthoredExportedComponents();
    // @todo: when .bitmap has a remote-lane, it should import the lane object as well
    const importedComponents = this.consumer.bitMap.getAllBitIds([COMPONENT_ORIGINS.IMPORTED]);
    const componentsIdsToImport = [...authoredExportedComponents, ...importedComponents];

    let compiler;
    let tester;

    if (R.isEmpty(componentsIdsToImport)) {
      if (!this.options.withEnvironments) {
        throw new NothingToImport();
      }
      compiler = await this.consumer.compiler;
      tester = await this.consumer.tester;
      if (!tester && !compiler) {
        throw new NothingToImport();
      }
    }
    // @ts-ignore AUTO-ADDED-AFTER-MIGRATION-PLEASE-FIX!
    await this._throwForModifiedOrNewComponents(componentsIdsToImport);
    // @ts-ignore AUTO-ADDED-AFTER-MIGRATION-PLEASE-FIX!
    const beforeImportVersions = await this._getCurrentVersions(componentsIdsToImport);

    let componentsAndDependencies = [];
    if (componentsIdsToImport.length) {
      // @ts-ignore AUTO-ADDED-AFTER-MIGRATION-PLEASE-FIX!
      componentsAndDependencies = await this.consumer.importComponents(componentsIdsToImport, true);
      await this._throwForModifiedOrNewDependencies(componentsAndDependencies);
      await this._writeToFileSystem(componentsAndDependencies);
    }
    const importDetails = await this._getImportDetails(beforeImportVersions, componentsAndDependencies);
    if (this.options.withEnvironments) {
      compiler = compiler || (await this.consumer.compiler);
      tester = tester || (await this.consumer.tester);
      const context = { workspaceDir: this.consumer.getPath() };
      const envsArgs = [this.consumer.scope, { verbose: this.options.verbose }, context];
      const envComponents = [];
      if (compiler) {
        // @ts-ignore AUTO-ADDED-AFTER-MIGRATION-PLEASE-FIX!
        envComponents.push(await compiler.install(...envsArgs));
      }
      if (tester) {
        // @ts-ignore AUTO-ADDED-AFTER-MIGRATION-PLEASE-FIX!
        envComponents.push(await tester.install(...envsArgs));
      }
      return {
        dependencies: componentsAndDependencies,
        envComponents: R.flatten(envComponents),
        importDetails
      };
    }

    return { dependencies: componentsAndDependencies, importDetails };
  }

  // @ts-ignore AUTO-ADDED-AFTER-MIGRATION-PLEASE-FIX!
  async _getCurrentVersions(ids: BitIds): ImportedVersions {
    const versionsP = ids.map(async id => {
      const modelComponent = await this.consumer.scope.getModelComponentIfExist(id);
      const idStr = id.toStringWithoutVersion();
      if (!modelComponent) return [idStr, []];
      return [idStr, modelComponent.listVersions()];
    });
    const versions = await Promise.all(versionsP);
    return R.fromPairs(versions);
  }

  /**
   * get import details, includes the diff between the versions array before import and after import
   */
  async _getImportDetails(
    currentVersions: ImportedVersions,
    components: ComponentWithDependencies[]
  ): Promise<ImportDetails[]> {
    const detailsP = components.map(async component => {
      const id = component.component.id;
      const idStr = id.toStringWithoutVersion();
      const beforeImportVersions = currentVersions[idStr];
      if (!beforeImportVersions) {
        throw new Error(
          `_getImportDetails failed finding ${idStr} in currentVersions, which has ${Object.keys(currentVersions).join(
            ', '
          )}`
        );
      }
      const modelComponent = await this.consumer.scope.getModelComponentIfExist(id);
      if (!modelComponent) throw new ShowDoctorError(`imported component ${idStr} was not found in the model`);
      const afterImportVersions = modelComponent.listVersions();
      const versionDifference = R.difference(afterImportVersions, beforeImportVersions);
      const getStatus = (): ImportStatus => {
        if (!versionDifference.length) return 'up to date';
        if (!beforeImportVersions.length) return 'added';
        return 'updated';
      };
      const filesStatus = this.mergeStatus && this.mergeStatus[idStr] ? this.mergeStatus[idStr] : null;
      return { id: idStr, versions: versionDifference, status: getStatus(), filesStatus };
    });
    return Promise.all(detailsP);
  }

  async _throwForPotentialIssues(ids: BitIds): Promise<void> {
    await this._throwForModifiedOrNewComponents(ids);
    this._throwForDifferentComponentWithSameName(ids);
  }

  async _throwForModifiedOrNewComponents(ids: BitIds): Promise<void> {
    // the typical objectsOnly option is when a user cloned a project with components tagged to the source code, but
    // doesn't have the model objects. in that case, calling getComponentStatusById() may return an error as it relies
    // on the model objects when there are dependencies
    if (this.options.override || this.options.objectsOnly || this.options.merge) return;
    // $FlowFixMe BitIds is an array
    const modifiedComponents = await filterAsync(ids, id => {
      return this.consumer.getComponentStatusById(id).then(status => status.modified || status.newlyCreated);
    });
    if (modifiedComponents.length) {
      throw new GeneralError(
        chalk.yellow(
          `unable to import the following components due to local changes, use --merge flag to merge your local changes or --override to override them\n${modifiedComponents.join(
            '\n'
          )} `
        )
      );
    }
  }

  async _throwForModifiedOrNewDependencies(componentsAndDependencies: ComponentWithDependencies[]) {
    const allDependenciesIds = R.flatten(
      componentsAndDependencies.map(componentAndDependencies =>
        componentAndDependencies.component.dependencies.getAllIds()
      )
    );
    await this._throwForModifiedOrNewComponents(allDependenciesIds);
  }

  /**
   * Model Component id() calculation uses id.toString() for the hash.
   * If an imported component has scopereadonly name equals to a local name, both will have the exact same
   * hash and they'll override each other.
   */
  _throwForDifferentComponentWithSameName(ids: BitIds): void {
    ids.forEach((id: BitId) => {
      const existingId = this.consumer.getParsedIdIfExist(id.toStringWithoutVersion());
      if (existingId && !existingId.hasScope()) {
        throw new GeneralError(`unable to import ${id.toString()}. the component name conflicted with your local component with the same name.
        it's fine to have components with the same name as long as their scope names are different.
        Make sure to export your component first to get a scope and then try importing again`);
      }
    });
  }

  async _getMergeStatus(componentWithDependencies: ComponentWithDependencies): Promise<ComponentMergeStatus> {
    const component = componentWithDependencies.component;
    const componentStatus = await this.consumer.getComponentStatusById(component.id);
    const mergeStatus: ComponentMergeStatus = { componentWithDependencies, mergeResults: null };
    if (!componentStatus.modified) return mergeStatus;
    const componentModel = await this.consumer.scope.getModelComponent(component.id);
    const existingBitMapBitId = this.consumer.bitMap.getBitId(component.id, { ignoreVersion: true });
    const fsComponent = await this.consumer.loadComponent(existingBitMapBitId);
    const currentlyUsedVersion = existingBitMapBitId.version;
    // @ts-ignore AUTO-ADDED-AFTER-MIGRATION-PLEASE-FIX!
    const baseComponent: Version = await componentModel.loadVersion(currentlyUsedVersion, this.consumer.scope.objects);
    const currentComponent: Version = await componentModel.loadVersion(
      // @ts-ignore AUTO-ADDED-AFTER-MIGRATION-PLEASE-FIX!
      component.id.version,
      this.consumer.scope.objects
    );
    const mergeResults = await threeWayMerge({
      consumer: this.consumer,
      otherComponent: fsComponent,
      // @ts-ignore AUTO-ADDED-AFTER-MIGRATION-PLEASE-FIX!
      otherLabel: `${currentlyUsedVersion} modified`,
      currentComponent, // $FlowFixMe
      // @ts-ignore AUTO-ADDED-AFTER-MIGRATION-PLEASE-FIX!
      currentLabel: component.id.version,
      baseComponent
    });
    mergeStatus.mergeResults = mergeResults;
    return mergeStatus;
  }

  /**
   * 1) when there are conflicts and the strategy is "ours", don't write the imported component to
   * the filesystem, only update bitmap.
   *
   * 2) when there are conflicts and the strategy is "theirs", override the local changes by the
   * imported component. (similar to --override)
   *
   * 3) when there is no conflict or there are conflicts and the strategy is manual, write the files
   * according to the merge result. (done by applyModifiedVersion())
   */
  _updateComponentFilesPerMergeStrategy(componentMergeStatus: ComponentMergeStatus): FilesStatus | null | undefined {
    const mergeResults = componentMergeStatus.mergeResults;
    if (!mergeResults) return null;
    const component = componentMergeStatus.componentWithDependencies.component;
    const files = component.files;

    const filesStatus = {};
    if (mergeResults.hasConflicts && this.options.mergeStrategy === MergeOptions.ours) {
      // don't write the files to the filesystem, only bump the bitmap version.
      files.forEach(file => {
        // @ts-ignore AUTO-ADDED-AFTER-MIGRATION-PLEASE-FIX!
        filesStatus[pathNormalizeToLinux(file.relative)] = FileStatus.unchanged;
      });
      this.consumer.bitMap.updateComponentId(component.id);
      this.consumer.bitMap.hasChanged = true;
      return filesStatus;
    }
    if (mergeResults.hasConflicts && this.options.mergeStrategy === MergeOptions.theirs) {
      // the local changes will be overridden (as if the user entered --override flag for this component)
      files.forEach(file => {
        // @ts-ignore AUTO-ADDED-AFTER-MIGRATION-PLEASE-FIX!
        filesStatus[pathNormalizeToLinux(file.relative)] = FileStatus.updated;
      });
      return filesStatus;
    }
    return applyModifiedVersion(
      component.files,
      mergeResults,
      this.options.mergeStrategy,
      // @ts-ignore AUTO-ADDED-AFTER-MIGRATION-PLEASE-FIX!
      component.originallySharedDir
    );
  }

  /**
   * update the component files if they are modified and there is a merge strategy.
   * returns only the components that need to be written to the filesystem
   */
  async updateAllComponentsAccordingToMergeStrategy(
    componentsWithDependencies: ComponentWithDependencies[]
  ): Promise<ComponentWithDependencies[]> {
    if (!this.options.merge) return componentsWithDependencies;
    const componentsStatusP = componentsWithDependencies.map((componentWithDependencies: ComponentWithDependencies) => {
      return this._getMergeStatus(componentWithDependencies);
    });
    const componentsStatus = await Promise.all(componentsStatusP);
    const componentWithConflict = componentsStatus.find(
      component => component.mergeResults && component.mergeResults.hasConflicts
    );
    if (componentWithConflict && !this.options.mergeStrategy) {
      this.options.mergeStrategy = await getMergeStrategyInteractive();
    }
    this.mergeStatus = {};

    const componentsToWrite = componentsStatus.map(componentStatus => {
      const filesStatus: FilesStatus | null | undefined = this._updateComponentFilesPerMergeStrategy(componentStatus);
      const componentWithDependencies = componentStatus.componentWithDependencies;
      if (!filesStatus) return componentWithDependencies;
      this.mergeStatus[componentWithDependencies.component.id.toStringWithoutVersion()] = filesStatus;
      const unchangedFiles = Object.keys(filesStatus).filter(file => filesStatus[file] === FileStatus.unchanged);
      if (unchangedFiles.length === Object.keys(filesStatus).length) {
        // all files are unchanged
        return null;
      }
      return componentWithDependencies;
    });
    const removeNulls = R.reject(R.isNil);
    return removeNulls(componentsToWrite);
  }

  _shouldSaveLaneData(): boolean {
    if (this.options.skipLane || this.options.objectsOnly) {
      return false;
    }
    const currentLaneId = this.consumer.getCurrentLaneId();
    return !currentLaneId.isDefault();
  }

  async _saveLaneDataIfNeeded(componentsWithDependencies: ComponentWithDependencies[]): Promise<void> {
    if (!this._shouldSaveLaneData()) {
      return;
    }
    const currentLane = await this.consumer.getCurrentLaneObject();
    if (!currentLane) {
      return; // user on master
    }
    await Promise.all(
      componentsWithDependencies.map(async compWithDeps => {
        const allComps = [compWithDeps.component, ...compWithDeps.allDependencies];
        const updateAllCompsP = allComps.map(async comp => {
          const modelComponent = await this.scope.getModelComponent(comp.id);
          const ref = modelComponent.getRef(comp.id.version as string);
          if (!ref) throw new Error(`_saveLaneDataIfNeeded unable to get ref for ${comp.id.toString()}`);
          currentLane.addComponent({ id: comp.id, head: ref });
        });
        await Promise.all(updateAllCompsP);
      })
    );
    await this.scope.lanes.saveLane(currentLane, true);
  }

  async _writeToFileSystem(componentsWithDependencies: ComponentWithDependencies[]) {
    if (this.options.objectsOnly) {
      return;
    }
    const componentsToWrite = await this.updateAllComponentsAccordingToMergeStrategy(componentsWithDependencies);
    const manyComponentsWriter = new ManyComponentsWriter({
      consumer: this.consumer,
      componentsWithDependencies: componentsToWrite,
      writeToPath: this.options.writeToPath,
      writePackageJson: this.options.writePackageJson,
      addToRootPackageJson: this.options.writePackageJson, // no point to add to root if it doesn't have package.json
      writeConfig: this.options.writeConfig,
      writeDists: this.options.writeDists,
      installNpmPackages: this.options.installNpmPackages,
      verbose: this.options.verbose,
      override: this.options.override,
      saveOnLane: this._shouldSaveLaneData()
    });
    await manyComponentsWriter.writeAll();
  }
}<|MERGE_RESOLUTION|>--- conflicted
+++ resolved
@@ -150,14 +150,9 @@
         c =>
           !c.component.id.isEqual(comp.component.id) &&
           c.component.id.isEqualWithoutVersion(comp.component.id) &&
-<<<<<<< HEAD
           isTag(c.component.id.version) &&
           isTag(comp.component.id.version) &&
           semver.gt(c.component.id.version, comp.component.id.version)
-=======
-          // eslint-disable-next-line @typescript-eslint/no-non-null-assertion
-          semver.gt(c.component.id.version!, comp.component.id.version!)
->>>>>>> 10cfdcb5
       );
       return !sameIdHigherVersion;
     });

/**
 * @flow
 * a classic use case of eject is when a user imports a component using `bit import` to update it,
 * but the user has no intention to have the code as part of the project source code.
 * the eject provides the option to delete the component locally and install it via the NPM client.
 *
 * an implementation note, the entire process is done with rollback in mind.
 * since installing the component via NPM client is an error prone process, we do it first, before
 * removing the component files, so then it's easier to rollback.
 */
import R from 'ramda';
import { BitIds, BitId } from '../../bit-id';
import { Consumer } from '..';
import * as packageJsonUtils from '../component/package-json-utils';
import { installPackages } from '../../npm-client/install-packages';
import logger from '../../logger/logger';
import defaultErrorHandler from '../../cli/default-error-handler';
import { getScopeRemotes } from '../../scope/scope-remotes';
import PackageJsonFile from '../component/package-json-file';
import ComponentVersion from '../../scope/component-version';
import deleteComponentsFiles from './delete-component-files';
import DependencyGraph from '../../scope/graph/scope-graph';
import Component from '../component/consumer-component';
import componentIdToPackageName from '../../utils/bit/component-id-to-package-name';

export type EjectResults = {
  ejectedComponents: BitIds;
  failedComponents: FailedComponents;
};

type FailedComponents = {
  modifiedComponents: BitIds;
  stagedComponents: BitIds;
  notExportedComponents: BitIds;
  selfHostedExportedComponents: BitIds;
};

export default class EjectComponents {
  consumer: Consumer;
  componentsIds: BitId[];
  force: boolean;
  idsToEject: BitIds;
  componentsToEject: Component[] = [];
  // @ts-ignore AUTO-ADDED-AFTER-MIGRATION-PLEASE-FIX!
  notEjectedDependents: Array<{ dependent: Component; ejectedDependencies: Component[] }>;
  failedComponents: FailedComponents;
  // @ts-ignore AUTO-ADDED-AFTER-MIGRATION-PLEASE-FIX!
  packageJsonFilesBeforeChanges: PackageJsonFile[]; // for rollback in case of errors
  constructor(consumer: Consumer, componentsIds: BitId[], force?: boolean) {
    this.consumer = consumer;
    this.componentsIds = componentsIds;
    this.force = force || false;
    this.idsToEject = new BitIds();
    this.failedComponents = {
      modifiedComponents: new BitIds(),
      stagedComponents: new BitIds(),
      notExportedComponents: new BitIds(),
      selfHostedExportedComponents: new BitIds()
    };
  }

  async eject(): Promise<EjectResults> {
    await this.decideWhichComponentsToEject();
    logger.debugAndAddBreadCrumb('eject-components.eject', `${this.idsToEject.length} to eject`);
    await this.loadComponentsToEject();
    if (this.idsToEject.length) {
      this._validateIdsHaveScopesAndVersions();
      await this.findNonEjectedDependents();
      await this.loadPackageJsonFilesForPotentialRollBack();
      await this.removeComponentsFromPackageJsonAndNodeModules();
      await this.addComponentsAsPackagesToPackageJsonFiles();
      await this.installPackagesUsingNPMClient();
      await this.removeComponents();
    }
    logger.debug('eject: completed successfully');
    return {
      ejectedComponents: this.idsToEject,
      failedComponents: this.failedComponents
    };
  }

  /**
   * needed for update their package.json later with the dependencies version (instead of the
   * relative paths)
   */
  async findNonEjectedDependents() {
    // this also loads all non-nested components into the memory, so retrieving them later is at no cost
    const graph = await DependencyGraph.buildGraphFromCurrentlyUsedComponents(this.consumer);
    const scopeGraph = new DependencyGraph(graph);
    const notEjectedData: Array<{ id: BitId; dependencies: BitId[] }> = [];
    this.idsToEject.forEach(componentId => {
      // @ts-ignore AUTO-ADDED-AFTER-MIGRATION-PLEASE-FIX!
      const dependents: BitId[] = scopeGraph.getImmediateDependentsPerId(componentId, true);
      const notEjectedDependents: BitId[] = dependents.filter(d => !this.idsToEject.hasWithoutScopeAndVersion(d));
      notEjectedDependents.forEach((dependentId: BitId) => {
        const foundInNotEjectedData = notEjectedData.find(d => d.id.isEqual(dependentId));
        if (foundInNotEjectedData) foundInNotEjectedData.dependencies.push(componentId);
        else notEjectedData.push({ id: dependentId, dependencies: [componentId] });
      });
    });
    const notEjectedComponentsDataP = notEjectedData.map(async notEjectedItem => {
      const dependent = await this.consumer.loadComponent(notEjectedItem.id);
      // @ts-ignore AUTO-ADDED-AFTER-MIGRATION-PLEASE-FIX!
      const { components: ejectedDependencies } = await this.consumer.loadComponents(notEjectedItem.dependencies);
      return { dependent, ejectedDependencies };
    });
    const notEjectedComponentsData = await Promise.all(notEjectedComponentsDataP);
    this.notEjectedDependents = notEjectedComponentsData.filter(d => d.dependent.packageJsonFile);
  }

  async loadPackageJsonFilesForPotentialRollBack() {
    const rootPackageJson = await PackageJsonFile.load(this.consumer.getPath());
    this.packageJsonFilesBeforeChanges = [rootPackageJson];
    this.notEjectedDependents.forEach(({ dependent }) => {
      // $FlowFixMe notEjectedDependents has only dependents with packageJsonFile
      // @ts-ignore AUTO-ADDED-AFTER-MIGRATION-PLEASE-FIX!
      this.packageJsonFilesBeforeChanges.push(dependent.packageJsonFile.clone());
    });
  }

  async decideWhichComponentsToEject(): Promise<void> {
    logger.debug('eject: getting the components status');
    if (R.isEmpty(this.componentsIds)) return;
    const remotes = await getScopeRemotes(this.consumer.scope);
    const hubExportedComponents = new BitIds();
    this.componentsIds.forEach(bitId => {
      if (!bitId.hasScope()) this.failedComponents.notExportedComponents.push(bitId);
      else if (remotes.isHub(bitId.scope)) hubExportedComponents.push(bitId);
      else this.failedComponents.selfHostedExportedComponents.push(bitId);
    });
    if (this.force) {
      this.idsToEject = hubExportedComponents;
    } else {
      await Promise.all(
        hubExportedComponents.map(async id => {
          try {
            const componentStatus = await this.consumer.getComponentStatusById(id);
            if (componentStatus.modified) this.failedComponents.modifiedComponents.push(id);
            else if (componentStatus.staged) this.failedComponents.stagedComponents.push(id);
            else this.idsToEject.push(id);
          } catch (err) {
            this.throwEjectError(
              `eject operation failed getting the status of ${id.toString()}, no action has been done.
            please fix the issue to continue.`,
              err
            );
          }
        })
      );
    }
  }

  async loadComponentsToEject() {
    const { components } = await this.consumer.loadComponents(this.idsToEject);
    this.componentsToEject = components;
  }

  async removeComponentsFromPackageJsonAndNodeModules() {
    const action = 'removing the existing components from package.json and node_modules';
    try {
      logger.debugAndAddBreadCrumb('eject', action);
      await packageJsonUtils.removeComponentsFromWorkspacesAndDependencies(this.consumer, this.componentsToEject);
    } catch (err) {
      logger.warn(`eject: failed ${action}, restoring package.json`);
      await this.rollBack(action);
      this.throwEjectError(this._buildExceptionMessageWithRollbackData(action), err);
    }
  }

  async addComponentsAsPackagesToPackageJsonFiles() {
    const action = 'adding the components as packages into package.json';
    try {
      logger.debugAndAddBreadCrumb('eject', action);
<<<<<<< HEAD
      const { components } = await this.consumer.loadComponents(this.componentsToEject);
      // const componentsVersions = await Promise.all(
      //   this.componentsToEject.map(async bitId => {
      //     const modelComponent = await this.consumer.scope.getModelComponent(bitId);
      //     // $FlowFixMe componentsToEject has scope and version, see @_validateIdsHaveScopesAndVersions
      //     // @ts-ignore AUTO-ADDED-AFTER-MIGRATION-PLEASE-FIX!
      //     return new ComponentVersion(modelComponent, bitId.version);
      //   })
      // );
      await packageJsonUtils.addComponentsWithVersionToRoot(this.consumer, components);
=======
      const componentsVersions = await Promise.all(
        this.idsToEject.map(async bitId => {
          const modelComponent = await this.consumer.scope.getModelComponent(bitId);
          // $FlowFixMe componentsToEject has scope and version, see @_validateIdsHaveScopesAndVersions
          // @ts-ignore AUTO-ADDED-AFTER-MIGRATION-PLEASE-FIX!
          return new ComponentVersion(modelComponent, bitId.version);
        })
      );
      await packageJsonUtils.addComponentsWithVersionToRoot(this.consumer, componentsVersions);
>>>>>>> ede06038
      this.notEjectedDependents.forEach(({ dependent, ejectedDependencies }) => {
        const dependenciesToReplace = ejectedDependencies.reduce((acc, dependency) => {
          const packageName = componentIdToPackageName(dependency);
          acc[packageName] = dependency.version;
          return acc;
        }, {});
        // $FlowFixMe notEjectedDependents has only dependents with packageJsonFile
        // @ts-ignore AUTO-ADDED-AFTER-MIGRATION-PLEASE-FIX!
        dependent.packageJsonFile.replaceDependencies(dependenciesToReplace);
      });
      // $FlowFixMe notEjectedDependents has only dependents with packageJsonFile
      // @ts-ignore AUTO-ADDED-AFTER-MIGRATION-PLEASE-FIX!
      await Promise.all(this.notEjectedDependents.map(({ dependent }) => dependent.packageJsonFile.write()));
    } catch (err) {
      logger.error(`eject: failed ${action}, restoring package.json`, err);
      await this.rollBack(action);
      this.throwEjectError(this._buildExceptionMessageWithRollbackData(action), err);
    }
  }

  async installPackagesUsingNPMClient() {
    const action = 'installing the components using the NPM client';
    try {
      logger.debugAndAddBreadCrumb('eject', action);
      // @ts-ignore AUTO-ADDED-AFTER-MIGRATION-PLEASE-FIX!
      const dirs: string[] = this.notEjectedDependents // $FlowFixMe componentMap must be set for authored and imported
        // @ts-ignore AUTO-ADDED-AFTER-MIGRATION-PLEASE-FIX!
        .map(({ dependent }) => dependent.componentMap.rootDir)
        .filter(x => x);
      await installPackages(this.consumer, dirs, true, true);
    } catch (err) {
      await this.rollBack(action);
      this.throwEjectError(this._buildExceptionMessageWithRollbackData(action), err);
    }
  }

  async rollBack(action: string): Promise<void> {
    await Promise.all(
      this.packageJsonFilesBeforeChanges.map(async packageJsonFile => {
        if (packageJsonFile.fileExist) {
          logger.warn(`eject: failed ${action}, restoring package.json at ${packageJsonFile.filePath}`);
          await packageJsonFile.write();
        } else {
          logger.warn(`eject: failed ${action}, no package.json to restore at ${packageJsonFile.filePath}`);
        }
      })
    );
  }

  _buildExceptionMessageWithRollbackData(action: string): string {
    return `eject failed ${action}.
your package.json (if existed) has been restored, however, some bit generated data may have been deleted, please run "bit link" to restore them.`;
  }

  async removeComponents() {
    try {
      logger.debug('eject: removing the components files from the filesystem');
      await this.removeLocalComponents();
    } catch (err) {
      this.throwEjectError(
        `eject operation has installed your components successfully using the NPM client.
however, it failed removing the old components from the filesystem.
please use bit remove command to remove them.`,
        err
      );
    }
  }

  /**
   * as part of the 'eject' operation, a component is removed locally. as opposed to the remove
   * command, in this case, no need to remove the objects from the scope, only remove from the
   * filesystem, which means, delete the component files, untrack from .bitmap and clean
   * package.json and bit.json traces.
   */
  async removeLocalComponents(): Promise<void> {
    // @todo: what about the dependencies? if they are getting deleted we have to make sure they
    // not used anywhere else. Because this is part of the eject operation, the user probably
    // gets the dependencies as npm packages so we don't need to worry much about have extra
    // dependencies on the filesystem
    await deleteComponentsFiles(this.consumer, this.idsToEject, true);
    await this.consumer.cleanFromBitMap(this.idsToEject, new BitIds());
  }

  throwEjectError(message: string, originalError: Error) {
    const { message: originalErrorMessage } = defaultErrorHandler(originalError);
    logger.error(`eject has stopped due to an error ${originalErrorMessage}`, originalError);
    throw new Error(`${message}

got the following error: ${originalErrorMessage}`);
  }

  _validateIdsHaveScopesAndVersions() {
    this.idsToEject.forEach(id => {
      if (!id.hasScope() || !id.hasVersion()) {
        throw new TypeError(`EjectComponents expects ids with scope and version, got ${id.toString()}`);
      }
    });
  }
}<|MERGE_RESOLUTION|>--- conflicted
+++ resolved
@@ -171,28 +171,7 @@
     const action = 'adding the components as packages into package.json';
     try {
       logger.debugAndAddBreadCrumb('eject', action);
-<<<<<<< HEAD
-      const { components } = await this.consumer.loadComponents(this.componentsToEject);
-      // const componentsVersions = await Promise.all(
-      //   this.componentsToEject.map(async bitId => {
-      //     const modelComponent = await this.consumer.scope.getModelComponent(bitId);
-      //     // $FlowFixMe componentsToEject has scope and version, see @_validateIdsHaveScopesAndVersions
-      //     // @ts-ignore AUTO-ADDED-AFTER-MIGRATION-PLEASE-FIX!
-      //     return new ComponentVersion(modelComponent, bitId.version);
-      //   })
-      // );
-      await packageJsonUtils.addComponentsWithVersionToRoot(this.consumer, components);
-=======
-      const componentsVersions = await Promise.all(
-        this.idsToEject.map(async bitId => {
-          const modelComponent = await this.consumer.scope.getModelComponent(bitId);
-          // $FlowFixMe componentsToEject has scope and version, see @_validateIdsHaveScopesAndVersions
-          // @ts-ignore AUTO-ADDED-AFTER-MIGRATION-PLEASE-FIX!
-          return new ComponentVersion(modelComponent, bitId.version);
-        })
-      );
-      await packageJsonUtils.addComponentsWithVersionToRoot(this.consumer, componentsVersions);
->>>>>>> ede06038
+      await packageJsonUtils.addComponentsWithVersionToRoot(this.consumer, this.componentsToEject);
       this.notEjectedDependents.forEach(({ dependent, ejectedDependencies }) => {
         const dependenciesToReplace = ejectedDependencies.reduce((acc, dependency) => {
           const packageName = componentIdToPackageName(dependency);

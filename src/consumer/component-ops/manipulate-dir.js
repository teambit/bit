// @flow
import path from 'path';
import R from 'ramda';
import type BitMap from '../bit-map/bit-map';
import type { ComponentOrigin } from '../bit-map/component-map';
import { BitId } from '../../bit-id';
import type { Version } from '../../scope/models';
import type { PathLinux, PathOsBased } from '../../utils/path';
import VersionDependencies from '../../scope/version-dependencies';
import { pathNormalizeToLinux, sharedStartOfArray } from '../../utils';
import { Dependencies } from '../component/dependencies';
import { PACKAGE_JSON, COMPONENT_ORIGINS, WRAPPER_DIR } from '../../constants';
import ComponentMap from '../bit-map/component-map';
import ComponentVersion from '../../scope/component-version';
import type Consumer from '../consumer';
import BitIds from '../../bit-id/bit-ids';
import Repository from '../../scope/objects/repository';
import ComponentOverrides from '../config/component-overrides';
import CorruptedComponent from '../../scope/exceptions/corrupted-component';
import Component from '../component/consumer-component';
<<<<<<< HEAD
=======
import { ComponentWithDependencies } from '../../scope';
>>>>>>> d41df86b

export type ManipulateDirItem = { id: BitId, originallySharedDir: ?PathLinux, wrapDir: ?PathLinux };

/**
 * use this method when loading an existing component. don't use it during the import process
 */
export async function getManipulateDirForExistingComponents(
  consumer: Consumer,
  componentVersion: ComponentVersion
): Promise<ManipulateDirItem[]> {
  const id: BitId = componentVersion.id;
  const manipulateDirData = [];
  const componentMap: ?ComponentMap = consumer.bitMap.getComponentIfExist(id, { ignoreVersion: true });
  const version: Version = await componentVersion.getVersion(consumer.scope.objects);
  if (!version) {
    throw new CorruptedComponent(id.toString(), componentVersion.version);
  }
  const originallySharedDir = componentMap ? getOriginallySharedDirIfNeeded(componentMap.origin, version) : null;
  const wrapDir = componentMap ? getWrapDirIfNeeded(componentMap.origin, version) : null;
  manipulateDirData.push({ id, originallySharedDir, wrapDir });
  const dependencies = version.getAllDependencies();
  dependencies.forEach((dependency) => {
    const depComponentMap: ?ComponentMap = getDependencyComponentMap(consumer.bitMap, dependency.id);
    const manipulateDirDep: ManipulateDirItem = {
      id: dependency.id,
      originallySharedDir: depComponentMap ? depComponentMap.originallySharedDir : null,
      wrapDir: depComponentMap ? depComponentMap.wrapDir : null
    };
    manipulateDirData.push(manipulateDirDep);
  });
  return manipulateDirData;
}

/**
 * this doesn't return the manipulate-dir for the dependencies, only for the given component.
 * it is useful for stripping the shared-dir for author when generating symlinks from node_modules
 */
export function getManipulateDirForConsumerComponent(component: Component): ManipulateDirItem {
  const id: BitId = component.id;
  const originallySharedDir = calculateOriginallySharedDirForConsumerComponent(component);
  const wrapDir = isWrapperDirNeededForConsumerComponent(component) ? WRAPPER_DIR : null;
  return { id, originallySharedDir, wrapDir };
}

/**
 * use this method while importing a component.
 * the data from bitMap is not enough because a component might be NESTED on bitmap but is now
 * imported.
 */
export async function getManipulateDirWhenImportingComponents(
  bitMap: BitMap,
  versionsDependencies: VersionDependencies[],
  repository: Repository
): Promise<ManipulateDirItem[]> {
  const nonDependencies = BitIds.fromArray(
    versionsDependencies.map(versionDependency => versionDependency.component.id)
  );
  const manipulateDirDataP = versionsDependencies.map(async (versionDependency: VersionDependencies) => {
    const manipulateDirComponent = await getManipulateDirItemFromComponentVersion(
      versionDependency.component,
      bitMap,
      repository,
      false
    );
    const manipulateDirDependenciesP = versionDependency.allDependencies.map((dependency: ComponentVersion) => {
      return getManipulateDirItemFromComponentVersion(dependency, bitMap, repository, true);
    });
    const manipulateDirDependencies = await Promise.all(manipulateDirDependenciesP);
    // a component might be a dependency and directly imported at the same time, in which case,
    // it should be considered as imported, not nested
    const manipulateDirDependenciesOnly = manipulateDirDependencies.filter(m => !nonDependencies.has(m.id));
    return [manipulateDirComponent, ...manipulateDirDependenciesOnly];
  });
  const manipulateDirData = await Promise.all(manipulateDirDataP);
  return R.flatten(manipulateDirData);
}

/**
 * this doesn't return the manipulate-dir for the dependencies, only for the given component.
 * it is useful for stripping the shared-dir for author when generating symlinks from node_modules
 */
export function getManipulateDirForConsumerComponent(component: Component): ManipulateDirItem {
  const id: BitId = component.id;
  const originallySharedDir =
    component.originallySharedDir || calculateOriginallySharedDirForConsumerComponent(component);
  const wrapDir = isWrapperDirNeededForConsumerComponent(component) ? WRAPPER_DIR : null;
  return { id, originallySharedDir, wrapDir };
}

export function getManipulateDirForComponentWithDependencies(
  componentWithDependencies: ComponentWithDependencies
): ManipulateDirItem[] {
  const allComponents = [componentWithDependencies.component, ...componentWithDependencies.allDependencies];
  return allComponents.map(component => getManipulateDirForConsumerComponent(component));
}

export function revertDirManipulationForPath(
  pathStr: PathOsBased,
  originallySharedDir: ?PathLinux,
  wrapDir: ?PathLinux
): PathLinux {
  const withSharedDir: PathLinux = addSharedDirForPath(pathStr, originallySharedDir);
  return removeWrapperDirFromPath(withSharedDir, wrapDir);
}

export function stripSharedDirFromPath(pathStr: PathOsBased, sharedDir: ?PathLinux): PathOsBased {
  if (!sharedDir) return pathStr;
  const partToRemove = path.normalize(sharedDir) + path.sep;
  return pathStr.replace(partToRemove, '');
}

/**
 * find a shared directory among the files of the main component and its dependencies
 */
function calculateOriginallySharedDirForVersion(version: Version): ?PathLinux {
  const filePaths = version.files.map(file => pathNormalizeToLinux(file.relativePath));
  const allDependencies = new Dependencies(version.getAllDependencies());
  const overridesDependenciesFiles = ComponentOverrides.getAllFilesPaths(version.overrides);
  return _calculateSharedDir(filePaths, allDependencies, overridesDependenciesFiles);
}

function calculateOriginallySharedDirForConsumerComponent(component: Component): ?PathLinux {
  const filePaths = component.files.map(file => pathNormalizeToLinux(file.relative));
  const allDependencies = new Dependencies(component.getAllDependencies());
  const overridesDependenciesFiles = ComponentOverrides.getAllFilesPaths(component.overrides);
  return _calculateSharedDir(filePaths, allDependencies, overridesDependenciesFiles);
}

function _calculateSharedDir(
  filePaths: PathLinux[],
  allDependencies: Dependencies,
  overridesDependenciesFiles: string[]
): ?PathLinux {
  const pathSep = '/'; // it works for Windows as well as all paths are normalized to Linux
  const dependenciesPaths = allDependencies.getSourcesPaths();
  const allPaths = [...filePaths, ...dependenciesPaths, ...overridesDependenciesFiles];
  const sharedStart = sharedStartOfArray(allPaths);
  if (!sharedStart || !sharedStart.includes(pathSep)) return null;
  const sharedStartDirectories = sharedStart.split(pathSep);
  sharedStartDirectories.pop(); // the sharedStart ended with a slash, remove it.
  if (allPaths.some(p => p.replace(sharedStart, '') === PACKAGE_JSON)) {
    // if package.json is located in an inside dir, don't consider that dir as a sharedDir, we
    // must keep this directory in order to not collide with the generated package.json.
    sharedStartDirectories.pop();
  }
  return sharedStartDirectories.join(pathSep);
}

function getOriginallySharedDirIfNeeded(origin: ComponentOrigin, version: Version): ?PathLinux {
  if (origin === COMPONENT_ORIGINS.AUTHORED) return null;
  return calculateOriginallySharedDirForVersion(version);
}

/**
 * if one of the files is 'package.json' and it's on the root, we need a wrapper dir to avoid
 * collision with Bit generated package.json file.
 * also, if one of the files requires the root package.json, because we need to generate the
 * "package.json" file as a link once imported, we have to wrap it as well.
 */
function isWrapperDirNeeded(version: Version) {
  const allDependencies = new Dependencies(version.getAllDependencies());
  const dependenciesSourcePaths = allDependencies.getSourcesPaths();
  return (
    version.files.some(file => file.relativePath === PACKAGE_JSON) ||
    dependenciesSourcePaths.some(dependencyPath => dependencyPath === PACKAGE_JSON)
  );
}

function isWrapperDirNeededForConsumerComponent(component: Component) {
  const allDependencies = new Dependencies(component.getAllDependencies());
  const dependenciesSourcePaths = allDependencies.getSourcesPaths();
  return (
    component.files.some(file => file.relative === PACKAGE_JSON) ||
    dependenciesSourcePaths.some(dependencyPath => dependencyPath === PACKAGE_JSON)
  );
}

function getWrapDirIfNeeded(origin: ComponentOrigin, version: Version): ?PathLinux {
  if (origin === COMPONENT_ORIGINS.AUTHORED) return null;
  return isWrapperDirNeeded(version) ? WRAPPER_DIR : null;
}

/**
 * a dependency might be imported with a different version.
 * e.g. is-string@0.0.1 has a dependency is-type@0.0.1, however is-type@0.0.2 has been imported directly
 * in this case, we should ignore the version when looking for it in .bitmap
 * on the other hand, a dependency might be nested, and as a nested it's ok to have multiple
 * components with different versions, in this case, we look for the exact version.
 * so we do prefer an exact version, but if it doesn't find one try without a version.
 */
function getDependencyComponentMap(bitMap, dependencyId): ?ComponentMap {
  return bitMap.getComponentIfExist(dependencyId) || bitMap.getComponentIfExist(dependencyId, { ignoreVersion: true });
}

/**
 * an authored component that is now imported, is still authored.
 * however, nested component that is now imported directly, is actually imported.
 * if there is no entry for this component in bitmap, it is imported.
 */
function getComponentOrigin(bitmapOrigin: ?ComponentOrigin, isDependency: boolean): ComponentOrigin {
  if (!bitmapOrigin) return isDependency ? COMPONENT_ORIGINS.NESTED : COMPONENT_ORIGINS.IMPORTED;
  if (bitmapOrigin === COMPONENT_ORIGINS.NESTED && !isDependency) {
    return COMPONENT_ORIGINS.IMPORTED;
  }
  return bitmapOrigin;
}

async function getManipulateDirItemFromComponentVersion(
  componentVersion: ComponentVersion,
  bitMap: BitMap,
  repository,
  isDependency: boolean
): Promise<ManipulateDirItem> {
  const id: BitId = componentVersion.id;
  // when a component is now imported, ignore the version because if it was nested before, we just
  // replace it with the imported one.
  // however, the opposite is not true, if it is now nested and was imported before, we can have them both.
  // (see 'when imported component has lower dependencies versions than local' in import.e2e for such a case).
  // we might change this behavior as it is confusing.
  const componentMap: ?ComponentMap = isDependency
    ? bitMap.getComponentIfExist(id)
    : bitMap.getComponentPreferNonNested(id);
  const bitmapOrigin = componentMap ? componentMap.origin : null;
  const origin = getComponentOrigin(bitmapOrigin, isDependency);
  const version: Version = await componentVersion.getVersion(repository);
  const originallySharedDir = getOriginallySharedDirIfNeeded(origin, version);
  const wrapDir = getWrapDirIfNeeded(origin, version);
  return { id, originallySharedDir, wrapDir };
}

function addSharedDirForPath(pathStr: string, originallySharedDir: ?PathLinux): PathLinux {
  const withSharedDir = originallySharedDir ? path.join(originallySharedDir, pathStr) : pathStr;
  return pathNormalizeToLinux(withSharedDir);
}

function removeWrapperDirFromPath(pathStr: PathLinux, wrapDir: ?PathLinux): PathLinux {
  return wrapDir ? pathStr.replace(`${wrapDir}/`, '') : pathStr;
}<|MERGE_RESOLUTION|>--- conflicted
+++ resolved
@@ -18,10 +18,7 @@
 import ComponentOverrides from '../config/component-overrides';
 import CorruptedComponent from '../../scope/exceptions/corrupted-component';
 import Component from '../component/consumer-component';
-<<<<<<< HEAD
-=======
 import { ComponentWithDependencies } from '../../scope';
->>>>>>> d41df86b
 
 export type ManipulateDirItem = { id: BitId, originallySharedDir: ?PathLinux, wrapDir: ?PathLinux };
 
@@ -53,17 +50,6 @@
     manipulateDirData.push(manipulateDirDep);
   });
   return manipulateDirData;
-}
-
-/**
- * this doesn't return the manipulate-dir for the dependencies, only for the given component.
- * it is useful for stripping the shared-dir for author when generating symlinks from node_modules
- */
-export function getManipulateDirForConsumerComponent(component: Component): ManipulateDirItem {
-  const id: BitId = component.id;
-  const originallySharedDir = calculateOriginallySharedDirForConsumerComponent(component);
-  const wrapDir = isWrapperDirNeededForConsumerComponent(component) ? WRAPPER_DIR : null;
-  return { id, originallySharedDir, wrapDir };
 }
 
 /**

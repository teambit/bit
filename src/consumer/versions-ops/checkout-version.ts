import * as path from 'path';
import pMapSeries from 'p-map-series';
import { BitId } from '../../bit-id';
import { Consumer } from '..';
import ConsumerComponent from '../component';
import { COMPONENT_ORIGINS } from '../../constants';
import { pathNormalizeToLinux } from '../../utils/path';
import { PathOsBased } from '../../utils/path';
import Version from '../../scope/models/version';
import { SourceFile } from '../component/sources';
import { getMergeStrategyInteractive, FileStatus, MergeOptions, threeWayMerge } from './merge-version';
import { MergeStrategy, ApplyVersionResults, ApplyVersionResult, FailedComponents } from './merge-version';
import { MergeResultsThreeWay } from './merge-version/three-way-merge';
import GeneralError from '../../error/general-error';
import ManyComponentsWriter from '../component-ops/many-components-writer';
import { Tmp } from '../../scope/repositories';
<<<<<<< HEAD
import { Lane } from '../../scope/models';
import LaneId from '../../lane-id/lane-id';
import { LaneComponent } from '../../scope/models/lane';
=======
import { ComponentWithDependencies } from '../../scope';
>>>>>>> 0e630721

export type CheckoutProps = {
  version?: string; // if reset is true, the version is undefined
  ids?: BitId[];
  latestVersion?: boolean;
  promptMergeOptions: boolean;
  mergeStrategy: MergeStrategy | null | undefined;
  verbose: boolean;
  skipNpmInstall: boolean;
  ignorePackageJson: boolean;
  writeConfig: boolean;
  configDir?: string;
  reset: boolean; // remove local changes. if set, the version is undefined.
  all: boolean; // checkout all ids
  ignoreDist: boolean;
  // @todo: aggregate all the following props into one object "lanes"
  isLane: boolean;
  existingOnWorkspaceOnly: boolean;
  localLaneName?: string;
  remoteLaneScope?: string;
  remoteLaneName?: string;
  remoteLaneComponents?: LaneComponent[];
  localTrackedLane?: string;
  newLaneName?: string;
};
type ComponentStatus = {
  componentFromFS?: ConsumerComponent;
  componentFromModel?: Version;
  id: BitId;
  failureMessage?: string;
  mergeResults?: MergeResultsThreeWay | null | undefined;
};

export default (async function checkoutVersion(
  consumer: Consumer,
  checkoutProps: CheckoutProps
): Promise<ApplyVersionResults> {
  const { version, ids, promptMergeOptions, isLane } = checkoutProps;
  let components;
  if (!isLane) {
    // @ts-ignore AUTO-ADDED-AFTER-MIGRATION-PLEASE-FIX!
    const componentsResults = await consumer.loadComponents(ids);
    components = componentsResults.components;
  }

  const allComponentsStatus: ComponentStatus[] = await getAllComponentsStatus();
  const componentWithConflict = allComponentsStatus.find(
    component => component.mergeResults && component.mergeResults.hasConflicts
  );
  if (componentWithConflict) {
    if (!promptMergeOptions && !checkoutProps.mergeStrategy) {
      throw new GeneralError(
        `automatic merge has failed for component ${componentWithConflict.id.toStringWithoutVersion()}.\nplease use "--manual" to manually merge changes or use "--theirs / --ours" to choose one of the conflicted versions`
      );
    }
    if (!checkoutProps.mergeStrategy) checkoutProps.mergeStrategy = await getMergeStrategyInteractive();
  }
  // @ts-ignore AUTO-ADDED-AFTER-MIGRATION-PLEASE-FIX!
  const failedComponents: FailedComponents[] = allComponentsStatus
    .filter(componentStatus => componentStatus.failureMessage) // $FlowFixMe componentStatus.failureMessage is set
    .map(componentStatus => ({ id: componentStatus.id, failureMessage: componentStatus.failureMessage }));

  const succeededComponents = allComponentsStatus.filter(componentStatus => !componentStatus.failureMessage);
  // do not use Promise.all for applyVersion. otherwise, it'll write all components in parallel,
  // which can be an issue when some components are also dependencies of others
  const componentsResults = await pMapSeries(succeededComponents, ({ id, componentFromFS, mergeResults }) => {
    return applyVersion(consumer, id, componentFromFS, mergeResults, checkoutProps);
  });
  await saveLanesData();

  const componentsWithDependencies = componentsResults.map(c => c.component).filter(c => c);

  const manyComponentsWriter = new ManyComponentsWriter({
    consumer,
    componentsWithDependencies,
    installNpmPackages: !checkoutProps.skipNpmInstall,
    override: true,
    verbose: checkoutProps.verbose,
    writeDists: !checkoutProps.ignoreDist,
    writeConfig: checkoutProps.writeConfig,
    configDir: checkoutProps.configDir,
    writePackageJson: !checkoutProps.ignorePackageJson
  });
  await manyComponentsWriter.writeAll();

  const appliedVersionComponents = componentsResults.map(c => c.applyVersionResult);

  return { components: appliedVersionComponents, version, failedComponents };

  async function getAllComponentsStatus(): Promise<ComponentStatus[]> {
    const tmp = new Tmp(consumer.scope);
    try {
      const componentsStatusP = isLane
        ? (ids as BitId[]).map(id => getComponentStatusForLanes(consumer, id, checkoutProps))
        : components.map(component => getComponentStatus(consumer, component, checkoutProps));
      const componentsStatus = await Promise.all(componentsStatusP);
      await tmp.clear();
      // @ts-ignore AUTO-ADDED-AFTER-MIGRATION-PLEASE-FIX!
      return componentsStatus;
    } catch (err) {
      await tmp.clear();
      throw err;
    }
  }
  async function saveLanesData() {
    if (!isLane) return;
    await saveCheckedOutLaneInfo(consumer, {
      remoteLaneScope: checkoutProps.remoteLaneScope,
      remoteLaneName: checkoutProps.remoteLaneName,
      localLaneName: checkoutProps.localLaneName,
      addTrackingInfo: !checkoutProps.localTrackedLane,
      laneComponents: checkoutProps.remoteLaneComponents
    });
  }
});

export async function saveCheckedOutLaneInfo(
  consumer: Consumer,
  opts: {
    remoteLaneScope?: string;
    remoteLaneName?: string;
    localLaneName?: string;
    addTrackingInfo?: boolean;
    laneComponents?: LaneComponent[];
  }
) {
  const saveRemoteLaneToBitmap = () => {
    if (opts.remoteLaneScope) {
      consumer.bitMap.addLane({ scope: opts.remoteLaneScope, name: opts.remoteLaneName });
    } else {
      const trackData = consumer.scope.getRemoteTrackedDataByLocalLane(opts.localLaneName as string);
      if (!trackData) {
        return; // the lane was never exported
      }
      consumer.bitMap.addLane({ scope: trackData.remoteScope, name: trackData.remoteLane });
    }
  };
  const throwIfLaneExists = async () => {
    const allLanes = await consumer.scope.listLanes();
    if (allLanes.find(l => l.name === opts.localLaneName)) {
      throw new GeneralError(`unable to checkout to lane "${opts.localLaneName}".
the lane already exists. please switch to the lane and merge`);
    }
  };
  if (opts.remoteLaneScope) {
    await throwIfLaneExists();
    await consumer.createNewLane(opts.localLaneName as string, opts.laneComponents);
    if (opts.addTrackingInfo) {
      // otherwise, it is tracked already
      consumer.scope.scopeJson.lanes.tracking.push({
        localLane: opts.localLaneName as string,
        remoteLane: opts.remoteLaneName as string,
        remoteScope: opts.remoteLaneScope as string
      });
    }
  }

  saveRemoteLaneToBitmap();
  await consumer.scope.setCurrentLane(opts.localLaneName as string);
}

async function getComponentStatus(
  consumer: Consumer,
  component: ConsumerComponent,
  checkoutProps: CheckoutProps
): Promise<ComponentStatus> {
  const { version, latestVersion, reset, isLane } = checkoutProps;
  const componentModel = await consumer.scope.getModelComponentIfExist(component.id);
  const componentStatus: ComponentStatus = { id: component.id };
  const returnFailure = (msg: string) => {
    componentStatus.failureMessage = msg;
    return componentStatus;
  };
  if (!componentModel) {
    return returnFailure(`component ${component.id.toString()} doesn't have any version yet`);
  }
  const unmerged = consumer.scope.objects.unmergedComponents.getEntry(component.name);
  if (!reset && unmerged && unmerged.resolved === false) {
    return returnFailure(
      `component ${component.id.toStringWithoutVersion()} has conflicts that need to be resolved first, please use bit merge --resolve/--abort`
    );
  }
  const getNewVersion = (): string => {
    // @ts-ignore AUTO-ADDED-AFTER-MIGRATION-PLEASE-FIX!
    if (reset || isLane) return component.id.version;
    // $FlowFixMe if !reset the version is defined
    // @ts-ignore AUTO-ADDED-AFTER-MIGRATION-PLEASE-FIX!
    return latestVersion ? componentModel.latest() : version;
  };
  const newVersion = getNewVersion();
  if (version && !latestVersion && !isLane) {
    const hasVersion = await componentModel.hasVersion(version, consumer.scope.objects);
    if (!hasVersion)
      return returnFailure(`component ${component.id.toStringWithoutVersion()} doesn't have version ${version}`);
  }
  const existingBitMapId = consumer.bitMap.getBitId(component.id, { ignoreVersion: true });
  const currentlyUsedVersion = existingBitMapId.version;
  if (version && currentlyUsedVersion === version) {
    // it won't be relevant for 'reset' as it doesn't have a version
    return returnFailure(`component ${component.id.toStringWithoutVersion()} is already at version ${version}`);
  }
  if (latestVersion && currentlyUsedVersion === newVersion) {
    return returnFailure(
      `component ${component.id.toStringWithoutVersion()} is already at the latest version, which is ${newVersion}`
    );
  }
  // @ts-ignore AUTO-ADDED-AFTER-MIGRATION-PLEASE-FIX!
  const baseComponent: Version = await componentModel.loadVersion(currentlyUsedVersion, consumer.scope.objects);
  const isModified = await consumer.isComponentModified(baseComponent, component);
  if (!isModified && reset) {
    return returnFailure(`component ${component.id.toStringWithoutVersion()} is not modified`);
  }
  let mergeResults: MergeResultsThreeWay | null | undefined;
  if (isModified && version) {
    const currentComponent: Version = await componentModel.loadVersion(newVersion, consumer.scope.objects);
    mergeResults = await threeWayMerge({
      consumer,
      otherComponent: component,
      otherLabel: `${currentlyUsedVersion} modified`,
      currentComponent,
      currentLabel: newVersion,
      baseComponent
    });
  }
  const versionRef = componentModel.getRef(newVersion);
  // @ts-ignore
  const componentVersion = await consumer.scope.getObject(versionRef.hash);
  const newId = component.id.changeVersion(newVersion);
  // @ts-ignore AUTO-ADDED-AFTER-MIGRATION-PLEASE-FIX!
  return { componentFromFS: component, componentFromModel: componentVersion, id: newId, mergeResults };
}

async function getComponentStatusForLanes(
  consumer: Consumer,
  id: BitId,
  checkoutProps: CheckoutProps
): Promise<ComponentStatus> {
  const componentStatus: ComponentStatus = { id };
  const returnFailure = (msg: string) => {
    componentStatus.failureMessage = msg;
    return componentStatus;
  };
  const modelComponent = await consumer.scope.getModelComponentIfExist(id);
  if (!modelComponent) {
    return returnFailure(`component ${id.toString()} had never imported`);
  }
  const unmerged = consumer.scope.objects.unmergedComponents.getEntry(id.name);
  if (unmerged && unmerged.resolved === false) {
    return returnFailure(
      `component ${id.toStringWithoutVersion()} has conflicts that need to be resolved first, please use bit merge --resolve/--abort`
    );
  }
  const version = id.version as string;
  const existingBitMapId = consumer.bitMap.getBitIdIfExist(id, { ignoreVersion: true });
  const componentOnLane: Version = await modelComponent.loadVersion(version, consumer.scope.objects);
  if (!existingBitMapId) {
    if (checkoutProps.existingOnWorkspaceOnly) {
      return returnFailure(`component ${id.toStringWithoutVersion()} is not in the workspace`);
    }
    // @ts-ignore
    return { componentFromFS: null, componentFromModel: componentOnLane, id, mergeResults: null };
  }
  const currentlyUsedVersion = existingBitMapId.version;
  if (currentlyUsedVersion === version) {
    return returnFailure(`component ${id.toStringWithoutVersion()} is already at version ${version}`);
  }
  // @ts-ignore AUTO-ADDED-AFTER-MIGRATION-PLEASE-FIX!
  const baseComponent: Version = await modelComponent.loadVersion(currentlyUsedVersion, consumer.scope.objects);
  const component = await consumer.loadComponent(existingBitMapId);
  const isModified = await consumer.isComponentModified(baseComponent, component);
  let mergeResults: MergeResultsThreeWay | null | undefined;
  const isHeadSameAsMaster = () => {
    if (!modelComponent.snaps.head) return false;
    if (!existingBitMapId.version) return false;
    const tagVersion = modelComponent.getTagOfRefIfExists(modelComponent.snaps.head);
    const headVersion = tagVersion || modelComponent.snaps.head.toString();
    return existingBitMapId.version === headVersion;
  };
  if (isModified) {
    if (!isHeadSameAsMaster()) {
      throw new GeneralError(
        `unable to checkout ${id.toStringWithoutVersion()}, the component is modified and belongs to another lane`
      );
    }

    const currentComponent: Version = await modelComponent.loadVersion(
      existingBitMapId.version as string, // we are here because the head is same as master. so, existingBitMapId.version must be set
      consumer.scope.objects
    );
    mergeResults = await threeWayMerge({
      consumer,
      otherComponent: component,
      otherLabel: `${currentlyUsedVersion} modified`,
      currentComponent,
      currentLabel: version,
      baseComponent
    });
  }
  // @ts-ignore AUTO-ADDED-AFTER-MIGRATION-PLEASE-FIX!
  return { componentFromFS: component, componentFromModel: componentOnLane, id, mergeResults };
}

/**
 * 1) when the files are modified with conflicts and the strategy is "ours", leave the FS as is
 * and update only bitmap id version. (not the componentMap object).
 *
 * 2) when the files are modified with conflicts and the strategy is "theirs", write the component
 * according to id.version.
 *
 * 3) when files are modified with no conflict or files are modified with conflicts and the
 * strategy is manual, load the component according to id.version and update component.files.
 * applyModifiedVersion() docs explains what files are updated/added.
 *
 * 4) when --reset flag is used, write the component according to the bitmap version
 *
 * Side note:
 * Deleted file => if files are in used version but not in the modified one, no need to delete it. (similar to git).
 * Added file => if files are not in used version but in the modified one, they'll be under mergeResults.addFiles
 */
async function applyVersion(
  consumer: Consumer,
  id: BitId,
  componentFromFS: ConsumerComponent | null, // it can be null only when isLanes is true
  mergeResults: MergeResultsThreeWay | null | undefined,
  checkoutProps: CheckoutProps
<<<<<<< HEAD
): Promise<ApplyVersionResult> {
  if (!checkoutProps.isLane && !componentFromFS)
    throw new Error(`applyVersion expect to get componentFromFS for ${id.toString()}`);
  const { mergeStrategy, verbose, skipNpmInstall, ignoreDist } = checkoutProps;
=======
): Promise<{ applyVersionResult: ApplyVersionResult; component?: ComponentWithDependencies }> {
  const { mergeStrategy } = checkoutProps;
>>>>>>> 0e630721
  const filesStatus = {};
  if (mergeResults && mergeResults.hasConflicts && mergeStrategy === MergeOptions.ours) {
    // even when isLane is true, the mergeResults is possible only when the component is on the filesystem
    // otherwise it's impossible to have conflicts
    if (!componentFromFS) throw new Error(`applyVersion expect to get componentFromFS for ${id.toString()}`);
    componentFromFS.files.forEach(file => {
      // @ts-ignore AUTO-ADDED-AFTER-MIGRATION-PLEASE-FIX!
      filesStatus[pathNormalizeToLinux(file.relative)] = FileStatus.unchanged;
    });
    consumer.bitMap.updateComponentId(id);
    return { applyVersionResult: { id, filesStatus } };
  }
  const componentWithDependencies = await consumer.loadComponentWithDependenciesFromModel(id);
  const componentMap = componentFromFS && componentFromFS.componentMap;
  if (componentFromFS && !componentMap) throw new GeneralError('applyVersion: componentMap was not found');
  if (componentMap && componentMap.origin === COMPONENT_ORIGINS.AUTHORED && !id.scope) {
    componentWithDependencies.dependencies = [];
    componentWithDependencies.devDependencies = [];
    componentWithDependencies.compilerDependencies = [];
    componentWithDependencies.testerDependencies = [];
  }
<<<<<<< HEAD
  const shouldWritePackageJson = async (): Promise<boolean> => {
    if (!componentMap) return true; // comes from lanes and the component is not in the workspace yet
    const rootDir = componentMap && componentMap.rootDir;
    if (!rootDir) return false;
    const packageJsonPath = path.join(consumer.getPath(), rootDir, 'package.json');
    return fs.pathExists(packageJsonPath);
  };
  const shouldInstallNpmPackages = (): boolean => {
    if (componentMap && componentMap.origin === COMPONENT_ORIGINS.AUTHORED) return false;
    return !skipNpmInstall;
  };
  const writePackageJson = await shouldWritePackageJson();

=======
>>>>>>> 0e630721
  const files = componentWithDependencies.component.files;
  files.forEach(file => {
    // @ts-ignore AUTO-ADDED-AFTER-MIGRATION-PLEASE-FIX!
    filesStatus[pathNormalizeToLinux(file.relative)] = FileStatus.updated;
  });
  let modifiedStatus = {};
  if (mergeResults) {
    // update files according to the merge results
    modifiedStatus = applyModifiedVersion(
      files,
      mergeResults,
      mergeStrategy,
      // @ts-ignore AUTO-ADDED-AFTER-MIGRATION-PLEASE-FIX!
      componentWithDependencies.component.originallySharedDir
    );
  }
  const shouldDependenciesSaveAsComponents = await consumer.shouldDependenciesSavedAsComponents([id]);
  componentWithDependencies.component.dependenciesSavedAsComponents =
    shouldDependenciesSaveAsComponents[0].saveDependenciesAsComponents;

<<<<<<< HEAD
  const manyComponentsWriter = new ManyComponentsWriter({
    consumer,
    componentsWithDependencies: [componentWithDependencies],
    installNpmPackages: shouldInstallNpmPackages(),
    override: true,
    writeConfig: Boolean(componentMap && componentMap.configDir), // write bit.json and config files only if it was there before
    // @ts-ignore AUTO-ADDED-AFTER-MIGRATION-PLEASE-FIX!
    configDir: componentMap && componentMap.configDir,
    verbose,
    writeDists: !ignoreDist,
    writePackageJson
  });
  await manyComponentsWriter.writeAll();

  return { id, filesStatus: Object.assign(filesStatus, modifiedStatus) };
=======
  return {
    applyVersionResult: { id, filesStatus: Object.assign(filesStatus, modifiedStatus) },
    component: componentWithDependencies
  };
>>>>>>> 0e630721
}

/**
 * relevant only when
 * 1) there is no conflict => add files from mergeResults: addFiles, overrideFiles and modifiedFiles.output.
 * 2) there is conflict and mergeStrategy is manual => add files from mergeResults: addFiles, overrideFiles and modifiedFiles.conflict.
 *
 * this function only updates the files content, it doesn't write the files
 */
export function applyModifiedVersion(
  componentFiles: SourceFile[],
  mergeResults: MergeResultsThreeWay,
  mergeStrategy: MergeStrategy | null | undefined,
  sharedDir?: string
): Record<string, any> {
  const filesStatus = {};
  if (mergeResults.hasConflicts && mergeStrategy !== MergeOptions.manual) return filesStatus;
  mergeResults.modifiedFiles.forEach(file => {
    const filePath: PathOsBased = path.normalize(file.filePath);
    const pathWithSharedDir = (p: string) => (sharedDir ? path.join(sharedDir, p) : p);
    const foundFile = componentFiles.find(componentFile => pathWithSharedDir(componentFile.relative) === filePath);
    if (!foundFile) throw new GeneralError(`file ${filePath} not found`);
    if (file.conflict) {
      // @ts-ignore AUTO-ADDED-AFTER-MIGRATION-PLEASE-FIX!
      foundFile.contents = Buffer.from(file.conflict);
      filesStatus[file.filePath] = FileStatus.manual;
    } else if (file.output) {
      // @ts-ignore AUTO-ADDED-AFTER-MIGRATION-PLEASE-FIX!
      foundFile.contents = Buffer.from(file.output);
      filesStatus[file.filePath] = FileStatus.merged;
    } else {
      throw new GeneralError('file does not have output nor conflict');
    }
  });
  mergeResults.addFiles.forEach(file => {
    componentFiles.push(file.fsFile);
    filesStatus[file.filePath] = FileStatus.added;
  });
  mergeResults.overrideFiles.forEach(file => {
    const filePath: PathOsBased = path.normalize(file.filePath);
    // @ts-ignore AUTO-ADDED-AFTER-MIGRATION-PLEASE-FIX!
    const foundFile = componentFiles.find(componentFile => componentFile.relative === filePath);
    if (!foundFile) throw new GeneralError(`file ${filePath} not found`);
    // @ts-ignore AUTO-ADDED-AFTER-MIGRATION-PLEASE-FIX!
    foundFile.contents = file.fsFile.contents;
    filesStatus[file.filePath] = FileStatus.overridden;
  });

  return filesStatus;
}<|MERGE_RESOLUTION|>--- conflicted
+++ resolved
@@ -14,13 +14,10 @@
 import GeneralError from '../../error/general-error';
 import ManyComponentsWriter from '../component-ops/many-components-writer';
 import { Tmp } from '../../scope/repositories';
-<<<<<<< HEAD
 import { Lane } from '../../scope/models';
 import LaneId from '../../lane-id/lane-id';
 import { LaneComponent } from '../../scope/models/lane';
-=======
 import { ComponentWithDependencies } from '../../scope';
->>>>>>> 0e630721
 
 export type CheckoutProps = {
   version?: string; // if reset is true, the version is undefined
@@ -346,15 +343,10 @@
   componentFromFS: ConsumerComponent | null, // it can be null only when isLanes is true
   mergeResults: MergeResultsThreeWay | null | undefined,
   checkoutProps: CheckoutProps
-<<<<<<< HEAD
-): Promise<ApplyVersionResult> {
+): Promise<{ applyVersionResult: ApplyVersionResult; component?: ComponentWithDependencies }> {
   if (!checkoutProps.isLane && !componentFromFS)
     throw new Error(`applyVersion expect to get componentFromFS for ${id.toString()}`);
   const { mergeStrategy, verbose, skipNpmInstall, ignoreDist } = checkoutProps;
-=======
-): Promise<{ applyVersionResult: ApplyVersionResult; component?: ComponentWithDependencies }> {
-  const { mergeStrategy } = checkoutProps;
->>>>>>> 0e630721
   const filesStatus = {};
   if (mergeResults && mergeResults.hasConflicts && mergeStrategy === MergeOptions.ours) {
     // even when isLane is true, the mergeResults is possible only when the component is on the filesystem
@@ -376,22 +368,6 @@
     componentWithDependencies.compilerDependencies = [];
     componentWithDependencies.testerDependencies = [];
   }
-<<<<<<< HEAD
-  const shouldWritePackageJson = async (): Promise<boolean> => {
-    if (!componentMap) return true; // comes from lanes and the component is not in the workspace yet
-    const rootDir = componentMap && componentMap.rootDir;
-    if (!rootDir) return false;
-    const packageJsonPath = path.join(consumer.getPath(), rootDir, 'package.json');
-    return fs.pathExists(packageJsonPath);
-  };
-  const shouldInstallNpmPackages = (): boolean => {
-    if (componentMap && componentMap.origin === COMPONENT_ORIGINS.AUTHORED) return false;
-    return !skipNpmInstall;
-  };
-  const writePackageJson = await shouldWritePackageJson();
-
-=======
->>>>>>> 0e630721
   const files = componentWithDependencies.component.files;
   files.forEach(file => {
     // @ts-ignore AUTO-ADDED-AFTER-MIGRATION-PLEASE-FIX!
@@ -412,28 +388,10 @@
   componentWithDependencies.component.dependenciesSavedAsComponents =
     shouldDependenciesSaveAsComponents[0].saveDependenciesAsComponents;
 
-<<<<<<< HEAD
-  const manyComponentsWriter = new ManyComponentsWriter({
-    consumer,
-    componentsWithDependencies: [componentWithDependencies],
-    installNpmPackages: shouldInstallNpmPackages(),
-    override: true,
-    writeConfig: Boolean(componentMap && componentMap.configDir), // write bit.json and config files only if it was there before
-    // @ts-ignore AUTO-ADDED-AFTER-MIGRATION-PLEASE-FIX!
-    configDir: componentMap && componentMap.configDir,
-    verbose,
-    writeDists: !ignoreDist,
-    writePackageJson
-  });
-  await manyComponentsWriter.writeAll();
-
-  return { id, filesStatus: Object.assign(filesStatus, modifiedStatus) };
-=======
   return {
     applyVersionResult: { id, filesStatus: Object.assign(filesStatus, modifiedStatus) },
     component: componentWithDependencies
   };
->>>>>>> 0e630721
 }
 
 /**

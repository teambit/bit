--- conflicted
+++ resolved
@@ -144,13 +144,8 @@
     }
     const schema = componentsJson[SCHEMA_FIELD] || componentsJson.version;
     const remoteLaneName = componentsJson[LANE_KEY];
-<<<<<<< HEAD
-    // Don't treat schema like component
-    componentsJson[SCHEMA_FIELD] ? delete componentsJson[SCHEMA_FIELD] : delete componentsJson.version;
-    delete componentsJson[LANE_KEY];
-=======
+
     BitMap.removeNonComponentFields(componentsJson);
->>>>>>> ef118911
 
     const bitMap = new BitMap(dirPath, currentLocation, schema, isLegacy, workspaceLane, remoteLaneName);
     bitMap.loadComponents(componentsJson);
@@ -160,7 +155,7 @@
 
   static removeNonComponentFields(componentsJson: Record<string, any>) {
     // Don't treat version like component
-    delete componentsJson.version;
+    componentsJson[SCHEMA_FIELD] ? delete componentsJson[SCHEMA_FIELD] : delete componentsJson.version;
     delete componentsJson[LANE_KEY];
   }
 

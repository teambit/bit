import json from 'comment-json';
import fs from 'fs-extra';
import * as path from 'path';
import { compact, uniq } from 'lodash';
import R from 'ramda';
import { LaneId, DEFAULT_LANE } from '@teambit/lane-id';
import { BitError } from '@teambit/bit-error';
import type { Consumer } from '..';
import { BitId, BitIds } from '../../bit-id';
import { BitIdStr } from '../../bit-id/bit-id';
import { BIT_MAP, COMPONENT_ORIGINS, OLD_BIT_MAP, VERSION_DELIMITER, BITMAP_PREFIX_MESSAGE } from '../../constants';
import ShowDoctorError from '../../error/show-doctor-error';
import logger from '../../logger/logger';
import { isDir, outputFile, pathJoinLinux, pathNormalizeToLinux, sortObject } from '../../utils';
import { PathLinux, PathOsBased, PathOsBasedAbsolute, PathOsBasedRelative, PathRelative } from '../../utils/path';
import { getFilesByDir, getGitIgnoreHarmony } from '../component-ops/add-components/add-components';
import { ComponentFsCache } from '../component/component-fs-cache';
import ComponentMap, { ComponentMapFile, ComponentOrigin, Config, PathChange } from './component-map';
import { InvalidBitMap, MissingBitMapComponent, MultipleMatches } from './exceptions';
import WorkspaceLane from './workspace-lane';
import { DuplicateRootDir } from './exceptions/duplicate-root-dir';
import GeneralError from '../../error/general-error';

export type PathChangeResult = { id: BitId; changes: PathChange[] };
export type IgnoreFilesDirs = { files: PathLinux[]; dirs: PathLinux[] };
export type GetBitMapComponentOptions = {
  ignoreVersion?: boolean;
  ignoreScopeAndVersion?: boolean;
};

export const LANE_KEY = '_bit_lane';
export const CURRENT_BITMAP_SCHEMA = '14.9.0';
export const SCHEMA_FIELD = '$schema-version';

/**
 * When working on lanes, a component version can be different than the main.
 * For example, when tagging 1.0.0 on main, then switching to a new lane and snapping.
 * The version saved in .bitmap file is the one of main (in this case 1.0.0).
 * The hash of the snap is saved on the 'workspace-lane' file.
 * These files are saved in .bit/workspace/lanes/<lane-name> directory, and they're not get
 * synched by Git.
 * Once a lane is exported to a remote scope, then .bitmap gets a new property
 * "lanes" array that includes the remote-lane-id and the version hash.
 * Still, the version on the ID doesn't get changed and it reflects the main version.
 * Since all operations on .bitmap are not aware of this new workspace-lane file and the "lanes" prop,
 * we do a manipulation when loading and when saving the .bitmap file.
 * When loading .bitmap file, it also loads the workspace-lane of the active lane if exists.
 * In case a bit-id has a different version on the workspace lane file, the version is changed
 * to the lane version and the old version is saved into a prop "defaultVersion".
 * This way, all methods that interact with .bitmap gets the correct version.
 * Once .bitmap is saved, the "version" is related by the "defaultVersion" if exists.
 */
export default class BitMap {
  components: ComponentMap[];
  hasChanged: boolean;
  paths: { [path: string]: BitId }; // path => componentId
  pathsLowerCase: { [path: string]: BitId }; // path => componentId
  markAsChangedBinded: Function;
  _cacheIds: { [origin: string]: BitIds | undefined };
  allTrackDirs: { [trackDir: string]: BitId } | null | undefined;
  private updatedIds: { [oldIdStr: string]: ComponentMap } = {}; // needed for out-of-sync where the id is changed during the process
  constructor(
    public projectRoot: string,
    private mapPath: string,
    public schema: string,
    private isLegacy: boolean,
    public workspaceLane: WorkspaceLane | null, // null if not checked out to a lane
    public remoteLaneId?: LaneId
  ) {
    this.components = [];
    this.hasChanged = false;
    this.paths = {};
    this.pathsLowerCase = {};
    this._cacheIds = {};
    this.markAsChangedBinded = this.markAsChanged.bind(this);
  }

  markAsChanged() {
    this.hasChanged = true;
    this._invalidateCache();
  }

  setComponent(bitId: BitId, componentMap: ComponentMap) {
    if (!this.isLegacy) {
      // for Harmony, there is no different between AUTHORED and IMPORTED. and NESTED are not saved
      // in the .bitmap file.
      componentMap.origin = COMPONENT_ORIGINS.AUTHORED;
    }
    const id = bitId.toString();
    if (!bitId.hasVersion() && bitId.scope) {
      throw new ShowDoctorError(
        `invalid bitmap id ${id}, a component must have a version when a scope-name is included`
      );
    }
    if (componentMap.origin !== COMPONENT_ORIGINS.NESTED) {
      // make sure there are no duplications (same name)
      const similarIds = this.findSimilarIds(bitId, true);
      if (similarIds.length) {
        throw new ShowDoctorError(`your id ${id} is duplicated with ${similarIds.toString()}`);
      }
    }
    componentMap.id = bitId;
    this.components.push(componentMap);
    this.markAsChanged();
  }

  /**
   * in case the added component's root-dir is a parent-dir of other components
   * or other component's root-dir is a parent root-dir of this component, throw an error
   */
  private throwForExistingParentDir({ id, rootDir }: ComponentMap) {
    if (this.isLegacy || !rootDir) {
      return;
    }
    const isParentDir = (parent: string, child: string) => {
      const relative = path.relative(parent, child);
      return relative && !relative.startsWith('..');
    };
    this.components.forEach((existingComponentMap) => {
      if (!existingComponentMap.rootDir) return;
      if (isParentDir(existingComponentMap.rootDir, rootDir)) {
        throw new GeneralError(
          `unable to add "${id.toString()}", its rootDir ${rootDir} is inside ${
            existingComponentMap.rootDir
          } which used by another component "${existingComponentMap.id.toString()}"`
        );
      }
      if (isParentDir(rootDir, existingComponentMap.rootDir)) {
        throw new GeneralError(
          `unable to add "${id.toString()}", its rootDir ${rootDir} is used by another component ${existingComponentMap.id.toString()}`
        );
      }
    });
  }

  setComponentProp(id: BitId, propName: keyof ComponentMap, val: any) {
    const componentMap = this.getComponent(id, { ignoreScopeAndVersion: true });
    (componentMap as any)[propName] = val;
    this.markAsChanged();
    return componentMap;
  }

  isEmpty() {
    return R.isEmpty(this.components);
  }

  // @ts-ignore AUTO-ADDED-AFTER-MIGRATION-PLEASE-FIX!
  removeComponentProp(id: BitId, propName: keyof ComponentMap) {
    const componentMap = this.getComponent(id, { ignoreScopeAndVersion: true });
    delete componentMap[propName];
    this.markAsChanged();
    return componentMap;
  }

  static async load(consumer: Consumer): Promise<BitMap> {
    const dirPath: PathOsBasedAbsolute = consumer.getPath();
    const scopePath: string = consumer.scope.path;
    const isLegacy = consumer.isLegacy;
    const currentLaneId = consumer.getCurrentLaneId();
    const laneName = consumer.scope.lanes.getAliasByLaneId(currentLaneId);
    const { currentLocation, defaultLocation } = BitMap.getBitMapLocation(dirPath);
    const mapFileContent = BitMap.loadRawSync(dirPath);
    const workspaceLane = !currentLaneId.isDefault() && laneName ? WorkspaceLane.load(laneName, scopePath) : null;
    if (!mapFileContent || !currentLocation) {
      return new BitMap(dirPath, defaultLocation, CURRENT_BITMAP_SCHEMA, isLegacy, workspaceLane);
    }
    let componentsJson;
    try {
      componentsJson = json.parse(mapFileContent.toString('utf8'), undefined, true);
    } catch (e: any) {
      logger.error(`invalid bitmap at ${currentLocation}`, e);
      throw new InvalidBitMap(currentLocation, e.message);
    }
    const schema = componentsJson[SCHEMA_FIELD] || componentsJson.version;
<<<<<<< HEAD
    const remoteLaneId = componentsJson[LANE_KEY];

    BitMap.removeNonComponentFields(componentsJson);

    const bitMap = new BitMap(dirPath, currentLocation, schema, isLegacy, workspaceLane, remoteLaneId);
=======
    const laneId = componentsJson[LANE_KEY] ? new LaneId(componentsJson[LANE_KEY]) : undefined;

    BitMap.removeNonComponentFields(componentsJson);

    const bitMap = new BitMap(dirPath, currentLocation, schema, isLegacy, workspaceLane, laneId);
>>>>>>> df7e27b6
    bitMap.loadComponents(componentsJson);
    await bitMap.loadFiles();
    return bitMap;
  }

  static removeNonComponentFields(componentsJson: Record<string, any>) {
    // Don't treat version like component
    componentsJson[SCHEMA_FIELD] ? delete componentsJson[SCHEMA_FIELD] : delete componentsJson.version;
    delete componentsJson[LANE_KEY];
  }

  async loadFiles() {
    if (this.isLegacy) return;
    const gitIgnore = getGitIgnoreHarmony(this.projectRoot);
    await Promise.all(
      this.components.map(async (componentMap) => {
        const rootDir = componentMap.rootDir;
        if (!rootDir) return;
        try {
          componentMap.files = await getFilesByDir(rootDir, this.projectRoot, gitIgnore);
          componentMap.recentlyTracked = true;
        } catch (err: any) {
          componentMap.files = [];
          componentMap.noFilesError = err;
        }
      })
    );
  }

  static loadRawSync(dirPath: PathOsBasedAbsolute): Buffer | undefined {
    const { currentLocation } = BitMap.getBitMapLocation(dirPath);
    if (!currentLocation) {
      logger.info(`bit.map: unable to find an existing ${BIT_MAP} file. Will create a new one if needed`);
      return undefined;
    }
    const mapFileContent = fs.readFileSync(currentLocation);
    return mapFileContent;
  }

  static getBitMapLocation(dirPath: PathOsBasedAbsolute) {
    const defaultLocation = path.join(dirPath, BIT_MAP);
    const oldLocation = path.join(dirPath, OLD_BIT_MAP);
    const getCurrentLocation = (): PathOsBased | undefined => {
      if (fs.existsSync(defaultLocation)) return defaultLocation;
      if (fs.existsSync(oldLocation)) return oldLocation;
      return undefined;
    };
    const currentLocation = getCurrentLocation();
    return { currentLocation, defaultLocation };
  }

  /**
   * if resetHard, delete the bitMap file.
   * Otherwise, try to load it and only if the file is corrupted then delete it.
   */
  static reset(dirPath: PathOsBasedAbsolute, resetHard: boolean): void {
    const bitMapPath = path.join(dirPath, BIT_MAP);
    const deleteBitMapFile = () => {
      logger.info(`deleting the bitMap file at ${bitMapPath}`);
      fs.removeSync(bitMapPath);
    };
    if (resetHard) {
      deleteBitMapFile();
      // @todo: delete workspace lanes as well? maybe they're already taken care of within scope.reset
      return;
    }
    try {
      const mapFileContent = BitMap.loadRawSync(dirPath);
      if (!mapFileContent) return;
      json.parse(mapFileContent.toString('utf8'), undefined, true);
    } catch (err: any) {
      deleteBitMapFile();
    }
  }

  resetToNewComponents() {
    this.components = this.components.map(
      (component) =>
        new ComponentMap({
          id: component.id.changeVersion(undefined).changeScope(undefined),
          mainFile: component.mainFile,
          rootDir: component.rootDir,
          exported: false,
          trackDir: component.trackDir,
          files: component.files,
          origin: COMPONENT_ORIGINS.AUTHORED,
          onLanesOnly: false,
        })
    );
  }

  private throwForDuplicateRootDirs(componentsJson: Record<string, any>) {
    const rootDirs = compact(Object.keys(componentsJson).map((c) => componentsJson[c].rootDir));
    if (uniq(rootDirs).length === rootDirs.length) {
      return; // no duplications
    }
    Object.keys(componentsJson).forEach((componentId) => {
      const rootDir = componentsJson[componentId].rootDir;
      if (!rootDir) return;
      const idsWithSameRootDir = Object.keys(componentsJson).filter((id) => componentsJson[id].rootDir === rootDir);
      if (idsWithSameRootDir.length > 1) {
        throw new DuplicateRootDir(rootDir, idsWithSameRootDir);
      }
    });
  }

  loadComponents(componentsJson: Record<string, any>) {
    this.throwForDuplicateRootDirs(componentsJson);
    Object.keys(componentsJson).forEach((componentId) => {
      const componentFromJson = componentsJson[componentId];
      if (!this.isLegacy) {
        componentFromJson.origin = COMPONENT_ORIGINS.AUTHORED;
      }

      const bitId = BitMap.getBitIdFromComponentJson(componentId, componentFromJson, this.isLegacy);
      if (bitId.hasScope() && !bitId.hasVersion() && !componentFromJson.lanes) {
        throw new BitError(
          `.bitmap entry of "${componentId}" is invalid, it has a scope-name "${bitId.scope}", however, it does not have any version`
        );
      }
      componentFromJson.id = bitId;
      const componentMap = ComponentMap.fromJson(componentFromJson);
      componentMap.updatePerLane(this.remoteLaneId, this.workspaceLane ? this.workspaceLane.ids : null);
      componentMap.setMarkAsChangedCb(this.markAsChangedBinded);
      this.components.push(componentMap);
    });
  }

  static getBitIdFromComponentJson(
    componentId: string,
    componentFromJson: Record<string, any>,
    isLegacy = false
  ): BitId {
    // on Harmony, to parse the id, the old format used "exported" prop, the current format
    // uses "scope" and "version" props.
    const newHarmonyFormat = 'scope' in componentFromJson;
    if (newHarmonyFormat) {
      const bitId = new BitId({
        scope: componentFromJson.scope,
        name: componentId,
        version: componentFromJson.version,
      });
      // it needs to be parsed for 1) validation 2) adding "latest" to the version if needed.
      return BitId.parse(bitId.toString(), bitId.hasScope());
    }
    const idHasScope = (): boolean => {
      if (componentFromJson.origin && componentFromJson.origin !== COMPONENT_ORIGINS.AUTHORED) return true;
      if ('exported' in componentFromJson) {
        if (typeof componentFromJson.exported !== 'boolean') {
          throw new BitError(
            `fatal: .bitmap record of "${componentId}" is invalid, the exported property must be boolean, got "${typeof componentFromJson.exported}" instead.`
          );
        }
        return componentFromJson.exported;
      }
      if (isLegacy) {
        // backward compatibility
        return BitId.parseObsolete(componentId).hasScope();
      }
      // on Harmony, if there is no "exported" we default to "true" as this is the most commonly
      // used. so it's better to have as little as possible of these props.
      componentFromJson.exported = true;
      return true;
    };
    return BitId.parse(componentId, idHasScope());
  }

  getAllComponents(origin?: ComponentOrigin | ComponentOrigin[]): ComponentMap[] {
    if (!origin) return this.components;
    const isOriginMatch = (component) => component.origin === origin;
    // $FlowFixMe we know origin is an array in that case
    const isOriginMatchArray = (component) => origin.includes(component.origin);
    const filter = Array.isArray(origin) ? isOriginMatchArray : isOriginMatch;
    return R.filter(filter, this.components);
  }

  /**
   * important! you probably want to use "getAllIdsAvailableOnLane".
   * this method returns ids that are not available on the current lane and will throw errors when
   * trying to load them.
   */
  getAllBitIdsFromAllLanes(origin?: ComponentOrigin[]): BitIds {
    const ids = (componentMaps: ComponentMap[]) => BitIds.fromArray(componentMaps.map((c) => c.id));
    const getIdsOfOrigin = (oneOrigin?: ComponentOrigin): BitIds => {
      const cacheKey = oneOrigin || 'all';
      // @ts-ignore AUTO-ADDED-AFTER-MIGRATION-PLEASE-FIX!
      if (this._cacheIds[cacheKey]) return this._cacheIds[cacheKey];
      const allComponents = this.components;
      const components = oneOrigin ? allComponents.filter((c) => c.origin === oneOrigin) : allComponents;
      const componentIds = ids(components);
      this._cacheIds[cacheKey] = componentIds;
      return componentIds;
    };

    if (!origin) return getIdsOfOrigin();
    return BitIds.fromArray(R.flatten(origin.map((oneOrigin) => getIdsOfOrigin(oneOrigin))));
  }

  getAllIdsAvailableOnLane(origin?: ComponentOrigin[]): BitIds {
    const ids = (componentMaps: ComponentMap[]) => BitIds.fromArray(componentMaps.map((c) => c.id));
    const getIdsOfOrigin = (oneOrigin?: ComponentOrigin): BitIds => {
      const cacheKey = `lane-${oneOrigin}` || 'lane-all';
      // @ts-ignore AUTO-ADDED-AFTER-MIGRATION-PLEASE-FIX!
      if (this._cacheIds[cacheKey]) return this._cacheIds[cacheKey];
      const allComponents = this.components.filter((c) => c.isAvailableOnCurrentLane);
      const components = oneOrigin ? allComponents.filter((c) => c.origin === oneOrigin) : allComponents;
      const componentIds = ids(components);
      this._cacheIds[cacheKey] = componentIds;
      return componentIds;
    };

    if (!origin) return getIdsOfOrigin();
    return BitIds.fromArray(R.flatten(origin.map((oneOrigin) => getIdsOfOrigin(oneOrigin))));
  }

  isIdAvailableOnCurrentLane(id: BitId): boolean {
    const allIdsOfCurrentLane = this.getAllIdsAvailableOnLane();
    return allIdsOfCurrentLane.hasWithoutScopeAndVersion(id);
  }

  /**
   * get existing bitmap bit-id by bit-id.
   * throw an exception if not found
   * @see also getBitIdIfExist
   */
  getBitId(
    bitId: BitId,
    { ignoreVersion = false, ignoreScopeAndVersion = false }: GetBitMapComponentOptions = {}
  ): BitId {
    if (bitId.constructor.name !== BitId.name) {
      throw new TypeError(`BitMap.getBitId expects bitId to be an instance of BitId, instead, got ${bitId}`);
    }
    const allIds = this.getAllBitIdsFromAllLanes();
    const exactMatch = allIds.search(bitId);
    if (exactMatch) return exactMatch;
    if (ignoreVersion) {
      const matchWithoutVersion = allIds.searchWithoutVersion(bitId);
      if (matchWithoutVersion) return matchWithoutVersion;
    }
    if (ignoreScopeAndVersion) {
      const matchWithoutScopeAndVersion = allIds.searchWithoutScopeAndVersion(bitId);
      if (matchWithoutScopeAndVersion) return matchWithoutScopeAndVersion;
    }
    if (this.updatedIds[bitId.toString()]) {
      return this.updatedIds[bitId.toString()].id;
    }

    throw new MissingBitMapComponent(bitId.toString());
  }

  /**
   * get existing bitmap bit-id by bit-id
   * don't throw an exception if not found
   * @see also getBitId
   */
  getBitIdIfExist(
    bitId: BitId,
    {
      ignoreVersion = false,
      ignoreScopeAndVersion = false,
    }: {
      ignoreVersion?: boolean;
      ignoreScopeAndVersion?: boolean;
    } = {}
  ): BitId | undefined {
    try {
      const existingBitId = this.getBitId(bitId, { ignoreVersion, ignoreScopeAndVersion });
      return existingBitId;
    } catch (err: any) {
      if (err instanceof MissingBitMapComponent) return undefined;
      throw err;
    }
  }

  /**
   * get componentMap from bitmap by bit-id.
   * throw an exception if not found.
   * @see also getComponentIfExist
   */
  getComponent(
    bitId: BitId,
    { ignoreVersion = false, ignoreScopeAndVersion = false }: GetBitMapComponentOptions = {}
  ): ComponentMap {
    const existingBitId: BitId = this.getBitId(bitId, {
      ignoreVersion,
      ignoreScopeAndVersion,
    });
    return this.components.find((c) => c.id.isEqual(existingBitId)) as ComponentMap;
  }

  /**
   * get componentMap from bitmap by bit-id
   * don't throw an exception if not found
   * @see also getComponent
   */
  getComponentIfExist(
    bitId: BitId,
    { ignoreVersion = false, ignoreScopeAndVersion = false }: GetBitMapComponentOptions = {}
  ): ComponentMap | undefined {
    try {
      const componentMap = this.getComponent(bitId, { ignoreVersion, ignoreScopeAndVersion });
      return componentMap;
    } catch (err: any) {
      if (err instanceof MissingBitMapComponent) return undefined;
      throw err;
    }
  }

  getNonNestedComponentIfExist(bitId: BitId): ComponentMap | undefined {
    const nonNestedIds = this.getAllBitIdsFromAllLanes([COMPONENT_ORIGINS.IMPORTED, COMPONENT_ORIGINS.AUTHORED]);
    const id: BitId | undefined = nonNestedIds.searchWithoutScopeAndVersion(bitId);
    if (!id) return undefined;
    return this.getComponent(id);
  }

  getComponentPreferNonNested(bitId: BitId): ComponentMap | undefined {
    return this.getNonNestedComponentIfExist(bitId) || this.getComponentIfExist(bitId, { ignoreVersion: true });
  }

  getAuthoredAndImportedBitIds(): BitIds {
    return this.getAllIdsAvailableOnLane([COMPONENT_ORIGINS.AUTHORED, COMPONENT_ORIGINS.IMPORTED]);
  }

  getAuthoredAndImportedBitIdsOfDefaultLane(): BitIds {
    const all = this.getAuthoredAndImportedBitIds();
    const filteredWithDefaultVersion = all
      .map((id) => {
        const componentMap = this.getComponent(id);
        if (componentMap.onLanesOnly) return null;
        return componentMap.id.changeVersion(componentMap.defaultVersion || componentMap.id.version);
      })
      .filter((x) => x);
    return BitIds.fromArray(filteredWithDefaultVersion as BitId[]);
  }

  getAuthoredExportedComponents(): BitId[] {
    const authoredIds = this.getAllIdsAvailableOnLane([COMPONENT_ORIGINS.AUTHORED]);
    return authoredIds.filter((id) => id.hasScope());
  }
  getAuthoredNonExportedComponents(): BitId[] {
    const authoredIds = this.getAllIdsAvailableOnLane([COMPONENT_ORIGINS.AUTHORED]);
    return authoredIds.filter((id) => !id.hasScope());
  }

  _makePathRelativeToProjectRoot(pathToChange: PathRelative): PathOsBasedRelative {
    const absolutePath = path.resolve(pathToChange);
    return path.relative(this.projectRoot, absolutePath);
  }

  /**
   * find ids that have the same name but different version
   * if compareWithoutScope is false, the scope should be identical in addition to the name
   */
  findSimilarIds(id: BitId, compareWithoutScope = false): BitIds {
    const allIds = this.getAllBitIdsFromAllLanes([COMPONENT_ORIGINS.IMPORTED, COMPONENT_ORIGINS.AUTHORED]);
    const similarIds = allIds.filter((existingId: BitId) => {
      const isSimilar = compareWithoutScope
        ? existingId.isEqualWithoutScopeAndVersion(id)
        : existingId.isEqualWithoutVersion(id);
      return isSimilar && !existingId.isEqual(id);
    });
    return BitIds.fromArray(similarIds);
  }

  deleteOlderVersionsOfComponent(componentId: BitId): void {
    const similarIds = this.findSimilarIds(componentId);
    similarIds.forEach((id) => {
      const idStr = id.toString();
      logger.debugAndAddBreadCrumb(
        'BitMap.deleteOlderVersionsOfComponent',
        'deleting an older version {idStr} of an existing component {componentId}',
        { idStr, componentId: componentId.toString() }
      );
      this._removeFromComponentsArray(id);
    });
  }

  /**
   * --- Don't use this function when you have the ID parsed. Use this.getBitId() instead ---
   *
   * id entered by the user may or may not include scope-name
   * search for a similar id in the bitmap and return the full BitId
   */
  getExistingBitId(id: BitIdStr, shouldThrow = true, searchWithoutScopeInProvidedId = false): BitId | undefined {
    if (!R.is(String, id)) {
      throw new TypeError(`BitMap.getExistingBitId expects id to be a string, instead, got ${typeof id}`);
    }
    const idHasVersion = id.includes(VERSION_DELIMITER);

    // start with a more strict comparison. assume the id from the user has a scope name
    const componentWithScope = this.components.find((componentMap: ComponentMap) => {
      return idHasVersion ? componentMap.id.toString() === id : componentMap.id.toStringWithoutVersion() === id;
    });
    if (componentWithScope) return componentWithScope.id;

    // continue with searching without the scope name (in the bitmap)
    const idWithoutVersion = BitId.getStringWithoutVersion(id);
    const componentWithoutScope = this.components.find((componentMap: ComponentMap) => {
      return idHasVersion
        ? componentMap.id.toStringWithoutScope() === id
        : componentMap.id.toStringWithoutScopeAndVersion() === idWithoutVersion;
    });
    if (componentWithoutScope) return componentWithoutScope.id;

    if (searchWithoutScopeInProvidedId) {
      // continue with searching without the scope name (in the provided id)
      const delimiterIndex = id.indexOf('/');
      if (delimiterIndex !== -1) {
        const idWithoutScope = BitId.getScopeAndName(id).name;
        const matches = this.components.filter((componentMap: ComponentMap) => {
          return idHasVersion
            ? componentMap.id.toString() === idWithoutScope
            : componentMap.id.toStringWithoutVersion() === idWithoutScope;
        });
        if (matches && matches.length > 1) {
          throw new MultipleMatches(id);
        }
        if (matches && matches.length === 1) {
          return matches[0].id;
        }
        if (this.updatedIds[idWithoutScope]) {
          return this.updatedIds[idWithoutScope].id;
        }
      }
    }

    if (this.updatedIds[id]) {
      return this.updatedIds[id].id;
    }

    if (shouldThrow) {
      throw new MissingBitMapComponent(id);
    }
    return undefined;
  }

  /**
   * check if both arrays are equal according to their 'relativePath', regardless the order
   */
  _areFilesArraysEqual(filesA: ComponentMapFile[], filesB: ComponentMapFile[]): boolean {
    if (filesA.length !== filesB.length) return false;
    const cmp = (x, y) => x.relativePath === y.relativePath;
    const diff = R.differenceWith(cmp, filesA, filesB);
    if (!diff.length) return true;
    return false;
  }

  /**
   * add files from filesB that are not in filesA
   */
  mergeFilesArray(filesA: ComponentMapFile[], filesB: ComponentMapFile[]): ComponentMapFile[] {
    return R.unionWith(R.eqBy(R.prop('relativePath')), filesA, filesB);
  }

  addComponent({
    componentId,
    files,
    defaultScope,
    mainFile,
    origin,
    rootDir,
    trackDir,
    originallySharedDir,
    wrapDir,
    onLanesOnly,
    config,
  }: {
    componentId: BitId;
    files: ComponentMapFile[];
    defaultScope?: string;
    mainFile: PathLinux;
    origin: ComponentOrigin;
    rootDir?: PathOsBasedAbsolute | PathOsBasedRelative;
    trackDir?: PathOsBased;
    originallySharedDir?: PathLinux;
    wrapDir?: PathLinux;
    onLanesOnly?: boolean;
    config?: Config;
  }): ComponentMap {
    const componentIdStr = componentId.toString();
    logger.debug(`adding to bit.map ${componentIdStr}`);

    const getOrCreateComponentMap = (): ComponentMap => {
      const ignoreVersion = !this.isLegacy; // legacy can have two components on .bitmap with different versions
      const componentMap = this.getComponentIfExist(componentId, { ignoreVersion });
      if (componentMap) {
        logger.info(`bit.map: updating an exiting component ${componentMap.id.toString()}`);
        componentMap.files = files;
        if (componentId.hasVersion() && this.workspaceLane) {
          // happening during checkout for example or during switch to a remote lane
          // @todo: needs to decide, maybe the best place to sync the workspaceLane is before writing to the .bitmap
          // file. maybe in `toObject` method in this class.
          this.workspaceLane.addEntry(componentId);
          // this is to make sure the version of the lane is not written to the .bitmap file.
          // it is saved in the workspaceLane. but the .bitmap has always the "main" version.
          componentMap.defaultVersion = componentMap.defaultVersion || componentMap.id.version;
        }
        if (!this.workspaceLane && componentMap.onLanesOnly) {
          // happens when merging from another lane to main and main is empty
          componentMap.onLanesOnly = false;
        }
        componentMap.id = componentId;
        return componentMap;
      }
      if (origin === COMPONENT_ORIGINS.IMPORTED || origin === COMPONENT_ORIGINS.AUTHORED) {
        // if there are older versions, the user is updating an existing component, delete old ones from bit.map
        this.deleteOlderVersionsOfComponent(componentId);
      }
      // @ts-ignore not easy to fix, we can't instantiate ComponentMap with mainFile because we don't have it yet
      const newComponentMap = new ComponentMap({
        files,
        origin,
        onLanesOnly: Boolean(this.workspaceLane) && componentId.hasVersion(),
      });
      newComponentMap.setMarkAsChangedCb(this.markAsChangedBinded);
      this.setComponent(componentId, newComponentMap);
      return newComponentMap;
    };
    const componentMap = getOrCreateComponentMap();
    componentMap.mainFile = mainFile;
    if (rootDir) {
      componentMap.rootDir = pathNormalizeToLinux(rootDir);
      this.throwForExistingParentDir(componentMap);
    }
    if (trackDir) {
      componentMap.trackDir = pathNormalizeToLinux(trackDir);
    }
    if (wrapDir) {
      componentMap.wrapDir = wrapDir;
    }
    if (onLanesOnly) {
      componentMap.onLanesOnly = onLanesOnly;
    }
    if (defaultScope) {
      componentMap.defaultScope = defaultScope;
    }
    if (config) {
      componentMap.config = config;
    }
    componentMap.removeTrackDirIfNeeded();
    if (originallySharedDir) {
      componentMap.originallySharedDir = originallySharedDir;
    }
    this.sortValidateAndMarkAsChanged(componentMap);
    return componentMap;
  }

  addFilesToComponent({ componentId, files }: { componentId: BitId; files: ComponentMapFile[] }): ComponentMap {
    const componentIdStr = componentId.toString();
    const componentMap = this.getComponentIfExist(componentId);
    if (!componentMap) {
      throw new ShowDoctorError(`unable to add files to a non-exist component ${componentIdStr}`);
    }
    logger.info(`bit.map: updating an exiting component ${componentIdStr}`);
    componentMap.files = files;
    this.sortValidateAndMarkAsChanged(componentMap);
    return componentMap;
  }

  syncWithLanes(workspaceLane: null | WorkspaceLane) {
    this.workspaceLane = workspaceLane;
    if (!workspaceLane) this.remoteLaneId = undefined;
    this._invalidateCache();
    this.components.forEach((componentMap) =>
      componentMap.updatePerLane(this.remoteLaneId, this.workspaceLane ? this.workspaceLane.ids : null)
    );
  }

  sortValidateAndMarkAsChanged(componentMap: ComponentMap) {
    componentMap.sort();
    componentMap.validate();
    this.markAsChanged();
  }

  _invalidateCache = () => {
    this.paths = {};
    this.pathsLowerCase = {};
    this._cacheIds = {};
    this.allTrackDirs = undefined;
  };

  _removeFromComponentsArray(componentId: BitId) {
    logger.debug(`bit-map: _removeFromComponentsArray ${componentId.toString()}`);
    this.components = this.components.filter((componentMap) => !componentMap.id.isEqual(componentId));
    this.markAsChanged();
  }

  removeComponent(bitId: BitId) {
    const bitmapComponent = this.getBitIdIfExist(bitId, { ignoreScopeAndVersion: true });
    if (bitmapComponent) this._removeFromComponentsArray(bitmapComponent);
    return bitmapComponent;
  }
  removeComponents(ids: BitIds) {
    return ids.map((id) => this.removeComponent(id));
  }

  isExistWithSameVersion(id: BitId): boolean {
    return Boolean(id.hasVersion() && this.getComponentIfExist(id));
  }

  /**
   * needed after exporting or tagging a component.
   * We don't support export/tag of nested components, only authored or imported. For authored/imported components, could be
   * in the file-system only one instance with the same component-name. As a result, we can strip the
   * scope-name and the version, find the older version in bit.map and update the id with the new one.
   */
  updateComponentId(id: BitId, updateScopeOnly = false): BitId {
    const newIdString = id.toString();
    const similarIds = this.findSimilarIds(id, true);
    if (!similarIds.length) {
      logger.debug(`bit-map: no need to update ${newIdString}`);
      return id;
    }
    if (similarIds.length > 1) {
      throw new ShowDoctorError(`Your ${BIT_MAP} file has more than one version of ${id.toStringWithoutScopeAndVersion()} and they
      are authored or imported. This scenario is not supported`);
    }
    const oldId: BitId = similarIds[0];
    const oldIdStr = oldId.toString();
    const newId = updateScopeOnly ? oldId.changeScope(id.scope) : id;
    if (newId.isEqual(oldId)) {
      logger.debug(`bit-map: no need to update ${oldIdStr}`);
      return oldId;
    }
    logger.debug(`BitMap: updating an older component ${oldIdStr} with a newer component ${newId.toString()}`);
    const componentMap = this.getComponent(oldId);
    if (componentMap.origin === COMPONENT_ORIGINS.NESTED) {
      throw new Error('updateComponentId should not manipulate Nested components');
    }
    if (this.workspaceLane && !updateScopeOnly) {
      // this code is executed when snapping/tagging and user is on a lane.
      // change the version only on the lane, not on .bitmap
      if (newId.hasVersion()) {
        this.workspaceLane.addEntry(newId);
      } else {
        // component was un-snapped and is back to "new".
        this.workspaceLane.removeEntry(oldId);
        componentMap.onLanesOnly = false;
      }
      componentMap.defaultVersion = componentMap.defaultVersion || oldId.version;
    }
    if (updateScopeOnly) {
      // in case it had defaultScope, no need for it anymore.
      delete componentMap.defaultScope;
    }
    this._removeFromComponentsArray(oldId);
    this.setComponent(newId, componentMap);
    this.markAsChanged();
    this.updatedIds[oldIdStr] = componentMap;
    return newId;
  }

  removeConfig(id: BitId) {
    const componentMap = this.getComponent(id);
    delete componentMap.config;
    this.markAsChanged();
  }

  updateLanesProperty(workspaceLane: WorkspaceLane, remoteLaneId: LaneId) {
    workspaceLane.ids.forEach((bitIdOnLane) => {
      // we ignore version but we do require the scope to be the same because if the scope is
      // empty, the lane is going to populate the id itself, so no need to replicate it in the
      // lanes prop
      const componentMap = this.getComponentIfExist(bitIdOnLane, { ignoreVersion: true });
      if (!componentMap) return; // a user might export components that are not in .bitmap
      if (!componentMap.defaultVersion || componentMap.defaultVersion === componentMap.id.version) {
        // if no defaultVersion the current version (id.version) is the only version so no need
        // to save this version again in lanes prop.
        return;
      }
      componentMap.addLane(remoteLaneId, bitIdOnLane.version as string);
    });
    this.markAsChanged();
  }

  /**
   * Return a component id as listed in bit.map file
   * by a path exist in the files object
   *
   * @param {string} componentPath relative to consumer - as stored in bit.map files object
   * @returns {BitId} component id
   * @memberof BitMap
   */
  getComponentIdByPath(componentPath: PathLinux, caseSensitive = true): BitId {
    this._populateAllPaths();
    return caseSensitive ? this.paths[componentPath] : this.pathsLowerCase[componentPath.toLowerCase()];
  }

  _populateAllPaths() {
    if (R.isEmpty(this.paths)) {
      this.components.forEach((component) => {
        component.files.forEach((file) => {
          const relativeToConsumer = component.rootDir
            ? pathJoinLinux(component.rootDir, file.relativePath)
            : file.relativePath;
          this.paths[relativeToConsumer] = component.id;
          this.pathsLowerCase[relativeToConsumer.toLowerCase()] = component.id;
        });
      });
    }
  }

  getAllTrackDirs() {
    if (!this.allTrackDirs) {
      this.allTrackDirs = {};
      this.components.forEach((component) => {
        const trackDir = component.getTrackDir();
        if (!trackDir) return;
        // @ts-ignore AUTO-ADDED-AFTER-MIGRATION-PLEASE-FIX!
        this.allTrackDirs[trackDir] = component.id;
      });
    }
    return this.allTrackDirs;
  }

  updatePathLocation(
    from: PathOsBasedRelative,
    to: PathOsBasedRelative,
    existingPath: PathOsBasedAbsolute
  ): PathChangeResult[] {
    const isPathDir = isDir(existingPath);
    const allChanges = [];
    this.components.forEach((componentMap) => {
      const changes = isPathDir ? componentMap.updateDirLocation(from, to) : componentMap.updateFileLocation(from, to);
      // @ts-ignore AUTO-ADDED-AFTER-MIGRATION-PLEASE-FIX!
      // @ts-ignore AUTO-ADDED-AFTER-MIGRATION-PLEASE-FIX!
      if (changes && changes.length) allChanges.push({ id: componentMap.id.clone(), changes });
    });
    if (R.isEmpty(allChanges)) {
      const errorMsg = isPathDir
        ? `directory ${from} is not a tracked component`
        : `the file ${existingPath} is untracked`;
      throw new ShowDoctorError(errorMsg);
    }

    this.markAsChanged();
    return allChanges;
  }

  setRemoteLane(remoteLane: LaneId) {
    this.remoteLaneId = remoteLane;
    this.hasChanged = true;
  }

  /**
   * remove the id property before saving the components to the file as they are redundant with the keys
   */
  toObjects(): Record<string, any> {
    const components = {};
    this.components.forEach((componentMap) => {
      const componentMapCloned = componentMap.clone();
      let idStr = componentMapCloned.id.toString();
      if (this.isLegacy) {
        if (componentMapCloned.origin === COMPONENT_ORIGINS.AUTHORED) {
          componentMapCloned.exported = componentMapCloned.id.hasScope();
        }
      } else {
        // no need for "exported" property as there are scope and version props
        // if not exist, we still need these properties so we know later to parse them correctly.
        componentMapCloned.scope = componentMapCloned.id.hasScope() ? componentMapCloned.id.scope : '';
        componentMapCloned.version = componentMapCloned.id.hasVersion() ? componentMapCloned.id.version : '';
        // change back the id to the main id, so the local lanes data won't be saved in .bitmap
        if (componentMapCloned.defaultVersion) {
          componentMapCloned.version = componentMapCloned.defaultVersion;
        }
        idStr = componentMapCloned.id.name;
      }
      // @ts-ignore
      delete componentMapCloned?.id;
      components[idStr] = componentMapCloned.toPlainObject(this.isLegacy);
    });

    return sortObject(components);
  }

  /**
   * do not call this function directly, let consumer.onDestroy() call it.
   * consumer.onDestroy() is being called (manually) at the end of the command process.
   * the risk of calling this method in other places is a parallel writing of this file, which
   * may result in a damaged file
   */
  async write(componentFsCache: ComponentFsCache): Promise<any> {
    if (this.isLegacy) {
      await Promise.all(
        this.components.map(async (c) => {
          if (c.recentlyTracked) {
            await componentFsCache.setLastTrackTimestamp(c.id.toString(), Date.now());
          }
        })
      );
    }
    if (!this.hasChanged) return;
    logger.debug('writing to bit.map');
    if (this.workspaceLane) await this.workspaceLane.write();
    await outputFile({ filePath: this.mapPath, content: this.contentToString(), prefixMessage: BITMAP_PREFIX_MESSAGE });
    this.hasChanged = false;
  }

  private contentToString() {
    return JSON.stringify(this.getContent(), null, 4);
  }

  getContent(): Record<string, any> {
    const bitMapContent = { ...this.toObjects(), [SCHEMA_FIELD]: this.schema };
    if (this.remoteLaneId) {
      bitMapContent[LANE_KEY] = this.remoteLaneId;
    }
    return bitMapContent;
  }
}<|MERGE_RESOLUTION|>--- conflicted
+++ resolved
@@ -3,7 +3,7 @@
 import * as path from 'path';
 import { compact, uniq } from 'lodash';
 import R from 'ramda';
-import { LaneId, DEFAULT_LANE } from '@teambit/lane-id';
+import { LaneId } from '@teambit/lane-id';
 import { BitError } from '@teambit/bit-error';
 import type { Consumer } from '..';
 import { BitId, BitIds } from '../../bit-id';
@@ -172,19 +172,11 @@
       throw new InvalidBitMap(currentLocation, e.message);
     }
     const schema = componentsJson[SCHEMA_FIELD] || componentsJson.version;
-<<<<<<< HEAD
-    const remoteLaneId = componentsJson[LANE_KEY];
+    const laneId = componentsJson[LANE_KEY] ? new LaneId(componentsJson[LANE_KEY]) : undefined;
 
     BitMap.removeNonComponentFields(componentsJson);
 
-    const bitMap = new BitMap(dirPath, currentLocation, schema, isLegacy, workspaceLane, remoteLaneId);
-=======
-    const laneId = componentsJson[LANE_KEY] ? new LaneId(componentsJson[LANE_KEY]) : undefined;
-
-    BitMap.removeNonComponentFields(componentsJson);
-
     const bitMap = new BitMap(dirPath, currentLocation, schema, isLegacy, workspaceLane, laneId);
->>>>>>> df7e27b6
     bitMap.loadComponents(componentsJson);
     await bitMap.loadFiles();
     return bitMap;

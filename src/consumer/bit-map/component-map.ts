import R from 'ramda';
import fs from 'fs-extra';
import * as path from 'path';
import logger from '../../logger/logger';
import { COMPONENT_ORIGINS, BIT_MAP } from '../../constants';
import { pathNormalizeToLinux, pathJoinLinux, pathRelativeLinux, isValidPath } from '../../utils';
import { PathOsBasedRelative, PathLinux, PathOsBased, PathLinuxRelative } from '../../utils/path';
import Consumer from '../consumer';
import { BitId } from '../../bit-id';
import AddComponents from '../component-ops/add-components';
import { AddContext } from '../component-ops/add-components/add-components';
import { NoFiles, EmptyDirectory } from '../component-ops/add-components/exceptions';
import ValidationError from '../../error/validation-error';
import ComponentNotFoundInPath from '../component/exceptions/component-not-found-in-path';
<<<<<<< HEAD
import ShowDoctorError from '../../error/show-doctor-error';
=======
import ConfigDir from './config-dir';
import OutsideRootDir from './exceptions/outside-root-dir';
>>>>>>> 5e3fdc6f

// TODO: should be better defined
// @ts-ignore
export type ComponentOrigin = keyof typeof COMPONENT_ORIGINS;

export type ComponentMapFile = {
  name: string;
  relativePath: PathLinux;
  test: boolean;
};

export type ComponentMapData = {
  id: BitId;
  files: ComponentMapFile[];
  mainFile: PathLinux;
  rootDir?: PathLinux;
  trackDir?: PathLinux;
  origin: ComponentOrigin;
  originallySharedDir?: PathLinux;
  wrapDir?: PathLinux;
  exported?: boolean;
};

export type PathChange = { from: PathLinux; to: PathLinux };

export default class ComponentMap {
  id: BitId;
  files: ComponentMapFile[];
  mainFile: PathLinux;
  rootDir?: PathLinux; // always set for IMPORTED and NESTED.
  // reason why trackDir and not re-use rootDir is because using rootDir requires all paths to be
  // relative to rootDir for consistency, then, when saving into the model changing them back to
  // be relative to consumer-root. (we can't save in the model relative to rootDir, otherwise the
  // dependencies paths won't work).
  trackDir: PathLinux | undefined; // relevant for AUTHORED only when a component was added as a directory, used for tracking changes in that dir
  origin: ComponentOrigin;
  originallySharedDir: PathLinux | undefined; // directory shared among a component and its dependencies by the original author. Relevant for IMPORTED only
  wrapDir: PathLinux | undefined; // a wrapper directory needed when a user adds a package.json file to the component root so then it won't collide with Bit generated one
  // wether the compiler / tester are detached from the workspace global configuration
  // @ts-ignore AUTO-ADDED-AFTER-MIGRATION-PLEASE-FIX!
  markBitMapChangedCb: Function;
  exported: boolean | undefined; // relevant for authored components only, it helps finding out whether a component has a scope
  constructor({ id, files, mainFile, rootDir, trackDir, origin, originallySharedDir, wrapDir }: ComponentMapData) {
    this.id = id;
    this.files = files;
    this.mainFile = mainFile;
    this.rootDir = rootDir;
    this.trackDir = trackDir;
    this.origin = origin;
    this.originallySharedDir = originallySharedDir;
    this.wrapDir = wrapDir;
  }

  static fromJson(componentMapObj: ComponentMapData): ComponentMap {
    return new ComponentMap(componentMapObj);
  }

  toPlainObject(): Record<string, any> {
    let res = {
      files: this.files,
      mainFile: this.mainFile,
      rootDir: this.rootDir,
      trackDir: this.trackDir,
      origin: this.origin,
      originallySharedDir: this.originallySharedDir,
      wrapDir: this.wrapDir,
      exported: this.exported
    };
    const notNil = val => {
      return !R.isNil(val);
    };
    res = R.filter(notNil, res);
    return res;
  }

  static getPathWithoutRootDir(rootDir: PathLinux, filePath: PathLinux): PathLinux {
    const newPath = pathRelativeLinux(rootDir, filePath);
    if (newPath.startsWith('..')) {
      // this is forbidden for security reasons. Allowing files to be written outside the components directory may
      // result in overriding OS files.
      throw new OutsideRootDir(filePath, rootDir);
    }
    return newPath;
  }

  static changeFilesPathAccordingToItsRootDir(existingRootDir: PathLinux, files: ComponentMapFile[]): PathChange[] {
    const changes = [];
    files.forEach(file => {
      const newPath = this.getPathWithoutRootDir(existingRootDir, file.relativePath);
      // @ts-ignore AUTO-ADDED-AFTER-MIGRATION-PLEASE-FIX!
      // @ts-ignore AUTO-ADDED-AFTER-MIGRATION-PLEASE-FIX!
      changes.push({ from: file.relativePath, to: newPath });
      file.relativePath = newPath;
    });
    return changes;
  }

  setMarkAsChangedCb(markAsChangedBinded: Function) {
    this.markBitMapChangedCb = markAsChangedBinded;
  }

  _findFile(fileName: PathLinux): ComponentMapFile | undefined {
    return this.files.find(file => {
      const filePath = this.rootDir ? pathJoinLinux(this.rootDir, file.relativePath) : file.relativePath;
      return filePath === fileName;
    });
  }

  changeRootDirAndUpdateFilesAccordingly(newRootDir: PathLinuxRelative) {
    if (this.rootDir === newRootDir) return;
    this.files.forEach(file => {
      const filePathRelativeToConsumer = this.rootDir
        ? pathJoinLinux(this.rootDir, file.relativePath)
        : file.relativePath;
      const newPath = ComponentMap.getPathWithoutRootDir(newRootDir, filePathRelativeToConsumer);
      if (this.mainFile === file.relativePath) this.mainFile = newPath;
      file.relativePath = newPath;
    });
    this.rootDir = newRootDir;
    this.trackDir = undefined; // if there is trackDir, it's not needed anymore.
  }

  addRootDirToDistributedFiles(rootDir: PathOsBased) {
    this.files.forEach(file => {
      file.relativePath = file.name;
    });
    this.rootDir = pathNormalizeToLinux(rootDir);
    this.mainFile = path.basename(this.mainFile);
    this.validate();
  }

  updateFileLocation(fileFrom: PathOsBased, fileTo: PathOsBased): PathChange[] {
    fileFrom = pathNormalizeToLinux(fileFrom);
    fileTo = pathNormalizeToLinux(fileTo);
    const currentFile = this._findFile(fileFrom);
    const changes = [];
    if (currentFile) {
      const rootDir = this.rootDir;
      const newLocation = rootDir ? ComponentMap.getPathWithoutRootDir(rootDir, fileTo) : fileTo;
      logger.debug(`updating file location from ${currentFile.relativePath} to ${newLocation}`);
      if (this.mainFile === currentFile.relativePath) this.mainFile = newLocation;
      // @ts-ignore AUTO-ADDED-AFTER-MIGRATION-PLEASE-FIX!
      // @ts-ignore AUTO-ADDED-AFTER-MIGRATION-PLEASE-FIX!
      changes.push({ from: currentFile.relativePath, to: newLocation });
      currentFile.relativePath = newLocation;
      currentFile.name = path.basename(newLocation);
    }
    this.validate();
    return changes;
  }

  updateDirLocation(dirFrom: PathOsBasedRelative, dirTo: PathOsBasedRelative): PathChange[] {
    dirFrom = pathNormalizeToLinux(dirFrom);
    dirTo = pathNormalizeToLinux(dirTo);
    const changes = [];
    if (this.rootDir && this.rootDir.startsWith(dirFrom)) {
      const rootDir = this.rootDir;
      const newRootDir = rootDir.replace(dirFrom, dirTo);
      const newRootDirNormalized = pathNormalizeToLinux(newRootDir);
      // @ts-ignore AUTO-ADDED-AFTER-MIGRATION-PLEASE-FIX!
      // @ts-ignore AUTO-ADDED-AFTER-MIGRATION-PLEASE-FIX!
      changes.push({ from: rootDir, to: newRootDirNormalized });
      logger.debug(`updating rootDir location from ${rootDir} to ${newRootDirNormalized}`);
      this.rootDir = newRootDirNormalized;
      return changes;
    }
    this.files.forEach(file => {
      const filePath = this.rootDir ? path.join(this.rootDir, file.relativePath) : file.relativePath;
      if (filePath.startsWith(dirFrom)) {
        const fileTo = filePath.replace(dirFrom, dirTo);
        const newLocation = this.rootDir ? ComponentMap.getPathWithoutRootDir(this.rootDir, fileTo) : fileTo;
        logger.debug(`updating file location from ${file.relativePath} to ${newLocation}`);
        if (this.mainFile === file.relativePath) this.mainFile = newLocation;
        // @ts-ignore AUTO-ADDED-AFTER-MIGRATION-PLEASE-FIX!
        // @ts-ignore AUTO-ADDED-AFTER-MIGRATION-PLEASE-FIX!
        changes.push({ from: file.relativePath, to: newLocation });
        file.relativePath = newLocation;
      }
    });
    if (this.origin === COMPONENT_ORIGINS.AUTHORED && this.trackDir && this.trackDir === dirFrom) {
      this.trackDir = dirTo;
    }
    this.validate();
    return changes;
  }

  getFilesRelativeToConsumer(): PathLinux[] {
    return this.files.map(file => {
      return this.rootDir ? pathJoinLinux(this.rootDir, file.relativePath) : file.relativePath;
    });
  }

  getAllFilesPaths(): PathLinux[] {
    return this.files.map(file => file.relativePath);
  }

  getFilesGroupedByBeingTests(): { allFiles: string[]; nonTestsFiles: string[]; testsFiles: string[] } {
    const allFiles = [];
    const nonTestsFiles = [];
    const testsFiles = [];
    this.files.forEach((file: ComponentMapFile) => {
      // @ts-ignore AUTO-ADDED-AFTER-MIGRATION-PLEASE-FIX!
      allFiles.push(file.relativePath);
      // @ts-ignore AUTO-ADDED-AFTER-MIGRATION-PLEASE-FIX!
      if (file.test) testsFiles.push(file.relativePath);
      // @ts-ignore AUTO-ADDED-AFTER-MIGRATION-PLEASE-FIX!
      else nonTestsFiles.push(file.relativePath);
    });
    return { allFiles, nonTestsFiles, testsFiles };
  }

  /**
   * if one of the added files is outside of the trackDir, remove the trackDir attribute
   */
  removeTrackDirIfNeeded(): void {
    if (!this.trackDir) return;
    if (this.origin !== COMPONENT_ORIGINS.AUTHORED) {
      this.trackDir = undefined;
      return;
    }
    for (const file of this.files) {
      if (!file.relativePath.startsWith(this.trackDir)) {
        this.trackDir = undefined;
        return;
      }
    }
  }

  /**
   * directory to track for changes (such as files added/renamed)
   */
<<<<<<< HEAD
  getTrackDir(): PathLinux | undefined {
=======
  getTrackDir(): PathLinux | null | undefined {
    if (this.doesAuthorHaveRootDir()) return this.rootDir;
>>>>>>> 5e3fdc6f
    if (this.origin === COMPONENT_ORIGINS.AUTHORED) return this.trackDir;
    if (this.origin === COMPONENT_ORIGINS.IMPORTED) {
      return this.wrapDir ? pathJoinLinux(this.rootDir, this.wrapDir) : this.rootDir;
    }
    // DO NOT track nested components!
    return undefined;
  }

  /**
   * this.rootDir is not defined for author. instead, the current workspace is the rootDir
   * also, for imported environments (compiler/tester) components the rootDir is empty
   */
  getRootDir(): PathLinuxRelative {
    return this.rootDir || '.';
  }

  hasRootDir(): boolean {
    return Boolean(this.rootDir && this.rootDir !== '.');
  }

  /**
   * directory of the component (root / track)
   */
<<<<<<< HEAD
  getComponentDir(): PathLinux | undefined {
=======
  getComponentDir(): PathLinux | null | undefined {
    if (this.doesAuthorHaveRootDir()) return this.rootDir;
>>>>>>> 5e3fdc6f
    if (this.origin === COMPONENT_ORIGINS.AUTHORED) return this.trackDir;
    return this.rootDir;
  }

<<<<<<< HEAD
=======
  doesAuthorHaveRootDir(): boolean {
    return Boolean(this.origin === COMPONENT_ORIGINS.AUTHORED && this.rootDir && this.rootDir !== '.');
  }

  setConfigDir(val: PathLinux | null | undefined) {
    if (val === null || val === undefined) {
      delete this.configDir;
      this.markBitMapChangedCb();
      return;
    }
    this.markBitMapChangedCb();
    this.configDir = new ConfigDir(val);
  }

  async deleteConfigDirIfNotExists() {
    const resolvedDir = this.getBaseConfigDir();
    if (resolvedDir) {
      const isExist = await fs.pathExists(resolvedDir);
      if (!isExist) {
        this.setConfigDir(null);
      }
    }
  }

  /**
   * Get resolved base config dir (the dir where the bit.json is) after resolving the DSL
   */
  getBaseConfigDir(): PathLinux | null | undefined {
    if (!this.configDir) return null;
    const componentDir = this.getComponentDir();
    const configDir = this.configDir && this.configDir.getResolved({ componentDir }).getEnvTypeCleaned().linuxDirPath;
    return configDir;
  }

>>>>>>> 5e3fdc6f
  /**
   * in case new files were created in the track-dir directory, add them to the component-map
   * so then they'll be tracked by bitmap
   */
  async trackDirectoryChanges(consumer: Consumer, id: BitId) {
    const trackDir = this.getTrackDir();
    if (trackDir) {
      const trackDirAbsolute = path.join(consumer.getPath(), trackDir);
      const trackDirRelative = path.relative(process.cwd(), trackDirAbsolute);
      if (!fs.existsSync(trackDirAbsolute)) throw new ComponentNotFoundInPath(trackDirRelative);
      const addParams = {
        componentPaths: [trackDirRelative || '.'],
        id: id.toString(),
        override: false, // this makes sure to not override existing files of componentMap
        trackDirFeature: true,
        allowFiles: true,
        allowRelativePaths: false,
        origin: this.origin
      };
      const numOfFilesBefore = this.files.length;
      const addContext: AddContext = { consumer };
      const addComponents = new AddComponents(addContext, addParams);
      try {
        await addComponents.add();
      } catch (err) {
        if (err instanceof NoFiles || err instanceof EmptyDirectory) {
          // it might happen that a component is imported and current .gitignore configuration
          // are effectively removing all files from bitmap. we should ignore the error in that
          // case
        } else {
          throw err;
        }
      }
      if (this.files.length > numOfFilesBefore) {
        logger.info(`new file(s) have been added to .bitmap for ${id.toString()}`);
        consumer.bitMap.hasChanged = true;
      }
    }
  }

  removeFiles(files: ComponentMapFile[]): void {
    const relativePaths = files.map(file => file.relativePath);
    this.files = this.files.reduce((accumulator, file) => {
      // @ts-ignore AUTO-ADDED-AFTER-MIGRATION-PLEASE-FIX!
      return relativePaths.includes(file.relativePath) ? accumulator : accumulator.concat(file);
    }, []);
    this.validate();
  }

  sort() {
    this.files = R.sortBy(R.prop('relativePath'), this.files);
  }

  clone() {
    // @ts-ignore - there is some issue with the config dir type
    return new ComponentMap(this);
  }

  validate(): void {
    const errorMessage = `failed adding or updating a ${BIT_MAP} record of ${this.id.toString()}.`;
    if (!this.mainFile) throw new ValidationError(`${errorMessage} mainFile attribute is missing`);
    if (!isValidPath(this.mainFile)) {
      throw new ValidationError(`${errorMessage} mainFile attribute ${this.mainFile} is invalid`);
    }
    // if it's an environment component (such as compiler) the rootDir is empty
    if (!this.rootDir && this.origin === COMPONENT_ORIGINS.NESTED) {
      throw new ValidationError(`${errorMessage} rootDir attribute is missing`);
    }
    if (this.rootDir && !isValidPath(this.rootDir)) {
      throw new ValidationError(`${errorMessage} rootDir attribute ${this.rootDir} is invalid`);
    }
    if (this.trackDir && this.origin !== COMPONENT_ORIGINS.AUTHORED) {
      throw new ValidationError(`${errorMessage} trackDir attribute should be set for AUTHORED component only`);
    }
    if (this.originallySharedDir && this.origin === COMPONENT_ORIGINS.AUTHORED) {
      throw new ValidationError(
        `${errorMessage} originallySharedDir attribute should be set for non AUTHORED components only`
      );
    }

    if (!this.files || !this.files.length) throw new ValidationError(`${errorMessage} files list is missing`);
    this.files.forEach(file => {
      if (!isValidPath(file.relativePath)) {
        throw new ValidationError(`${errorMessage} file path ${file.relativePath} is invalid`);
      }
    });
    const foundMainFile = this.files.find(file => file.relativePath === this.mainFile);
    if (!foundMainFile || R.isEmpty(foundMainFile)) {
      throw new ValidationError(`${errorMessage} mainFile ${this.mainFile} is not in the files list`);
    }
    const filesPaths = this.files.map(file => file.relativePath);
    const duplicateFiles = filesPaths.filter(
      file => filesPaths.filter(f => file.toLowerCase() === f.toLowerCase()).length > 1
    );
    if (duplicateFiles.length) {
      throw new ValidationError(`${errorMessage} the following files are duplicated ${duplicateFiles.join(', ')}`);
    }
    if (this.trackDir) {
      const trackDir = this.trackDir;
      this.files.forEach(file => {
        if (!file.relativePath.startsWith(trackDir)) {
          throw new ValidationError(
            `${errorMessage} a file path ${file.relativePath} is not in the trackDir ${trackDir}`
          );
        }
      });
    }
  }
}<|MERGE_RESOLUTION|>--- conflicted
+++ resolved
@@ -12,12 +12,8 @@
 import { NoFiles, EmptyDirectory } from '../component-ops/add-components/exceptions';
 import ValidationError from '../../error/validation-error';
 import ComponentNotFoundInPath from '../component/exceptions/component-not-found-in-path';
-<<<<<<< HEAD
 import ShowDoctorError from '../../error/show-doctor-error';
-=======
-import ConfigDir from './config-dir';
 import OutsideRootDir from './exceptions/outside-root-dir';
->>>>>>> 5e3fdc6f
 
 // TODO: should be better defined
 // @ts-ignore
@@ -249,12 +245,8 @@
   /**
    * directory to track for changes (such as files added/renamed)
    */
-<<<<<<< HEAD
   getTrackDir(): PathLinux | undefined {
-=======
-  getTrackDir(): PathLinux | null | undefined {
     if (this.doesAuthorHaveRootDir()) return this.rootDir;
->>>>>>> 5e3fdc6f
     if (this.origin === COMPONENT_ORIGINS.AUTHORED) return this.trackDir;
     if (this.origin === COMPONENT_ORIGINS.IMPORTED) {
       return this.wrapDir ? pathJoinLinux(this.rootDir, this.wrapDir) : this.rootDir;
@@ -278,53 +270,16 @@
   /**
    * directory of the component (root / track)
    */
-<<<<<<< HEAD
   getComponentDir(): PathLinux | undefined {
-=======
-  getComponentDir(): PathLinux | null | undefined {
     if (this.doesAuthorHaveRootDir()) return this.rootDir;
->>>>>>> 5e3fdc6f
     if (this.origin === COMPONENT_ORIGINS.AUTHORED) return this.trackDir;
     return this.rootDir;
   }
 
-<<<<<<< HEAD
-=======
   doesAuthorHaveRootDir(): boolean {
     return Boolean(this.origin === COMPONENT_ORIGINS.AUTHORED && this.rootDir && this.rootDir !== '.');
   }
 
-  setConfigDir(val: PathLinux | null | undefined) {
-    if (val === null || val === undefined) {
-      delete this.configDir;
-      this.markBitMapChangedCb();
-      return;
-    }
-    this.markBitMapChangedCb();
-    this.configDir = new ConfigDir(val);
-  }
-
-  async deleteConfigDirIfNotExists() {
-    const resolvedDir = this.getBaseConfigDir();
-    if (resolvedDir) {
-      const isExist = await fs.pathExists(resolvedDir);
-      if (!isExist) {
-        this.setConfigDir(null);
-      }
-    }
-  }
-
-  /**
-   * Get resolved base config dir (the dir where the bit.json is) after resolving the DSL
-   */
-  getBaseConfigDir(): PathLinux | null | undefined {
-    if (!this.configDir) return null;
-    const componentDir = this.getComponentDir();
-    const configDir = this.configDir && this.configDir.getResolved({ componentDir }).getEnvTypeCleaned().linuxDirPath;
-    return configDir;
-  }
-
->>>>>>> 5e3fdc6f
   /**
    * in case new files were created in the track-dir directory, add them to the component-map
    * so then they'll be tracked by bitmap

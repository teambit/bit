/** @flow */
import R from 'ramda';
import fs from 'fs-extra';
import format from 'string-format';
import path from 'path';
import logger from '../../logger/logger';
import { COMPONENT_ORIGINS, BIT_MAP, COMPONENT_DIR } from '../../constants';
import { pathNormalizeToLinux, pathJoinLinux, pathRelativeLinux, isValidPath } from '../../utils';
import type { PathOsBasedRelative, PathLinux, PathOsBased } from '../../utils/path';
import { Consumer } from '..';
import { BitId } from '../../bit-id';
import AddComponents from '../component-ops/add-components';
import { NoFiles, EmptyDirectory } from '../component-ops/add-components/exceptions';
import GeneralError from '../../error/general-error';
import ValidationError from '../../error/validation-error';
import ComponentNotFoundInPath from '../component/exceptions/component-not-found-in-path';

export type ComponentOrigin = $Keys<typeof COMPONENT_ORIGINS>;

export type ComponentMapFile = {
  name: string,
  relativePath: PathLinux,
  test: boolean
};

export type ComponentMapData = {
  id: BitId,
  files: ComponentMapFile[],
  mainFile: PathLinux,
<<<<<<< HEAD
  rootDir?: PathLinux,
  trackDir?: PathLinux,
  configDir?: PathLinux,
=======
  rootDir?: ?PathLinux,
  trackDir?: ?PathLinux,
>>>>>>> 700b6131
  origin: ComponentOrigin,
  detachedCompiler?: ?boolean,
  detachedTester?: ?boolean,
  dependencies?: ?(string[]),
  mainDistFile?: ?PathLinux,
  originallySharedDir?: ?PathLinux,
  exported?: ?boolean
};

export type PathChange = { from: PathLinux, to: PathLinux };

export default class ComponentMap {
  id: BitId;
  files: ComponentMapFile[];
  mainFile: PathLinux;
  rootDir: ?PathLinux; // always set for IMPORTED and NESTED.
  // reason why trackDir and not re-use rootDir is because using rootDir requires all paths to be
  // relative to rootDir for consistency, then, when saving into the model changing them back to
  // be relative to consumer-root. (we can't save in the model relative to rootDir, otherwise the
  // dependencies paths won't work).
  trackDir: ?PathLinux; // relevant for AUTHORED only when a component was added as a directory, used for tracking changes in that dir
  configDir: ?PathLinux;
  origin: ComponentOrigin;
  dependencies: ?(string[]); // needed for the link process
  mainDistFile: ?PathLinux; // needed when there is a build process involved
  originallySharedDir: ?PathLinux; // directory shared among a component and its dependencies by the original author. Relevant for IMPORTED only
  // wether the compiler / tester are detached from the workspace global configuration
  detachedCompiler: ?boolean;
  detachedTester: ?boolean;
<<<<<<< HEAD
  markBitMapChangedCb: Function;

=======
  exported: ?boolean; // relevant for authored components only, it helps finding out whether a component has a scope
>>>>>>> 700b6131
  constructor({
    id,
    files,
    mainFile,
    rootDir,
    trackDir,
    configDir,
    origin,
    dependencies,
    mainDistFile,
    originallySharedDir,
    detachedCompiler,
    detachedTester
  }: ComponentMapData) {
    this.id = id;
    this.files = files;
    this.mainFile = mainFile;
    this.rootDir = rootDir;
    this.trackDir = trackDir;
    this.configDir = configDir;
    this.origin = origin;
    this.dependencies = dependencies;
    this.mainDistFile = mainDistFile;
    this.originallySharedDir = originallySharedDir;
    this.detachedCompiler = detachedCompiler;
    this.detachedTester = detachedTester;
  }

  static fromJson(componentMapObj: ComponentMapData): ComponentMap {
    return new ComponentMap(componentMapObj);
  }

  static getPathWithoutRootDir(rootDir: PathLinux, filePath: PathLinux): PathLinux {
    const newPath = pathRelativeLinux(rootDir, filePath);
    if (newPath.startsWith('..')) {
      // this is forbidden for security reasons. Allowing files to be written outside the components directory may
      // result in overriding OS files.
      throw new GeneralError(
        `unable to add file ${filePath} because it's located outside the component root dir ${rootDir}`
      );
    }
    return newPath;
  }

  static changeFilesPathAccordingToItsRootDir(existingRootDir: PathLinux, files: ComponentMapFile[]): PathChange[] {
    const changes = [];
    files.forEach((file) => {
      const newPath = this.getPathWithoutRootDir(existingRootDir, file.relativePath);
      changes.push({ from: file.relativePath, to: newPath });
      file.relativePath = newPath;
    });
    return changes;
  }

  setMarkAsChangedCb(markAsChangedBinded: Function) {
    this.markBitMapChangedCb = markAsChangedBinded;
  }

  _findFile(fileName: PathLinux): ?ComponentMapFile {
    return this.files.find((file) => {
      const filePath = this.rootDir ? pathJoinLinux(this.rootDir, file.relativePath) : file.relativePath;
      return filePath === fileName;
    });
  }

  updateFileLocation(fileFrom: PathOsBased, fileTo: PathOsBased): PathChange[] {
    fileFrom = pathNormalizeToLinux(fileFrom);
    fileTo = pathNormalizeToLinux(fileTo);
    const currentFile = this._findFile(fileFrom);
    const changes = [];
    if (currentFile) {
      const rootDir = this.rootDir;
      const newLocation = rootDir ? ComponentMap.getPathWithoutRootDir(rootDir, fileTo) : fileTo;
      logger.debug(`updating file location from ${currentFile.relativePath} to ${newLocation}`);
      if (this.mainFile === currentFile.relativePath) this.mainFile = newLocation;
      changes.push({ from: currentFile.relativePath, to: newLocation });
      currentFile.relativePath = newLocation;
      currentFile.name = path.basename(newLocation);
    }
    this.validate();
    return changes;
  }

  updateDirLocation(dirFrom: PathOsBasedRelative, dirTo: PathOsBasedRelative): PathChange[] {
    dirFrom = pathNormalizeToLinux(dirFrom);
    dirTo = pathNormalizeToLinux(dirTo);
    const changes = [];
    if (this.rootDir && this.rootDir.startsWith(dirFrom)) {
      const rootDir = this.rootDir;
      const newRootDir = rootDir.replace(dirFrom, dirTo);
      const newRootDirNormalized = pathNormalizeToLinux(newRootDir);
      changes.push({ from: rootDir, to: newRootDirNormalized });
      logger.debug(`updating rootDir location from ${rootDir} to ${newRootDirNormalized}`);
      this.rootDir = newRootDirNormalized;
      return changes;
    }
    this.files.forEach((file) => {
      const filePath = this.rootDir ? path.join(this.rootDir, file.relativePath) : file.relativePath;
      if (filePath.startsWith(dirFrom)) {
        const fileTo = filePath.replace(dirFrom, dirTo);
        const newLocation = this.rootDir ? ComponentMap.getPathWithoutRootDir(this.rootDir, fileTo) : fileTo;
        logger.debug(`updating file location from ${file.relativePath} to ${newLocation}`);
        if (this.mainFile === file.relativePath) this.mainFile = newLocation;
        changes.push({ from: file.relativePath, to: newLocation });
        file.relativePath = newLocation;
      }
    });
    if (this.origin === COMPONENT_ORIGINS.AUTHORED && this.trackDir && this.trackDir === dirFrom) {
      this.trackDir = dirTo;
    }
    this.validate();
    return changes;
  }

  getFilesRelativeToConsumer(): PathLinux[] {
    return this.files.map((file) => {
      return this.rootDir ? pathJoinLinux(this.rootDir, file.relativePath) : file.relativePath;
    });
  }

  getAllFilesPaths(): PathLinux[] {
    return this.files.map(file => file.relativePath);
  }

  getFilesGroupedByBeingTests(): { allFiles: string[], nonTestsFiles: string[], testsFiles: string[] } {
    const allFiles = [];
    const nonTestsFiles = [];
    const testsFiles = [];
    this.files.forEach((file: ComponentMapFile) => {
      allFiles.push(file.relativePath);
      if (file.test) testsFiles.push(file.relativePath);
      else nonTestsFiles.push(file.relativePath);
    });
    return { allFiles, nonTestsFiles, testsFiles };
  }

  /**
   * if one of the added files is outside of the trackDir, remove the trackDir attribute
   */
  removeTrackDirIfNeeded(): void {
    if (!this.trackDir) return;
    if (this.origin !== COMPONENT_ORIGINS.AUTHORED) {
      this.trackDir = undefined;
      return;
    }
    for (const file of this.files) {
      if (!file.relativePath.startsWith(this.trackDir)) {
        this.trackDir = undefined;
        return;
      }
    }
  }

  /**
   * directory to track for changes (such as files added/renamed)
   */
  getTrackDir(): ?PathLinux {
    if (this.origin === COMPONENT_ORIGINS.AUTHORED) return this.trackDir;
    if (this.origin === COMPONENT_ORIGINS.IMPORTED) return this.rootDir;
    // DO NOT track nested components!
    return null;
  }

  setConfigDir(val: ?PathLinux) {
    if (val === null || val === undefined) {
      delete this.configDir;
      this.markBitMapChangedCb();
      return;
    }
    this.markBitMapChangedCb();
    this.configDir = val;
  }

  /**
   * Get resolved base config dir (the dir where the bit.json is) after resolving the DSL
   */
  getBaseConfigDir(): ?PathLinux {
    if (!this.configDir) return null;
    const trackDir = this.getTrackDir();
    const configDir = format(this.configDir, { [COMPONENT_DIR]: trackDir, ENV_TYPE: '' });
    return configDir;
  }

  /**
   * in case new files were created in the track-dir directory, add them to the component-map
   * so then they'll be tracked by bitmap
   */
  async trackDirectoryChanges(consumer: Consumer, id: BitId) {
    const trackDir = this.getTrackDir();
    if (trackDir) {
      const trackDirAbsolute = path.join(consumer.getPath(), trackDir);
      const trackDirRelative = path.relative(process.cwd(), trackDirAbsolute);
      if (!fs.existsSync(trackDirAbsolute)) throw new ComponentNotFoundInPath(trackDirRelative);
      const addParams = {
        componentPaths: [trackDirRelative || '.'],
        id: id.toString(),
        override: false, // this makes sure to not override existing files of componentMap
        trackDirFeature: true,
        origin: this.origin
      };
      const numOfFilesBefore = this.files.length;
      const addComponents = new AddComponents(consumer, addParams);
      try {
        await addComponents.add();
      } catch (err) {
        if (err instanceof NoFiles || err instanceof EmptyDirectory) {
          // it might happen that a component is imported and current .gitignore configuration
          // are effectively removing all files from bitmap. we should ignore the error in that
          // case
        } else {
          throw err;
        }
      }
      if (this.files.length > numOfFilesBefore) {
        logger.info(`new file(s) have been added to .bitmap for ${id.toString()}`);
        consumer.bitMap.hasChanged = true;
      }
    }
  }

  removeFiles(files: ComponentMapFile[]): void {
    const relativePaths = files.map(file => file.relativePath);
    this.files = this.files.reduce((accumulator, file) => {
      return relativePaths.includes(file.relativePath) ? accumulator : accumulator.concat(file);
    }, []);
    this.validate();
  }

  sort() {
    this.files = R.sortBy(R.prop('relativePath'), this.files);
  }

  clone() {
    return new ComponentMap(this);
  }

  validate(): void {
    const errorMessage = `failed adding or updating a component-map record (of ${BIT_MAP} file).`;
    if (!this.mainFile) throw new ValidationError(`${errorMessage} mainFile attribute is missing`);
    if (!isValidPath(this.mainFile)) {
      throw new ValidationError(`${errorMessage} mainFile attribute ${this.mainFile} is invalid`);
    }
    // if it's an environment component (such as compiler) the rootDir is empty
    if (!this.rootDir && this.origin === COMPONENT_ORIGINS.NESTED) {
      throw new ValidationError(`${errorMessage} rootDir attribute is missing`);
    }
    // $FlowFixMe
    if (this.rootDir && !isValidPath(this.rootDir)) {
      throw new ValidationError(`${errorMessage} rootDir attribute ${this.rootDir} is invalid`);
    }
    if (this.rootDir && this.origin === COMPONENT_ORIGINS.AUTHORED) {
      throw new ValidationError(`${errorMessage} rootDir attribute should not be set for AUTHORED component`);
    }
    if (this.trackDir && this.origin !== COMPONENT_ORIGINS.AUTHORED) {
      throw new ValidationError(`${errorMessage} trackDir attribute should be set for AUTHORED component only`);
    }
    if (!this.files || !this.files.length) throw new ValidationError(`${errorMessage} files list is missing`);
    this.files.forEach((file) => {
      if (!isValidPath(file.relativePath)) {
        throw new ValidationError(`${errorMessage} file path ${file.relativePath} is invalid`);
      }
    });
    const foundMainFile = this.files.find(file => file.relativePath === this.mainFile);
    if (!foundMainFile || R.isEmpty(foundMainFile)) {
      throw new ValidationError(`${errorMessage} mainFile ${this.mainFile} is not in the files list`);
    }
    const filesPaths = this.files.map(file => file.relativePath);
    const duplicateFiles = filesPaths.filter(
      file => filesPaths.filter(f => file.toLowerCase() === f.toLowerCase()).length > 1
    );
    if (duplicateFiles.length) {
      throw new ValidationError(`${errorMessage} the following files are duplicated ${duplicateFiles.join(', ')}`);
    }
    if (this.trackDir) {
      const trackDir = this.trackDir;
      this.files.forEach((file) => {
        if (!file.relativePath.startsWith(trackDir)) {
          throw new ValidationError(
            `${errorMessage} a file path ${file.relativePath} is not in the trackDir ${trackDir}`
          );
        }
      });
    }
  }
}<|MERGE_RESOLUTION|>--- conflicted
+++ resolved
@@ -27,14 +27,9 @@
   id: BitId,
   files: ComponentMapFile[],
   mainFile: PathLinux,
-<<<<<<< HEAD
-  rootDir?: PathLinux,
-  trackDir?: PathLinux,
-  configDir?: PathLinux,
-=======
   rootDir?: ?PathLinux,
   trackDir?: ?PathLinux,
->>>>>>> 700b6131
+  configDir?: PathLinux,
   origin: ComponentOrigin,
   detachedCompiler?: ?boolean,
   detachedTester?: ?boolean,
@@ -64,12 +59,8 @@
   // wether the compiler / tester are detached from the workspace global configuration
   detachedCompiler: ?boolean;
   detachedTester: ?boolean;
-<<<<<<< HEAD
   markBitMapChangedCb: Function;
-
-=======
   exported: ?boolean; // relevant for authored components only, it helps finding out whether a component has a scope
->>>>>>> 700b6131
   constructor({
     id,
     files,

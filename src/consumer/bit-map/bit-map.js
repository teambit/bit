--- conflicted
+++ resolved
@@ -348,9 +348,6 @@
     }
     const olderComponentId = olderComponentsIds[0];
     logger.debug(`BitMap: updating an older component ${olderComponentId} with a newer component ${newIdString}`);
-<<<<<<< HEAD
-    this.setComponent(newIdString, this.components[olderComponentId]);
-=======
     this.components[newIdString] = this.components[olderComponentId];
 
     // update the dependencies array if needed
@@ -361,7 +358,6 @@
         component.dependencies.push(newIdString);
       }
     });
->>>>>>> a226fa4e
     this._removeFromComponentsArray(olderComponentId);
   }
 

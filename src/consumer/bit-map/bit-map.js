--- conflicted
+++ resolved
@@ -41,15 +41,11 @@
     this.paths = {};
   }
 
-<<<<<<< HEAD
   static ensure(dirPath): Promise<ConsumerBitJson> {
     return Promise.resolve(this.load(dirPath));
   }
 
-  static load(dirPath: string): BitMap {
-=======
   static load(dirPath: PathOsBased): BitMap {
->>>>>>> 7fbdfc0d
     // support old bitmaps
     const mapPath =
       fs.existsSync(path.join(dirPath, OLD_BIT_MAP)) && !fs.existsSync(path.join(dirPath, BIT_MAP))

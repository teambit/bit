import path from 'path';
import fs from 'fs-extra';
import R from 'ramda';
import find from 'lodash.find';
import pickBy from 'lodash.pickby';
import json from 'comment-json';
import logger from '../../logger/logger';
<<<<<<< HEAD
import { BIT_MAP, DEFAULT_INDEX_NAME, DEFAULT_INDEX_TS_NAME, BIT_JSON, COMPONENT_ORIGINS, DEPENDENCIES_DIR, DEFAULT_SEPARATOR } from '../../constants';
=======
import { BIT_MAP, DEFAULT_INDEX_NAME, DEFAULT_INDEX_TS_NAME, BIT_JSON, COMPONENT_ORIGINS, DEPENDENCIES_DIR, AUTO_GENERATED_MSG } from '../../constants';
>>>>>>> 27f10e72
import { InvalidBitMap, MissingMainFile, MissingBitMapComponent } from './exceptions';
import { BitId } from '../../bit-id';
import { readFile, outputFile, pathNormalizeToLinux, pathJoinLinux } from '../../utils';

const SHOULD_THROW = true;

export type ComponentOrigin = $Keys<typeof COMPONENT_ORIGINS>;

export type ComponentMapFile = {
  name: string,
  relativePath: string,
  test: string
}

export type ComponentMap = {
  files: ComponentMapFile[],
  mainFile: string,
  rootDir?: string, // needed to search for the component's bit.json. If it's undefined, the component probably don't have bit.json
  origin: ComponentOrigin,
  dependencies: string[], // needed for the bind process
  mainDistFile?: string, // needed when there is a build process involved
}

export default class BitMap {
  projectRoot: string;
  mapPath: string;
  components: Object<ComponentMap>;
  constructor(projectRoot: string, mapPath: string, components: Object<string>) {
    this.projectRoot = projectRoot;
    this.mapPath = mapPath;
    this.components = components;
    this.hasChanged = false;
  }

  static async load(dirPath: string): BitMap {
    const mapPath = path.join(dirPath, BIT_MAP);
    let components;
    if (fs.existsSync(mapPath)) {
      try {
        const mapFileContent = await readFile(mapPath);
        components = json.parse(mapFileContent.toString('utf8'),  null, true);
      } catch (e) {
        throw new InvalidBitMap(mapPath);
      }
    } else {
      logger.info(`bit.map: unable to find an existing ${BIT_MAP} file. Will probably create a new one if needed`);
      components = {};
    }

    return new BitMap(dirPath, mapPath, components);
  }

  getAllComponents(origin?: ComponentOrigin): Object<string> {
    if (!origin) return this.components;
    const isOriginMatch = component => component.origin === origin;
    return R.filter(isOriginMatch, this.components);
  }

  _makePathRelativeToProjectRoot(pathToChange: string): string {
    if (!path.isAbsolute(pathToChange)) return pathToChange;
    return pathToChange.replace(`${this.projectRoot}${path.sep}`, '');
  }

  _validateAndFixPaths(componentPaths: Object<string>, isDependency: boolean): void {
    const ignoreFileList = [BIT_JSON];
    const ignoreDirectoriesList = ['node_modules']; // todo: add "dist"?
    if (!isDependency) ignoreDirectoriesList.push(DEPENDENCIES_DIR);

    Object.keys(componentPaths).forEach((component) => {
      const componentPath = componentPaths[component];
      const fileName = path.basename(componentPath);
      const baseDirs = path.parse(componentPath).dir.split(path.sep);
      if (ignoreFileList.includes(fileName) || baseDirs.some(dir => ignoreDirectoriesList.includes(dir))) {
        logger.debug(`bit-map, ignoring file ${componentPath}`);
        delete componentPaths[component];
      } else {
        componentPaths[component] = this._makePathRelativeToProjectRoot(componentPath);
      }
    });
  }

  // todo - need to move to bit-javascript
  _searchMainFile(baseMainFile: string, files: ComponentMapFile[], originalMainFile: string) {
    let newBaseMainFile;
    // Search the relativePath of the main file
    let mainFileFromFiles = R.find(R.propEq('relativePath', baseMainFile))(files);
    // Search the base name of the main file and transfer to relativePath
    if (R.isNil(mainFileFromFiles)) {
      const potentialMainFiles = files.filter(file => file.name === baseMainFile);
      if (potentialMainFiles.length) {
        // when there are several files that met the criteria, choose the closer to the root
        const sortByNumOfDirs = (a, b) => a.relativePath.split(DEFAULT_SEPARATOR).length - b.relativePath.split(DEFAULT_SEPARATOR).length;
        potentialMainFiles.sort(sortByNumOfDirs);
        mainFileFromFiles = R.head(potentialMainFiles);
      }
      newBaseMainFile = mainFileFromFiles ? mainFileFromFiles.relativePath : baseMainFile;
      return { mainFileFromFiles, baseMainFile: newBaseMainFile || baseMainFile };
    }
    return { mainFileFromFiles, baseMainFile: originalMainFile };
  }
  _getMainFile(mainFile: string, componentMap: ComponentMap) {
    const files = componentMap.files.filter(file => !file.test);
    // Take the file path as main in case there is only one file
    if (!mainFile && files.length === 1) return files[0].relativePath;
    // search main file (index.js or index.ts in case no ain file was entered - move to bit-javascript
    let searchResult = this._searchMainFile(mainFile, files, mainFile);
    if (!searchResult.mainFileFromFiles) searchResult = this._searchMainFile(DEFAULT_INDEX_NAME, files, mainFile);
    if (!searchResult.mainFileFromFiles) searchResult = this._searchMainFile(DEFAULT_INDEX_TS_NAME, files, mainFile);


    // When there is more then one file and the main file not found there
    if (R.isNil(searchResult.mainFileFromFiles)) {
      const mainFileString = mainFile || (DEFAULT_INDEX_NAME + ' or '+ DEFAULT_INDEX_TS_NAME);
      throw new MissingMainFile(mainFileString, files.map((file) => path.normalize(file.relativePath)));
    }
    return searchResult.baseMainFile;
  }

  addDependencyToParent(parent: BitId, dependency: string): void {
    // the parent component might appear in bit.map file with full-id, e.g. when it is a dependency itself.
    // And it might be with the short id, without the scope and the version, e.g. when its origin is AUTHORED or IMPORTED
    const parentWithScope = parent.toString();
    const parentWithoutScope = parent.changeScope(null).toString();
    let parentId;
    if (this.components[parentWithScope]) {
      parentId = parentWithScope;
    } else if (this.components[parentWithoutScope]) {
      parentId = parentWithoutScope;
    } else {
      throw new Error(`Unable to add indirect dependency ${dependency}, as its parent ${parent} does not exist`);
    }
    if (!this.components[parentId].dependencies) {
      this.components[parentId].dependencies = [dependency];
    }
    if (!this.components[parentId].dependencies.includes(dependency)) {
      this.components[parentId].dependencies.push(dependency);
    }
  }

  deleteOlderVersionsOfComponent(componentId: BitId): void {
    const allVersions = Object.keys(this.components)
      .filter(id => BitId.parse(id).toStringWithoutVersion() === componentId.toStringWithoutVersion());
    allVersions.forEach((version) => {
      if (version !== componentId.toString() && version.origin !== COMPONENT_ORIGINS.NESTED) {
        logger.debug(`BitMap: deleting an older version ${version} of an existing component ${componentId.toString()}`);
        delete this.components[version];
      }
    });
  }

  _changeFilesPathAccordingToItsRootDir(existingRootDir, files) {
    files.forEach((file) => {
      const newRelativePath = path.relative(existingRootDir, file.relativePath);
      if (newRelativePath.startsWith('..')) {
        // this is forbidden for security reasons. Allowing files to be written outside the components directory may
        // result in overriding OS files.
        throw new Error(`unable to add file ${file.relativePath} because it's located outside the component root dir ${existingRootDir}`);
      }
      file.relativePath = newRelativePath;
    });
  }

  /**
   * When the given id doesn't include scope-name, there might be a similar component in bit.map with scope-name, use it
   * only when the origin is imported or author, as we don't allow to update nested component.
   */
  getExistingComponentId(componentIdStr: string): string|boolean {
    if (this.components[componentIdStr]) return componentIdStr;
    if (BitId.parse(componentIdStr).scope) return false; // given id has scope, it should have been an exact match
    const foundId = Object.keys(this.components).find((component) => {
      return BitId.parse(component).toStringWithoutScopeAndVersion() === componentIdStr;
    });
    if (!foundId) return false;
    if (this.components[foundId].origin === COMPONENT_ORIGINS.NESTED) {
      throw new Error(`One of your dependencies (${foundId}) has already the same namespace and name. 
      If you're trying to add a new component, please choose a new namespace or name.
      If you're trying to update a dependency component, please re-import it individually`);
    }
    return foundId;
  }

  addComponent({ componentId, files, mainFile, origin, parent, rootDir, override }: {
    componentId: BitId,
    files: ComponentMapFile[],
    mainFile?: string,
    origin?: ComponentOrigin,
    parent?: BitId,
    rootDir?: string,
    override: boolean
  }): void {
    const isDependency = origin && origin === COMPONENT_ORIGINS.NESTED;
    const componentIdStr = componentId.toString();
    logger.debug(`adding to bit.map ${componentIdStr}`);
    if (isDependency) {
      if (!parent) throw new Error(`Unable to add indirect dependency ${componentId}, without "parent" parameter`);
      this.addDependencyToParent(parent, componentIdStr);
    }
    // TODO: Check if we really need this, or should be moved to add?
    // this._validateAndFixPaths(componentPaths, isDependency);

    if (this.components[componentIdStr]) {
      logger.info(`bit.map: updating an exiting component ${componentIdStr}`);
      const existingRootDir = this.components[componentIdStr].rootDir;
      if (existingRootDir) this._changeFilesPathAccordingToItsRootDir(existingRootDir, files);
      if (override) {
        this.components[componentIdStr].files = files;
      } else {
        this.components[componentIdStr].files = R.unionWith(R.eqBy(R.prop('relativePath')), files, this.components[componentIdStr].files);
      }
      if (mainFile) {
        this.components[componentIdStr].mainFile = this._getMainFile(pathNormalizeToLinux(mainFile), this.components[componentIdStr]);
      }
    } else {
      this.components[componentIdStr] = { files };
      this.components[componentIdStr].origin = origin;

      this.components[componentIdStr].mainFile = this._getMainFile(pathNormalizeToLinux(mainFile), this.components[componentIdStr]);
    }
    if (rootDir) {
      const root = this._makePathRelativeToProjectRoot(rootDir)
      this.components[componentIdStr].rootDir = root ? pathNormalizeToLinux(root) : root;
    }
    if (origin === COMPONENT_ORIGINS.IMPORTED) {
      // if there are older versions, the user is updating an existing component, delete old ones from bit.map
      this.deleteOlderVersionsOfComponent(componentId);
    }
  }

  removeComponent(id: string) {
    delete this.components[id];
  }

  addMainDistFileToComponent(id, distFilesPaths: string[]): void {
    if (!this.components[id]) {
      logger.warning(`unable to find the component ${id} in bit.map file`);
      return;
    }

    const mainDistFile = distFilesPaths.find(distFile => distFile.endsWith(this.components[id].mainFile));
    if (!mainDistFile) {
      logger.warning(`unable to find the main dist file of component ${id}. Dist files: ${distFilesPaths.join(', ')}`);
      return;
    }
    this.components[id].mainDistFile = this._makePathRelativeToProjectRoot(mainDistFile);
  }

  /**
   * needed after exporting a component.
   * We don't support export of nested components, only authored or imported. For authored/imported components, could be
   * in the file-system only one instance with the same box-name and component-name. As a result, we can strip the
   * scope-name and the version, find the older version in bit.map and update the id with the new one.
   */
  updateComponentId(id: BitId): void {
    const newIdString = id.toString();
    const olderComponentsIds = Object.keys(this.components).filter(componentId => BitId
      .parse(componentId).toStringWithoutScopeAndVersion() === id.toStringWithoutScopeAndVersion()
    && componentId !== newIdString
    && this.components[componentId].origin !== COMPONENT_ORIGINS.NESTED);

    if (!olderComponentsIds.length) {
      logger.debug(`bit-map: no need to update ${newIdString}`);
      return;
    }
    if (olderComponentsIds.length > 1) {
      throw new Error(`Your ${BIT_MAP} file has more than one version of ${id.toStringWithoutScopeAndVersion()} and they 
      are authored or imported. This scenario is not supported`);
    }
    const olderComponentId = R.head(olderComponentsIds);
    logger.debug(`BitMap: updating an older component ${olderComponentId} with a newer component ${newIdString}`);
    this.components[newIdString] = R.clone(this.components[olderComponentId]);
    delete this.components[olderComponentId];
  }

  getComponent(id: string|BitId, shouldThrow: boolean): ComponentMap {
    if (R.is(String, id)) {
      id = BitId.parse(id);
    }
    if (id.hasVersion()) {
      if (!this.components[id] && shouldThrow) throw new MissingBitMapComponent(id);
      return this.components[id];
    }
    const idWithVersion = Object.keys(this.components)
      .find(componentId => BitId.parse(componentId).toStringWithoutVersion() === id.toStringWithoutVersion());
    if (!idWithVersion && shouldThrow) throw new MissingBitMapComponent(id);
    return this.components[idWithVersion];
  }

  getMainFileOfComponent(id: string) {
    const component = this.getComponent(id, SHOULD_THROW);
    return component.mainFile;
  }

  getRootDirOfComponent(id: string) {
    const component = this.getComponent(id, SHOULD_THROW);
    return component.rootDir;
  }

  getEntryFileOfComponent(id: string){
    const component = this.getComponent(id, SHOULD_THROW);
    const rootDir = component.rootDir;
    const entryPath = path.join(rootDir, DEFAULT_INDEX_NAME);
    return entryPath;
  }

  /**
   *
   * Return the full component object means:
   * {
   *    componentId: component
   * }
   *
   * @param {string} filePath relative to root dir - as stored in bit.map files object
   * @returns {Object<string, ComponentMap>}
   * @memberof BitMap
   */
  getComponentObjectByPath(filePath: string): Object<string, ComponentMap> {
    return pickBy(this.components, (componentObject, componentId) => {
      const rootDir = componentObject.rootDir;
      return find(componentObject.files, (file) => {
        return (file.relativePath === filePath || (rootDir && pathJoinLinux(rootDir, file.relativePath) === filePath));
      });
    });
  }

  /**
   *
   * Return the full component object by a root path for the component, means:
   * {
   *    componentId: component
   * }
   *
   * @param {string} rootPath relative to consumer - as stored in bit.map files object
   * @returns {Object<string, ComponentMap>}
   * @memberof BitMap
   */
  getComponentObjectByRootPath(rootPath: string): Object<string, ComponentMap> {
    return pickBy(this.components, componentObject => componentObject.rootDir === rootPath);
  }

  /**
   * Return a component id as listed in bit.map file
   * by a root path of the component
   *
   * @param {string} rootPath relative to consumer - as stored in bit.map files object
   * @returns {string} component id
   * @memberof BitMap
   */
  getComponentIdByRootPath(rootPath: string): string {
    const componentObject = this.getComponentObjectByRootPath(rootPath);
    return R.keys(componentObject)[0];
  }

  /**
   * Return a component id as listed in bit.map file
   * by a path exist in the files object
   *
   * @param {string} componentPath relative to consumer - as stored in bit.map files object
   * @returns {string} component id
   * @memberof BitMap
   */
  getComponentIdByPath(componentPath: string): string {
    const componentObject = this.getComponentObjectByPath(componentPath);
    return R.keys(componentObject)[0];
  }


  modifyComponentsToLinuxPath(components:Object) {
    Object.keys(components).forEach((key) => {
      components[key].files.forEach(file => file.relativePath = pathNormalizeToLinux(file.relativePath));
      components[key].mainFile = pathNormalizeToLinux(components[key].mainFile);
    });
  }

  write(): Promise<> {
    logger.debug('writing to bit.map');
<<<<<<< HEAD
    this.modifyComponentsToLinuxPath(this.components);
    return outputFile(this.mapPath, JSON.stringify(this.components, null, 4));
=======
    return outputFile(this.mapPath, AUTO_GENERATED_MSG + JSON.stringify(this.components, null, 4));
>>>>>>> 27f10e72
  }
}<|MERGE_RESOLUTION|>--- conflicted
+++ resolved
@@ -5,11 +5,7 @@
 import pickBy from 'lodash.pickby';
 import json from 'comment-json';
 import logger from '../../logger/logger';
-<<<<<<< HEAD
-import { BIT_MAP, DEFAULT_INDEX_NAME, DEFAULT_INDEX_TS_NAME, BIT_JSON, COMPONENT_ORIGINS, DEPENDENCIES_DIR, DEFAULT_SEPARATOR } from '../../constants';
-=======
-import { BIT_MAP, DEFAULT_INDEX_NAME, DEFAULT_INDEX_TS_NAME, BIT_JSON, COMPONENT_ORIGINS, DEPENDENCIES_DIR, AUTO_GENERATED_MSG } from '../../constants';
->>>>>>> 27f10e72
+import { BIT_MAP, DEFAULT_INDEX_NAME, DEFAULT_INDEX_TS_NAME, BIT_JSON, COMPONENT_ORIGINS, DEPENDENCIES_DIR, AUTO_GENERATED_MSG, DEFAULT_SEPARATOR } from '../../constants';
 import { InvalidBitMap, MissingMainFile, MissingBitMapComponent } from './exceptions';
 import { BitId } from '../../bit-id';
 import { readFile, outputFile, pathNormalizeToLinux, pathJoinLinux } from '../../utils';
@@ -385,11 +381,7 @@
 
   write(): Promise<> {
     logger.debug('writing to bit.map');
-<<<<<<< HEAD
     this.modifyComponentsToLinuxPath(this.components);
-    return outputFile(this.mapPath, JSON.stringify(this.components, null, 4));
-=======
     return outputFile(this.mapPath, AUTO_GENERATED_MSG + JSON.stringify(this.components, null, 4));
->>>>>>> 27f10e72
   }
 }
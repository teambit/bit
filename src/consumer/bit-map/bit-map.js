--- conflicted
+++ resolved
@@ -243,11 +243,7 @@
    * {
    *    componentId: component
    * }
-<<<<<<< HEAD
-   * 
-=======
-   *
->>>>>>> 211f10ba
+   *
    * @param {string} path relative to consumer - as stored in bit.map files object
    * @returns {Object<string, ComponentMap>}
    * @memberof BitMap

--- conflicted
+++ resolved
@@ -307,14 +307,10 @@
     if (!origin && this.allIds) return this.allIds;
     const allComponents = R.values(this.components);
     const ids = (componentMaps: ComponentMap[]) => BitIds.fromArray(componentMaps.map(c => c.id));
-<<<<<<< HEAD
     if (!origin) {
       this.allIds = ids(allComponents);
       return this.allIds;
     }
-=======
-    if (!origin) return ids(allComponents);
->>>>>>> 17953257
     // $FlowFixMe we know origin is an array in that case
     const components = allComponents.filter(c => origin.includes(c.origin));
     return ids(components);

import { Paper } from '../paper';
import CommandRegistry from './registry';

export type PaperConfig = {
  silence: boolean;
};

export type PaperDeps = [];

<<<<<<< HEAD
export async function providePaper() {
  return new Paper(new CommandRegistry([]));
=======
export async function providePaper(config: PaperConfig, []: PaperDeps) {
  return new Paper(new CommandRegistry({}));
>>>>>>> b323bc11
}<|MERGE_RESOLUTION|>--- conflicted
+++ resolved
@@ -7,11 +7,6 @@
 
 export type PaperDeps = [];
 
-<<<<<<< HEAD
-export async function providePaper() {
-  return new Paper(new CommandRegistry([]));
-=======
 export async function providePaper(config: PaperConfig, []: PaperDeps) {
   return new Paper(new CommandRegistry({}));
->>>>>>> b323bc11
 }
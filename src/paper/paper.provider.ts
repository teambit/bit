--- conflicted
+++ resolved
@@ -9,16 +9,6 @@
 
 export type PaperDeps = [];
 
-<<<<<<< HEAD
 export async function providePaper(config: PaperConfig, []: PaperDeps) {
   return new Paper(new CommandRegistry([]));
-=======
-export async function providePaper(config: PaperConfig, [cli, bit]: PaperDeps) {
-  const paper = new Paper(cli, new CommandRegistry([]));
-  bit.onExtensionsLoaded.subscribe(() => {
-    paper.run();
-  });
-
-  return paper;
->>>>>>> 31015f08
 }
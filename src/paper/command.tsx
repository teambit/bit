import { CommandOptions } from '../cli/command';

export interface Command {
  /**
   * the name of the command. for example: 'add <> []'
   */
  name: string;

  /**
   * the description of the command. Will be seen in bit help and command help.
   * Examples:
   *  1. `bit`
   *  2. `bit add --help`
   */
  description: string;

  /**
   * command alias (for example: 't' for 'tag')
   */
  alias: string;

  /**
   * array of command options.
   */
  opts: PaperOptions;

  /**
   *
   * @param args command options provided in CLI
   *
   */
<<<<<<< HEAD
  render:(params:PaperOptions, opts?:any) => Promise<React.ReactElement>;
=======
  render:(params: any, opts: { [key: string]: any }) => Promise<React.ReactElement>;
>>>>>>> d4e17e95
}

export type PaperOptions = CommandOptions<|MERGE_RESOLUTION|>--- conflicted
+++ resolved
@@ -29,11 +29,7 @@
    * @param args command options provided in CLI
    *
    */
-<<<<<<< HEAD
-  render:(params:PaperOptions, opts?:any) => Promise<React.ReactElement>;
-=======
   render:(params: any, opts: { [key: string]: any }) => Promise<React.ReactElement>;
->>>>>>> d4e17e95
 }
 
 export type PaperOptions = CommandOptions
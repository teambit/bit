--- conflicted
+++ resolved
@@ -406,14 +406,11 @@
 
 export const DEPENDENCIES_FIELDS = ['dependencies', 'devDependencies', 'peerDependencies'];
 
-<<<<<<< HEAD
 export const HASH_SIZE = 40;
 
 export const LANE_SEPARATOR = ':';
 
 export const DEFAULT_LANE = 'master';
-=======
 const MISSING_DEPS_SPACE_COUNT = 10;
 export const MISSING_DEPS_SPACE = ' '.repeat(MISSING_DEPS_SPACE_COUNT);
-export const MISSING_NESTED_DEPS_SPACE = ' '.repeat(MISSING_DEPS_SPACE_COUNT + 2);
->>>>>>> 4cee8de5
+export const MISSING_NESTED_DEPS_SPACE = ' '.repeat(MISSING_DEPS_SPACE_COUNT + 2);
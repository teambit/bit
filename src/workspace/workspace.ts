import { Consumer } from '../consumer';
import { Scope } from '../scope/scope.api';

import { Component, ComponentFactory, ComponentID } from '../component';

/**
 * API of the Bit Workspace
 */
export default class Workspace {
  constructor(
    /**
     * private access to the legacy consumer instance.
     */
    private consumer: Consumer,

    /**
     * access to the Workspace's `Scope` instance
     */
    readonly scope: Scope,

    /**
     * access to the `ComponentProvider` instance
     */
    private componentFactory: ComponentFactory
  ) {}

  /**
   * Workspace's configuration
   */
  get config() {
    return this.consumer.config;
  }

  /**
   * root path of the Workspace.
   */
  get path() {
    return this.consumer.getPath();
  }

  /**
   * get a component from scope
   * @param id
   */
<<<<<<< HEAD
  async get(id: string): Promise<Component> {
    const componentId = this.consumer.getParsedId(id);
    const legacyComponent = await this.consumer.loadComponent(componentId);
=======
  // TODO: remove the undefined once componentFactory.fromLegacyComponent is implemented
  async get(id: ComponentID): Promise<Component | undefined> {
    const legacyComponent = await this.consumer.loadComponent(id);
>>>>>>> 0d8142de
    return this.componentFactory.fromLegacyComponent(legacyComponent);
  }
}<|MERGE_RESOLUTION|>--- conflicted
+++ resolved
@@ -42,15 +42,9 @@
    * get a component from scope
    * @param id
    */
-<<<<<<< HEAD
   async get(id: string): Promise<Component> {
     const componentId = this.consumer.getParsedId(id);
     const legacyComponent = await this.consumer.loadComponent(componentId);
-=======
-  // TODO: remove the undefined once componentFactory.fromLegacyComponent is implemented
-  async get(id: ComponentID): Promise<Component | undefined> {
-    const legacyComponent = await this.consumer.loadComponent(id);
->>>>>>> 0d8142de
     return this.componentFactory.fromLegacyComponent(legacyComponent);
   }
 }
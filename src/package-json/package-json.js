--- conflicted
+++ resolved
@@ -122,11 +122,9 @@
   }
 
   /**
-<<<<<<< HEAD
    * Taken from this package (with some minor changes):
    * https://www.npmjs.com/package/find-package
    * https://github.com/jalba/find-package
-   *
    */
   static findPath(dir) {
     const parentsArr = parents(dir);
@@ -162,7 +160,9 @@
     }
 
     return configJSON;
-=======
+  }
+
+  /*
    * For an existing package.json file of the root project, we don't want to do any change, other than what needed.
    * That's why this method doesn't use the 'load' and 'write' methods of this class. Otherwise, it'd write only the
    * PackageJsonPropsNames attributes.
@@ -179,6 +179,5 @@
     const packageJson = await getPackageJson();
     packageJson.dependencies = Object.assign({}, packageJson.dependencies, convertComponentsToValidPackageNames(registryPrefix, components));
     await saveRawObject(packageJson);
->>>>>>> 3d0f01c1
   }
 }
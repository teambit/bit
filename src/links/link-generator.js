// @flow
import path from 'path';
import R from 'ramda';
import groupBy from 'lodash.groupby';
import { DEFAULT_INDEX_NAME, COMPONENT_ORIGINS } from '../constants';
import { getExt } from '../utils';
import type { OutputFileParams } from '../utils/fs-output-file';
import logger from '../logger/logger';
import type { ComponentWithDependencies } from '../scope';
import type Component from '../consumer/component/consumer-component';
import type { Dependency, Dependencies } from '../consumer/component/dependencies';
import type { RelativePath } from '../consumer/component/dependencies/dependency';
import { BitIds, BitId } from '../bit-id';
import type Consumer from '../consumer/consumer';
import ComponentMap from '../consumer/bit-map/component-map';
import type { PathOsBased, PathOsBasedAbsolute } from '../utils/path';
import postInstallTemplate from '../consumer/component/templates/postinstall.default-template';
import { getLinkToFileContent } from './link-content';
import DependencyFileLinkGenerator from './dependency-file-link-generator';
import type { LinkFileType } from './dependency-file-link-generator';
import LinkFile from './link-file';
import BitMap from '../consumer/bit-map';
import DataToPersist from '../consumer/component/sources/data-to-persist';
import componentIdToPackageName from '../utils/bit/component-id-to-package-name';
import Symlink from './symlink';

type SymlinkType = {
  source: PathOsBasedAbsolute, // symlink is pointing to this path
  dest: PathOsBasedAbsolute // path where the symlink is written to
};

// todo: move to bit-javascript
function getIndexFileName(mainFile: string): string {
  return `${DEFAULT_INDEX_NAME}.${getExt(mainFile)}`;
}

/**
 * a component may have many dependencies, this function returns the links content for all of its dependencies
 */
function getComponentLinks({
  consumer,
  component,
  dependencies,
  createNpmLinkFiles,
  bitMap
}: {
  consumer: ?Consumer,
  component: Component,
  dependencies: Component[], // Array of the dependencies components (the full component) - used to generate a dist link (with the correct extension)
  createNpmLinkFiles: boolean,
  bitMap?: ?BitMap
}): DataToPersist {
  // $FlowFixMe
  bitMap = bitMap || consumer.bitMap;
  const componentMap: ComponentMap = bitMap.getComponent(component.id);
  component.componentMap = componentMap;
  const directDependencies: Dependency[] = _getDirectDependencies(component, componentMap, createNpmLinkFiles);
  const flattenedDependencies: BitIds = _getFlattenedDependencies(component, componentMap, createNpmLinkFiles);
  const links = directDependencies.map((dep: Dependency) => {
    if (!dep.relativePaths || R.isEmpty(dep.relativePaths)) return [];
    const getDependencyIdWithResolvedVersion = (): BitId => {
      // Check if the dependency is latest, if yes we need to resolve if from the flatten dependencies to get the
      // Actual version number, because on the bitmap we have only specific versions
      if (dep.id.getVersion().latest) {
        return flattenedDependencies.resolveVersion(dep.id);
      }
      return dep.id;
    };
    const dependencyId = getDependencyIdWithResolvedVersion();
    const dependencyComponent = _getDependencyComponent(dependencyId, dependencies, component.id);

    const dependencyLinks = dep.relativePaths.map((relativePath: RelativePath) => {
      const dependencyFileLinkGenerator = new DependencyFileLinkGenerator({
        // $FlowFixMe
        consumer,
        component,
        relativePath,
        dependencyComponent,
        createNpmLinkFiles
      });
      return dependencyFileLinkGenerator.generate();
    });
    return R.flatten(dependencyLinks);
  });
  const dataToPersist = new DataToPersist();
  const internalCustomResolvedLinks = component.customResolvedPaths.length
    ? getInternalCustomResolvedLinks(component, componentMap, createNpmLinkFiles)
    : [];
  const flattenLinks = R.flatten(links).concat(internalCustomResolvedLinks);

  const { postInstallLinks, postInstallSymlinks, linksToWrite, symlinks } = groupLinks(flattenLinks);
  const shouldGeneratePostInstallScript = postInstallLinks.length || postInstallSymlinks.length;
  if (shouldGeneratePostInstallScript) {
    const postInstallFile = generatePostInstallScript(component, postInstallLinks, postInstallSymlinks);
    dataToPersist.addFile(postInstallFile);
  }
  const customResolveAliasesAdded = addCustomResolveAliasesToPackageJson(component, flattenLinks);
  if (customResolveAliasesAdded || shouldGeneratePostInstallScript) {
    const packageJsonFile = component.packageJsonFile.toJSONFile();
    dataToPersist.addFile(packageJsonFile);
  }

  if (symlinks.length) {
    dataToPersist.addManySymlinks(symlinks.map(symlink => Symlink.makeInstance(symlink.source, symlink.dest)));
  }
  // $FlowFixMe
  dataToPersist.addManyFiles(linksToWrite.map(linkToWrite => LinkFile.load(linkToWrite)));
  return dataToPersist;
}

function _getDependencyComponent(dependencyId: BitId, dependencies: Component[], componentId: BitId): Component {
  const componentWithSameVersion = dependencies.find(dependency => dependency.id.isEqual(dependencyId));
  if (componentWithSameVersion) return componentWithSameVersion;
  const dependencyComponent = dependencies.find(dependency => dependency.id.isEqualWithoutVersion(dependencyId));
  if (!dependencyComponent) {
    const errorMessage = `link-generation: failed finding ${dependencyId.toString()} in the dependencies array of ${componentId.toString()}.
The dependencies array has the following ids: ${dependencies.map(d => d.id).join(', ')}`;
    throw new Error(errorMessage);
  }
  logger.warn(`link-generation: failed finding an exact version of ${dependencyId.toString()} in the dependencies array of ${componentId.toString()}.
    will use ${dependencyComponent.id.toString()} instead. this might happen when the dependency version is overridden in package.json or bit.json`);
  return dependencyComponent;
}

<<<<<<< HEAD
function _getPackageJsonFile(component: Component) {
  // $FlowFixMe
  const componentDir: string = component.writtenPath;
  return JSONFile.load({
    base: componentDir,
    path: path.join(componentDir, 'package.json'),
    content: component.packageJsonInstance,
    override: true
  });
}

function _getDirectDependencies(
  component: Component,
  componentMap: ComponentMap,
  createNpmLinkFiles: boolean
): Dependency[] {
=======
function _getDirectDependencies(component: Component, componentMap: ComponentMap): Dependency[] {
>>>>>>> 0062c890
  // devDependencies of Nested components are not written to the filesystem, so no need to link them.
  return componentMap.origin === COMPONENT_ORIGINS.NESTED || createNpmLinkFiles
    ? component.dependencies.get()
    : component.getAllNonEnvsDependencies();
}

function _getFlattenedDependencies(
  component: Component,
  componentMap: ComponentMap,
  createNpmLinkFiles: boolean
): BitIds {
  return componentMap.origin === COMPONENT_ORIGINS.NESTED || createNpmLinkFiles
    ? component.flattenedDependencies
    : BitIds.fromArray(component.getAllNonEnvsFlattenedDependencies());
}

function groupLinks(
  flattenLinks: LinkFileType[]
): {
  postInstallLinks: OutputFileParams[],
  linksToWrite: OutputFileParams[],
  symlinks: SymlinkType[],
  postInstallSymlinks: SymlinkType[]
} {
  const groupedLinks = groupBy(flattenLinks, link => link.linkPath);
  const linksToWrite = [];
  const postInstallLinks = [];
  const postInstallSymlinks = [];
  const symlinks = [];
  Object.keys(groupedLinks).forEach((group) => {
    let content = '';
    const firstGroupItem = groupedLinks[group][0];
    if (firstGroupItem.symlinkTo) {
      if (firstGroupItem.postInstallSymlink) {
        postInstallSymlinks.push({ source: firstGroupItem.symlinkTo, dest: firstGroupItem.linkPath });
        return;
      }
      symlinks.push({ source: firstGroupItem.symlinkTo, dest: firstGroupItem.linkPath });
      return;
    }
    if (firstGroupItem.isEs6) {
      // check by the first item of the array, it can be any other item as well
      content = 'Object.defineProperty(exports, "__esModule", { value: true });\n';
    }
    content += groupedLinks[group].map(linkItem => linkItem.linkContent).join('\n');
    const linkFile: OutputFileParams = { filePath: group, content };
    if (firstGroupItem.postInstallLink) {
      postInstallLinks.push(linkFile);
    } else {
      linksToWrite.push(linkFile);
    }
  });
  return { postInstallLinks, postInstallSymlinks, linksToWrite, symlinks };
}

/**
 * The following scenario will help understanding why links are needed.
 * Component A has a dependency B. (for instance, in a.js there is a require statement to 'b.js').
 * While importing component A, it knows about the B dependency and it saves it under 'dependencies' directory of A.
 * The problem is that the above require is broken, because 'b.js' is not in the same place where it was originally.
 * This function solves this issue by creating the 'b.js' file in the original location and points to the new location
 * under 'dependencies' of A.
 *
 * It does the link generation in two steps.
 * step 1: "componentsLinks", it generates links to all imported components.
 * target: imported components. source: dependencies.
 * step 2: "dependenciesLinks", it generates links to all dependencies of the imported components.
 * target: dependencies. source: other dependencies.
 * this step is not needed when the imported components don't have dependencies, or when the
 * dependencies were installed as npm/yarn packages.
 */
function getComponentsDependenciesLinks(
  componentDependencies: ComponentWithDependencies[],
  consumer: ?Consumer,
  createNpmLinkFiles: boolean,
  bitMap?: BitMap
): DataToPersist {
  // $FlowFixMe
  bitMap = bitMap || consumer.bitMap;
  const componentsDependenciesLinks = new DataToPersist();
  const linkedComponents = new BitIds();
  const componentsToLink = getComponentsToLink();
  addLinksForComponents();
  addLinksForDependencies();
  return componentsDependenciesLinks;
  function getComponentsToLink(): ComponentWithDependencies[] {
    return componentDependencies.reduce((acc, componentWithDeps) => {
      const component = componentWithDeps.component;
      // $FlowFixMe bitMap is set at this point
      const componentMap = bitMap.getComponent(component.id);
      component.componentMap = componentMap;
      if (componentMap.origin === COMPONENT_ORIGINS.AUTHORED) {
        logger.debug(
          `writeComponentsDependenciesLinks, ignoring a component ${component.id.toString()} as it is an author component`
        );
        return acc;
      }
      return acc.concat(componentWithDeps);
    }, []);
  }
  function addLinksForComponents() {
    componentsToLink.forEach((componentWithDeps: ComponentWithDependencies) => {
      const component = componentWithDeps.component;
      if (linkedComponents.has(component.id)) return;
      // it must be IMPORTED. We don't pass NESTED to this function
      logger.debug(`writeComponentsDependenciesLinks, generating links for ${component.id.toString()}`);
      const componentsLinks = getComponentLinks({
        consumer,
        component,
        dependencies: componentWithDeps.allDependencies,
        createNpmLinkFiles
      });
      componentsDependenciesLinks.merge(componentsLinks);
      linkedComponents.push(component.id);
    });
  }
  function addLinksForDependencies() {
    componentsToLink.forEach((componentWithDeps: ComponentWithDependencies) => {
      if (!componentWithDeps.component.dependenciesSavedAsComponents) return;
      componentWithDeps.allDependencies.forEach((dep: Component) => {
        if (linkedComponents.has(dep.id)) return;
        // We pass here the componentWithDeps.dependencies again because it contains the full dependencies objects
        // also the indirect ones
        // The dep.dependencies contain only an id and relativePaths and not the full object
        const dependencies = componentWithDeps.allDependencies;
        dependencies.push(componentWithDeps.component);
        const dependencyLinks = getComponentLinks({
          consumer,
          component: dep,
          dependencies,
          createNpmLinkFiles
        });
        componentsDependenciesLinks.merge(dependencyLinks);
        linkedComponents.push(dep.id);
      });
    });
  }
}

/**
 * important: do not attempt to move this function into DependencyFileLinkGenerator as it should be
 * running even when a component does not have any dependencies.
 *
 * when using custom module resolutions, and inside a component there is a file that requires
 * another file by custom-resolved syntax, we must generate links on the imported component inside
 * node_modules.
 *
 * E.g. original component "utils/jump" has two files:
 * bar/foo.js => require('utils/is-string); // "src" is set to be a module-directory
 * utils/is-string.js
 *
 * imported component:
 * components/utils/jump/bar/foo.js
 * components/utils/jump/utils/is-string.js
 * components/utils/jump/node_modules/utils/is-string // this is the file we generate here
 */
function getInternalCustomResolvedLinks(
  component: Component,
  componentMap: ComponentMap,
  createNpmLinkFiles: boolean
): LinkFileType[] {
  const componentDir = component.writtenPath || componentMap.rootDir;
  if (!componentDir) {
    throw new Error(`getInternalCustomResolvedLinks, unable to find the written path of ${component.id.toString()}`);
  }
  const getDestination = (importSource: string) => `node_modules/${importSource}`;
  return component.customResolvedPaths.map((customPath) => {
    const sourceAbs = path.join(componentDir, customPath.destinationPath);
    const dest = getDestination(customPath.importSource);
    const destAbs = path.join(componentDir, dest);
    const destRelative = path.relative(path.dirname(destAbs), sourceAbs);
    const linkContent = getLinkToFileContent(destRelative);

    const postInstallSymlink = createNpmLinkFiles && !linkContent;
    const packageName = componentIdToPackageName(component.id, component.bindingPrefix);
    const customResolveMapping = { [customPath.importSource]: `${packageName}/${customPath.destinationPath}` };
    const getSymlink = () => {
      if (linkContent) return undefined;
      if (createNpmLinkFiles) return `${packageName}/${customPath.destinationPath}`;
      return sourceAbs;
    };
    return {
      linkPath: createNpmLinkFiles ? dest : destAbs,
      linkContent,
      postInstallLink: createNpmLinkFiles,
      customResolveMapping,
      symlinkTo: getSymlink(),
      postInstallSymlink
    };
  });
}

/**
 * change the package.json of a component to include postInstall script.
 * @see postInstallTemplate() JSDoc to understand better why this postInstall script is needed
 */
function generatePostInstallScript(component: Component, postInstallLinks = [], postInstallSymlinks = []): LinkFile {
  // $FlowFixMe todo: is it possible that writtenPath is empty here?
  const componentDir: string = component.writtenPath;
  // convert from array to object for easier parsing in the postinstall script
  const linkPathsObject = postInstallLinks.reduce((acc, val) => {
    acc[val.filePath] = val.content;
    return acc;
  }, {});
  const symlinkPathsObject = postInstallSymlinks.reduce((acc, val) => {
    acc[val.dest] = val.source;
    return acc;
  }, {});
  if (!component.packageJsonFile) throw new Error(`packageJsonFile is missing for ${component.id.toString()}`);
  const postInstallCode = postInstallTemplate(JSON.stringify(linkPathsObject), JSON.stringify(symlinkPathsObject));
  const POST_INSTALL_FILENAME = '.bit.postinstall.js';
  const postInstallFilePath = path.join(componentDir, POST_INSTALL_FILENAME);
  const postInstallScript = `node ${POST_INSTALL_FILENAME}`;
  component.packageJsonFile.addOrUpdateProperty('scripts', { postinstall: postInstallScript });
  const postInstallFile = LinkFile.load({ filePath: postInstallFilePath, content: postInstallCode, override: true });
  return postInstallFile;
}

function addCustomResolveAliasesToPackageJson(component: Component, links: LinkFileType[]): boolean {
  const resolveAliases = links.reduce((acc, link: LinkFileType) => {
    if (link.customResolveMapping) Object.assign(acc, link.customResolveMapping);
    return acc;
  }, {});
  if (R.isEmpty(resolveAliases)) return false;
  // @TODO: load the package.json here if not found. it happens during the build process
  if (!component.packageJsonFile) return false;
  const bitProperty = component.packageJsonFile.getProperty('bit') || {};
  bitProperty.resolveAliases = resolveAliases;
  return true;
}

/**
 * Relevant for IMPORTED and NESTED only
 */
function getEntryPointsForComponent(component: Component, consumer: Consumer): LinkFile[] {
  const files = [];
  const componentMap = consumer.bitMap.getComponent(component.id);
  // $FlowFixMe
  const componentRoot: string = component.writtenPath || componentMap.rootDir;
  if (componentMap.origin === COMPONENT_ORIGINS.AUTHORED) return [];
  const mainFile = component.dists.calculateMainDistFile(component.mainFile);
  const indexName = getIndexFileName(mainFile); // Move to bit-javascript
  const entryPointFileContent = getLinkToFileContent(`./${mainFile}`);
  const entryPointPath = path.join(componentRoot, indexName);
  if (!component.dists.isEmpty() && component.dists.writeDistsFiles && !consumer.shouldDistsBeInsideTheComponent()) {
    const distDir = component.dists.getDistDirForConsumer(consumer, componentRoot);
    const entryPointDist = path.join(distDir, indexName);
    logger.debug(`writeEntryPointFile, on ${entryPointDist}`);
    files.push(LinkFile.load({ filePath: entryPointDist, content: entryPointFileContent }));
  }
  logger.debug(`writeEntryPointFile, on ${entryPointPath}`);
  files.push(LinkFile.load({ filePath: entryPointPath, content: entryPointFileContent }));
  return files;
}

/**
 * used for writing compiler and tester dependencies to the directory of their configuration file
 * the configuration directory is not always the same as the component, it can be moved by 'eject-conf' command
 * this methods write the environment dependency links no matter where the directory located on the workspace
 *
 */
async function getLinksByDependencies(
  targetDir: PathOsBased,
  component: Component,
  dependencies: Dependencies,
  consumer: Consumer
): Promise<LinkFile[]> {
  const linksP = dependencies.get().map(async (dependency: Dependency) => {
    const dependencyComponent = await consumer.loadComponentFromModel(dependency.id);
    const dependencyLinks = dependency.relativePaths.map((relativePath: RelativePath) => {
      const dependencyFileLinkGenerator = new DependencyFileLinkGenerator({
        consumer,
        component,
        relativePath,
        dependencyComponent,
        createNpmLinkFiles: false,
        targetDir
      });
      return dependencyFileLinkGenerator.generate();
    });
    return R.flatten(dependencyLinks);
  });
  const links = await Promise.all(linksP);

  const flattenLinks = R.flatten(links);
  const { linksToWrite } = groupLinks(flattenLinks);
  // $FlowFixMe base is optional
  return linksToWrite.map(link => LinkFile.load(link));
}

export { getEntryPointsForComponent, getComponentsDependenciesLinks, getIndexFileName, getLinksByDependencies };<|MERGE_RESOLUTION|>--- conflicted
+++ resolved
@@ -122,26 +122,11 @@
   return dependencyComponent;
 }
 
-<<<<<<< HEAD
-function _getPackageJsonFile(component: Component) {
-  // $FlowFixMe
-  const componentDir: string = component.writtenPath;
-  return JSONFile.load({
-    base: componentDir,
-    path: path.join(componentDir, 'package.json'),
-    content: component.packageJsonInstance,
-    override: true
-  });
-}
-
 function _getDirectDependencies(
   component: Component,
   componentMap: ComponentMap,
   createNpmLinkFiles: boolean
 ): Dependency[] {
-=======
-function _getDirectDependencies(component: Component, componentMap: ComponentMap): Dependency[] {
->>>>>>> 0062c890
   // devDependencies of Nested components are not written to the filesystem, so no need to link them.
   return componentMap.origin === COMPONENT_ORIGINS.NESTED || createNpmLinkFiles
     ? component.dependencies.get()

// @flow
import path from 'path';
import R from 'ramda';
import groupBy from 'lodash.groupby';
import {
  DEFAULT_INDEX_NAME,
  COMPONENT_ORIGINS,
  ANGULAR_PACKAGE_IDENTIFIER,
  ANGULAR_BIT_ENTRY_POINT_FILE
} from '../constants';
import { getExt } from '../utils';
import type { OutputFileParams } from '../utils/fs-output-file';
import logger from '../logger/logger';
import type { ComponentWithDependencies } from '../scope';
import Component from '../consumer/component/consumer-component';
import type { Dependency, Dependencies } from '../consumer/component/dependencies';
import type { RelativePath } from '../consumer/component/dependencies/dependency';
import { BitIds, BitId } from '../bit-id';
import type Consumer from '../consumer/consumer';
import ComponentMap from '../consumer/bit-map/component-map';
import type { PathOsBased, PathOsBasedAbsolute } from '../utils/path';
import postInstallTemplate from '../consumer/component/templates/postinstall.default-template';
import { getLinkToFileContent } from './link-content';
import DependencyFileLinkGenerator from './dependency-file-link-generator';
import type { LinkFileType } from './dependency-file-link-generator';
import LinkFile from './link-file';
import BitMap from '../consumer/bit-map';
import DataToPersist from '../consumer/component/sources/data-to-persist';
import componentIdToPackageName from '../utils/bit/component-id-to-package-name';
import Symlink from './symlink';

type SymlinkType = {
  source: PathOsBasedAbsolute, // symlink is pointing to this path
  dest: PathOsBasedAbsolute // path where the symlink is written to
};

// todo: move to bit-javascript
function getIndexFileName(mainFile: string): string {
  return `${DEFAULT_INDEX_NAME}.${getExt(mainFile)}`;
}

/**
 * a component may have many dependencies, this function returns the links content for all of its dependencies
 */
function getComponentLinks({
  consumer,
  component,
  dependencies,
  createNpmLinkFiles,
  bitMap
}: {
  consumer: ?Consumer,
  component: Component,
  dependencies: Component[], // Array of the dependencies components (the full component) - used to generate a dist link (with the correct extension)
  createNpmLinkFiles: boolean,
  bitMap: BitMap
}): DataToPersist {
  const componentMap: ComponentMap = bitMap.getComponent(component.id);
  component.componentMap = componentMap;
  const directDependencies: Dependency[] = _getDirectDependencies(component, componentMap, createNpmLinkFiles);
  const flattenedDependencies: BitIds = _getFlattenedDependencies(component, componentMap, createNpmLinkFiles);
  const links = directDependencies.map((dep: Dependency) => {
    if (!dep.relativePaths || R.isEmpty(dep.relativePaths)) return [];
    const getDependencyIdWithResolvedVersion = (): BitId => {
      // Check if the dependency is latest, if yes we need to resolve if from the flatten dependencies to get the
      // Actual version number, because on the bitmap we have only specific versions
      if (dep.id.getVersion().latest) {
        return flattenedDependencies.resolveVersion(dep.id);
      }
      return dep.id;
    };
    const dependencyId = getDependencyIdWithResolvedVersion();
    const dependencyComponent = _getDependencyComponent(dependencyId, dependencies, component.id);

    const dependencyLinks = dep.relativePaths.map((relativePath: RelativePath) => {
      const dependencyFileLinkGenerator = new DependencyFileLinkGenerator({
        consumer,
        bitMap,
        component,
        relativePath,
        dependencyComponent,
        createNpmLinkFiles
      });
      return dependencyFileLinkGenerator.generate();
    });
    return R.flatten(dependencyLinks);
  });
  const dataToPersist = new DataToPersist();
  const internalCustomResolvedLinks = component.customResolvedPaths.length
    ? getInternalCustomResolvedLinks(component, componentMap, createNpmLinkFiles)
    : [];
  const flattenLinks = R.flatten(links).concat(internalCustomResolvedLinks);

  const { postInstallLinks, postInstallSymlinks, linksToWrite, symlinks } = groupLinks(flattenLinks);
  const shouldGeneratePostInstallScript = postInstallLinks.length || postInstallSymlinks.length;
  if (shouldGeneratePostInstallScript) {
    const postInstallFile = generatePostInstallScript(component, postInstallLinks, postInstallSymlinks);
    dataToPersist.addFile(postInstallFile);
  }
  const customResolveAliasesAdded = addCustomResolveAliasesToPackageJson(component, flattenLinks);
  if (customResolveAliasesAdded || shouldGeneratePostInstallScript) {
    const packageJsonFile = component.packageJsonFile.toJSONFile();
    dataToPersist.addFile(packageJsonFile);
  }

  if (symlinks.length) {
    dataToPersist.addManySymlinks(symlinks.map(symlink => Symlink.makeInstance(symlink.source, symlink.dest)));
  }
  // $FlowFixMe
  dataToPersist.addManyFiles(linksToWrite.map(linkToWrite => LinkFile.load(linkToWrite)));
  return dataToPersist;
}

function _getDependencyComponent(dependencyId: BitId, dependencies: Component[], componentId: BitId): Component {
  const componentWithSameVersion = dependencies.find(dependency => dependency.id.isEqual(dependencyId));
  if (componentWithSameVersion) return componentWithSameVersion;
  const dependencyComponent = dependencies.find(dependency => dependency.id.isEqualWithoutVersion(dependencyId));
  if (!dependencyComponent) {
    const errorMessage = `link-generation: failed finding ${dependencyId.toString()} in the dependencies array of ${componentId.toString()}.
The dependencies array has the following ids: ${dependencies.map(d => d.id).join(', ')}`;
    throw new Error(errorMessage);
  }
  logger.warn(`link-generation: failed finding an exact version of ${dependencyId.toString()} in the dependencies array of ${componentId.toString()}.
    will use ${dependencyComponent.id.toString()} instead. this might happen when the dependency version is overridden in package.json or bit.json`);
  return dependencyComponent;
}

function _getDirectDependencies(
  component: Component,
  componentMap: ComponentMap,
  createNpmLinkFiles: boolean
): Dependency[] {
  // devDependencies of Nested components are not written to the filesystem, so no need to link them.
  return componentMap.origin === COMPONENT_ORIGINS.NESTED || createNpmLinkFiles
    ? component.dependencies.get()
    : component.getAllNonEnvsDependencies();
}

function _getFlattenedDependencies(
  component: Component,
  componentMap: ComponentMap,
  createNpmLinkFiles: boolean
): BitIds {
  return componentMap.origin === COMPONENT_ORIGINS.NESTED || createNpmLinkFiles
    ? component.flattenedDependencies
    : BitIds.fromArray(component.getAllNonEnvsFlattenedDependencies());
}

function groupLinks(
  flattenLinks: LinkFileType[]
): {
  postInstallLinks: OutputFileParams[],
  linksToWrite: OutputFileParams[],
  symlinks: SymlinkType[],
  postInstallSymlinks: SymlinkType[]
} {
  const groupedLinks = groupBy(flattenLinks, link => link.linkPath);
  const linksToWrite = [];
  const postInstallLinks = [];
  const postInstallSymlinks = [];
  const symlinks = [];
  Object.keys(groupedLinks).forEach((group) => {
    let content = '';
    const firstGroupItem = groupedLinks[group][0];
    if (firstGroupItem.symlinkTo) {
      if (firstGroupItem.postInstallSymlink) {
        postInstallSymlinks.push({ source: firstGroupItem.symlinkTo, dest: firstGroupItem.linkPath });
        return;
      }
      symlinks.push({ source: firstGroupItem.symlinkTo, dest: firstGroupItem.linkPath });
      return;
    }
    if (firstGroupItem.isEs6) {
      // check by the first item of the array, it can be any other item as well
      content = 'Object.defineProperty(exports, "__esModule", { value: true });\n';
    }
    content += groupedLinks[group].map(linkItem => linkItem.linkContent).join('\n');
    const linkFile: OutputFileParams = { filePath: group, content };
    if (firstGroupItem.postInstallLink) {
      postInstallLinks.push(linkFile);
    } else {
      linksToWrite.push(linkFile);
    }
  });
  return { postInstallLinks, postInstallSymlinks, linksToWrite, symlinks };
}

/**
 * The following scenario will help understanding why links are needed.
 * Component A has a dependency B. (for instance, in a.js there is a require statement to 'b.js').
 * While importing component A, it knows about the B dependency and it saves it under 'dependencies' directory of A.
 * The problem is that the above require is broken, because 'b.js' is not in the same place where it was originally.
 * This function solves this issue by creating the 'b.js' file in the original location and points to the new location
 * under 'dependencies' of A.
 *
 * It does the link generation in two steps.
 * step 1: "componentsLinks", it generates links to all imported components.
 * target: imported components. source: dependencies.
 * step 2: "dependenciesLinks", it generates links to all dependencies of the imported components.
 * target: dependencies. source: other dependencies.
 * this step is not needed when the imported components don't have dependencies, or when the
 * dependencies were installed as npm/yarn packages.
 */
function getComponentsDependenciesLinks(
  componentDependencies: ComponentWithDependencies[],
  consumer: ?Consumer,
  createNpmLinkFiles: boolean,
  bitMap: BitMap
): DataToPersist {
  const componentsDependenciesLinks = new DataToPersist();
  const linkedComponents = new BitIds();
  const componentsToLink = getComponentsToLink();
  addLinksForComponents();
  addLinksForDependencies();
  return componentsDependenciesLinks;
  function getComponentsToLink(): ComponentWithDependencies[] {
    return componentDependencies.reduce((acc, componentWithDeps) => {
      const component = componentWithDeps.component;
      const componentMap = bitMap.getComponent(component.id);
      component.componentMap = componentMap;
      if (componentMap.origin === COMPONENT_ORIGINS.AUTHORED) {
        logger.debug(
          `writeComponentsDependenciesLinks, ignoring a component ${component.id.toString()} as it is an author component`
        );
        return acc;
      }
      return acc.concat(componentWithDeps);
    }, []);
  }
  function addLinksForComponents() {
    componentsToLink.forEach((componentWithDeps: ComponentWithDependencies) => {
      const component = componentWithDeps.component;
      if (linkedComponents.has(component.id)) return;
      // it must be IMPORTED. We don't pass NESTED to this function
      logger.debug(`writeComponentsDependenciesLinks, generating links for ${component.id.toString()}`);
      const componentsLinks = getComponentLinks({
        consumer,
        component,
        dependencies: componentWithDeps.allDependencies,
        createNpmLinkFiles,
        bitMap
      });
      componentsDependenciesLinks.merge(componentsLinks);
      linkedComponents.push(component.id);
    });
  }
  function addLinksForDependencies() {
    componentsToLink.forEach((componentWithDeps: ComponentWithDependencies) => {
      if (!componentWithDeps.component.dependenciesSavedAsComponents) return;
      componentWithDeps.allDependencies.forEach((dep: Component) => {
        if (linkedComponents.has(dep.id)) return;
        // We pass here the componentWithDeps.dependencies again because it contains the full dependencies objects
        // also the indirect ones
        // The dep.dependencies contain only an id and relativePaths and not the full object
        const dependencies = componentWithDeps.allDependencies;
        dependencies.push(componentWithDeps.component);
        const dependencyLinks = getComponentLinks({
          consumer,
          component: dep,
          dependencies,
          createNpmLinkFiles,
          bitMap
        });
        componentsDependenciesLinks.merge(dependencyLinks);
        linkedComponents.push(dep.id);
      });
    });
  }
}

/**
 * important: do not attempt to move this function into DependencyFileLinkGenerator as it should be
 * running even when a component does not have any dependencies.
 *
 * when using custom module resolutions, and inside a component there is a file that requires
 * another file by custom-resolved syntax, we must generate links on the imported component inside
 * node_modules.
 *
 * E.g. original component "utils/jump" has two files:
 * bar/foo.js => require('utils/is-string); // "src" is set to be a module-directory
 * utils/is-string.js
 *
 * imported component:
 * components/utils/jump/bar/foo.js
 * components/utils/jump/utils/is-string.js
 * components/utils/jump/node_modules/utils/is-string // this is the file we generate here
 */
function getInternalCustomResolvedLinks(
  component: Component,
  componentMap: ComponentMap,
  createNpmLinkFiles: boolean
): LinkFileType[] {
  const componentDir = component.writtenPath || componentMap.rootDir;
  if (!componentDir) {
    throw new Error(`getInternalCustomResolvedLinks, unable to find the written path of ${component.id.toString()}`);
  }
  const getDestination = (importSource: string) => `node_modules/${importSource}`;
  const invalidImportSources = ['.', '..']; // before v14.1.4 components might have an invalid importSource saved. see #1734
  const isResolvePathsInvalid = customPath => !invalidImportSources.includes(customPath.importSource);
  return component.customResolvedPaths.filter(customPath => isResolvePathsInvalid(customPath)).map((customPath) => {
    const sourceAbs = path.join(componentDir, customPath.destinationPath);
    const dest = getDestination(customPath.importSource);
    const destAbs = path.join(componentDir, dest);
    const destRelative = path.relative(path.dirname(destAbs), sourceAbs);
    const linkContent = getLinkToFileContent(destRelative);

    const postInstallSymlink = createNpmLinkFiles && !linkContent;
    const packageName = componentIdToPackageName(component.id, component.bindingPrefix);
    const customResolveMapping = { [customPath.importSource]: `${packageName}/${customPath.destinationPath}` };
    const getSymlink = () => {
      if (linkContent) return undefined;
      if (createNpmLinkFiles) return `${packageName}/${customPath.destinationPath}`;
      return sourceAbs;
    };
    return {
      linkPath: createNpmLinkFiles ? dest : destAbs,
      linkContent,
      postInstallLink: createNpmLinkFiles,
      customResolveMapping,
      symlinkTo: getSymlink(),
      postInstallSymlink
    };
  });
}

/**
 * change the package.json of a component to include postInstall script.
 * @see postInstallTemplate() JSDoc to understand better why this postInstall script is needed
 */
function generatePostInstallScript(component: Component, postInstallLinks = [], postInstallSymlinks = []): LinkFile {
  // $FlowFixMe todo: is it possible that writtenPath is empty here?
  const componentDir: string = component.writtenPath;
  // convert from array to object for easier parsing in the postinstall script
  const linkPathsObject = postInstallLinks.reduce((acc, val) => {
    acc[val.filePath] = val.content;
    return acc;
  }, {});
  const symlinkPathsObject = postInstallSymlinks.reduce((acc, val) => {
    acc[val.dest] = val.source;
    return acc;
  }, {});
  if (!component.packageJsonFile) throw new Error(`packageJsonFile is missing for ${component.id.toString()}`);
  const postInstallCode = postInstallTemplate(JSON.stringify(linkPathsObject), JSON.stringify(symlinkPathsObject));
  const POST_INSTALL_FILENAME = '.bit.postinstall.js';
  const postInstallFilePath = path.join(componentDir, POST_INSTALL_FILENAME);
  const postInstallScript = `node ${POST_INSTALL_FILENAME}`;
  component.packageJsonFile.addOrUpdateProperty('scripts', { postinstall: postInstallScript });
  const postInstallFile = LinkFile.load({ filePath: postInstallFilePath, content: postInstallCode, override: true });
  return postInstallFile;
}

function addCustomResolveAliasesToPackageJson(component: Component, links: LinkFileType[]): boolean {
  const resolveAliases = links.reduce((acc, link: LinkFileType) => {
    if (link.customResolveMapping) Object.assign(acc, link.customResolveMapping);
    return acc;
  }, {});
  if (R.isEmpty(resolveAliases)) return false;
  // @TODO: load the package.json here if not found. it happens during the build process
  if (!component.packageJsonFile) return false;
  const bitProperty = component.packageJsonFile.getProperty('bit') || {};
  bitProperty.resolveAliases = resolveAliases;
  return true;
}

/**
 * Relevant for IMPORTED and NESTED only
 */
function getEntryPointsForComponent(component: Component, consumer: ?Consumer, bitMap: BitMap): LinkFile[] {
  const files = [];
  const componentMap = bitMap.getComponent(component.id);
  // $FlowFixMe
  const componentRoot: string = component.writtenPath || componentMap.rootDir;
  if (componentMap.origin === COMPONENT_ORIGINS.AUTHORED) return [];
  const mainFile = component.dists.calculateMainDistFile(component.mainFile);
  const indexName = getIndexFileName(mainFile); // Move to bit-javascript
  const entryPointFileContent = getLinkToFileContent(`./${mainFile}`);
  const entryPointPath = path.join(componentRoot, indexName);
  if (
    !component.dists.isEmpty() &&
    component.dists.writeDistsFiles &&
    consumer &&
    !consumer.shouldDistsBeInsideTheComponent()
  ) {
    const distDir = component.dists.getDistDirForConsumer(consumer, componentRoot);
    const entryPointDist = path.join(distDir, indexName);
    logger.debug(`writeEntryPointFile, on ${entryPointDist}`);
    files.push(LinkFile.load({ filePath: entryPointDist, content: entryPointFileContent }));
  }
  logger.debug(`writeEntryPointFile, on ${entryPointPath}`);
  files.push(LinkFile.load({ filePath: entryPointPath, content: entryPointFileContent }));
  return files;
}

function getEntryPointForAngularComponent(component: Component, consumer: ?Consumer, bitMap: BitMap): ?LinkFile {
  if (!_isAngularComponent(component)) return null;
  const componentMap = bitMap.getComponent(component.id);
  // $FlowFixMe
  const componentRoot: string = component.writtenPath || componentMap.rootDir;
  if (componentMap.origin === COMPONENT_ORIGINS.AUTHORED) return null;
<<<<<<< HEAD
  const mainFile = component.mainFile;
  const dependenciesFiles = component.dependencies.getSourcesPaths();
  const pathsToExport = [mainFile, ...dependenciesFiles];
  const content = pathsToExport.map(p => getLinkToFileContent(p, [])).join('\n');
=======
  const content = getLinkToFileContent(component.mainFile, []);
>>>>>>> f8ba4fe5
  const filePath = path.join(componentRoot, ANGULAR_BIT_ENTRY_POINT_FILE);
  return LinkFile.load({ filePath, content });
}

function _isAngularComponent(component: Component): boolean {
  return (
    component.packageDependencies[ANGULAR_PACKAGE_IDENTIFIER] ||
    component.peerPackageDependencies[ANGULAR_PACKAGE_IDENTIFIER]
  );
}

/**
 * used for writing compiler and tester dependencies to the directory of their configuration file
 * the configuration directory is not always the same as the component, it can be moved by 'eject-conf' command
 * this methods write the environment dependency links no matter where the directory located on the workspace
 */
async function getLinksByDependencies(
  targetDir: PathOsBased,
  component: Component,
  dependencies: Dependencies,
  consumer: Consumer,
  bitMap: BitMap
): Promise<LinkFile[]> {
  // @todo: isolate consumer from this function for the Capsule.
  if (!consumer) throw new Error('getLinksByDependencies expects to get Consumer');
  const linksP = dependencies.get().map(async (dependency: Dependency) => {
    const dependencyComponent = await consumer.loadComponentFromModel(dependency.id);
    const dependencyLinks = dependency.relativePaths.map((relativePath: RelativePath) => {
      const dependencyFileLinkGenerator = new DependencyFileLinkGenerator({
        consumer,
        bitMap,
        component,
        relativePath,
        dependencyComponent,
        createNpmLinkFiles: false,
        targetDir
      });
      return dependencyFileLinkGenerator.generate();
    });
    return R.flatten(dependencyLinks);
  });
  const links = await Promise.all(linksP);

  const flattenLinks = R.flatten(links);
  const { linksToWrite } = groupLinks(flattenLinks);
  // $FlowFixMe base is optional
  return linksToWrite.map(link => LinkFile.load(link));
}

export {
  getEntryPointsForComponent,
  getComponentsDependenciesLinks,
  getIndexFileName,
  getLinksByDependencies,
  getEntryPointForAngularComponent
};<|MERGE_RESOLUTION|>--- conflicted
+++ resolved
@@ -397,14 +397,7 @@
   // $FlowFixMe
   const componentRoot: string = component.writtenPath || componentMap.rootDir;
   if (componentMap.origin === COMPONENT_ORIGINS.AUTHORED) return null;
-<<<<<<< HEAD
-  const mainFile = component.mainFile;
-  const dependenciesFiles = component.dependencies.getSourcesPaths();
-  const pathsToExport = [mainFile, ...dependenciesFiles];
-  const content = pathsToExport.map(p => getLinkToFileContent(p, [])).join('\n');
-=======
   const content = getLinkToFileContent(component.mainFile, []);
->>>>>>> f8ba4fe5
   const filePath = path.join(componentRoot, ANGULAR_BIT_ENTRY_POINT_FILE);
   return LinkFile.load({ filePath, content });
 }

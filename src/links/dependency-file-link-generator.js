--- conflicted
+++ resolved
@@ -201,18 +201,11 @@
   }
 
   getLinkContent(relativeFilePath: PathOsBased): string {
-<<<<<<< HEAD
-    return getLinkToPackageContent(relativeFilePath, this._getPackagePath());
+    return getLinkToPackageContent(relativeFilePath, this._getPackagePath(), this.relativePath.importSpecifiers);
     // if (this.isLinkToPackage) {
-    //   return getLinkToPackageContent(relativeFilePath, this._getPackagePath());
+    //   return getLinkToPackageContent(relativeFilePath, this._getPackagePath(), this.relativePath.importSpecifiers);
     // }
     // return getLinkToFileContent(relativeFilePath, this.relativePath.importSpecifiers);
-=======
-    if (this.isLinkToPackage) {
-      return getLinkToPackageContent(relativeFilePath, this._getPackagePath(), this.relativePath.importSpecifiers);
-    }
-    return getLinkToFileContent(relativeFilePath, this.relativePath.importSpecifiers);
->>>>>>> e448b240
   }
 
   _getPackagePath(): string {

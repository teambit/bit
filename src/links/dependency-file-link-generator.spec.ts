--- conflicted
+++ resolved
@@ -77,16 +77,7 @@
       before(async () => {
         const component = await Component.fromString(JSON.stringify(barFoo));
         // @ts-ignore AUTO-ADDED-AFTER-MIGRATION-PLEASE-FIX!
-<<<<<<< HEAD
-        component.componentMap = {
-          rootDir: 'components/bar/foo',
-          getRootDir() {
-            return this.rootDir!;
-          }
-        };
-=======
         component.componentMap = getComponentMap();
->>>>>>> bc63e1f5
         const dependencyComponent = await Component.fromString(JSON.stringify(utilsIsString));
         dependencyFileLinkGenerator = new DependencyFileLinkGenerator({
           // @ts-ignore AUTO-ADDED-AFTER-MIGRATION-PLEASE-FIX!
@@ -119,16 +110,7 @@
         before(async () => {
           const component = await Component.fromString(JSON.stringify(barFooEs6));
           // @ts-ignore AUTO-ADDED-AFTER-MIGRATION-PLEASE-FIX!
-<<<<<<< HEAD
-          component.componentMap = {
-            rootDir: 'components/bar/foo',
-            getRootDir() {
-              return this.rootDir!;
-            }
-          };
-=======
           component.componentMap = getComponentMap();
->>>>>>> bc63e1f5
           const dependencyComponent = await Component.fromString(JSON.stringify(utilsIsStringEs6));
           dependencyFileLinkGenerator = new DependencyFileLinkGenerator({
             // @ts-ignore AUTO-ADDED-AFTER-MIGRATION-PLEASE-FIX!
@@ -183,16 +165,7 @@
         before(async () => {
           const component = await Component.fromString(JSON.stringify(barFooEs6));
           // @ts-ignore AUTO-ADDED-AFTER-MIGRATION-PLEASE-FIX!
-<<<<<<< HEAD
-          component.componentMap = {
-            rootDir: 'components/bar/foo',
-            getRootDir() {
-              return this.rootDir!;
-            }
-          };
-=======
           component.componentMap = getComponentMap();
->>>>>>> bc63e1f5
           const dependencyComponent = await Component.fromString(JSON.stringify(utilsIsStringEs6));
           dependencyFileLinkGenerator = new DependencyFileLinkGenerator({
             // @ts-ignore AUTO-ADDED-AFTER-MIGRATION-PLEASE-FIX!
@@ -250,16 +223,7 @@
         before(async () => {
           const component = await Component.fromString(JSON.stringify(barFooCustomResolved));
           // @ts-ignore AUTO-ADDED-AFTER-MIGRATION-PLEASE-FIX!
-<<<<<<< HEAD
-          component.componentMap = {
-            rootDir: 'components/bar/foo',
-            getRootDir() {
-              return this.rootDir!;
-            }
-          };
-=======
           component.componentMap = getComponentMap();
->>>>>>> bc63e1f5
           const dependencyComponent = await Component.fromString(JSON.stringify(utilsIsStringCustomResolved));
           dependencyFileLinkGenerator = new DependencyFileLinkGenerator({
             // @ts-ignore AUTO-ADDED-AFTER-MIGRATION-PLEASE-FIX!
@@ -312,16 +276,7 @@
         before(async () => {
           const component = await Component.fromString(JSON.stringify(barFooCustomResolved));
           // @ts-ignore AUTO-ADDED-AFTER-MIGRATION-PLEASE-FIX!
-<<<<<<< HEAD
-          component.componentMap = {
-            rootDir: 'components/bar/foo',
-            getRootDir() {
-              return this.rootDir!;
-            }
-          };
-=======
           component.componentMap = getComponentMap();
->>>>>>> bc63e1f5
           const dependencyComponent = await Component.fromString(JSON.stringify(utilsIsStringCustomResolved));
           dependencyFileLinkGenerator = new DependencyFileLinkGenerator({
             // @ts-ignore AUTO-ADDED-AFTER-MIGRATION-PLEASE-FIX!
@@ -378,16 +333,7 @@
       before(async () => {
         const component = await Component.fromString(JSON.stringify(barFooSass));
         // @ts-ignore AUTO-ADDED-AFTER-MIGRATION-PLEASE-FIX!
-<<<<<<< HEAD
-        component.componentMap = {
-          rootDir: 'components/bar/foo',
-          getRootDir() {
-            return this.rootDir!;
-          }
-        };
-=======
         component.componentMap = getComponentMap();
->>>>>>> bc63e1f5
         const dependencyComponent = await Component.fromString(JSON.stringify(utilsIsStringSass));
         dependencyFileLinkGenerator = new DependencyFileLinkGenerator({
           // @ts-ignore AUTO-ADDED-AFTER-MIGRATION-PLEASE-FIX!

--- conflicted
+++ resolved
@@ -4,11 +4,7 @@
 import glob from 'glob';
 import { BitId } from '../bit-id';
 import type Component from '../consumer/component/consumer-component';
-<<<<<<< HEAD
-import { COMPONENT_ORIGINS, DEFAULT_BINDINGS_PREFIX } from '../constants';
-=======
-import { COMPONENT_ORIGINS, PACKAGE_JSON } from '../constants';
->>>>>>> 5651cf76
+import { COMPONENT_ORIGINS, PACKAGE_JSON, DEFAULT_BINDINGS_PREFIX } from '../constants';
 import type ComponentMap from '../consumer/bit-map/component-map';
 import logger from '../logger/logger';
 import { pathRelativeLinux, first, pathNormalizeToLinux } from '../utils';
@@ -39,21 +35,12 @@
   components: Component[];
   consumer: ?Consumer;
   bitMap: BitMap; // preparation for the capsule, which is going to have only BitMap with no Consumer
-<<<<<<< HEAD
-  symlinks: Symlink[] = [];
-  files: AbstractVinyl[] = [];
+  dataToPersist: DataToPersist;
   constructor(components: Component[], consumer: ?Consumer, bitMap: BitMap) {
     this.components = ComponentsList.getUniqueComponents(components);
     this.consumer = consumer;
     this.bitMap = bitMap;
-=======
-  dataToPersist: DataToPersist;
-  constructor(components: Component[], consumer: ?Consumer, bitMap: ?BitMap) {
-    this.components = ComponentsList.getUniqueComponents(components);
-    this.consumer = consumer; // $FlowFixMe
-    this.bitMap = bitMap || consumer.bitMap;
     this.dataToPersist = new DataToPersist();
->>>>>>> 5651cf76
   }
   async link(): Promise<LinksResult[]> {
     const links = await this.getLinks();
@@ -115,12 +102,9 @@
   async _populateImportedComponentsLinks(component: Component): Promise<void> {
     const componentMap = component.componentMap;
     const componentId = component.id;
-<<<<<<< HEAD
     if (!componentId.hasScope()) return; // when isolating new components// from isolated;
-    const bindingPrefix = this.consumer ? this.consumer.bitJson.bindingPrefix : DEFAULT_BINDINGS_PREFIX;
-=======
-    const bindingPrefix = this.consumer ? this.consumer.config.bindingPrefix : null;
->>>>>>> 5651cf76
+    const bindingPrefix =
+      this.consumer && this.consumer.bitJson ? this.consumer.bitJson.bindingPrefix : DEFAULT_BINDINGS_PREFIX;
     const linkPath: PathOsBasedRelative = getNodeModulesPathOfComponent(bindingPrefix, componentId);
     // when a user moves the component directory, use component.writtenPath to find the correct target
     // $FlowFixMe
@@ -231,13 +215,9 @@
       const dependencyComponentMap = this.bitMap.getComponentIfExist(dependency.id);
       const dependenciesLinks: Symlink[] = [];
       if (!dependencyComponentMap) return dependenciesLinks;
-<<<<<<< HEAD
       if (!dependency.id.hasScope()) return dependenciesLinks; // when isolating new components
-      const parentRootDir = componentMap.rootDir || '.'; // compilers/testers don't have rootDir
-=======
       const parentRootDir = componentMap.getRootDir();
       const dependencyRootDir = dependencyComponentMap.getRootDir();
->>>>>>> 5651cf76
       dependenciesLinks.push(
         this._getDependencyLink(parentRootDir, dependency.id, dependencyRootDir, component.bindingPrefix)
       );
@@ -319,26 +299,6 @@
    * Since an authored component doesn't have rootDir, it's impossible to symlink to the component directory.
    * It makes it easier for Author to use absolute syntax between their own components.
    */
-<<<<<<< HEAD
-  _populateLinkToMainFile(component: Component) {
-    if (!this.consumer) return; // not relevant when there is no consumer
-    component.dists.updateDistsPerConsumerBitJson(component.id, this.consumer, component.componentMap);
-    const mainFile = component.dists.calculateMainDistFileForAuthored(component.mainFile, this.consumer);
-    const indexFileName = getIndexFileName(mainFile);
-    const dest = path.join(getNodeModulesPathOfComponent(component.bindingPrefix, component.id), indexFileName);
-    const destRelative = this._getPathRelativeRegardlessCWD(path.dirname(dest), mainFile);
-    const fileContent = getLinkToFileContent(destRelative);
-    if (fileContent) {
-      // otherwise, the file type is not supported, no need to write anything
-      const linkFile = LinkFile.load({
-        filePath: dest,
-        content: fileContent,
-        srcPath: mainFile,
-        componentId: component.id
-      });
-      this.files.push(linkFile);
-    }
-=======
   _createPackageJsonForAuthor(component: Component) {
     const hasPackageJsonAsComponentFile = component.files.some(file => file.relative === PACKAGE_JSON);
     if (hasPackageJsonAsComponentFile) return; // don't generate package.json on top of the user package.json
@@ -354,7 +314,7 @@
    * @todo: avoid repopulating for imported. (not easy because by default, all components get "true").
    */
   async _populateShouldDependenciesSavedAsComponentsData(): Promise<void> {
-    if (!this.components.length) return;
+    if (!this.components.length || !this.consumer) return;
     const bitIds = this.components.map(c => c.id);
     const shouldDependenciesSavedAsComponents = await this.consumer.shouldDependenciesSavedAsComponents(bitIds);
     this.components.forEach((component) => {
@@ -366,6 +326,5 @@
       }
       component.dependenciesSavedAsComponents = shouldSavedAsComponents.saveDependenciesAsComponents;
     });
->>>>>>> 5651cf76
   }
 }
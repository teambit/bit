--- conflicted
+++ resolved
@@ -7,7 +7,6 @@
 import { BitId } from '../bit-id';
 import Component from '../consumer/component';
 import { COMPONENT_ORIGINS } from '../constants';
-import BitMap from '../consumer/bit-map/bit-map';
 import ComponentMap from '../consumer/bit-map/component-map';
 import logger from '../logger/logger';
 import { pathRelative } from '../utils';
@@ -88,9 +87,6 @@
   });
 }
 
-<<<<<<< HEAD
-function writeMissingLinks(component, componentMap: ComponentMap, bitMap: BitMap) {
-=======
 /**
  * Link from node_modules/@bit/component-name/index.js to the component's main file.
  * It is needed for Authored components only.
@@ -106,7 +102,6 @@
 }
 
 function writeMissingLinks(component, componentMap, bitMap) {
->>>>>>> 1ff2d417
   return component.missingDependencies.missingLinks.map((dependencyIdStr) => {
     const dependencyId = bitMap.getExistingComponentId(dependencyIdStr);
     if (!dependencyId) return null;
@@ -121,11 +116,7 @@
   });
 }
 
-<<<<<<< HEAD
 export default function linkComponents(components: Component[], consumer: Consumer): Object[] {
-=======
-export default function linkComponents(components: Component[], bitMap: BitMap, consumer: Consumer): LinksResult[] {
->>>>>>> 1ff2d417
   return components.map((component) => {
     const componentId = component.id;
     logger.debug(`linking component to node_modules: ${componentId}`);
@@ -153,13 +144,8 @@
       return { id: componentId, bound: bound.concat([...R.flatten(boundDependencies), ...boundMissingDependencies]) };
     }
     if (componentMap.origin === COMPONENT_ORIGINS.NESTED) {
-<<<<<<< HEAD
-      if (!component.dependencies) return { id: componentId, bound: null };
+      if (!component.dependencies) return { id: componentId, bound: [] };
       const bound = writeDependenciesLinks(component, componentMap, consumer);
-=======
-      if (!component.dependencies) return { id: componentId, bound: [] };
-      const bound = writeDependenciesLinks(component, componentMap, bitMap, consumer);
->>>>>>> 1ff2d417
       return { id: componentId, bound };
     }
 

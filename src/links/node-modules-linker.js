/** @flow */
import path from 'path';
import R from 'ramda';
import glob from 'glob';
import { BitId } from '../bit-id';
import Component from '../consumer/component/consumer-component';
import { COMPONENT_ORIGINS, PACKAGE_JSON, DEFAULT_BINDINGS_PREFIX } from '../constants';
import type ComponentMap from '../consumer/bit-map/component-map';
import logger from '../logger/logger';
import { first } from '../utils';
import type Consumer from '../consumer/consumer';
import { getComponentsDependenciesLinks } from './link-generator';
import { getLinkToFileContent } from './link-content';
import type { PathOsBasedRelative } from '../utils/path';
import getNodeModulesPathOfComponent from '../utils/bit/component-node-modules-path';
import type { Dependency } from '../consumer/component/dependencies';
import BitMap from '../consumer/bit-map/bit-map';
import Symlink from './symlink';
import DataToPersist from '../consumer/component/sources/data-to-persist';
import LinkFile from './link-file';
import ComponentsList from '../consumer/component/components-list';
import PackageJsonFile from '../consumer/component/package-json-file';
import {
  revertDirManipulationForPath,
  getManipulateDirForConsumerComponent
} from '../consumer/component-ops/manipulate-dir';
import { getPathRelativeRegardlessCWD } from '../utils/path';
import RemovePath from '../consumer/component/sources/remove-path';

type LinkDetail = { from: string, to: string };
export type LinksResult = {
  id: BitId,
  bound: LinkDetail[]
};

/**
 * link given components to node_modules, so it's possible to use absolute link instead of relative
 * for example, require('@bit/remote-scope.bar.foo)
 */
export default class NodeModuleLinker {
  components: Component[];
  consumer: ?Consumer;
  bitMap: BitMap; // preparation for the capsule, which is going to have only BitMap with no Consumer
  dataToPersist: DataToPersist;
  constructor(components: Component[], consumer: ?Consumer, bitMap: BitMap) {
    this.components = ComponentsList.getUniqueComponents(components);
    this.consumer = consumer;
    this.bitMap = bitMap;
    this.dataToPersist = new DataToPersist();
  }
  async link(): Promise<LinksResult[]> {
    const links = await this.getLinks();
    const linksResults = this.getLinksResults();
    if (this.consumer) links.addBasePath(this.consumer.getPath());
    await links.persistAllToFS();
    return linksResults;
  }
  async getLinks(): Promise<DataToPersist> {
    this.dataToPersist = new DataToPersist();
    await this._populateShouldDependenciesSavedAsComponentsData();
    await Promise.all(
      this.components.map((component) => {
        const componentId = component.id.toString();
        logger.debug(`linking component to node_modules: ${componentId}`);
        const componentMap: ComponentMap = this.bitMap.getComponent(component.id);
        component.componentMap = componentMap;
        switch (componentMap.origin) {
          case COMPONENT_ORIGINS.IMPORTED:
            return this._populateImportedComponentsLinks(component);
          case COMPONENT_ORIGINS.NESTED:
            return this._populateNestedComponentsLinks(component);
          case COMPONENT_ORIGINS.AUTHORED:
            return this._populateAuthoredComponentsLinks(component);
          default:
            throw new Error(`ComponentMap.origin ${componentMap.origin} of ${componentId} is not recognized`);
        }
      })
    );

    return this.dataToPersist;
  }
  getLinksResults(): LinksResult[] {
    const linksResults: LinksResult[] = [];
    const getExistingLinkResult = id => linksResults.find(linkResult => linkResult.id.isEqual(id));
    const addLinkResult = (id: ?BitId, from: string, to: string) => {
      if (!id) return;
      const existingLinkResult = getExistingLinkResult(id);
      if (existingLinkResult) {
        existingLinkResult.bound.push({ from, to });
      } else {
        linksResults.push({ id, bound: [{ from, to }] });
      }
    };
    this.dataToPersist.symlinks.forEach((symlink: Symlink) => {
      addLinkResult(symlink.componentId, symlink.src, symlink.dest);
    });
    this.dataToPersist.files.forEach((file: LinkFile) => {
      addLinkResult(file.componentId, file.srcPath, file.path);
    });
    this.components.forEach((component) => {
      const existingLinkResult = getExistingLinkResult(component.id);
      if (!existingLinkResult) {
        linksResults.push({ id: component.id, bound: [] });
      }
    });
    return linksResults;
  }
  async _populateImportedComponentsLinks(component: Component): Promise<void> {
    const componentMap = component.componentMap;
    const componentId = component.id;
    // @todo: this should probably be `const bindingPrefix = component.bindingPrefix;`
    const bindingPrefix = this.consumer ? this.consumer.config.bindingPrefix : DEFAULT_BINDINGS_PREFIX;
    const linkPath: PathOsBasedRelative = getNodeModulesPathOfComponent(bindingPrefix, componentId, true);
    // when a user moves the component directory, use component.writtenPath to find the correct target
    // $FlowFixMe
    const srcTarget: PathOsBasedRelative = component.writtenPath || componentMap.rootDir;
    const shouldDistsBeInsideTheComponent = this.consumer ? this.consumer.shouldDistsBeInsideTheComponent() : true;
    if (
      this.consumer &&
      !component.dists.isEmpty() &&
      component.dists.writeDistsFiles &&
      !shouldDistsBeInsideTheComponent
    ) {
      const distTarget = component.dists.getDistDir(this.consumer, componentMap.getRootDir());
      const packagesSymlinks = this._getSymlinkPackages(srcTarget, distTarget, component);
      this.dataToPersist.addManySymlinks(packagesSymlinks);
      const distSymlink = Symlink.makeInstance(distTarget, linkPath, componentId);
      distSymlink.forDistOutsideComponentsDir = true;
      this.dataToPersist.addSymlink(distSymlink);
    } else if (srcTarget !== '.') {
      // avoid creating symlinks from node_modules to itself
      this.dataToPersist.addSymlink(Symlink.makeInstance(srcTarget, linkPath, componentId));
    }
    await this._populateDependenciesAndMissingLinks(component);
  }
  async _populateNestedComponentsLinks(component: Component): Promise<void> {
    await this._populateDependenciesAndMissingLinks(component);
  }
<<<<<<< HEAD
  /**
   * authored components are linked only when they were exported before
   * the implementation here is tricky.
   * the purpose of this link is for the author to be able to require its components using module
   * path (such as `require('@bit/remote/component')`). so then, later on, the author could
   * `bit eject` the component to remove it from the workspace and consumer it as an NPM package.
   * the problem is that as an NPM package, the paths are reduced (sharedDir is stripped), so we
   * have to mimic those paths here in the node_modules links.
   * This becomes tricky because we must work with two paths in parallel. The link file should be
   * written after stripping sharedDir, however, it should point to the original file, which was
   * not stripped. To achieve this, we clone the original component, stripping the sharedDir, so
   * then we get two components. The original and the clone with the modified paths.
   */
  _populateAuthoredComponentsLinks(component: Component): void {
    if (!component.id.scope) return; // scope is a must to generate the link
    const clonedComponent = component.clone();
    const manipulateDirData = getManipulateDirForConsumerComponent(clonedComponent);
    clonedComponent._wasOriginallySharedDirStripped = false;
    clonedComponent.stripOriginallySharedDir([manipulateDirData]);
    const componentId = clonedComponent.id;
    const filesToBind = clonedComponent.files.map(f => f.relative);
    component.dists.updateDistsPerWorkspaceConfig(component.id, this.consumer, component.componentMap);
    filesToBind.forEach((file) => {
      const fileWithoutManipulation = revertDirManipulationForPath(
        path.normalize(file),
        manipulateDirData.originallySharedDir,
        manipulateDirData.wrapDir
      );
      const possiblyDist = component.dists.calculateDistFileForAuthored(fileWithoutManipulation, this.consumer);
      const dest = path.join(getNodeModulesPathOfComponent(component.bindingPrefix, componentId), file);
=======

  _populateAuthoredComponentsLinks(component: Component): void {
    const componentId = component.id;
    const filesToBind = component.componentMap.getFilesRelativeToConsumer();
    component.dists.updateDistsPerWorkspaceConfig(component.id, this.consumer, component.componentMap);
    filesToBind.forEach((file) => {
      const isMain = file === component.componentMap.mainFile;
      const possiblyDist = component.dists.calculateDistFileForAuthored(path.normalize(file), this.consumer, isMain);
      const dest = path.join(getNodeModulesPathOfComponent(component.bindingPrefix, componentId, true), file);
>>>>>>> b13a7bd4
      const destRelative = getPathRelativeRegardlessCWD(path.dirname(dest), possiblyDist);
      const fileContent = getLinkToFileContent(destRelative);
      if (fileContent) {
        const linkFile = LinkFile.load({
          filePath: dest,
          content: fileContent,
          srcPath: file,
          componentId,
          override: true
        });
        this.dataToPersist.addFile(linkFile);
      } else {
        // it's an un-supported file, create a symlink instead
        this.dataToPersist.addSymlink(Symlink.makeInstance(fileWithoutManipulation, dest, componentId));
      }
    });
<<<<<<< HEAD
    // needed to set areDistsInsideComponentDir correctly
    clonedComponent.dists.updateDistsPerWorkspaceConfig(
      clonedComponent.id,
      this.consumer,
      clonedComponent.componentMap
    );
    this._createPackageJsonForAuthor(clonedComponent);
=======
    this._deleteOldLinksOfIdWithoutScope(component);
    this._createPackageJsonForAuthor(component);
>>>>>>> b13a7bd4
  }

  /**
   * for AUTHORED components, when a component is new, upon build, we generate links on
   * node_modules. The path doesn't have the scope-name as it doesn't exist yet. (e.g. @bit/foo).
   * Later on, when the component is exported and has a scope-name, the path is complete.
   * (e.g. @bit/scope.foo). At this stage, this function deletes the old-partial paths.
   */
  _deleteOldLinksOfIdWithoutScope(component: Component) {
    if (component.id.scope) {
      const previousDest = getNodeModulesPathOfComponent(component.bindingPrefix, component.id.changeScope(null), true);
      this.dataToPersist.removePath(new RemovePath(previousDest));
    }
  }
  /**
   * for IMPORTED and NESTED components
   */
  async _populateDependenciesAndMissingLinks(component: Component): Promise<void> {
    // $FlowFixMe loaded from FS, componentMap must be set
    const componentMap: ComponentMap = component.componentMap;
    if (
      component.issues &&
      (component.issues.missingLinks || component.issues.missingCustomModuleResolutionLinks) &&
      this.consumer &&
      component.componentFromModel
    ) {
      const componentWithDependencies = await component.toComponentWithDependencies(this.consumer);
      component.copyAllDependenciesFromModel();
      const componentsDependenciesLinks = getComponentsDependenciesLinks(
        [componentWithDependencies],
        this.consumer,
        false,
        this.bitMap
      );
      this.dataToPersist.addManyFiles(componentsDependenciesLinks.files);
      this.dataToPersist.addManySymlinks(componentsDependenciesLinks.symlinks);
    }
    if (component.hasDependencies()) {
      const dependenciesLinks = this._getDependenciesLinks(component, componentMap);
      this.dataToPersist.addManySymlinks(dependenciesLinks);
    }
  }
  /**
   * When the dists is outside the components directory, it doesn't have access to the node_modules of the component's
   * root-dir. The solution is to go through the node_modules packages one by one and symlink them.
   */
  _getSymlinkPackages(from: string, to: string, component: Component): Symlink[] {
    if (!this.consumer) throw new Error('getSymlinkPackages expects the Consumer to be defined');
    const dependenciesSavedAsComponents = component.dependenciesSavedAsComponents;
    const fromNodeModules = path.join(from, 'node_modules');
    const toNodeModules = path.join(to, 'node_modules');
    logger.debug(
      `symlinkPackages for dists outside the component directory from ${fromNodeModules} to ${toNodeModules}`
    );
    const unfilteredDirs = glob.sync('*', { cwd: fromNodeModules });
    // when dependenciesSavedAsComponents the node_modules/@bit has real link files, we don't want to touch them
    // otherwise, node_modules/@bit has packages as any other directory in node_modules
    const dirsToFilter = dependenciesSavedAsComponents ? [this.consumer.config.bindingPrefix] : [];
    const customResolvedData = component.dependencies.getCustomResolvedData();
    if (!R.isEmpty(customResolvedData)) {
      // filter out packages that are actually symlinks to dependencies
      Object.keys(customResolvedData).forEach(importSource => dirsToFilter.push(first(importSource.split('/'))));
    }
    const dirs = dirsToFilter.length ? unfilteredDirs.filter(dir => !dirsToFilter.includes(dir)) : unfilteredDirs;
    if (!dirs.length) return [];
    return dirs.map((dir) => {
      const fromDir = path.join(fromNodeModules, dir);
      const toDir = path.join(toNodeModules, dir);
      return Symlink.makeInstance(fromDir, toDir);
    });
  }

  _getDependenciesLinks(component: Component, componentMap: ComponentMap): Symlink[] {
    const getSymlinks = (dependency: Dependency): Symlink[] => {
      const dependencyComponentMap = this.bitMap.getComponentIfExist(dependency.id);
      const dependenciesLinks: Symlink[] = [];
      if (!dependencyComponentMap || !dependencyComponentMap.rootDir) return dependenciesLinks;
      const parentRootDir = componentMap.getRootDir();
      const dependencyRootDir = dependencyComponentMap.getRootDir();
      dependenciesLinks.push(
        this._getDependencyLink(parentRootDir, dependency.id, dependencyRootDir, component.bindingPrefix)
      );
      if (this.consumer && !this.consumer.shouldDistsBeInsideTheComponent()) {
        // when dists are written outside the component, it doesn't matter whether a component
        // has dists files or not, in case it doesn't have, the files are copied from the component
        // dir into the dist dir. (see consumer-component.write())
        const from = component.dists.getDistDirForConsumer(this.consumer, parentRootDir);
        const to = component.dists.getDistDirForConsumer(this.consumer, dependencyRootDir);
        const distSymlink = this._getDependencyLink(from, dependency.id, to, component.bindingPrefix);
        distSymlink.forDistOutsideComponentsDir = true;
        dependenciesLinks.push(distSymlink);
      }
      return dependenciesLinks;
    };
    const symlinks = component.getAllDependencies().map((dependency: Dependency) => getSymlinks(dependency));
    return R.flatten(symlinks);
  }

  _getDependencyLink(
    parentRootDir: PathOsBasedRelative,
    bitId: BitId,
    rootDir: PathOsBasedRelative,
    bindingPrefix: string
  ): Symlink {
    const relativeDestPath = getNodeModulesPathOfComponent(bindingPrefix, bitId, true);
    const destPathInsideParent = path.join(parentRootDir, relativeDestPath);
    return Symlink.makeInstance(rootDir, destPathInsideParent, bitId);
  }

  /**
   * create package.json on node_modules/@bit/component-name/package.json with a property 'main'
   * pointing to the component's main file.
   * It is needed for Authored components only.
   * Since an authored component doesn't have rootDir, it's impossible to symlink to the component directory.
   * It makes it easier for Author to use absolute syntax between their own components.
   */
  _createPackageJsonForAuthor(component: Component) {
    const hasPackageJsonAsComponentFile = component.files.some(file => file.relative === PACKAGE_JSON);
    if (hasPackageJsonAsComponentFile) return; // don't generate package.json on top of the user package.json
    const dest = path.join(getNodeModulesPathOfComponent(component.bindingPrefix, component.id, true));
    const packageJson = PackageJsonFile.createFromComponent(dest, component);
    this.dataToPersist.addFile(packageJson.toVinylFile());
  }

  /**
   * links are normally generated by `bit import`, `bit link` and `bit install`.
   * for `bit import` the data about whether dependenciesSavedAsComponents is already populated
   * for the rest, it's not.
   * @todo: avoid repopulating for imported. (not easy because by default, all components get "true").
   */
  async _populateShouldDependenciesSavedAsComponentsData(): Promise<void> {
    if (!this.components.length || !this.consumer) return;
    const bitIds = this.components.map(c => c.id);
    const shouldDependenciesSavedAsComponents = await this.consumer.shouldDependenciesSavedAsComponents(bitIds);
    this.components.forEach((component) => {
      const shouldSavedAsComponents = shouldDependenciesSavedAsComponents.find(c => c.id.isEqual(component.id));
      if (!shouldSavedAsComponents) {
        throw new Error(
          `_populateShouldDependenciesSavedAsComponentsData, saveDependenciesAsComponents is missing for ${component.id.toString()}`
        );
      }
      component.dependenciesSavedAsComponents = shouldSavedAsComponents.saveDependenciesAsComponents;
    });
  }
}<|MERGE_RESOLUTION|>--- conflicted
+++ resolved
@@ -136,7 +136,7 @@
   async _populateNestedComponentsLinks(component: Component): Promise<void> {
     await this._populateDependenciesAndMissingLinks(component);
   }
-<<<<<<< HEAD
+
   /**
    * authored components are linked only when they were exported before
    * the implementation here is tricky.
@@ -151,7 +151,6 @@
    * then we get two components. The original and the clone with the modified paths.
    */
   _populateAuthoredComponentsLinks(component: Component): void {
-    if (!component.id.scope) return; // scope is a must to generate the link
     const clonedComponent = component.clone();
     const manipulateDirData = getManipulateDirForConsumerComponent(clonedComponent);
     clonedComponent._wasOriginallySharedDirStripped = false;
@@ -167,17 +166,6 @@
       );
       const possiblyDist = component.dists.calculateDistFileForAuthored(fileWithoutManipulation, this.consumer);
       const dest = path.join(getNodeModulesPathOfComponent(component.bindingPrefix, componentId), file);
-=======
-
-  _populateAuthoredComponentsLinks(component: Component): void {
-    const componentId = component.id;
-    const filesToBind = component.componentMap.getFilesRelativeToConsumer();
-    component.dists.updateDistsPerWorkspaceConfig(component.id, this.consumer, component.componentMap);
-    filesToBind.forEach((file) => {
-      const isMain = file === component.componentMap.mainFile;
-      const possiblyDist = component.dists.calculateDistFileForAuthored(path.normalize(file), this.consumer, isMain);
-      const dest = path.join(getNodeModulesPathOfComponent(component.bindingPrefix, componentId, true), file);
->>>>>>> b13a7bd4
       const destRelative = getPathRelativeRegardlessCWD(path.dirname(dest), possiblyDist);
       const fileContent = getLinkToFileContent(destRelative);
       if (fileContent) {
@@ -194,18 +182,14 @@
         this.dataToPersist.addSymlink(Symlink.makeInstance(fileWithoutManipulation, dest, componentId));
       }
     });
-<<<<<<< HEAD
     // needed to set areDistsInsideComponentDir correctly
     clonedComponent.dists.updateDistsPerWorkspaceConfig(
       clonedComponent.id,
       this.consumer,
       clonedComponent.componentMap
     );
-    this._createPackageJsonForAuthor(clonedComponent);
-=======
     this._deleteOldLinksOfIdWithoutScope(component);
     this._createPackageJsonForAuthor(component);
->>>>>>> b13a7bd4
   }
 
   /**

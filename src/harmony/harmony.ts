--- conflicted
+++ resolved
@@ -1,11 +1,7 @@
 import Extension from './extension';
 import DependencyGraph from './dependency-graph/dependency-graph';
 import { AnyExtension } from './types';
-<<<<<<< HEAD
-=======
-import { fromExtensions } from './dependency-graph/from-extension';
 import { ExtensionLoadError } from './exceptions';
->>>>>>> ba3c3336
 
 async function asyncForEach(array, callback) {
   // eslint-disable-next-line no-plusplus

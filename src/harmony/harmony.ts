import { Logger } from 'winston';
import Extension from './extension';
import ExtensionGraph from './extension-graph/extension-graph';
import { AnyExtension } from './types';
import { ExtensionLoadError } from './exceptions';
<<<<<<< HEAD
import { graph } from '../api/scope';
=======
import defaultHandleError, { findErrorDefinition } from '../cli/default-error-handler';

>>>>>>> 3d77d002
//  TODO: Fix harmony dependency in bit logger

// TODO: refactor to generics
async function asyncForEach(array: any, callback: any) {
  // eslint-disable-next-line no-plusplus
  for (let index = 0; index < array.length; index += 1) {
    // eslint-disable-next-line no-await-in-loop
    await callback(array[index], index, array);
  }
}

export default class Harmony {
  constructor(
    /**
     * extension graph
     */
    private graph: ExtensionGraph
  ) {}

  get extensions() {
    // return this.graph.
  }

  async load(extensions: AnyExtension[]) {
    this.graph.addExtensions(extensions);
    asyncForEach(extensions, async ext => this.runOne(ext));
  }

  async runOne(extension: AnyExtension) {
    if (extension.instance) return;
    // create an index of all vertices in dependency graph
    const dependencies = await Promise.all(
      extension.dependencies.map(async (ext: AnyExtension) => {
        return ext.instance;
      })
    );

    try {
      await extension.run(dependencies, this);
    } catch (err) {
      this.logger &&
        this.logger.error(
          `failed to load extension: ${extension.name} with error: ${err.stack}. Error serialized: ${JSON.stringify(
            err,
            Object.getOwnPropertyNames(err)
          )}`
        );
      const knownError = findErrorDefinition(err);
      let msg;
      if (knownError) {
        msg = defaultHandleError(err);
      }
      throw new ExtensionLoadError(extension, err, msg);
    }
  }

  /**
   * execute harmony.
   */
  async run() {
    const executionOrder = this.graph.byExecutionOrder();
    await asyncForEach(executionOrder, async (ext: Extension) => {
      await this.runOne(ext);
    });
  }

  /**
   * load harmony from a root extension
   */
  // eslint-disable-next-line @typescript-eslint/no-unused-vars
  static load(extensions: AnyExtension[]) {
    const graph = ExtensionGraph.from(extensions);
    return new Harmony(graph);
  }
}<|MERGE_RESOLUTION|>--- conflicted
+++ resolved
@@ -1,15 +1,7 @@
-import { Logger } from 'winston';
 import Extension from './extension';
 import ExtensionGraph from './extension-graph/extension-graph';
 import { AnyExtension } from './types';
 import { ExtensionLoadError } from './exceptions';
-<<<<<<< HEAD
-import { graph } from '../api/scope';
-=======
-import defaultHandleError, { findErrorDefinition } from '../cli/default-error-handler';
-
->>>>>>> 3d77d002
-//  TODO: Fix harmony dependency in bit logger
 
 // TODO: refactor to generics
 async function asyncForEach(array: any, callback: any) {
@@ -56,12 +48,8 @@
             Object.getOwnPropertyNames(err)
           )}`
         );
-      const knownError = findErrorDefinition(err);
-      let msg;
-      if (knownError) {
-        msg = defaultHandleError(err);
-      }
-      throw new ExtensionLoadError(extension, err, msg);
+      // const msg = defaultHandleError(err);
+      throw new ExtensionLoadError(extension, err);
     }
   }
 

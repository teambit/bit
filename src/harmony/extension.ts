import { ProviderFn } from './types';
import Harmony from './harmony';
<<<<<<< HEAD
import { AnyExtension } from './types';
import { ExtensionManifest } from './extension-manifest';
=======
import { AnyExtension } from './index';
>>>>>>> 080f4e72

export type ExtensionProps<Conf> = {
  name: string;
  // TODO: changes from any to something meaningful
  dependencies: any[];
  config: Conf;
  provider: ProviderFn<Conf>;
};

/**
 * harmony's extension definition. this can be used to define and extend `Harmony` applications.
 */
export class Extension<Conf = {}> {
  constructor(
    /**
     * manifest of the extension.
     */
    readonly manifest: ExtensionManifest
  ) {}

  private _instance = null;

  private _loaded = false;

  /**
   * returns the instance of the extension
   */
  get instance() {
    return this._instance;
  }

  get name() {
    return this.manifest.name;
  }

  get config() {
    return this.manifest.config || {};
  }

  get dependencies() {
    return this.manifest.dependencies || [];
  }

  get provider() {
    return this.manifest.provider;
  }

  /**
   * returns an indication of the extension already loaded (the provider run)
   * We don't rely on the instance since an extension provider might return null
   */
  get loaded() {
    return this._loaded;
  }

  /**
   * initiate Harmony in run-time.
   */
  async run<Conf>(dependencies: any[], harmony: Harmony<Conf>, config?: Conf) {
    if (!this.loaded) {
      // @ts-ignore TODO: doron please fix (:
      const instance = await this.provider(config || this.manifest.config, dependencies, harmony);
      this._instance = instance;
      this._loaded = true;
      return instance;
    }

    return Promise.resolve(this.instance);
  }
}<|MERGE_RESOLUTION|>--- conflicted
+++ resolved
@@ -1,11 +1,6 @@
 import { ProviderFn } from './types';
 import Harmony from './harmony';
-<<<<<<< HEAD
-import { AnyExtension } from './types';
 import { ExtensionManifest } from './extension-manifest';
-=======
-import { AnyExtension } from './index';
->>>>>>> 080f4e72
 
 export type ExtensionProps<Conf> = {
   name: string;

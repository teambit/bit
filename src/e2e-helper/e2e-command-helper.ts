import rightpad from 'pad-right';
import chalk from 'chalk';
import tar from 'tar';
import * as path from 'path';
// @ts-ignore AUTO-ADDED-AFTER-MIGRATION-PLEASE-FIX!
import childProcess, { StdioOptions } from 'child_process';
import { expect } from 'chai';
import { NOTHING_TO_TAG_MSG } from '../cli/commands/public-cmds/tag-cmd';
import { removeChalkCharacters } from '../utils';
import runInteractive from '../interactive/utils/run-interactive-cmd';
import { InteractiveInputs } from '../interactive/utils/run-interactive-cmd';
import ScopesData from './e2e-scopes';
<<<<<<< HEAD
import { CURRENT_UPSTREAM, LANE_REMOTE_DELIMITER } from '../constants';
import { NOTHING_TO_SNAP_MSG } from '../cli/commands/public-cmds/snap-cmd';
=======
import { CURRENT_UPSTREAM } from '../constants';
>>>>>>> 10cfdcb5
import { ENV_VAR_FEATURE_TOGGLE } from '../api/consumer/lib/feature-toggle';

const DEFAULT_DEFAULT_INTERVAL_BETWEEN_INPUTS = 200;

/**
 * to enable a feature for Helper instance, in the e2e-test file add `helper.command.setFeatures('your-feature');`
 * to enable a feature for a single command, add the feature to the runCmd, e.g. `runCmd(cmd, cwd, stdio, 'your-feature');`
 * if you set both, the runCmd wins.
 * more about feature-toggle head to feature-toggle.ts file.
 */
export default class CommandHelper {
  scopes: ScopesData;
  debugMode: boolean;
  bitBin: string;
  featuresToggle: string | undefined;
  constructor(scopes: ScopesData, debugMode: boolean) {
    this.scopes = scopes;
    this.debugMode = debugMode;
    this.bitBin = process.env.npm_config_bit_bin || 'bit'; // e.g. npm run e2e-test --bit_bin=bit-dev
  }

  setFeatures(featuresToggle: string) {
    this.featuresToggle = featuresToggle;
  }
<<<<<<< HEAD

  runCmd(cmd: string, cwd: string = this.scopes.localPath, stdio: StdioOptions = 'pipe'): string {
    if (this.debugMode) console.log(rightpad(chalk.green('cwd: '), 20, ' '), cwd); // eslint-disable-line no-console
    const isBitCommand = cmd.startsWith('bit ');
    if (isBitCommand) cmd = cmd.replace('bit', this.bitBin);
    const featuresTogglePrefix = isBitCommand ? this._getFeatureToggleCmdPrefix() : '';
=======
  resetFeatures() {
    this.featuresToggle = undefined;
  }

  runCmd(
    cmd: string,
    cwd: string = this.scopes.localPath,
    stdio: StdioOptions = 'pipe',
    overrideFeatures?: string
  ): string {
    if (this.debugMode) console.log(rightpad(chalk.green('cwd: '), 20, ' '), cwd); // eslint-disable-line no-console
    const isBitCommand = cmd.startsWith('bit ');
    if (isBitCommand) cmd = cmd.replace('bit', this.bitBin);
    const featuresTogglePrefix = isBitCommand ? this._getFeatureToggleCmdPrefix(overrideFeatures) : '';
>>>>>>> 10cfdcb5
    cmd = featuresTogglePrefix + cmd;
    if (this.debugMode) console.log(rightpad(chalk.green('command: '), 20, ' '), cmd); // eslint-disable-line no-console
    // const cmdOutput = childProcess.execSync(cmd, { cwd, shell: true });
    const cmdOutput = childProcess.execSync(cmd, { cwd, stdio });
    if (this.debugMode) console.log(rightpad(chalk.green('output: '), 20, ' '), chalk.cyan(cmdOutput.toString())); // eslint-disable-line no-console
    return cmdOutput.toString();
  }

<<<<<<< HEAD
  _getFeatureToggleCmdPrefix(): string {
    if (!this.featuresToggle) return '';
    const featureToggleStr = `${ENV_VAR_FEATURE_TOGGLE}=${this.featuresToggle}`;
=======
  _getFeatureToggleCmdPrefix(overrideFeatures?: string): string {
    const featuresToggle = overrideFeatures || this.featuresToggle;
    if (!featuresToggle) return '';
    const featureToggleStr = `${ENV_VAR_FEATURE_TOGGLE}=${featuresToggle}`;
>>>>>>> 10cfdcb5
    if (process.platform === 'win32') {
      return `set "${featureToggleStr}" && `;
    }
    return `${featureToggleStr} `;
  }

  listRemoteScope(raw = true, options = '') {
    return this.runCmd(`bit list ${this.scopes.remote} ${options} ${raw ? '--raw' : ''}`);
  }
  listLocalScope(options = '') {
    return this.runCmd(`bit list ${options}`);
  }
  listLocalScopeParsed(options = ''): Record<string, any>[] {
    const output = this.runCmd(`bit list --json ${options}`);
    return JSON.parse(output);
  }
  listRemoteScopeParsed(options = '') {
    const output = this.runCmd(`bit list ${this.scopes.remote} --json ${options}`);
    return JSON.parse(output);
  }
  listScopeParsed(scope: string, options = '') {
    const output = this.runCmd(`bit list ${scope} --json ${options}`);
    return JSON.parse(output);
  }

  catScope(includeExtraData = false) {
    const extraData = includeExtraData ? '--json-extra' : '';
    const result = this.runCmd(`bit cat-scope --json ${extraData}`);
    return JSON.parse(result);
  }

  catObject(hash: string, parse = false) {
    const result = this.runCmd(`bit cat-object ${hash}`);
    if (!parse) return result;
    return JSON.parse(result);
  }

  catComponent(id: string, cwd?: string, parse = true): Record<string, any> {
    const result = this.runCmd(`bit cat-component ${id} --json`, cwd);
    return parse ? JSON.parse(result) : result;
  }
<<<<<<< HEAD
  catLane(id: string, cwd?: string): Record<string, any> {
    const result = this.runCmd(`bit cat-lane ${id}`, cwd);
    return JSON.parse(result);
  }
  addComponent(filePaths: string, options: Record<string, any> = {}, cwd: string = this.scopes.localPath) {
    const value = Object.keys(options)
      .map(key => `-${key} ${options[key]}`)
      .join(' ');
=======
  addComponent(filePaths: string, options: Record<string, any> | string = {}, cwd: string = this.scopes.localPath) {
    const value =
      typeof options === 'string'
        ? options
        : Object.keys(options)
            .map(key => `-${key} ${options[key]}`)
            .join(' ');
>>>>>>> 10cfdcb5
    return this.runCmd(`bit add ${filePaths} ${value}`, cwd);
  }
  getConfig(configName: string) {
    return this.runCmd(`bit config get ${configName}`);
  }
  delConfig(configName: string) {
    return this.runCmd(`bit config del ${configName}`);
  }
  setConfig(configName: string, configVal: string) {
    return this.runCmd(`bit config set ${configName} ${configVal}`);
  }
  untrackComponent(id = '', all = false, cwd: string = this.scopes.localPath) {
    return this.runCmd(`bit untrack ${id} ${all ? '--all' : ''}`, cwd);
  }
  removeComponent(id: string, flags = '') {
    return this.runCmd(`bit remove ${id} ${flags}`);
  }
  deprecateComponent(id: string, flags = '') {
    return this.runCmd(`bit deprecate ${id} ${flags}`);
  }
  undeprecateComponent(id: string, flags = '') {
    return this.runCmd(`bit undeprecate ${id} ${flags}`);
  }
  tagComponent(id: string, tagMsg = 'tag-message', options = '') {
    return this.runCmd(`bit tag ${id} -m ${tagMsg} ${options}`);
  }
  tagWithoutMessage(id: string, version = '', options = '') {
    return this.runCmd(`bit tag ${id} ${version} ${options}`);
  }
  tagAllComponents(options = '', version = '', assertTagged = true) {
    const result = this.runCmd(`bit tag -a ${version} ${options}`);
    if (assertTagged) expect(result).to.not.have.string(NOTHING_TO_TAG_MSG);
    return result;
  }
  // @todo: change to tagAllComponents
  tagAllComponentsNew(options = '', version = '', assertTagged = true) {
    const result = this.runCmd(`bit tag -a ${version} ${options}`);
    if (assertTagged) expect(result).to.not.have.string(NOTHING_TO_TAG_MSG);
    return result;
  }
  rewireAndTagAllComponents(options = '', version = '', assertTagged = true) {
    this.linkAndRewire();
    return this.tagAllComponentsNew(options, version, assertTagged);
  }
  tagScope(version: string, message = 'tag-message', options = '') {
    return this.runCmd(`bit tag -s ${version} -m ${message} ${options}`);
  }
<<<<<<< HEAD
  snapComponent(id: string, tagMsg = 'snap-message', options = '') {
    return this.runCmd(`bit snap ${id} -m ${tagMsg} ${options}`);
  }
  snapAllComponents(options = '', assertSnapped = true) {
    const result = this.runCmd(`bit snap -a ${options} `);
    if (assertSnapped) expect(result).to.not.have.string(NOTHING_TO_SNAP_MSG);
    return result;
  }
  createLane(laneName = 'dev') {
    return this.runCmd(`bit switch ${laneName} --create`);
  }
  removeLane(laneName = 'dev', options = '') {
    return this.runCmd(`bit remove ${laneName} ${options} --lane --silent`);
  }
  removeRemoteLane(laneName = 'dev', options = '') {
    return this.runCmd(`bit remove ${this.scopes.remote}/${laneName} ${options} --remote --lane --silent`);
  }
  showLanes(options = '') {
    const results = this.runCmd(`bit lane ${options}`);
    return removeChalkCharacters(results) as string;
  }
  showOneLane(name: string) {
    return this.runCmd(`bit lane ${name}`);
  }
  showLanesParsed(options = '') {
    const results = this.runCmd(`bit lane ${options} --json`);
    return JSON.parse(results);
  }
  showRemoteLanesParsed(options = '') {
    const results = this.runCmd(`bit lane --remote ${this.scopes.remote} ${options} --json`);
    return JSON.parse(results);
  }
  showOneLaneParsed(name: string) {
    const results = this.runCmd(`bit lane ${name} --json`);
    const parsed = JSON.parse(results);
    return parsed.lanes[0];
  }
  getHead(id: string) {
    const comp = this.catComponent(id);
    return comp.head;
  }
  getHeadOfLane(laneName: string, componentName: string) {
    const lane = this.catLane(laneName);
    const component = lane.components.find(c => c.id.name === componentName);
    return component.head;
  }
=======
>>>>>>> 10cfdcb5
  untag(id: string) {
    return this.runCmd(`bit untag ${id}`);
  }
  exportComponent(id: string, scope: string = this.scopes.remote, assert = true, flags = '') {
    const result = this.runCmd(`bit export ${scope} ${id} ${flags}`);
    if (assert) expect(result).to.not.have.string('nothing to export');
    return result;
  }
  exportLane(laneName: string, scope: string = this.scopes.remote, assert = true) {
    const result = this.runCmd(`bit export ${scope} ${laneName} --force --lanes`);
    if (assert) expect(result).to.not.have.string('nothing to export');
    return result;
  }
  exportAllComponents(scope: string = this.scopes.remote) {
    return this.runCmd(`bit export ${scope} --force`);
  }
  exportAllComponentsAndRewire(scope: string = this.scopes.remote) {
    return this.runCmd(`bit export ${scope} --rewire --force`);
  }
  exportToCurrentScope(ids?: string) {
    return this.runCmd(`bit export ${CURRENT_UPSTREAM} ${ids || ''}`);
  }
  // @ts-ignore AUTO-ADDED-AFTER-MIGRATION-PLEASE-FIX!
  export(options? = '') {
    // --force just silents the prompt, which obviously needed for CIs
    return this.runCmd(`bit export --force ${options}`);
  }
  ejectComponents(ids: string, flags?: string) {
    return this.runCmd(`bit eject ${ids} ${flags || ''}`);
  }
  ejectComponentsParsed(ids: string, flags?: string) {
    const result = this.runCmd(`bit eject ${ids} ${flags || ''} --json`);
    const jsonStart = result.indexOf('{');
    const jsonResult = result.substring(jsonStart);
    return JSON.parse(jsonResult);
  }
  importComponent(id: string) {
    return this.runCmd(`bit import ${this.scopes.remote}/${id}`);
  }
  fetchLane(id: string) {
    return this.runCmd(`bit fetch ${id} --lanes`);
  }
  fetchRemoteLane(id: string) {
    return this.runCmd(`bit fetch ${this.scopes.remote}${LANE_REMOTE_DELIMITER}${id} --lanes`);
  }
  fetchAllLanes() {
    return this.runCmd(`bit fetch --lanes`);
  }
  importManyComponents(ids: string[]) {
    const idsWithRemote = ids.map(id => `${this.scopes.remote}/${id}`);
    return this.runCmd(`bit import ${idsWithRemote.join(' ')}`);
  }

  importComponentWithOptions(id = 'bar/foo.js', options: Record<string, any>) {
    const value = Object.keys(options)
      .map(key => `-${key} ${options[key]}`)
      .join(' ');
    return this.runCmd(`bit import ${this.scopes.remote}/${id} ${value}`);
  }

  importAllComponents(writeToFileSystem = false) {
    return this.runCmd(`bit import ${writeToFileSystem ? '--merge' : ''}`);
  }

  isolateComponent(id: string, flags: string): string {
    const isolatedEnvOutput = this.runCmd(`bit isolate ${this.scopes.remote}/${id} ${this.scopes.remotePath} ${flags}`);
    const isolatedEnvOutputArray = isolatedEnvOutput.split('\n').filter(str => str);
    return isolatedEnvOutputArray[isolatedEnvOutputArray.length - 1];
  }

  isolateComponentWithCapsule(id: string, capsuleDir: string) {
    return this.runCmd(`bit isolate ${id} --use-capsule --directory ${capsuleDir}`);
  }

  getCapsuleOfComponent(id: string) {
    const capsulesJson = this.runCmd('bit capsule-list -j');
    const capsules = JSON.parse(capsulesJson);
    const capsulePath = capsules.capsules.find(c => c.endsWith(id));
    if (!capsulePath) throw new Error(`unable to find the capsule for ${id}`);
    return capsulePath;
  }

  importExtension(id: string) {
    return this.runCmd(`bit import ${id} --extension`);
  }

  // @ts-ignore AUTO-ADDED-AFTER-MIGRATION-PLEASE-FIX!
  build(id? = '') {
    return this.runCmd(`bit build ${id}`);
  }

  buildComponentWithOptions(id = '', options: Record<string, any>, cwd: string = this.scopes.localPath) {
    const value = Object.keys(options)
      .map(key => `-${key} ${options[key]}`)
      .join(' ');
    return this.runCmd(`bit build ${id} ${value}`, cwd);
  }

  testComponent(id = '') {
    return this.runCmd(`bit test ${id}`);
  }

  testComponentWithOptions(id = '', options: Record<string, any>, cwd: string = this.scopes.localPath) {
    const value = Object.keys(options)
      .map(key => `-${key} ${options[key]}`)
      .join(' ');
    return this.runCmd(`bit test ${id} ${value}`, cwd);
  }

  status() {
    return this.runCmd('bit status');
  }

  statusJson() {
    const status = this.runCmd('bit status --json');
    return JSON.parse(status);
  }

  expectStatusToBeClean() {
    const statusJson = this.statusJson();
    Object.keys(statusJson).forEach(key => {
      expect(statusJson[key], `status.${key} should be empty`).to.have.lengthOf(0);
    });
  }

  statusComponentIsStaged(id: string): boolean {
    const status = this.statusJson();
    return status.stagedComponents.includes(id);
  }

  statusComponentIsModified(id: string): boolean {
    const status = this.statusJson();
    return status.modifiedComponent.includes(id);
  }

  showComponent(id = 'bar/foo') {
    return this.runCmd(`bit show ${id}`);
  }

  showComponentParsed(id = 'bar/foo') {
    const output = this.runCmd(`bit show ${id} --json`);
    return JSON.parse(output);
  }

  showComponentWithOptions(id = 'bar/foo', options: Record<string, any>) {
    const value = Object.keys(options)
      .map(key => `-${key} ${options[key]}`)
      .join(' ');
    return this.runCmd(`bit show ${id} ${value}`);
  }

  checkoutVersion(version: string, ids: string, flags?: string, cwd?: string) {
    return this.runCmd(`bit checkout ${version} ${ids} ${flags || ''}`, cwd);
  }

  checkout(values: string) {
    return this.runCmd(`bit checkout ${values}`);
  }
  switchLocalLane(lane: string, flags?: string) {
    return this.runCmd(`bit switch ${lane} ${flags || ''}`);
  }
  switchRemoteLane(lane: string, flags?: string, getAll = true) {
    const getAllFlag = getAll ? '--get-all' : '';
    return this.runCmd(`bit switch ${lane} --remote ${this.scopes.remote} ${getAllFlag} ${flags || ''}`);
  }

  mergeVersion(version: string, ids: string, flags?: string) {
    return this.runCmd(`bit merge ${version} ${ids} ${flags || ''}`);
  }

  merge(values: string) {
    return this.runCmd(`bit merge ${values}`);
  }
  mergeLane(laneName: string, options = '') {
    return this.runCmd(`bit merge ${laneName} ${options} --lane`);
  }

  // @ts-ignore AUTO-ADDED-AFTER-MIGRATION-PLEASE-FIX!
  diff(id? = '') {
    const output = this.runCmd(`bit diff ${id}`);
    return removeChalkCharacters(output);
  }
  log(id: string) {
    return this.runCmd(`bit log ${id}`);
  }
  move(from: string, to: string) {
    return this.runCmd(`bit move ${path.normalize(from)} ${path.normalize(to)}`);
  }
  runTask(taskName: string) {
    return this.runCmd(`bit run ${taskName}`);
  }
  create(name: string) {
    return this.runCmd(`bit create ${name}`);
  }
  moveComponent(id: string, to: string) {
    return this.runCmd(`bit move ${id} ${path.normalize(to)} --component`);
  }
  link(flags?: string) {
    return this.runCmd(`bit link ${flags || ''}`);
  }
  linkAndRewire(ids = '') {
    return this.runCmd(`bit link ${ids} --rewire`);
  }

  packComponent(id: string, options: Record<string, any>, extract = false) {
    const value = Object.keys(options)
      .map(key => `-${key} ${options[key]}`)
      .join(' ');
    const result = this.runCmd(`bit pack ${id} ${value}`);
    if (extract) {
      if (
        !options ||
        // We don't just check that it's falsy because usually it's an empty string.
        // eslint-disable-next-line no-prototype-builtins
        (!options.hasOwnProperty('-json') && !options.hasOwnProperty('j')) ||
        (!options['-out-dir'] && !options.d)
      ) {
        throw new Error('extracting supporting only when packing with json and out-dir');
      }
      const resultParsed = JSON.parse(result);
      if (!resultParsed || !resultParsed.tarPath) {
        throw new Error('npm pack results are invalid');
      }
      const tarballFilePath = resultParsed.tarPath;
      const dir = options.d || options['-out-dir'];
      if (this.debugMode) {
        console.log(`untaring the file ${tarballFilePath} into ${dir}`); // eslint-disable-line no-console
      }
      tar.x({ file: tarballFilePath, C: dir, sync: true });
    }
    return result;
  }

  ejectConf(id = 'bar/foo', options?: Record<string, any>) {
    const value = options
      ? Object.keys(options) // $FlowFixMe
          .map(key => `-${key} ${options[key]}`)
          .join(' ')
      : '';
    return this.runCmd(`bit eject-conf ${id} ${value}`);
  }
  injectConf(id = 'bar/foo', options: Record<string, any> | null | undefined) {
    const value = options
      ? Object.keys(options) // $FlowFixMe
          .map(key => `-${key} ${options[key]}`)
          .join(' ')
      : '';
    return this.runCmd(`bit inject-conf ${id} ${value}`);
  }
  doctor(options: Record<string, any>) {
    const parsedOpts = this.parseOptions(options);
    return this.runCmd(`bit doctor ${parsedOpts}`);
  }

  doctorOne(diagnosisName: string, options: Record<string, any>, cwd?: string) {
    const parsedOpts = this.parseOptions(options);
    return this.runCmd(`bit doctor "${diagnosisName}" ${parsedOpts}`, cwd);
  }

  doctorList(options: Record<string, any>) {
    const parsedOpts = this.parseOptions(options);
    return this.runCmd(`bit doctor --list ${parsedOpts}`);
  }

  doctorJsonParsed() {
    const result = this.runCmd('bit doctor --json');
    return JSON.parse(result);
  }

  parseOptions(options: Record<string, any>): string {
    const value = Object.keys(options)
      .map(key => {
        const keyStr = key.length === 1 ? `-${key}` : `--${key}`;
        return `${keyStr} ${options[key]}`;
      })
      .join(' ');
    return value;
  }

  async runInteractiveCmd({
    args = [],
    inputs = [],
    // Options for the process (execa)
    processOpts = {
      cwd: this.scopes.localPath
    },
    // opts for interactive
    opts = {
      defaultIntervalBetweenInputs: DEFAULT_DEFAULT_INTERVAL_BETWEEN_INPUTS,
      verbose: false
    }
  }: {
    args: string[];
    inputs: InteractiveInputs;
    processOpts: Record<string, any>;
    opts: {
      // Default interval between inputs in case there is no specific interval
      defaultIntervalBetweenInputs: number;
      verbose: boolean;
    };
  }) {
    const processName = this.bitBin || 'bit';
    opts.verbose = !!this.debugMode;
    const { stdout } = await runInteractive({ processName, args, inputs, processOpts, opts });
    if (this.debugMode) {
      console.log(rightpad(chalk.green('output: \n'), 20, ' ')); // eslint-disable-line no-console
      console.log(chalk.cyan(stdout)); // eslint-disable-line no-console
    }
    return stdout;
  }
}<|MERGE_RESOLUTION|>--- conflicted
+++ resolved
@@ -10,12 +10,8 @@
 import runInteractive from '../interactive/utils/run-interactive-cmd';
 import { InteractiveInputs } from '../interactive/utils/run-interactive-cmd';
 import ScopesData from './e2e-scopes';
-<<<<<<< HEAD
 import { CURRENT_UPSTREAM, LANE_REMOTE_DELIMITER } from '../constants';
 import { NOTHING_TO_SNAP_MSG } from '../cli/commands/public-cmds/snap-cmd';
-=======
-import { CURRENT_UPSTREAM } from '../constants';
->>>>>>> 10cfdcb5
 import { ENV_VAR_FEATURE_TOGGLE } from '../api/consumer/lib/feature-toggle';
 
 const DEFAULT_DEFAULT_INTERVAL_BETWEEN_INPUTS = 200;
@@ -40,14 +36,6 @@
   setFeatures(featuresToggle: string) {
     this.featuresToggle = featuresToggle;
   }
-<<<<<<< HEAD
-
-  runCmd(cmd: string, cwd: string = this.scopes.localPath, stdio: StdioOptions = 'pipe'): string {
-    if (this.debugMode) console.log(rightpad(chalk.green('cwd: '), 20, ' '), cwd); // eslint-disable-line no-console
-    const isBitCommand = cmd.startsWith('bit ');
-    if (isBitCommand) cmd = cmd.replace('bit', this.bitBin);
-    const featuresTogglePrefix = isBitCommand ? this._getFeatureToggleCmdPrefix() : '';
-=======
   resetFeatures() {
     this.featuresToggle = undefined;
   }
@@ -62,7 +50,6 @@
     const isBitCommand = cmd.startsWith('bit ');
     if (isBitCommand) cmd = cmd.replace('bit', this.bitBin);
     const featuresTogglePrefix = isBitCommand ? this._getFeatureToggleCmdPrefix(overrideFeatures) : '';
->>>>>>> 10cfdcb5
     cmd = featuresTogglePrefix + cmd;
     if (this.debugMode) console.log(rightpad(chalk.green('command: '), 20, ' '), cmd); // eslint-disable-line no-console
     // const cmdOutput = childProcess.execSync(cmd, { cwd, shell: true });
@@ -71,16 +58,10 @@
     return cmdOutput.toString();
   }
 
-<<<<<<< HEAD
-  _getFeatureToggleCmdPrefix(): string {
-    if (!this.featuresToggle) return '';
-    const featureToggleStr = `${ENV_VAR_FEATURE_TOGGLE}=${this.featuresToggle}`;
-=======
   _getFeatureToggleCmdPrefix(overrideFeatures?: string): string {
     const featuresToggle = overrideFeatures || this.featuresToggle;
     if (!featuresToggle) return '';
     const featureToggleStr = `${ENV_VAR_FEATURE_TOGGLE}=${featuresToggle}`;
->>>>>>> 10cfdcb5
     if (process.platform === 'win32') {
       return `set "${featureToggleStr}" && `;
     }
@@ -122,16 +103,10 @@
     const result = this.runCmd(`bit cat-component ${id} --json`, cwd);
     return parse ? JSON.parse(result) : result;
   }
-<<<<<<< HEAD
   catLane(id: string, cwd?: string): Record<string, any> {
     const result = this.runCmd(`bit cat-lane ${id}`, cwd);
     return JSON.parse(result);
   }
-  addComponent(filePaths: string, options: Record<string, any> = {}, cwd: string = this.scopes.localPath) {
-    const value = Object.keys(options)
-      .map(key => `-${key} ${options[key]}`)
-      .join(' ');
-=======
   addComponent(filePaths: string, options: Record<string, any> | string = {}, cwd: string = this.scopes.localPath) {
     const value =
       typeof options === 'string'
@@ -139,7 +114,6 @@
         : Object.keys(options)
             .map(key => `-${key} ${options[key]}`)
             .join(' ');
->>>>>>> 10cfdcb5
     return this.runCmd(`bit add ${filePaths} ${value}`, cwd);
   }
   getConfig(configName: string) {
@@ -187,7 +161,6 @@
   tagScope(version: string, message = 'tag-message', options = '') {
     return this.runCmd(`bit tag -s ${version} -m ${message} ${options}`);
   }
-<<<<<<< HEAD
   snapComponent(id: string, tagMsg = 'snap-message', options = '') {
     return this.runCmd(`bit snap ${id} -m ${tagMsg} ${options}`);
   }
@@ -234,8 +207,6 @@
     const component = lane.components.find(c => c.id.name === componentName);
     return component.head;
   }
-=======
->>>>>>> 10cfdcb5
   untag(id: string) {
     return this.runCmd(`bit untag ${id}`);
   }

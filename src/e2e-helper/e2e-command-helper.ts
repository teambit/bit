--- conflicted
+++ resolved
@@ -493,16 +493,12 @@
     return JSON.parse(status);
   }
 
-<<<<<<< HEAD
-  getStagedIdsFromStatus(stripScopeName = true): string[] {
-=======
   isDeprecated(compName: string): boolean {
     const deprecationData = this.showAspectConfig(compName, Extensions.deprecation);
     return deprecationData.config.deprecate;
   }
 
-  getStagedIdsFromStatus(): string[] {
->>>>>>> bc6911c6
+  getStagedIdsFromStatus(stripScopeName = true): string[] {
     const status = this.statusJson();
     return status.stagedComponents
       .map((s) => s.id)
@@ -541,12 +537,7 @@
 
   statusComponentIsModified(fullIdWithVersion: string): boolean {
     const status = this.statusJson();
-<<<<<<< HEAD
     return status.modifiedComponents.includes(fullIdWithVersion);
-=======
-    const stagedIds = status.stagedComponents.map((s) => s.id);
-    return stagedIds.includes(id);
->>>>>>> bc6911c6
   }
 
   statusComponentHasIssues(id: string): boolean {

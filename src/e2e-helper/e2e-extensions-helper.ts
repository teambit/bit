import * as path from 'path';
import fs from 'fs-extra';
import CommandHelper from './e2e-command-helper';
import BitJsonHelper from './e2e-bit-json-helper';
import ScopesData from './e2e-scopes';
import FixtureHelper from './e2e-fixtures-helper';
import ScopeHelper from './e2e-scope-helper';
import FsHelper from './e2e-fs-helper';

export default class ExtensionsHelper {
  scopes: ScopesData;
  command: CommandHelper;
  bitJson: BitJsonHelper;
  scopeHelper: ScopeHelper;
  fixtures: FixtureHelper;
  fs: FsHelper;
  constructor(
    scopes: ScopesData,
    command: CommandHelper,
    bitJson: BitJsonHelper,
    scopeHelper: ScopeHelper,
    fixtures: FixtureHelper,
    fsHelper: FsHelper
  ) {
    this.scopes = scopes;
    this.command = command;
    this.bitJson = bitJson;
    this.scopeHelper = scopeHelper;
    this.fixtures = fixtures;
    this.fs = fsHelper;
  }

  importAndConfigureLegacyExtension(id: string) {
    this.command.importExtension(id);
    const bitJson = this.bitJson.read();
    bitJson.extensions = { [id]: { __legacy: true } };
    this.bitJson.write(bitJson);
  }

  importNpmPackExtension(id = 'global-remote/npm/pack@2.0.2') {
    this.fixtures.ensureGlobalRemoteScope();
    this.scopeHelper.addGlobalRemoteScope();
    this.importAndConfigureLegacyExtension(id);
    // workaround to get the registry into the package.json file
    const extensionFilePath = path.join(this.scopes.localPath, '.bit/components/npm/pack/global-remote/2.0.2/index.js');
    const extensionFile = fs.readFileSync(extensionFilePath).toString();
    const extensionFileIncludeRegistry = extensionFile.replace(
      'excludeRegistryPrefix: true',
      'excludeRegistryPrefix: false'
    );
    const extensionFileWithJsonOutput = extensionFileIncludeRegistry.replace(
      'return result;',
      'return JSON.stringify(result, null, 2);'
    );
    fs.writeFileSync(extensionFilePath, extensionFileWithJsonOutput);
  }

  addExtensionToWorkspaceConfig(extName: string, extConfig = {}) {
    const bitJson = this.bitJson.read();
    bitJson.extensions = bitJson.extensions || {};
    bitJson.extensions[extName] = extConfig;
    this.bitJson.write(bitJson);
  }

  createNewComponentExtension(name = 'foo-ext', content?: string, config?: any) {
    if (!content) {
      content = `
      module.exports = {
        name: 'eslint',
        dependencies: [],
<<<<<<< HEAD
        config: {},
        provider: async (config) => {
          console.log(\`hi there from an extension, got config: \${JSON.stringify(config)}\`)
=======
        provider: async () => {
          console.log(\`hi there from an extension, got config: \${JSON.stringify()}\`)
>>>>>>> e8c60127
        }
      };
      `;
    }
    this.fs.outputFile('foo-ext.js', content);
    this.command.addComponent('foo-ext.js', { i: name });
    this.addExtensionToWorkspaceConfig(name, config);
  }
}<|MERGE_RESOLUTION|>--- conflicted
+++ resolved
@@ -68,14 +68,8 @@
       module.exports = {
         name: 'eslint',
         dependencies: [],
-<<<<<<< HEAD
-        config: {},
-        provider: async (config) => {
-          console.log(\`hi there from an extension, got config: \${JSON.stringify(config)}\`)
-=======
         provider: async () => {
           console.log(\`hi there from an extension, got config: \${JSON.stringify()}\`)
->>>>>>> e8c60127
         }
       };
       `;

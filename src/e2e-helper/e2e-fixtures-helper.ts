import * as path from 'path';
import fs from 'fs-extra';
import tar from 'tar';
import chalk from 'chalk';
import FsHelper from './e2e-fs-helper';
import CommandHelper from './e2e-command-helper';
import * as fixtures from '../../src/fixtures/fixtures';
import NpmHelper from './e2e-npm-helper';
import ScopesData from './e2e-scopes';
import PackageJsonHelper from './e2e-package-json-helper';

export default class FixtureHelper {
  fs: FsHelper;
  command: CommandHelper;
  scopes: ScopesData;
  debugMode: boolean;
  npm: NpmHelper;
  packageJson: PackageJsonHelper;
  constructor(
    fsHelper: FsHelper,
    commandHelper: CommandHelper,
    npmHelper: NpmHelper,
    scopes: ScopesData,
    debugMode: boolean,
    packageJson: PackageJsonHelper
  ) {
    this.fs = fsHelper;
    this.command = commandHelper;
    this.npm = npmHelper;
    this.scopes = scopes;
    this.debugMode = debugMode;
    this.packageJson = packageJson;
  }
  // @ts-ignore AUTO-ADDED-AFTER-MIGRATION-PLEASE-FIX!
  createComponentBarFoo(impl?: string = fixtures.fooFixture) {
    this.fs.createFile('bar', 'foo.js', impl);
  }

  // @ts-ignore AUTO-ADDED-AFTER-MIGRATION-PLEASE-FIX!
  createComponentUtilsIsType(impl?: string = fixtures.isType) {
    this.fs.createFile('utils', 'is-type.js', impl);
  }

  // @ts-ignore AUTO-ADDED-AFTER-MIGRATION-PLEASE-FIX!
  createComponentUtilsIsString(impl?: string = fixtures.isString) {
    this.fs.createFile('utils', 'is-string.js', impl);
  }

  addComponentBarFoo() {
    return this.command.addComponent('bar/foo.js', { i: 'bar/foo' });
  }

  addComponentBarFooAsDir() {
    return this.command.addComponent('bar', { i: 'bar/foo' });
  }

  addComponentUtilsIsType() {
    return this.command.addComponent('utils/is-type.js', { i: 'utils/is-type' });
  }

  addComponentUtilsIsString() {
    return this.command.addComponent('utils/is-string.js', { i: 'utils/is-string' });
  }

  tagComponentBarFoo() {
    return this.command.tagComponent('bar/foo');
  }
  getFixturesDir() {
    return path.join(__dirname, '../../e2e/fixtures');
  }

  copyFixtureComponents(dir = '', cwd: string = this.scopes.localPath) {
    const sourceDir = path.join(this.getFixturesDir(), 'components', dir);
    fs.copySync(sourceDir, cwd);
  }

  copyFixtureExtensions(dir = '', cwd: string = this.scopes.localPath) {
    const sourceDir = path.join(this.getFixturesDir(), 'extensions', dir);
    const target = path.join(cwd, dir);
    fs.copySync(sourceDir, target);
  }

  copyFixtureFile(pathToFile = '', newName: string = path.basename(pathToFile), cwd: string = this.scopes.localPath) {
    const sourceFile = path.join(this.getFixturesDir(), pathToFile);
    const distFile = path.join(cwd, newName);
    if (this.debugMode) console.log(chalk.green(`copying fixture ${sourceFile} to ${distFile}\n`)); // eslint-disable-line
    fs.copySync(sourceFile, distFile);
  }

  /**
   * populates the local workspace with the following components:
   * 'bar/foo'         => requires a file from 'utils/is-string' component
   * 'utils/is-string' => requires a file from 'utils/is-type' component
   * 'utils/is-type'
   * in other words, the dependency chain is: bar/foo => utils/is-string => utils/is-type
   */
  populateWorkspaceWithThreeComponents() {
    this.fs.createFile('utils', 'is-type.js', fixtures.isType);
    this.addComponentUtilsIsType();
    this.fs.createFile('utils', 'is-string.js', fixtures.isString);
    this.addComponentUtilsIsString();
    this.createComponentBarFoo(fixtures.barFooFixture);
    this.addComponentBarFoo();
  }

  populateWorkspaceWithThreeComponentsAndModulePath(useDefaultScope = true) {
    this.fs.createFile('utils', 'is-type.js', fixtures.isType);
    this.addComponentUtilsIsType();

    const isStringFixture = useDefaultScope
      ? fixtures.isStringModulePath(this.scopes.remote)
      : fixtures.isStringModulePathNoScope;
    this.fs.createFile('utils', 'is-string.js', isStringFixture);
    this.addComponentUtilsIsString();

    const barFooFixture = useDefaultScope
      ? fixtures.barFooModulePath(this.scopes.remote)
      : fixtures.barFooModulePathNoScope;
    this.createComponentBarFoo(barFooFixture);
    this.addComponentBarFoo();
  }

  /**
   * @deprecated use populateWorkspaceWithThreeComponents()
   */
  populateWorkspaceWithComponents() {
    this.populateWorkspaceWithThreeComponents();
  }

  /**
   * important: use only this function. ignore other populateWorkspaceWith* functions, they're for
   * legacy code (which adds files instead of directory).
   *
   * it creates and adds components that require each other.
   * e.g. when creating 3 components, the workspace is: comp1 => comp2 => comp3.
   * meaning, comp1 requires comp2 and comp2 requires comp2.
   *
   * it also adds app.js file.
   * in the case of the 3 components above, the output is: "comp1 and comp2 and comp3".
   *
   * @returns the expected output in case "node app.js" is running
   */
  populateComponents(numOfComponents = 3): string {
    const getImp = index => {
      if (index === numOfComponents) return `module.exports = () => 'comp${index}';`;
      const nextComp = `comp${index + 1}`;
      return `const ${nextComp} = require('../${nextComp}');
module.exports = () => 'comp${index} and ' + ${nextComp}();`;
    };
    for (let i = 1; i <= numOfComponents; i += 1) {
      this.fs.outputFile(path.join(`comp${i}`, `index.js`), getImp(i));
      this.command.addComponent(`comp${i}`);
    }
    this.fs.outputFile('app.js', "const comp1 = require('./comp1');\nconsole.log(comp1())");
    return Array(numOfComponents)
      .fill(null)
      .map((val, key) => `comp${key + 1}`)
      .join(' and ');
  }

<<<<<<< HEAD
  populateComponentsTS(numOfComponents = 3, owner = '@bit'): string {
    const getImp = index => {
      if (index === numOfComponents) return `export default () => 'comp${index}';`;
      const nextComp = `comp${index + 1}`;
      return `import ${nextComp} from '${owner}/${this.scopes.remote}.${nextComp}';
=======
  /**
   * This will populate extensions that does nothing
   * its purpose is to check different config merges
   *
   * @param {number} [numOfExtensions=3]
   * @returns {string}
   * @memberof FixtureHelper
   */
  populateExtensions(numOfExtensions = 3): void {
    const getImp = index => {
      return `
      class MyExtension {
        constructor(config) {
          this.config = config;
        }

        printName() {
          console.log(MyExtension.id)
        }
      }
      MyExtension.id = 'MyExtension${index}';
      MyExtension.dependencies = [];
      MyExtension.provider = (deps, config) => {
        return new MyExtension(config);
      };
      module.exports = MyExtension;
      `;
    };
    for (let i = 1; i <= numOfExtensions; i += 1) {
      this.fs.outputFile(path.join(`ext${i}`, `index.js`), getImp(i));
      this.command.addComponent(`ext${i}`);
    }
  }

  populateComponentsTS(numOfComponents = 3, owner = '@bit', isHarmony = false): string {
    let nmPathPrefix = `${owner}/${this.scopes.remote}.`;
    if (isHarmony) {
      const remoteSplit = this.scopes.remote.split('.');
      if (remoteSplit.length === 1) {
        nmPathPrefix = `@${this.scopes.remote}/`;
      } else {
        nmPathPrefix = `@${remoteSplit[0]}/${remoteSplit[1]}.`;
      }
    }
    const getImp = index => {
      if (index === numOfComponents) return `export default () => 'comp${index}';`;
      const nextComp = `comp${index + 1}`;
      return `import ${nextComp} from '${nmPathPrefix}${nextComp}';
>>>>>>> a7592882
export default () => 'comp${index} and ' + ${nextComp}();`;
    };
    for (let i = 1; i <= numOfComponents; i += 1) {
      this.fs.outputFile(path.join(`comp${i}`, `index.ts`), getImp(i));
      this.command.addComponent(`comp${i}`);
    }
    this.command.link();
<<<<<<< HEAD
    this.fs.outputFile(
      'app.js',
      `const comp1 = require('${owner}/${this.scopes.remote}.comp1').default;\nconsole.log(comp1())`
    );
=======
    this.fs.outputFile('app.js', `const comp1 = require('${nmPathPrefix}comp1').default;\nconsole.log(comp1())`);
>>>>>>> a7592882
    return Array(numOfComponents)
      .fill(null)
      .map((val, key) => `comp${key + 1}`)
      .join(' and ');
  }

  /**
   * populates the local workspace with the following components:
   * 'utils/is-string' => requires a file from 'utils/is-type' component
   * 'utils/is-type'
   * in other words, the dependency chain is: utils/is-string => utils/is-type
   */
  populateWorkspaceWithTwoComponents() {
    this.fs.createFile('utils', 'is-type.js', fixtures.isType);
    this.addComponentUtilsIsType();
    this.fs.createFile('utils', 'is-string.js', fixtures.isString);
    this.addComponentUtilsIsString();
  }

  /**
   * populates the local workspace with the one component "utils/is-type".
   */
  populateWorkspaceWithUtilsIsType() {
    this.fs.createFile('utils', 'is-type.js', fixtures.isType);
    this.addComponentUtilsIsType();
  }

  /**
   * populates the local workspace with the following components:
   * 'bar/foo'         => requires a file from 'utils/is-string' component
   * 'utils/is-string' => requires a file from 'utils/is-type' component
   * 'utils/is-type'   => requires the left-pad package
   * in other words, the dependency chain is: bar/foo => utils/is-string => utils/is-type => left-pad
   */
  populateWorkspaceWithComponentsAndPackages() {
    this.npm.initNpm();
    this.npm.installNpmPackage('left-pad', '1.3.0');
    this.fs.createFile('utils', 'is-type.js', fixtures.isTypeLeftPad);
    this.addComponentUtilsIsType();
    this.fs.createFile('utils', 'is-string.js', fixtures.isString);
    this.addComponentUtilsIsString();
    this.createComponentBarFoo(fixtures.barFooFixture);
    this.addComponentBarFoo();
  }

  addExtensionTS() {
    const extensionsDir = path.join(__dirname, '..', 'extensions');
    const extDestination = path.join(this.scopes.localPath, 'extensions');
    fs.copySync(path.join(extensionsDir, 'typescript'), path.join(extDestination, 'typescript'));

    this.command.addComponent('extensions/typescript', { i: 'extensions/typescript' });

    this.npm.initNpm();
    const dependencies = {
      typescript: '^3.8'
    };

    this.packageJson.addKeyValue({ dependencies });
    this.command.link();

    // @todo: currently, the defaultScope is not enforced, so unless the extension is exported
    // first, the full-id won't be recognized when loading the extension.
    // once defaultScope is mandatory, make sure this is working without the next two lines
    this.command.tagComponent('extensions/typescript');
    this.command.exportComponent('extensions/typescript');
  }

  /**
   * extract the global-remote g-zipped scope into the e2e-test, so it'll be ready to consume.
   * this is an alternative to import directly from bit-dev.
   *
   * to add more components to the .tgz file, extract it, add it as a remote, then from your
   * workspace import the component you want and fork it into this remote, e.g.
   * # extract the file into `/tmp` so then the scope is in `/tmp/global-remote`.
   * cp e2e/fixtures/scopes/global-remote.tgz /tmp/
   * cd tmp && tar -xzvf global-remote.tgz
   * # go to your workspace and run the following
   * bit remote add file:///tmp/global-remote
   * bit import bit.envs/compilers/typescript
   * bit export global-remote bit.envs/compilers/typescript --include-dependencies --force --rewire
   * # then, cd into /tmp and tar the directory
   * cd /tmp && tar -czf global-remote.tgz global-remote
   * # copy the file to the fixtures/scopes directory.
   * cp /tmp/global-remote.tgz e2e/fixtures/scopes/
   */
  ensureGlobalRemoteScope() {
    if (fs.existsSync(this.scopes.globalRemotePath)) return;
    const scopeFile = path.join(this.getFixturesDir(), 'scopes', 'global-remote.tgz');
    tar.extract({
      sync: true,
      file: scopeFile,
      cwd: this.scopes.e2eDir
    });
  }
}<|MERGE_RESOLUTION|>--- conflicted
+++ resolved
@@ -158,13 +158,6 @@
       .join(' and ');
   }
 
-<<<<<<< HEAD
-  populateComponentsTS(numOfComponents = 3, owner = '@bit'): string {
-    const getImp = index => {
-      if (index === numOfComponents) return `export default () => 'comp${index}';`;
-      const nextComp = `comp${index + 1}`;
-      return `import ${nextComp} from '${owner}/${this.scopes.remote}.${nextComp}';
-=======
   /**
    * This will populate extensions that does nothing
    * its purpose is to check different config merges
@@ -213,7 +206,6 @@
       if (index === numOfComponents) return `export default () => 'comp${index}';`;
       const nextComp = `comp${index + 1}`;
       return `import ${nextComp} from '${nmPathPrefix}${nextComp}';
->>>>>>> a7592882
 export default () => 'comp${index} and ' + ${nextComp}();`;
     };
     for (let i = 1; i <= numOfComponents; i += 1) {
@@ -221,14 +213,7 @@
       this.command.addComponent(`comp${i}`);
     }
     this.command.link();
-<<<<<<< HEAD
-    this.fs.outputFile(
-      'app.js',
-      `const comp1 = require('${owner}/${this.scopes.remote}.comp1').default;\nconsole.log(comp1())`
-    );
-=======
     this.fs.outputFile('app.js', `const comp1 = require('${nmPathPrefix}comp1').default;\nconsole.log(comp1())`);
->>>>>>> a7592882
     return Array(numOfComponents)
       .fill(null)
       .map((val, key) => `comp${key + 1}`)

--- conflicted
+++ resolved
@@ -2,25 +2,17 @@
 import { Scope } from '../scope/scope.api';
 import Capsule from '../environment/capsule-builder';
 import Bit from './bit';
-<<<<<<< HEAD
 import bitExtension from './bit.extension';
-=======
 import { Harmony } from '../harmony';
 import { PipesExt } from '../pipes';
->>>>>>> 44d92e82
 
 export type BitDeps = [Workspace, Scope, Capsule];
 
 export type BitConfig = {};
 
-<<<<<<< HEAD
-export default async function provideBit(config: BitConfig, [workspace, scope, Capsule]: BitDeps) {
+export default async function provideBit(config: BitConfig, [workspace, scope, Capsule]: BitDeps, harmony: Harmony) {
+  harmony.load([PipesExt]);
   const bit = new Bit(scope, workspace);
   await bit.loadExtensions(Capsule);
   return bit;
-=======
-export default async function provideBit(config: BitConfig, [workspace, scope]: BitDeps, harmony: Harmony) {
-  harmony.load([PipesExt]);
-  return new Bit(scope, workspace);
->>>>>>> 44d92e82
 }
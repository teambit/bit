/** @flow */
import cliSpinners from 'cli-spinners';
import os from 'os';
import path from 'path';

const userHome = require('user-home');
const packageFile = require('../package.json');

const isWindows = os.platform() === 'win32';

function getDirectory(): string {
  if (process.platform === 'win32' && process.env.LOCALAPPDATA) {
    return path.join(process.env.LOCALAPPDATA, 'Bit');
  }

  return path.join(userHome, '.bit');
}

function getCacheDirectory(): string {
  if (process.platform === 'darwin') {
    return path.join(userHome, 'Library', 'Caches', 'Bit');
  }

  return getDirectory();
}

export const RESOURCES = path.resolve(path.join(__dirname, '../resources'));

export const BIT_DESCRIPTION = 'bit is a free and open source tool designed for easy use, maintenance and discovery of code components.';

export const BIT_USAGE = '[--version] [--help] <command> [<args>]';

export const BITS_DIRNAME = 'components';

export const INLINE_BITS_DIRNAME = 'inline_components';

export const BIT_JSON = 'bit.json';

export const BIT_MAP = '.bit.map.json';

export const COMPONENT_ORIGINS = {
  IMPORTED: 'IMPORTED',
  AUTHORED: 'AUTHORED',
  NESTED: 'NESTED', // which is a nested dependency
};

export const DEFAULT_IMPL_NAME = 'impl.js';

export const DEFAULT_INDEX_NAME = 'index.js'; // todo: move to bit-javascript

export const DEFAULT_SPECS_NAME = 'spec.js';

export const NO_PLUGIN_TYPE = 'none';

export const DEFAULT_COMPILER_ID = NO_PLUGIN_TYPE;

export const DEFAULT_TESTER_ID = NO_PLUGIN_TYPE;

export const DEFAULT_DIST_DIRNAME = 'dist';

export const DEFAULT_BUNDLE_FILENAME = 'dist.js';

export const DEFAULT_BIT_VERSION = 1;

export const DEFAULT_LANGUAGE = 'javascript';

export const DEFAULT_DIR_STRUCTURE = `${BITS_DIRNAME}/{namespace}/{name}`;

export const LATEST_BIT_VERSION = 'latest';

export const OBJECTS_DIR = 'objects';

export const NULL_BYTE = '\u0000';

export const SPACE_DELIMITER = ' ';

export const DEFAULT_BOX_NAME = 'global';

export const VERSION_DELIMITER = '@';

export const DEPENDENCY_MAP_FILENAME = 'dependencies.json';

export const DEPENDENCIES_DIR = 'dependencies';

export const BIT_EXTERNAL_DIRNAME = 'external';

export const LOCAL_SCOPE_NOTATION = '@this';

export const DEFAULT_REMOTES = {};

export const DEFAULT_DEPENDENCIES = {};

export const SPINNER_TYPE = isWindows ? cliSpinners.line : cliSpinners.dots12;

export const DEFAULT_HUB_DOMAIN = 'hub.bitsrc.io';

export const SEARCH_DOMAIN = 'api.bitsrc.io';

export const DEFAULT_SSH_KEY_FILE = `${userHome}/.ssh/id_rsa`;

/**
 * bit global config keys
 */
export const CFG_USER_EMAIL_KEY = 'user.email';

export const CFG_USER_NAME_KEY = 'user.name';

export const CFG_SSH_KEY_FILE_KEY = 'ssh_key_file';

export const CFG_HUB_DOMAIN_KEY = 'hub_domain';

export const CFG_POST_EXPORT_HOOK_KEY = 'post_export_hook';

export const CFG_POST_IMPORT_HOOK_KEY = 'post_import_hook';

export const CFG_CI_FUNCTION_PATH_KEY = 'ci_function_path';

export const CFG_CI_ENABLE_KEY = 'ci_enable';

/**
 * cache root directory
 */
export const CACHE_ROOT = getCacheDirectory();

/**
 * modules cache directory
 */
export const MODULES_CACHE_DIR = path.join(CACHE_ROOT, 'modules');

/**
 * app cache directory
 */
export const APP_CACHE_DIR = path.join(CACHE_ROOT, 'app');

/**
 * glboal config directories
 */
export const GLOBAL_CONFIG = path.join(CACHE_ROOT, 'config');

export const GLOBAL_LOGS = path.join(CACHE_ROOT, 'logs');

export const GLOBAL_CONFIG_FILE = 'config.json';

export const SOURCES_JSON = 'sources.json';

export const EXTERNAL_MAP = 'externals.json';

export const SOURCES_MAP = 'sources.json';

export const GLOBAL_REMOTES = 'global-remotes.json';

export const BIT_HIDDEN_DIR = '.bit';

export const BIT_CONTAINER_FOLDERS = ['sources'];

/**
 * modules cache filename
 */
export const MODULES_CACHE_FILENAME = path.join(MODULES_CACHE_DIR, '.roadrunner.json');

/**
 * bit registry default URL.
 */
export const BIT_REGISTRY = '';

export const LATEST = 'latest';

export const DEPENDENCY_DELIMITER = '/';

export const BIT_SOURCES_DIRNAME = 'source';

export const BIT_TMP_DIRNAME = 'tmp';

export const BIT_CACHE_DIRNAME = 'cache';

export const LATEST_TESTED_MARK = '*';

export const SCOPE_JSON = 'scope.json';

export const DEFAULT_RESOLVER = () => '';

/**
 * current bit application version
 */
export const BIT_VERSION = packageFile.version;

export const BIT_INSTALL_METHOD = packageFile.installationMethod;

export const RELEASE_SERVER = 'https://api.bitsrc.io/release';

export const SKIP_UPDATE_FLAG = '--skip-update';

export const LICENSE_FILENAME = 'LICENSE';

export const ISOLATED_ENV_ROOT = 'environment';


/**
 * bit add consts
 */
<<<<<<< HEAD
export const REGEX_PATTERN =/{([^}]+)}/g;
=======
export const FILE_NAME = '{FILE_NAME}';
export const PARENT_FOLDER = '{PARENT_FOLDER}';
export const REGEX =/{([^}]+)}/g;
>>>>>>> c71fc825
<|MERGE_RESOLUTION|>--- conflicted
+++ resolved
@@ -198,10 +198,5 @@
 /**
  * bit add consts
  */
-<<<<<<< HEAD
-export const REGEX_PATTERN =/{([^}]+)}/g;
-=======
-export const FILE_NAME = '{FILE_NAME}';
-export const PARENT_FOLDER = '{PARENT_FOLDER}';
-export const REGEX =/{([^}]+)}/g;
->>>>>>> c71fc825
+
+export const REGEX_PATTERN =/{([^}]+)}/g;
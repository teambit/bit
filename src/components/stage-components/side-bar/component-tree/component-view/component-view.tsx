--- conflicted
+++ resolved
@@ -11,12 +11,9 @@
 import { PayloadType } from '../payload-type';
 import { componentToUrl } from '../../../../../extensions/component/component-path.ui';
 import { NavLink } from '../../../../../extensions/react-router/nav-link';
-<<<<<<< HEAD
 import { ComponentIcon } from '../../../workspace-components/component-icon';
-=======
 import { ComponentStatusResolver } from '../component-status-resolver';
 import styles from './component-view.module.scss';
->>>>>>> 57644314
 
 export type ComponentViewProps<Payload = any> = {
   // env?: 'react' | 'angular' | 'vue' | 'stencil';
@@ -25,12 +22,6 @@
 export function ComponentView(props: ComponentViewProps<PayloadType>) {
   const { node } = props;
   const { payload } = node;
-<<<<<<< HEAD
-  const isNew = _.get(payload, ['status', 'isNew']);
-=======
-  const envId = _.get(payload, ['environment', 'envId']);
-  const icon = _.get(payload, ['environment', 'icon']);
->>>>>>> 57644314
   const isDeprecated = _.get(payload, ['deprecation', 'isDeprecate']);
   const status = _.get(payload, ['status']);
 
@@ -51,11 +42,7 @@
       onClick={handleClick}
     >
       <div className={styles.left}>
-<<<<<<< HEAD
-        {payload && <ComponentIcon component={payload} />}
-=======
-        {icon && <img src={icon} alt={envId} className={styles.envIcon} />}
->>>>>>> 57644314
+        {payload && <ComponentIcon component={payload} className={styles.envIcon} />}
         <span>{getName(node.id)}</span>
       </div>
 

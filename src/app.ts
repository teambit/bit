import Bluebird from 'bluebird';
import harmony, { HarmonyError } from '@teambit/harmony';
import HooksManager from './hooks';
import defaultHandleError, { findErrorDefinition } from './cli/default-error-handler';
import { logErrAndExit } from './cli/command-registry';
import { BitExt } from './extensions/bit';

process.env.MEMFS_DONT_WARN = 'true'; // suppress fs experimental warnings from memfs

// removing this, default to longStackTraces also when env is `development`, which impacts the
// performance dramatically. (see http://bluebirdjs.com/docs/api/promise.longstacktraces.html)
Bluebird.config({
  longStackTraces: true
  // longStackTraces: Boolean(process.env.BLUEBIRD_DEBUG)
});
// loudRejection();
HooksManager.init();
<<<<<<< HEAD

const config = {
  workspace: {
    components: '*'
  }
};

=======
>>>>>>> e8c60127
try {
  harmony
    .run(BitExt)
    .then(() => {
      // harmony.set([BitCliExt]);
    })
    .then(() => {
      const cli = harmony.get('BitCli');
      // @ts-ignore :TODO until refactoring cli extension to dynamiclly load extensions
      return cli?.instance.run();
    })
    .catch(err => {
      console.log(err);
      const errorHandlerExist = findErrorDefinition(err.originalError);
      const handledError = errorHandlerExist ? defaultHandleError(err.originalError) : err;
      logErrAndExit(handledError, process.argv[1] || '');
    });
  // Catching errors from the load phase
} catch (err) {
  const handledError = err instanceof HarmonyError ? err.toString() : err;
  logErrAndExit(handledError, process.argv[1] || '');
}<|MERGE_RESOLUTION|>--- conflicted
+++ resolved
@@ -15,16 +15,6 @@
 });
 // loudRejection();
 HooksManager.init();
-<<<<<<< HEAD
-
-const config = {
-  workspace: {
-    components: '*'
-  }
-};
-
-=======
->>>>>>> e8c60127
 try {
   harmony
     .run(BitExt)

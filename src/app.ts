--- conflicted
+++ resolved
@@ -1,13 +1,6 @@
-<<<<<<< HEAD
 import 'reflect-metadata';
-import * as BPromise from 'bluebird';
+import Bluebird from 'bluebird';
 import { Harmony } from './harmony';
-=======
-import Bluebird from 'bluebird';
-import loudRejection from 'loud-rejection';
-import buildRegistrar from './cli/command-registrar-builder';
-import loadExtensions from './extensions/extensions-loader';
->>>>>>> c915511b
 import HooksManager from './hooks';
 import { BitCliExt } from './extensions/cli';
 import defaultHandleError, { findErrorDefinition } from './cli/default-error-handler';
@@ -19,13 +12,8 @@
 
 // removing this, default to longStackTraces also when env is `development`, which impacts the
 // performance dramatically. (see http://bluebirdjs.com/docs/api/promise.longstacktraces.html)
-<<<<<<< HEAD
-BPromise.config({
+Bluebird.config({
   longStackTraces: true
-=======
-Bluebird.config({
-  longStackTraces: Boolean(process.env.BLUEBIRD_DEBUG)
->>>>>>> c915511b
 });
 
 // loudRejection();

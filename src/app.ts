--- conflicted
+++ resolved
@@ -20,10 +20,7 @@
 
 async function initApp() {
   try {
-<<<<<<< HEAD
-=======
     registerCoreExtensions();
->>>>>>> b97cf335
     HooksManager.init();
     await harmony.run(ConfigExt);
     await harmony.set([BitExt]);

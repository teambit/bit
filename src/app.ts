import 'reflect-metadata';
import * as BPromise from 'bluebird';
import { Harmony } from './harmony';
import HooksManager from './hooks';
<<<<<<< HEAD
=======
import capsuleOrchestrator from './capsule/orchestrator/orchestrator';
import { Bit } from './bit';
>>>>>>> 31015f08
import { BitCliExt } from './cli';

process.env.MEMFS_DONT_WARN = 'true'; // suppress fs experimental warnings from memfs

// removing this, default to longStackTraces also when env is `development`, which impacts the
// performance dramatically. (see http://bluebirdjs.com/docs/api/promise.longstacktraces.html)
BPromise.config({
  longStackTraces: true
});

// loudRejection();
HooksManager.init();

// const defaultExtensions: ExtensionProvider<any, any>[] = [
//   Paper
// ];

Harmony.load(BitCliExt)
  .run()
  .then(() => {})
  .catch(err => {
    console.error(err, err.stack);
  });

// BitCli.load(Harmony.load(PaperExt))
//   .then(async () => {
//     // if (capsuleOrchestrator) await capsuleOrchestrator.buildPools();
//   })
//   .catch(err => console.error('loud rejected:', err));<|MERGE_RESOLUTION|>--- conflicted
+++ resolved
@@ -2,11 +2,8 @@
 import * as BPromise from 'bluebird';
 import { Harmony } from './harmony';
 import HooksManager from './hooks';
-<<<<<<< HEAD
-=======
-import capsuleOrchestrator from './capsule/orchestrator/orchestrator';
+import capsuleOrchessrator from './capsule/orchestrator/orchestrator';
 import { Bit } from './bit';
->>>>>>> 31015f08
 import { BitCliExt } from './cli';
 
 process.env.MEMFS_DONT_WARN = 'true'; // suppress fs experimental warnings from memfs

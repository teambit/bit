--- conflicted
+++ resolved
@@ -1,11 +1,7 @@
 import Bluebird from 'bluebird';
 import harmony, { HarmonyError } from '@teambit/harmony';
 import HooksManager from './hooks';
-<<<<<<< HEAD
-import { BitCliExt } from './extensions/cli';
 import { WorkspaceConfigExt } from './extensions/workspace-config';
-=======
->>>>>>> 0406d61e
 import defaultHandleError, { findErrorDefinition } from './cli/default-error-handler';
 import { logErrAndExit } from './cli/command-registry';
 import { BitExt } from './extensions/bit';
@@ -23,10 +19,6 @@
 HooksManager.init();
 
 try {
-<<<<<<< HEAD
-  const harmony = Harmony.load([WorkspaceConfigExt, BitCliExt, BitExt], config);
-=======
->>>>>>> 0406d61e
   harmony
     .run(BitExt)
     .then(() => {

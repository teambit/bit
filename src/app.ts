<<<<<<< HEAD
import 'reflect-metadata';
import * as BPromise from 'bluebird';
import { Harmony } from './harmony';
=======
import Bluebird from 'bluebird';
import loudRejection from 'loud-rejection';
import buildRegistrar from './cli/command-registrar-builder';
import loadExtensions from './extensions/extensions-loader';
>>>>>>> e0f3ec38
import HooksManager from './hooks';
import { BitCliExt } from './extensions/cli';
import defaultHandleError, { findErrorDefinition } from './cli/default-error-handler';
import { logErrAndExit } from './cli/command-registry';
import { BitExt } from './extensions/bit';
import HarmonyError from './harmony/exceptions/harmony-error';

process.env.MEMFS_DONT_WARN = 'true'; // suppress fs experimental warnings from memfs

// removing this, default to longStackTraces also when env is `development`, which impacts the
// performance dramatically. (see http://bluebirdjs.com/docs/api/promise.longstacktraces.html)
<<<<<<< HEAD
BPromise.config({
  longStackTraces: true
=======
Bluebird.config({
  longStackTraces: Boolean(process.env.BLUEBIRD_DEBUG)
>>>>>>> e0f3ec38
});

// loudRejection();
HooksManager.init();

const config = {
  workspace: {
    components: '*'
  }
};
try {
  const harmony = Harmony.load([BitCliExt, BitExt], config);
  harmony
    .run()
    .then(() => {
      const cli = harmony.get('BitCli');
      // @ts-ignore
      if (cli && cli.instance) return cli.instance.run([], harmony);
      throw new Error('failed to load CLI');
    })
    .catch(err => {
      const errorHandlerExist = findErrorDefinition(err.originalError);
      const handledError = errorHandlerExist ? defaultHandleError(err.originalError) : err;
      logErrAndExit(handledError, process.argv[1] || '');
    });
  // Catching errors from the load phase
} catch (err) {
  const handledError = err instanceof HarmonyError ? err.toString() : err;
  logErrAndExit(handledError, process.argv[1] || '');
}<|MERGE_RESOLUTION|>--- conflicted
+++ resolved
@@ -1,13 +1,6 @@
-<<<<<<< HEAD
 import 'reflect-metadata';
 import * as BPromise from 'bluebird';
 import { Harmony } from './harmony';
-=======
-import Bluebird from 'bluebird';
-import loudRejection from 'loud-rejection';
-import buildRegistrar from './cli/command-registrar-builder';
-import loadExtensions from './extensions/extensions-loader';
->>>>>>> e0f3ec38
 import HooksManager from './hooks';
 import { BitCliExt } from './extensions/cli';
 import defaultHandleError, { findErrorDefinition } from './cli/default-error-handler';
@@ -19,13 +12,8 @@
 
 // removing this, default to longStackTraces also when env is `development`, which impacts the
 // performance dramatically. (see http://bluebirdjs.com/docs/api/promise.longstacktraces.html)
-<<<<<<< HEAD
 BPromise.config({
   longStackTraces: true
-=======
-Bluebird.config({
-  longStackTraces: Boolean(process.env.BLUEBIRD_DEBUG)
->>>>>>> e0f3ec38
 });
 
 // loudRejection();
@@ -36,6 +24,7 @@
     components: '*'
   }
 };
+
 try {
   const harmony = Harmony.load([BitCliExt, BitExt], config);
   harmony

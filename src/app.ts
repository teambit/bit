--- conflicted
+++ resolved
@@ -5,12 +5,8 @@
 import capsuleOrchessrator from './capsule/orchestrator/orchestrator';
 import { Bit } from './bit';
 import { BitCliExt } from './cli';
-<<<<<<< HEAD
-import defaultErrorHandler from './cli/default-error-handler';
-=======
 import defaultHandleError from './cli/default-error-handler';
 import { logErrAndExit } from './cli/command-registry';
->>>>>>> 0a440106
 
 process.env.MEMFS_DONT_WARN = 'true'; // suppress fs experimental warnings from memfs
 
@@ -31,12 +27,8 @@
   .run()
   .then(() => {})
   .catch(err => {
-<<<<<<< HEAD
-    throw err;
-=======
     const handledError = defaultHandleError(err);
     logErrAndExit(handledError || err, process.argv[1] || '');
->>>>>>> 0a440106
   });
 
 // BitCli.load(Harmony.load(PaperExt))

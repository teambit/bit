--- conflicted
+++ resolved
@@ -35,22 +35,14 @@
   }
 }
 
-<<<<<<< HEAD
-export class RemoteLaneId extends LaneId {
-=======
 export class RemoteLaneId {
->>>>>>> c374c813
   readonly name: string;
   readonly scope: string;
   constructor({ name, scope }: { name: string; scope: string }) {
     if (!scope) throw new TypeError('RemoteLaneId expects to get scope');
-<<<<<<< HEAD
-    super({ name, scope });
-=======
     this.name = name;
     this.scope = scope;
     Object.freeze(this);
->>>>>>> c374c813
   }
   static from(name: string, scope: string): RemoteLaneId {
     return new RemoteLaneId({ scope, name });

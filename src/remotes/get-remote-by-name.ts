import { Consumer } from '../consumer';
import { Remotes, Remote } from '.';
import { getScopeRemotes } from '../scope/scope-remotes';

<<<<<<< HEAD
export default async function getRemoteByName(remoteName: string, consumer: Consumer | null): Promise<Remote> {
=======
export default async function getRemoteByName(remoteName: string, consumer?: Consumer) {
>>>>>>> 10cfdcb5
  if (consumer) {
    const remotes: Remotes = await getScopeRemotes(consumer.scope);
    return remotes.resolve(remoteName, consumer.scope);
  }
  return Remotes.getScopeRemote(remoteName);
}<|MERGE_RESOLUTION|>--- conflicted
+++ resolved
@@ -2,11 +2,7 @@
 import { Remotes, Remote } from '.';
 import { getScopeRemotes } from '../scope/scope-remotes';
 
-<<<<<<< HEAD
-export default async function getRemoteByName(remoteName: string, consumer: Consumer | null): Promise<Remote> {
-=======
-export default async function getRemoteByName(remoteName: string, consumer?: Consumer) {
->>>>>>> 10cfdcb5
+export default async function getRemoteByName(remoteName: string, consumer?: Consumer): Promise<Remote> {
   if (consumer) {
     const remotes: Remotes = await getScopeRemotes(consumer.scope);
     return remotes.resolve(remoteName, consumer.scope);

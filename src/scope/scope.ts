--- conflicted
+++ resolved
@@ -568,10 +568,6 @@
     const currentLane = this.lanes.getCurrentLaneId();
     const startFrom = id.hasVersion() ? componentModel.getRef(id.version as string) : null;
     const logs = await componentModel.collectLogs(this.objects, currentLane, shortHash, startFrom);
-<<<<<<< HEAD
-
-=======
->>>>>>> d015ef59
     return logs;
   }
 

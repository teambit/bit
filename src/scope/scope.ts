import * as pathLib from 'path';
import semver from 'semver';
import fs from 'fs-extra';
import R from 'ramda';
import pMapSeries from 'p-map-series';
import ComponentObjects from './component-objects';
import { Symlink, Version, ModelComponent } from './models';
import { propogateUntil, currentDirName, pathHasAll, first, readDirSyncIgnoreDsStore } from '../utils';
import {
  BIT_HIDDEN_DIR,
  OBJECTS_DIR,
  BITS_DIRNAME,
  BIT_VERSION,
  DEFAULT_BIT_VERSION,
  SCOPE_JSON,
  COMPONENT_ORIGINS,
  NODE_PATH_SEPARATOR,
  CURRENT_UPSTREAM,
  LATEST
} from '../constants';
import { ScopeJson, getPath as getScopeJsonPath } from './scope-json';
import { ScopeNotFound, ComponentNotFound } from './exceptions';
import { Tmp } from './repositories';
import { BitId, BitIds } from '../bit-id';
import ComponentVersion from './component-version';
import { Repository, Ref, BitObject, BitRawObject } from './objects';
import SourcesRepository from './repositories/sources';
import Consumer from '../consumer/consumer';
import loader from '../cli/loader';
import { MigrationResult } from '../migration/migration-helper';
import migratonManifest from './migrations/scope-migrator-manifest';
import migrate from './migrations/scope-migrator';
import { ScopeMigrationResult } from './migrations/scope-migrator';
import { BEFORE_MIGRATION, BEFORE_RUNNING_BUILD, BEFORE_RUNNING_SPECS } from '../cli/loader/loader-messages';
import logger from '../logger/logger';
import Component from '../consumer/component/consumer-component';
import RemovedObjects from './removed-components';
import DependencyGraph from './graph/scope-graph';
import RemoveModelComponents from './component-ops/remove-model-components';
import Dists from '../consumer/component/sources/dists';
import SpecsResults from '../consumer/specs-results';
import { Analytics } from '../analytics/analytics';
import GeneralError from '../error/general-error';
import { SpecsResultsWithComponentId } from '../consumer/specs-results/specs-results';
import { PathOsBasedAbsolute } from '../utils/path';
import { BitIdStr } from '../bit-id/bit-id';
import { ComponentLogs } from './models/model-component';
import ScopeComponentsImporter from './component-ops/scope-components-importer';
import VersionDependencies from './version-dependencies';
import { Dist } from '../consumer/component/sources';
import { LEGACY_SHARED_DIR_FEATURE, isFeatureEnabled } from '../api/consumer/lib/feature-toggle';

const removeNils = R.reject(R.isNil);
const pathHasScope = pathHasAll([OBJECTS_DIR, SCOPE_JSON]);

export type ScopeDescriptor = {
  name: string;
};

export type ScopeProps = {
  path: string;
  scopeJson: ScopeJson;
  created?: boolean;
  tmp?: Tmp;
  sources?: SourcesRepository;
  objects: Repository;
};

export type IsolateOptions = {
  directory: string | null | undefined;
  write_bit_dependencies: boolean | null | undefined;
  links: boolean | null | undefined;
  install_packages: boolean | null | undefined;
  installPeerDependencies: boolean | null | undefined;
  no_package_json: boolean | null | undefined;
  override: boolean | null | undefined;
};

export type ComponentsAndVersions = {
  component: ModelComponent;
  version: Version;
  versionStr: string;
};

export default class Scope {
  created = false;
  scopeJson: ScopeJson;
  tmp: Tmp;
  path: string;
  scopeImporter: ScopeComponentsImporter;
  sources: SourcesRepository;
  objects: Repository;
  // @ts-ignore AUTO-ADDED-AFTER-MIGRATION-PLEASE-FIX!
  _dependencyGraph: DependencyGraph; // cache DependencyGraph instance

  constructor(scopeProps: ScopeProps) {
    this.path = scopeProps.path;
    this.scopeJson = scopeProps.scopeJson;
    this.created = scopeProps.created || false;
    this.tmp = scopeProps.tmp || new Tmp(this);
    this.sources = scopeProps.sources || new SourcesRepository(this);
    this.objects = scopeProps.objects;
    this.scopeImporter = ScopeComponentsImporter.getInstance(this);
  }

  public onBuild: Function[] = []; // enable extensions to hook during the build process

  /**
   * import components to the `Scope.
   */
  async import(ids: BitIds, cache = true, persist = true): Promise<VersionDependencies[]> {
    return this.scopeImporter.importMany(ids, cache, persist);
  }

  async getDependencyGraph(): Promise<DependencyGraph> {
    if (!this._dependencyGraph) {
      this._dependencyGraph = await DependencyGraph.loadAllVersions(this);
    }
    return this._dependencyGraph;
  }

  // @ts-ignore AUTO-ADDED-AFTER-MIGRATION-PLEASE-FIX!
  get groupName(): string | null | undefined {
    if (!this.scopeJson.groupName) return null;
    return this.scopeJson.groupName;
  }

  // @ts-ignore AUTO-ADDED-AFTER-MIGRATION-PLEASE-FIX!
  get name(): string {
    return this.scopeJson.name;
  }

  getPath() {
    return this.path;
  }

  getComponentsPath(): string {
    return pathLib.join(this.path, Scope.getComponentsRelativePath());
  }

  /**
   * Get the relative components path inside the scope
   * (components such as compilers / testers / extensions)
   * currently components
   */
  static getComponentsRelativePath(): string {
    return BITS_DIRNAME;
  }

  /**
   * Get a relative (to scope) path to a specific component such as compiler / tester / extension
   * Support getting the latest installed version
   * @param {BitId} id
   */
  static getComponentRelativePath(id: BitId, scopePath?: string): string {
    if (!id.scope) {
      throw new Error('could not find id.scope');
    }
    const relativePath = pathLib.join(id.name, id.scope);
    if (!id.getVersion().latest) {
      if (!id.version) {
        // brought closer because flow can't deduce if it's done in the beginning.
        throw new Error('could not find id.version');
      }
      return pathLib.join(relativePath, id.version);
    }
    if (!scopePath) {
      throw new Error(`could not find the latest version of ${id.toString()} without the scope path`);
    }
    const componentFullPath = pathLib.join(scopePath, Scope.getComponentsRelativePath(), relativePath);
    if (!fs.existsSync(componentFullPath)) return '';
    const versions = readDirSyncIgnoreDsStore(componentFullPath);
    const latestVersion = semver.maxSatisfying(versions, '*');
    // eslint-disable-next-line @typescript-eslint/no-non-null-assertion
    return pathLib.join(relativePath, latestVersion!);
  }

  getBitPathInComponentsDir(id: BitId): string {
    return pathLib.join(this.getComponentsPath(), id.toFullPath());
  }

  /**
   * Running migration process for scope to update the stores (bit objects) to the current version
   *
   * @param {any} verbose - print debug logs
   * @returns {Object} - wether the process run and wether it successeded
   * @memberof Consumer
   */
  async migrate(verbose: boolean): Promise<MigrationResult> {
    logger.silly('scope.migrate, running migration process for scope');
    if (verbose) console.log('running migration process for scope'); // eslint-disable-line
    // We start to use this process after version 0.10.9, so we assume the scope is in the last production version
    const scopeVersion = this.scopeJson.get('version') || '0.10.9';
    if (semver.gte(scopeVersion, BIT_VERSION)) {
      const upToDateMsg = 'scope version is up to date';
      if (verbose) console.log(upToDateMsg); // eslint-disable-line
      logger.silly(`scope.migrate, ${upToDateMsg}`);
      return {
        run: false
      };
    }
    loader.start(BEFORE_MIGRATION);
    logger.debugAndAddBreadCrumb(
      'scope.migrate',
      `start scope migration. scope version ${scopeVersion}, bit version ${BIT_VERSION}`
    );
    const rawObjects = await this.objects.listRawObjects();
    const resultObjects: ScopeMigrationResult = await migrate(scopeVersion, migratonManifest, rawObjects, verbose);
    // Add the new / updated objects
    this.objects.addMany(resultObjects.newObjects);
    // Remove old objects
    this.objects.removeManyObjects(resultObjects.refsToRemove);
    // Persists new / remove objects
    const validateBeforePersist = false;
    await this.objects.persist(validateBeforePersist);
    // Update the scope version
    this.scopeJson.set('version', BIT_VERSION);
    logger.debugAndAddBreadCrumb('scope.migrate', `updating scope version to version ${BIT_VERSION}`);
    await this.scopeJson.write(this.getPath());
    loader.stop();
    return {
      run: true,
      success: true
    };
  }

  describe(): ScopeDescriptor {
    return {
      name: this.name
    };
  }

  toConsumerComponents(components: ModelComponent[]): Promise<Component[]> {
    return Promise.all(
      components
        .filter(comp => !(comp instanceof Symlink))
        // @ts-ignore AUTO-ADDED-AFTER-MIGRATION-PLEASE-FIX!
        .map(c => c.toConsumerComponent(c.latestExisting(this.objects).toString(), this.name, this.objects))
    );
  }

  async list(): Promise<ModelComponent[]> {
    // @ts-ignore AUTO-ADDED-AFTER-MIGRATION-PLEASE-FIX!
    return this.objects.listComponents();
  }

  async listIncludesSymlinks(): Promise<Array<ModelComponent | Symlink>> {
    // @ts-ignore AUTO-ADDED-AFTER-MIGRATION-PLEASE-FIX!
    return this.objects.listComponentsIncludeSymlinks();
  }

  async listLocal(): Promise<ModelComponent[]> {
    const listResults = await this.list();
    return listResults.filter(result => !result.scope || result.scope === this.name);
  }

  async latestVersions(componentIds: BitId[], throwOnFailure = true): Promise<BitIds> {
    componentIds = componentIds.map(componentId => componentId.changeVersion(undefined));
    const components = await this.sources.getMany(componentIds);
    const ids = components.map(component => {
      const getVersion = () => {
        if (component.component) {
          return component.component.latest();
        }
        if (throwOnFailure) throw new ComponentNotFound(component.id.toString());
        return DEFAULT_BIT_VERSION;
      };
      const version = getVersion();
      return component.id.changeVersion(version);
    });
    return BitIds.fromArray(ids);
  }

  /**
   * Build multiple components sequentially, not in parallel.
   *
   * Two reasons why not running them in parallel:
   * 1) when several components have the same environment, it'll try to install them multiple times.
   * 2) npm throws errors when running 'npm install' from several directories
   *
   * Also, make sure to first build and write dists files of all components, and only then, write
   * the links inside the dists. otherwise, you it could fail when writing links of one component
   * needs another component dists files. (see 'importing all components and then deleting the dist
   * directory' test case)
   */
  async buildMultiple(
    components: Component[],
    consumer: Consumer,
    noCache: boolean,
    verbose: boolean,
    // @ts-ignore AUTO-ADDED-AFTER-MIGRATION-PLEASE-FIX!
    dontPrintEnvMsg? = false
  ): Promise<{ component: string; buildResults: Record<string, any> }> {
    logger.debugAndAddBreadCrumb('scope.buildMultiple', 'scope.buildMultiple: sequentially build multiple components');
    // Make sure to not start the loader if there are no components to build
    if (components && components.length) {
      loader.start(BEFORE_RUNNING_BUILD);
      if (components.length > 1) loader.stopAndPersist({ text: `${BEFORE_RUNNING_BUILD}...` });
    }
    const ids = components.map(c => c.id);
    // don't run this hook if the legacy-shared-dir is enabled. otherwise, it'll remove shared-dir
    // for authored and will change the component files.
    if (!isFeatureEnabled(LEGACY_SHARED_DIR_FEATURE)) {
      const resultsFromCompileExt = R.flatten(await Promise.all(this.onBuild.map(func => func(ids))));
      // @todo: currently it makes sure that all components have results, it probably should split the work
      if (resultsFromCompileExt.length && resultsFromCompileExt.every(r => r.dists)) {
        logger.debugAndAddBreadCrumb('scope.buildMultiple', 'using the new build mechanism (compile extension)');
        // the compile extension is registered. forget the legacy build function and work only with the extension
        // @ts-ignore
        return this._buildResultsFromExtension(components, resultsFromCompileExt);
      }
    }
    logger.debugAndAddBreadCrumb('scope.buildMultiple', 'using the legacy build mechanism');
    const build = async (component: Component) => {
      if (component.compiler) loader.start(`building component - ${component.id}`);
      await component.build({ scope: this, consumer, noCache, verbose, dontPrintEnvMsg });
      const buildResults = await component.dists.writeDists(component, consumer, false);
      if (component.compiler) loader.succeed();
      return { component: component.id.toString(), buildResults };
    };
    const writeLinks = async (component: Component) => component.dists.writeDistsLinks(component, consumer);

    const buildResults = await pMapSeries(components, build);
    await pMapSeries(components, writeLinks);
    return buildResults;
  }

  _buildResultsFromExtension(
    components: Component[],
    extensionsResults: Array<{ id: BitId; dists?: Array<{ path: string; content: string }> }>
  ) {
    return components
      .map(component => {
        const resultFromCompiler = extensionsResults.find(r => component.id.isEqualWithoutVersion(r.id));
        if (!resultFromCompiler || !resultFromCompiler.dists) return null;
        const builtFiles = resultFromCompiler.dists;
        builtFiles.forEach(file => {
          if (!file.path || !file.content || typeof file.content !== 'string') {
            throw new GeneralError(
              'compile interface expects to get files in a form of { path: string, content: string }'
            );
          }
        });
        // @todo: once tag is working, check if anything is missing here. currently the path is a
        // relative path with "dist", but can be easily changed from the compile extension
        const distsFiles = builtFiles.map(file => {
          return new Dist({
            path: file.path,
            contents: Buffer.from(file.content)
          });
        });
        // @ts-ignore AUTO-ADDED-AFTER-MIGRATION-PLEASE-FIX!
        component.setDists(distsFiles);
        return { component: component.id.toString(), buildResults: builtFiles.map(b => b.path) };
      })
      .filter(x => x);
  }

  /**
   * when custom-module-resolution is used, the test process needs to set the custom module
   * directory to the dist directory
   */
  injectNodePathIfNeeded(consumer: Consumer, components: Component[]) {
    const nodePathDirDist = Dists.getNodePathDir(consumer);
    // only author components need this injection. for imported the links are built on node_modules
    const isNodePathNeeded =
      nodePathDirDist &&
      components.some(
        component =>
          (component.dependencies.isCustomResolvedUsed() ||
            component.devDependencies.isCustomResolvedUsed() ||
            component.compilerDependencies.isCustomResolvedUsed() ||
            component.testerDependencies.isCustomResolvedUsed()) &&
<<<<<<< HEAD
          component.componentMap &&
          component.componentMap.origin === COMPONENT_ORIGINS.AUTHORED &&
=======
          component.componentMap && component.componentMap.origin === COMPONENT_ORIGINS.AUTHORED &&
>>>>>>> d4c1fa77
          !component.dists.isEmpty()
      );
    if (isNodePathNeeded) {
      const getCurrentNodePathWithDirDist = () => {
        if (!process.env.NODE_PATH) return nodePathDirDist;
        const separator = process.env.NODE_PATH.endsWith(NODE_PATH_SEPARATOR) ? '' : NODE_PATH_SEPARATOR;
        return process.env.NODE_PATH + separator + nodePathDirDist;
      };
      // @ts-ignore AUTO-ADDED-AFTER-MIGRATION-PLEASE-FIX!
      process.env.NODE_PATH = getCurrentNodePathWithDirDist();
      require('module').Module._initPaths(); // eslint-disable-line
    }
  }

  /**
   * Test multiple components sequentially, not in parallel.
   *
   * See the reason not to run them in parallel at @buildMultiple()
   */
  async testMultiple({
    components,
    consumer,
    verbose,
    dontPrintEnvMsg = false,
    rejectOnFailure = false
  }: {
    components: Component[];
    consumer: Consumer;
    verbose: boolean;
    dontPrintEnvMsg?: boolean;
    rejectOnFailure?: boolean;
  }): Promise<SpecsResultsWithComponentId> {
    logger.debugAndAddBreadCrumb('scope.testMultiple', 'scope.testMultiple: sequentially test multiple components');
    // Make sure not starting the loader when there is nothing to test
    if (components && components.length) {
      loader.start(BEFORE_RUNNING_SPECS);
    }
    this.injectNodePathIfNeeded(consumer, components);
    const test = async (component: Component) => {
      if (!component.tester) {
        return { componentId: component.id, missingTester: true, pass: true };
      }
      const specs = await component.runSpecs({
        scope: this,
        rejectOnFailure,
        consumer,
        verbose,
        dontPrintEnvMsg
      });
      // @ts-ignore AUTO-ADDED-AFTER-MIGRATION-PLEASE-FIX!
      const pass = specs ? specs.every(spec => spec.pass) : true;
      const missingDistSpecs = specs && R.isEmpty(specs);
      return { componentId: component.id, missingDistSpecs, specs, pass };
    };
    return pMapSeries(components, test);
  }

  /**
   * Writes a component as an object into the 'objects' directory
   */
  writeComponentToModel(componentObjects: ComponentObjects): Promise<any> {
    const objects = componentObjects.toObjects(this.objects);
    logger.debugAndAddBreadCrumb(
      'writeComponentToModel',
      'writing into the model, Main id: {id}. It might have dependencies which are going to be written too',
      { id: objects.component.id().toString() }
    );
    return this.sources.merge(objects).then(() => this.objects.persist());
  }

  /**
   * Writes components as objects into the 'objects' directory
   */
  async writeManyComponentsToModel(componentsObjects: ComponentObjects[], persist = true): Promise<any> {
    logger.debugAndAddBreadCrumb(
      'scope.writeManyComponentsToModel',
      `total componentsObjects ${componentsObjects.length}`
    );
    await pMapSeries(componentsObjects, componentObjects =>
      componentObjects.toObjectsAsync(this.objects).then(objects => this.sources.merge(objects))
    );
    return persist ? this.objects.persist() : Promise.resolve();
  }

  getObject(hash: string): Promise<BitObject> {
    return new Ref(hash).load(this.objects);
  }

  getRawObject(hash: string): Promise<BitRawObject> {
    return this.objects.loadRawObject(new Ref(hash));
  }

  async getModelComponentIfExist(id: BitId): Promise<ModelComponent | undefined> {
    return this.sources.get(id);
  }

  /**
   * Remove components from scope
   * @force Boolean - remove component from scope even if other components use it
   */
  async removeMany(
    bitIds: BitIds,
    force: boolean,
    removeSameOrigin = false,
    consumer?: Consumer
  ): Promise<RemovedObjects> {
    logger.debug(`scope.removeMany ${bitIds.toString()} with force flag: ${force.toString()}`);
    Analytics.addBreadCrumb(
      'removeMany',
      `scope.removeMany ${Analytics.hashData(bitIds)} with force flag: ${force.toString()}`
    );
    const removeComponents = new RemoveModelComponents(this, bitIds, force, removeSameOrigin, consumer);
    return removeComponents.remove();
  }

  /**
   * findDependentBits
   * foreach component in array find the componnet that uses that component
   */
  // @ts-ignore AUTO-ADDED-AFTER-MIGRATION-PLEASE-FIX!
  async findDependentBits(bitIds: BitIds, returnResultsWithVersion = false): Promise<{ [key: string]: BitId[] }> {
    const allComponents = await this.list();
    const allComponentVersions = await Promise.all(
      allComponents.map(async (component: ModelComponent) => {
        const loadedVersions = await Promise.all(
          Object.keys(component.versions).map(async version => {
            const componentVersion = await component.loadVersion(version, this.objects);
            if (!componentVersion) return null;
            // @ts-ignore AUTO-ADDED-AFTER-MIGRATION-PLEASE-FIX!
            componentVersion.id = component.toBitId();
            return componentVersion;
          })
        );
        return loadedVersions.filter(x => x);
      })
    );
    const allScopeComponents = R.flatten(allComponentVersions);
    const dependentBits = {};
    bitIds.forEach(bitId => {
      const dependencies = [];
      allScopeComponents.forEach(scopeComponents => {
        scopeComponents.flattenedDependencies.forEach(flattenedDependency => {
          if (flattenedDependency.isEqualWithoutVersion(bitId)) {
            if (returnResultsWithVersion) {
              // @ts-ignore AUTO-ADDED-AFTER-MIGRATION-PLEASE-FIX!
              dependencies.push(scopeComponents.id);
            } else {
              // @ts-ignore AUTO-ADDED-AFTER-MIGRATION-PLEASE-FIX!
              dependencies.push(scopeComponents.id.changeVersion(null));
            }
          }
        });
      });

      if (!R.isEmpty(dependencies)) {
        dependentBits[bitId.toStringWithoutVersion()] = BitIds.uniqFromArray(dependencies);
      }
    });
    return Promise.resolve(dependentBits);
  }

  /**
   * split bit array to found and missing components (incase user misspelled id)
   */
  async filterFoundAndMissingComponents(
    bitIds: BitIds
  ): Promise<{ missingComponents: BitIds; foundComponents: BitIds }> {
    const missingComponents = new BitIds();
    const foundComponents = new BitIds();
    const resultP = bitIds.map(async id => {
      const component = await this.getModelComponentIfExist(id);
      if (!component) missingComponents.push(id);
      else foundComponents.push(id);
    });
    await Promise.all(resultP);
    return { missingComponents, foundComponents };
  }

  /**
   * load components from the model and return them as ComponentVersion array.
   * if a component is not available locally, it'll just ignore it without throwing any error.
   */
  async loadLocalComponents(ids: BitIds): Promise<ComponentVersion[]> {
    const componentsObjects = await this.sources.getMany(ids);
    const components = componentsObjects.map(componentObject => {
      const component = componentObject.component;
      if (!component) return null;
      const version = componentObject.id.hasVersion() ? componentObject.id.version : component.latest();
      // @ts-ignore AUTO-ADDED-AFTER-MIGRATION-PLEASE-FIX!
      return component.toComponentVersion(version);
    });
    return removeNils(components);
  }

  // @ts-ignore AUTO-ADDED-AFTER-MIGRATION-PLEASE-FIX!
  loadComponentLogs(id: BitId): Promise<ComponentLogs> {
    // @ts-ignore AUTO-ADDED-AFTER-MIGRATION-PLEASE-FIX!
    return this.getModelComponent(id).then(componentModel => {
      return componentModel.collectLogs(this.objects);
    });
  }

  loadAllVersions(id: BitId): Promise<Component[]> {
    return this.getModelComponentIfExist(id).then(componentModel => {
      if (!componentModel) throw new ComponentNotFound(id.toString());
      return componentModel.collectVersions(this.objects);
    });
  }

  /**
   * get ModelComponent instance per bit-id.
   * it throws an error if the component wasn't found.
   * @see getModelComponentIfExist to not throw an error
   * @see getModelComponentIgnoreScope to ignore the scope name
   */
  async getModelComponent(id: BitId): Promise<ModelComponent> {
    const component = await this.getModelComponentIfExist(id);
    if (component) return component;
    throw new ComponentNotFound(id.toString());
  }

  /**
   * the id can be either with or without a scope-name.
   * in case the component is saved in the model only with the scope (imported), it loads all
   * components and search for it.
   * it throws an error if the component wasn't found.
   */
  async getModelComponentIgnoreScope(id: BitId): Promise<ModelComponent> {
    const component = await this.getModelComponentIfExist(id);
    if (component) return component;
    if (!id.scope) {
      // search for the complete ID
      const components: ModelComponent[] = await this.list();
      const foundComponent = components.filter(c => c.toBitId().isEqualWithoutScopeAndVersion(id));
      if (foundComponent.length) return first(foundComponent);
    }
    throw new ComponentNotFound(id.toString());
  }

  /**
   * throws if component was not found
   */
  async getConsumerComponent(id: BitId): Promise<Component> {
    const modelComponent: ModelComponent = await this.getModelComponent(id);
    // $FlowFixMe version must be set
    // @ts-ignore AUTO-ADDED-AFTER-MIGRATION-PLEASE-FIX!
    const componentVersion = modelComponent.toComponentVersion(id.version);
    // @ts-ignore AUTO-ADDED-AFTER-MIGRATION-PLEASE-FIX!
    return componentVersion.toConsumer(this.objects);
  }

  async getManyConsumerComponents(ids: BitId[]): Promise<Component[]> {
    return Promise.all(ids.map(id => this.getConsumerComponent(id)));
  }

  /**
   * return undefined if component was not found
   */
  async getConsumerComponentIfExist(id: BitId): Promise<Component | undefined> {
    const modelComponent: ModelComponent | undefined = await this.getModelComponentIfExist(id);
    if (!modelComponent) return undefined;
    // $FlowFixMe version must be set
    // @ts-ignore AUTO-ADDED-AFTER-MIGRATION-PLEASE-FIX!
    const componentVersion = modelComponent.toComponentVersion(id.version);
    // @ts-ignore AUTO-ADDED-AFTER-MIGRATION-PLEASE-FIX!
    return componentVersion.toConsumer(this.objects);
  }

  async getVersionInstance(id: BitId): Promise<Version> {
    if (!id.hasVersion()) throw new TypeError(`scope.getVersionInstance - id ${id.toString()} is missing the version`);
    const component: ModelComponent = await this.getModelComponent(id);
    // $FlowFixMe id.version is not null, was checked above
    // @ts-ignore AUTO-ADDED-AFTER-MIGRATION-PLEASE-FIX!
    return component.loadVersion(id.version, this.objects);
  }

  async getComponentsAndVersions(ids: BitIds): Promise<ComponentsAndVersions[]> {
    const componentsObjects = await this.sources.getMany(ids);
    const componentsAndVersionsP = componentsObjects.map(async componentObjects => {
      if (!componentObjects.component) return null;
      const component: ModelComponent = componentObjects.component;
      const versionStr = componentObjects.id.getVersion().toString();
      const version: Version = await component.loadVersion(versionStr, this.objects);
      return { component, version, versionStr };
    });
    const componentsAndVersions = await Promise.all(componentsAndVersionsP);
    return removeNils(componentsAndVersions);
  }

  async getComponentsAndAllLocalUnexportedVersions(ids: BitIds): Promise<ComponentsAndVersions[]> {
    const componentsObjects = await this.sources.getMany(ids);
    const componentsAndVersionsP = componentsObjects.map(async componentObjects => {
      if (!componentObjects.component) return null;
      const component: ModelComponent = componentObjects.component;
      const localVersions = component.getLocalVersions();
      return Promise.all(
        localVersions.map(async versionStr => {
          const version: Version = await component.loadVersion(versionStr, this.objects);
          return { component, version, versionStr };
        })
      );
    });
    const componentsAndVersions = await Promise.all(componentsAndVersionsP);
    return removeNils(R.flatten(componentsAndVersions));
  }

  /**
   * Creates a symlink object with the local-scope which links to the real-object of the remote-scope
   * This way, local components that have dependencies to the exported component won't break.
   */
  createSymlink(id: BitId, remote: string) {
    const symlink = new Symlink({
      // @ts-ignore AUTO-ADDED-AFTER-MIGRATION-PLEASE-FIX!
      scope: id.scope,
      name: id.name,
      realScope: remote
    });
    return this.objects.add(symlink);
  }

  ensureDir() {
    fs.ensureDirSync(this.getComponentsPath());
    return this.tmp
      .ensureDir()
      .then(() => this.scopeJson.write(this.getPath()))
      .then(() => this.objects.ensureDir())
      .then(() => this);
  }

  /**
   * find the components in componentsPool which one of their dependencies include in potentialDependencies
   */
  async findDirectDependentComponents(componentsPool: BitIds, potentialDependencies: BitIds): Promise<BitIds> {
    const componentsVersions = await this.loadLocalComponents(componentsPool);
    const dependentsP = componentsVersions.map(async (componentVersion: ComponentVersion) => {
      const component: Version = await componentVersion.getVersion(this.objects);
      const found = component
        .getAllDependencies()
        .find(dependency => potentialDependencies.searchWithoutVersion(dependency.id));
      return found ? componentVersion : null;
    });
    const dependents = await Promise.all(dependentsP);
    const dependentsWithoutNull = removeNils(dependents);
    return BitIds.fromArray(dependentsWithoutNull.map(c => c.id));
  }

  async runComponentSpecs({
    bitId,
    consumer,
    save,
    verbose,
    isolated,
    directory,
    keep
  }: {
    bitId: BitId;
    consumer?: Consumer;
    save?: boolean;
    verbose?: boolean;
    isolated?: boolean;
    directory?: string;
    keep?: boolean;
  }): Promise<SpecsResults | undefined> {
    if (!bitId.isLocal(this.name)) {
      throw new GeneralError('cannot run specs on remote component');
    }

    const component = await this.getConsumerComponent(bitId);
    return component.runSpecs({
      scope: this,
      consumer,
      save,
      verbose,
      isolated,
      directory,
      keep
    });
  }

  async build({
    bitId,
    save,
    consumer,
    verbose,
    directory,
    keep,
    noCache
  }: {
    bitId: BitId;
    save?: boolean;
    consumer?: Consumer;
    verbose?: boolean;
    directory?: string;
    keep?: boolean;
    noCache?: boolean;
  }): Promise<Dists | undefined> {
    if (!bitId.isLocal(this.name)) {
      throw new GeneralError('cannot run build on remote component');
    }
    const component: Component = await this.getConsumerComponent(bitId);
    return component.build({
      scope: this,
      save,
      consumer,
      verbose,
      directory,
      keep,
      noCache
    });
  }

  async loadModelComponentByIdStr(id: string): Promise<ModelComponent> {
    // Remove the version before hashing since hashing with the version number will result a wrong hash
    const idWithoutVersion = BitId.getStringWithoutVersion(id);
    const ref = Ref.from(BitObject.makeHash(idWithoutVersion));
    // @ts-ignore AUTO-ADDED-AFTER-MIGRATION-PLEASE-FIX!
    return this.objects.load(ref);
  }

  async getParsedId(id: BitIdStr): Promise<BitId> {
    const component = await this.loadModelComponentByIdStr(id);
    const idHasScope = Boolean(component && component.scope);
    if (!idHasScope) {
      // if it's not in the scope, it's probably new, we assume it doesn't have scope.
      return BitId.parse(id, false);
    }
    const bitId: BitId = component.toBitId();
    const version = BitId.getVersionOnlyFromString(id);
    return bitId.changeVersion(version || LATEST);
  }

  static ensure(
    path: PathOsBasedAbsolute,
    name: string | null | undefined,
    groupName: string | null | undefined
  ): Promise<Scope> {
    if (pathHasScope(path)) return this.load(path);
    const scopeJson = Scope.ensureScopeJson(path, name, groupName);
    const repository = Repository.create({ scopePath: path, scopeJson });
    return Promise.resolve(new Scope({ path, created: true, scopeJson, objects: repository }));
  }

  static ensureScopeJson(
    path: PathOsBasedAbsolute,
    name?: string | null | undefined,
    groupName?: string | null | undefined
  ): ScopeJson {
    if (!name) name = currentDirName();
    if (name === CURRENT_UPSTREAM) {
      throw new GeneralError(`the name "${CURRENT_UPSTREAM}" is a reserved word, please use another name`);
    }
    const scopeJson = new ScopeJson({ name, groupName, version: BIT_VERSION });
    return scopeJson;
  }

  static async reset(path: PathOsBasedAbsolute, resetHard: boolean): Promise<void> {
    await Repository.reset(path);
    if (resetHard) {
      logger.info(`deleting the whole scope at ${path}`);
      await fs.emptyDir(path);
    }
  }

  static async load(absPath: string): Promise<Scope> {
    let scopePath = propogateUntil(absPath);
    if (!scopePath) throw new ScopeNotFound(absPath);
    if (fs.existsSync(pathLib.join(scopePath, BIT_HIDDEN_DIR))) {
      scopePath = pathLib.join(scopePath, BIT_HIDDEN_DIR);
    }

    const scopeJsonPath = getScopeJsonPath(scopePath);
    const scopeJsonExist = fs.existsSync(scopeJsonPath);
    let scopeJson;
    if (scopeJsonExist) {
      scopeJson = await ScopeJson.loadFromFile(scopeJsonPath);
    } else {
      scopeJson = Scope.ensureScopeJson(scopePath);
    }
    const objects = await Repository.load({ scopePath, scopeJson });
    return new Scope({ path: scopePath, scopeJson, objects });
  }
}<|MERGE_RESOLUTION|>--- conflicted
+++ resolved
@@ -371,12 +371,8 @@
             component.devDependencies.isCustomResolvedUsed() ||
             component.compilerDependencies.isCustomResolvedUsed() ||
             component.testerDependencies.isCustomResolvedUsed()) &&
-<<<<<<< HEAD
           component.componentMap &&
           component.componentMap.origin === COMPONENT_ORIGINS.AUTHORED &&
-=======
-          component.componentMap && component.componentMap.origin === COMPONENT_ORIGINS.AUTHORED &&
->>>>>>> d4c1fa77
           !component.dists.isEmpty()
       );
     if (isNodePathNeeded) {

import tarStream from 'tar-stream';
import { request, gql } from 'graphql-request';
import fetch from 'node-fetch';
import { Network } from '../network';
import { BitId, BitIds } from '../../../bit-id';
import Component from '../../../consumer/component';
import { ListScopeResult } from '../../../consumer/component/components-list';
import { RemoteLaneId } from '../../../lane-id/lane-id';
import DependencyGraph from '../../graph/scope-graph';
import { LaneData } from '../../lanes/lanes';
import { ComponentLogs } from '../../models/model-component';
import { ModelComponent } from '../../models';
import { ScopeDescriptor } from '../../scope';
import globalFlags from '../../../cli/global-flags';
import { getSync } from '../../../api/consumer/lib/global-config';
import { CFG_USER_TOKEN_KEY } from '../../../constants';
<<<<<<< HEAD
import logger from '../../../logger/logger';
import { BitObject } from '../../objects';
=======
import { ObjectList } from '../../objects/object-list';
>>>>>>> d7e0496c

export class Http implements Network {
  constructor(private scopeUrl: string) {}

  private _token: string | undefined | null;

  get token() {
    if (this._token === undefined) return this._token;
    const processToken = globalFlags.token;
    const token = processToken || getSync(CFG_USER_TOKEN_KEY);
    if (!token) this._token = null;

    return token;
  }

  get graphqlUrl() {
    return `${this.scopeUrl}/graphql`;
  }

  close(): void {}

  async describeScope(): Promise<ScopeDescriptor> {
    const SCOPE_QUERY = gql`
      {
        scope {
          name
        }
      }
    `;

    const data = await request(this.graphqlUrl, SCOPE_QUERY);

    return {
      name: data.scope.name,
    };
  }

  async deleteMany(ids: string[], force: boolean, context: Record<string, any>, idsAreLanes: boolean) {
    const REMOVE_COMPONENTS = gql`
      query removeComponents($ids: [String], $force: Boolean, $lanes: Boolean) {
        remove(ids: $ids, force: $force, isLanes: $lanes)
      }
    `;

    const res = await request(this.graphqlUrl, REMOVE_COMPONENTS, {
      ids,
      force,
      idsAreLanes,
    });

    return res.removeComponents;
  }

  async pushMany(objectList: ObjectList): Promise<string[]> {
    const route = 'api/scope/put';
<<<<<<< HEAD

    const flattenedBufferArray = compsAndLanesObjects.toFlattenedBufferArray();
    console.log('Http -> close -> flattenedBufferArray, total objects', flattenedBufferArray.length);

    const pack = tarStream.pack();
    flattenedBufferArray.forEach((buf, key) => {
      pack.entry({ name: `my_file_${key.toString()}` }, buf);
    });
    pack.finalize();
=======
    const body = objectList.toJsonString();
>>>>>>> d7e0496c

    const res = await fetch(`${this.scopeUrl}/${route}`, {
      method: 'POST',
      body: pack,
      // headers: this.getHeaders({ 'Content-Type': 'text/plain' }),
      // headers: this.getHeaders({ 'Content-Type': 'application/octet-stream' }),
    });

    const result = await res.text();
    console.log('result', result);
    throw new Error('stop here!');

    // if (res.status !== 200) {
    //   throw new Error(res.status.toString());
    // }

    // const ids = await res.json();

    // return ids;
  }

  async fetch(ids: Array<BitId | RemoteLaneId>, noDeps = false, idsAreLanes = false): Promise<ObjectList> {
    const route = 'api/scope/fetch';
    const body = JSON.stringify({
      ids: ids.map((id) => id.toString()),
      noDeps,
      idsAreLanes,
    });
    logger.debug(`http, running fetch on a remote path ${this.scopeUrl}/${route}`);
    const res = await fetch(`${this.scopeUrl}/${route}`, {
      method: 'post',
      body,
      headers: this.getHeaders({ 'Content-Type': 'application/json' }),
    });
    logger.debug(`http, returning from a remote fetch ${this.scopeUrl}/${route}`);

    const extract = tarStream.extract();
    const bitObjects: BitObject[] = await new Promise((resolve, reject) => {
      const objects: BitObject[] = [];
      extract.on('entry', (header, stream, next) => {
        let data = Buffer.from('');
        stream.on('data', function (chunk) {
          data = Buffer.concat([data, chunk]);
        });

        stream.on('end', () => {
          const object = BitObject.parseSync(data);
          objects.push(object);
          data = Buffer.from('');
          next(); // ready for next entry
        });

        stream.on('error', (err) => reject(err));

        stream.resume(); // just auto drain the stream
      });

      extract.on('finish', () => {
        console.log('completed!');
        resolve(objects);
      });

      // console.log("res.body", res.body)
      res.body.pipe(extract);
    });

    const components = bitObjects.filter((o) => o instanceof ModelComponent);
    console.log('PutRoute -> constructor -> components', components);

    throw new Error('stop here!');

    return ObjectList.fromJsonString(await res.text());
  }

  private getHeaders(headers: { [key: string]: string } = {}) {
    return Object.assign(headers, {
      Authorization: `Bearer ${this.token}`,
    });
  }

  async list(namespacesUsingWildcards?: string | undefined): Promise<ListScopeResult[]> {
    const LIST_LEGACY = gql`
      query listLegacy($namespaces: String) {
        scope {
          _legacyList(namespaces: $namespaces) {
            id
            deprecated
          }
        }
      }
    `;

    const data = await request(this.graphqlUrl, LIST_LEGACY, {
      namespaces: namespacesUsingWildcards,
    });

    data.scope._legacyList.forEach((comp) => {
      comp.id = BitId.parse(comp.id);
    });

    return data.scope._legacyList;
  }

  async show(bitId: BitId): Promise<Component | null | undefined> {
    const SHOW_COMPONENT = gql`
      query showLegacy($id: String!) {
        scope {
          _getLegacy(id: $id)
        }
      }
    `;

    const data = await request(this.graphqlUrl, SHOW_COMPONENT, {
      id: bitId.toString(),
    });

    return Component.fromString(data.scope._getLegacy);
  }

  async deprecateMany(ids: string[]): Promise<Record<string, any>[]> {
    const DEPRECATE_COMPONENTS = gql`
      mutation deprecate($bitIds: [String!]!) {
        deprecate(bitIds: $bitIds)
      }
    `;
    const res = await request(this.graphqlUrl, DEPRECATE_COMPONENTS, {
      ids,
    });

    return res;
  }

  async undeprecateMany(ids: string[]): Promise<Record<string, any>[]> {
    const UNDEPRECATE_COMPONENTS = gql`
      mutation deprecate($bitIds: [String!]!) {
        undeprecate(bitIds: $bitIds)
      }
    `;
    const res = await request(this.graphqlUrl, UNDEPRECATE_COMPONENTS, {
      ids,
    });

    return res;
  }

  // TODO: @david please fix this.
  async log(id: BitId): Promise<ComponentLogs> {
    const GET_LOG_QUERY = gql`
      query getLogs($id: String!) {
        scope {
          getLogs(id: $id) {
            message
            hash
            date
          }
        }
      }
    `;

    const data = await request(this.graphqlUrl, GET_LOG_QUERY, {
      id: id.toString(),
    });

    return data.scope.getLogs;
  }

  async latestVersions(bitIds: BitIds): Promise<string[]> {
    const GET_LATEST_VERSIONS = gql`
      query getLatestVersions($ids: [String]!) {
        scope {
          _legacyLatestVersions(ids: $ids)
        }
      }
    `;

    const data = await request(this.graphqlUrl, GET_LATEST_VERSIONS, {
      ids: bitIds.map((id) => id.toString()),
    });

    return data.scope._legacyLatestVersions;
  }

  graph(): Promise<DependencyGraph> {
    throw new Error('Method not implemented.');
  }

  // TODO: ran (TBD)
  async listLanes(name?: string | undefined, mergeData?: boolean | undefined): Promise<LaneData[]> {
    const LIST_LANES = gql`
    query listLanes() {
      lanes {
        list()
      }
    }
    `;

    const res = await request(this.graphqlUrl, LIST_LANES, {
      mergeData,
    });

    return res.lanes.list;
  }

  static async connect(host: string) {
    return new Http(host);
  }
}<|MERGE_RESOLUTION|>--- conflicted
+++ resolved
@@ -14,12 +14,9 @@
 import globalFlags from '../../../cli/global-flags';
 import { getSync } from '../../../api/consumer/lib/global-config';
 import { CFG_USER_TOKEN_KEY } from '../../../constants';
-<<<<<<< HEAD
 import logger from '../../../logger/logger';
 import { BitObject } from '../../objects';
-=======
 import { ObjectList } from '../../objects/object-list';
->>>>>>> d7e0496c
 
 export class Http implements Network {
   constructor(private scopeUrl: string) {}
@@ -75,19 +72,16 @@
 
   async pushMany(objectList: ObjectList): Promise<string[]> {
     const route = 'api/scope/put';
-<<<<<<< HEAD
-
-    const flattenedBufferArray = compsAndLanesObjects.toFlattenedBufferArray();
-    console.log('Http -> close -> flattenedBufferArray, total objects', flattenedBufferArray.length);
+
+    // const flattenedBufferArray = compsAndLanesObjects.toFlattenedBufferArray();
+    console.log('Http -> close -> flattenedBufferArray, total objects', objectList.objects.length);
 
     const pack = tarStream.pack();
-    flattenedBufferArray.forEach((buf, key) => {
-      pack.entry({ name: `my_file_${key.toString()}` }, buf);
+    objectList.objects.forEach((obj) => {
+      pack.entry({ name: obj.ref.hash }, obj.buffer);
     });
     pack.finalize();
-=======
-    const body = objectList.toJsonString();
->>>>>>> d7e0496c
+    // const body = objectList.toJsonString();
 
     const res = await fetch(`${this.scopeUrl}/${route}`, {
       method: 'POST',

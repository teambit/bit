--- conflicted
+++ resolved
@@ -130,13 +130,8 @@
     const obj = await list();
 
     // Reading strictSSL from both network.strict-ssl and network.strict_ssl for backward compatibility.
-<<<<<<< HEAD
-    const strictSSL = obj[CFG_NETWORK_STRICT_SSL] ?? obj['network.strict_ssl'] ?? obj[CFG_PROXY_STRICT_SSL]
+    const strictSSL = obj[CFG_NETWORK_STRICT_SSL] ?? obj['network.strict_ssl'] ?? obj[CFG_PROXY_STRICT_SSL];
     const networkConfig = {
-=======
-    const strictSSL = obj[CFG_NETWORK_STRICT_SSL] ?? obj['network.strict_ssl'] ?? obj[CFG_PROXY_STRICT_SSL];
-    return {
->>>>>>> 5ed1bb34
       fetchRetries: obj[CFG_FETCH_RETRIES] ?? 2,
       fetchRetryFactor: obj[CFG_FETCH_RETRY_FACTOR] ?? 10,
       fetchRetryMintimeout: obj[CFG_FETCH_RETRY_MINTIMEOUT] ?? 10000,
@@ -151,10 +146,12 @@
       cert: obj[CFG_NETWORK_CERT] ?? obj[CFG_PROXY_CERT],
       key: obj[CFG_NETWORK_KEY] ?? obj[CFG_PROXY_KEY],
     };
-    logger.debug(`the next network configuration is used in network.http: ${{
-      ...networkConfig,
-      key: networkConfig.key ? 'set' : 'not set', // this is sensitive information, we should not log it
-    }}`);
+    logger.debug(
+      `the next network configuration is used in network.http: ${{
+        ...networkConfig,
+        key: networkConfig.key ? 'set' : 'not set', // this is sensitive information, we should not log it
+      }}`
+    );
     return networkConfig;
   }
 

/** @flow */
import SSH2 from 'ssh2';
import R from 'ramda';
import merge from 'lodash.merge';
import { passphrase as promptPassphrase, userpass as promptUserpass } from '../../../prompts';
import keyGetter from './key-getter';
import ComponentObjects from '../../component-objects';
import {
  RemoteScopeNotFound,
  UnexpectedNetworkError,
  AuthenticationFailed,
  PermissionDenied,
  SSHInvalidResponse
} from '../exceptions';
import MergeConflict from '../../exceptions/merge-conflict';
import { BitIds, BitId } from '../../../bit-id';
import { toBase64, packCommand, buildCommandMessage, unpackCommand } from '../../../utils';
import ComponentNotFound from '../../../scope/exceptions/component-not-found';
import type { ScopeDescriptor } from '../../scope';
import ConsumerComponent from '../../../consumer/component';
import checkVersionCompatibilityFunction from '../check-version-compatibility';
import logger from '../../../logger/logger';
import type { Network } from '../network';
import { DEFAULT_SSH_READY_TIMEOUT } from '../../../constants';

const checkVersionCompatibility = R.once(checkVersionCompatibilityFunction);
const rejectNils = R.reject(R.isNil);
const PASSPHRASE_MESSAGE = 'Encrypted private key detected, but no passphrase given';
const AUTH_FAILED_MESSAGE = 'All configured authentication methods failed';
let cachedPassphrase = null;

function absolutePath(path: string) {
  if (!path.startsWith('/')) return `~/${path}`;
  return path;
}

function clean(str: string) {
  return str.replace('\n', '');
}

export type SSHProps = {
  path: string,
  username: string,
  port: number,
  host: string
};

export default class SSH implements Network {
  connection: ?SSH2;
  path: string;
  username: string;
  port: number;
  host: string;

  constructor({ path, username, port, host }: SSHProps) {
    this.path = path;
    this.username = username;
    this.port = port;
    this.host = host || '';
  }

  buildCmd(commandName: string, path: string, payload: any): string {
    return `bit ${commandName} ${toBase64(path)} ${packCommand(buildCommandMessage(payload))}`;
  }

  exec(commandName: string, payload: any): Promise<any> {
    logger.debug(`ssh: going to run a remote command ${commandName}, path: ${this.path}`);
    return new Promise((resolve, reject) => {
      let res = '';
      let err;
      // No need to use packCommand on the payload in case of put command
      // because we handle all the base64 stuff in a better way inside the ComponentObjects.manyToString
      // inside pushMany function here
      const cmd = this.buildCmd(commandName, absolutePath(this.path || ''), commandName === '_put' ? null : payload);
      if (!this.connection) {
        err = 'ssh connection is not defined';
        logger.error(err);
        return reject(err);
      }
      this.connection.exec(cmd, (error, stream) => {
        if (error) {
          logger.error('ssh, exec returns an error: ', error);
          return reject(error);
        }
        if (commandName === '_put') {
          stream.stdin.write(payload);
          stream.stdin.end();
        }
        stream
          .on('data', (response) => {
            res += response.toString();
          })
          .on('exit', (code) => {
            logger.info(`ssh: server had been exiting before closing. Exit code: ${code}`);
            const promiseExit = () => {
              return code && code !== 0 ? reject(this.errorHandler(code, err)) : resolve(clean(res));
            };
            // sometimes the connection 'exit' before 'close' and then it doesn't have the data (err) ready yet.
            // in that case, we prefer to wait until the onClose will terminate the promise.
            // sometimes though, the connection only 'exit' and never 'close' (happened when _put command sent back
            // more than 1MB of data), in that case, the following setTimeout will terminate the promise.
            setTimeout(promiseExit, 2000);
          })
          .on('close', (code, signal) => {
            if (commandName === '_put') res = res.replace(payload, '');
            logger.debug(`ssh: returned with code: ${code}, signal: ${signal}.`);
            // DO NOT CLOSE THE CONNECTION (using this.connection.end()), it causes bugs when there are several open
            // connections. Same bugs occur when running "this.connection.end()" on "end" or "exit" events.
            return code && code !== 0 ? reject(this.errorHandler(code, err)) : resolve(clean(res));
          })
          .stderr.on('data', (response) => {
            err = response.toString();
            logger.error(`ssh: got an error, ${err}`);
          });
      });
    });
  }

  errorHandler(code: number, err: string) {
    let parsedError;
    try {
      const { headers, payload } = this._unpack(err, false);
      checkVersionCompatibility(headers.version);
      parsedError = payload;
    } catch (e) {
      // be greacfull when can't parse error message
      logger.error(`ssh: failed parsing error as JSON, error: ${err}`);
    }

    switch (code) {
      default:
        return new UnexpectedNetworkError(parsedError ? parsedError.message : err);
      case 127:
        return new ComponentNotFound((parsedError && parsedError.id) || err);
      case 128:
        return new PermissionDenied(`${this.host}:${this.path}`);
      case 129:
        return new RemoteScopeNotFound((parsedError && parsedError.id) || err);
      case 130:
        return new PermissionDenied(`${this.host}:${this.path}`);
      case 131:
        return new MergeConflict((parsedError && parsedError.id) || err);
    }
  }

  _unpack(data, base64 = true) {
    try {
      return unpackCommand(data, base64);
    } catch (err) {
      logger.error(`unpackCommand found on error "${err}", while paring the following string: ${data}`);
      throw new SSHInvalidResponse(data);
    }
  }

  pushMany(manyComponentObjects: ComponentObjects[]): Promise<string[]> {
    // This ComponentObjects.manyToString will handle all the base64 stuff so we won't send this payload
    // to the pack command (to prevent duplicate base64)
    return this.exec('_put', ComponentObjects.manyToString(manyComponentObjects)).then((data: string) => {
      const { payload, headers } = this._unpack(data);
      checkVersionCompatibility(headers.version);
      return payload.ids;
    });
  }

  deleteMany(bitIds: Array<BitId>, force: boolean): Promise<ComponentObjects[]> {
    return this.exec('_delete', {
      bitIds: bitIds.map(id => id.toStringWithoutVersion()),
      force
    }).then((data: string) => {
      const { payload } = this._unpack(data);
      return Promise.resolve(payload);
    });
  }
  deprecateMany(bitIds: string): Promise<ComponentObjects[]> {
    return this.exec('_deprecate', {
      bitIds: bitIds.map(x => x.toStringWithoutVersion())
    }).then((data: string) => {
      const { payload } = this._unpack(data);
      return Promise.resolve(payload);
    });
  }
  push(componentObjects: ComponentObjects): Promise<ComponentObjects[]> {
    return this.pushMany([componentObjects]);
  }

  describeScope(): Promise<ScopeDescriptor> {
    return this.exec('_scope')
      .then((data) => {
        const { payload, headers } = this._unpack(data);
        checkVersionCompatibility(headers.version);
        return payload;
      })
      .catch((err) => {
        throw new RemoteScopeNotFound(err);
      });
  }

  list() {
    return this.exec('_list').then((str: string) => {
      const { payload, headers } = this._unpack(str);
      checkVersionCompatibility(headers.version);
      return rejectNils(
        payload.map((c) => {
          return c ? ConsumerComponent.fromString(c) : null;
        })
      );
    });
  }

  latestVersions(componentIds: BitId[]) {
    return this.exec('_latest', componentIds).then((str: string) => {
      const { payload, headers } = this._unpack(str);
      checkVersionCompatibility(headers.version);
      return payload;
    });
  }

  search(query: string, reindex: boolean) {
    return this.exec('_search', { query, reindex: reindex.toString() }).then((data) => {
      const { payload, headers } = this._unpack(data);
      checkVersionCompatibility(headers.version);
      return payload;
    });
  }

  show(id: BitId): Promise<?ConsumerComponent> {
    return this.exec('_show', id.toString()).then((str: string) => {
      const { payload, headers } = this._unpack(str);
      checkVersionCompatibility(headers.version);
      return str ? ConsumerComponent.fromString(payload) : null;
    });
  }

  fetch(ids: BitIds, noDeps: boolean = false): Promise<ComponentObjects[]> {
    let options = '';
    ids = ids.map(bitId => bitId.toString());
    if (noDeps) options = '-n';
    return this.exec(`_fetch ${options}`, ids).then((str: string) => {
      const { payload, headers } = JSON.parse(str);
      checkVersionCompatibility(headers.version);
      const componentObjects = ComponentObjects.manyFromString(payload);
      return componentObjects;
    });
  }

  close() {
    this.connection.end();
    return this;
  }

  composeConnectionObject(key: ?string, passphrase: ?string, skipAgent: boolean = false) {
    const base = {
      username: this.username,
      host: this.host,
      port: this.port,
      passphrase,
      readyTimeout: DEFAULT_SSH_READY_TIMEOUT
    };

    // if ssh-agent socket exists, use it.
    if (this.hasAgentSocket() && !skipAgent) {
      return Promise.resolve(merge(base, { agent: process.env.SSH_AUTH_SOCK }));
    }

    // otherwise just search for merge
    const keyBuffer = keyGetter(key);
    if (keyBuffer) {
      return Promise.resolve(merge(base, { privateKey: keyBuffer }));
    }

    return promptUserpass().then(({ username, password }) => merge(base, { username, password }));
  }

  hasAgentSocket() {
    return !!process.env.SSH_AUTH_SOCK;
  }

  // @TODO refactor this method
  connect(key: ?string, passphrase: ?string, skipAgent: boolean = false): Promise<SSH> {
    const self = this;

<<<<<<< HEAD
    return this.composeConnectionObject(key, passphrase).then((sshConfig) => {
      return new Promise((resolve, reject) => {
        function prompt() {
          return promptPassphrase()
            .then((res) => {
              cachedPassphrase = res.passphrase;
              return self.connect(key, cachedPassphrase).catch(() => {
                return prompt();
              });
            })
            .catch(err => reject(err));
        }

        const conn = new SSH2();
        try {
          conn
            .on('error', (err) => {
              if (err.message === AUTH_FAILED_MESSAGE) {
                return reject(new AuthenticationFailed());
=======
    return this.composeConnectionObject(key, passphrase, skipAgent)
      .then((sshConfig) => {
        return new Promise((resolve, reject) => {
          function prompt() {
            return promptPassphrase()
              .then((res) => {
                cachedPassphrase = res.passphrase;
                return self.connect(key, cachedPassphrase).catch(() => {
                  return prompt();
                });
              })
              .catch(err => reject(err));
          }

          const conn = new SSH2();
          try {
            conn
              .on('error', (err) => {
                if (this.hasAgentSocket() && err.message === AUTH_FAILED_MESSAGE) {
                  // retry in case ssh-agent failed
                  reject({
                    skip: true
                  });
                }

                if (err.message === AUTH_FAILED_MESSAGE) {
                  return reject(new AuthenticationFailed());
                }

                return reject(err);
              })
              .on('ready', () => {
                this.connection = conn;
                resolve(this);
              })
              .connect(sshConfig);
          } catch (e) {
            if (e.message === PASSPHRASE_MESSAGE) {
              conn.end();
              if (cachedPassphrase) {
                return this.connect(key, cachedPassphrase).then(ssh => resolve(ssh));
>>>>>>> 34fda84d
              }

              return prompt().then(ssh => resolve(ssh));
            }

            return reject(e);
          }
        });
      })
      .catch((err) => {
        if (err.skip) {
          return this.connect(key, passphrase, true);
        }

        throw err;
      });
  }
}<|MERGE_RESOLUTION|>--- conflicted
+++ resolved
@@ -279,27 +279,6 @@
   connect(key: ?string, passphrase: ?string, skipAgent: boolean = false): Promise<SSH> {
     const self = this;
 
-<<<<<<< HEAD
-    return this.composeConnectionObject(key, passphrase).then((sshConfig) => {
-      return new Promise((resolve, reject) => {
-        function prompt() {
-          return promptPassphrase()
-            .then((res) => {
-              cachedPassphrase = res.passphrase;
-              return self.connect(key, cachedPassphrase).catch(() => {
-                return prompt();
-              });
-            })
-            .catch(err => reject(err));
-        }
-
-        const conn = new SSH2();
-        try {
-          conn
-            .on('error', (err) => {
-              if (err.message === AUTH_FAILED_MESSAGE) {
-                return reject(new AuthenticationFailed());
-=======
     return this.composeConnectionObject(key, passphrase, skipAgent)
       .then((sshConfig) => {
         return new Promise((resolve, reject) => {
@@ -341,7 +320,6 @@
               conn.end();
               if (cachedPassphrase) {
                 return this.connect(key, cachedPassphrase).then(ssh => resolve(ssh));
->>>>>>> 34fda84d
               }
 
               return prompt().then(ssh => resolve(ssh));

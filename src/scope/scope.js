--- conflicted
+++ resolved
@@ -1193,19 +1193,17 @@
   /**
    * sync method that loads the environment/(path to environment component)
    */
-<<<<<<< HEAD
   isEnvironmentInstalled(bitId: BitId) {
     logger.debug(`scope.isEnvironmentInstalled, id: ${bitId}`);
-=======
-  loadEnvironment(bitId: BitId, opts: ?{ pathOnly?: ?boolean, bareScope?: ?boolean }) {
-    logger.debug(`scope.loadEnvironment, id: ${bitId}`);
-    Analytics.addBreadCrumb('loadEnvironment', `scope.loadEnvironment, id: ${Analytics.hashData(bitId.toString())}`);
->>>>>>> a8a21193
+    Analytics.addBreadCrumb(
+      'isEnvironmentInstalled',
+      `scope.isEnvironmentInstalled, id: ${Analytics.hashData(bitId.toString())}`
+    );
     if (!bitId) throw new ResolutionException();
     const notFound = () => {
       logger.debug(`Unable to find an env component ${bitId.toString()}`);
       Analytics.addBreadCrumb(
-        'loadEnvironment',
+        'isEnvironmentInstalled',
         `Unable to find an env component ${Analytics.hashData(bitId.toString())}`
       );
 
@@ -1220,22 +1218,9 @@
     }
     if (!IsolatedEnvironment.isEnvironmentInstalled(envPath)) return notFound();
 
-<<<<<<< HEAD
     logger.debug(`found an environment file at ${envPath}`);
+    Analytics.addBreadCrumb('isEnvironmentInstalled', `found an environment file at ${Analytics.hashData(envPath)}`);
     return true;
-=======
-    if (opts && opts.pathOnly) {
-      return envPath;
-    }
-
-    try {
-      logger.debug(`Requiring an environment file at ${envPath}`);
-      Analytics.addBreadCrumb('loadEnvironment', `Requiring an environment file at ${Analytics.hashData(envPath)}`);
-      return require(envPath);
-    } catch (e) {
-      throw new ResolutionException(e);
-    }
->>>>>>> a8a21193
   }
 
   // TODO: Change name since it also used to install extension

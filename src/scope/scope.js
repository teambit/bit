--- conflicted
+++ resolved
@@ -18,13 +18,7 @@
 import { propogateUntil, currentDirName, pathHas, first, readFile, splitBy, pathNormalizeToLinux } from '../utils';
 import { BIT_HIDDEN_DIR, LATEST, OBJECTS_DIR, BITS_DIRNAME, BIT_VERSION, DEFAULT_BIT_VERSION } from '../constants';
 import { ScopeJson, getPath as getScopeJsonPath } from './scope-json';
-import {
-  ScopeNotFound,
-  ComponentNotFound,
-  ResolutionException,
-  DependencyNotFound,
-  CyclicDependencies
-} from './exceptions';
+import { ScopeNotFound, ComponentNotFound, DependencyNotFound, CyclicDependencies } from './exceptions';
 import IsolatedEnvironment from '../environment';
 import { RemoteScopeNotFound, PermissionDenied } from './network/exceptions';
 import { Tmp } from './repositories';
@@ -1196,20 +1190,13 @@
   /**
    * sync method that loads the environment/(path to environment component)
    */
-<<<<<<< HEAD
   isEnvironmentInstalled(bitId: BitId) {
     logger.debug(`scope.isEnvironmentInstalled, id: ${bitId}`);
     Analytics.addBreadCrumb(
       'isEnvironmentInstalled',
       `scope.isEnvironmentInstalled, id: ${Analytics.hashData(bitId.toString())}`
     );
-    if (!bitId) throw new ResolutionException();
-=======
-  loadEnvironment(bitId: BitId, opts: ?{ pathOnly?: ?boolean, bareScope?: ?boolean }) {
-    logger.debug(`scope.loadEnvironment, id: ${bitId}`);
-    Analytics.addBreadCrumb('loadEnvironment', `scope.loadEnvironment, id: ${Analytics.hashData(bitId.toString())}`);
-    if (!bitId) throw new Error('scope.loadEnvironment a required argument "bitId" is missing');
->>>>>>> bdf65fda
+    if (!bitId) throw new Error('scope.isEnvironmentInstalled a required argument "bitId" is missing');
     const notFound = () => {
       logger.debug(`Unable to find an env component ${bitId.toString()}`);
       Analytics.addBreadCrumb(
@@ -1228,23 +1215,9 @@
     }
     if (!IsolatedEnvironment.isEnvironmentInstalled(envPath)) return notFound();
 
-<<<<<<< HEAD
     logger.debug(`found an environment file at ${envPath}`);
     Analytics.addBreadCrumb('isEnvironmentInstalled', `found an environment file at ${Analytics.hashData(envPath)}`);
     return true;
-=======
-    if (opts && opts.pathOnly) {
-      return envPath;
-    }
-
-    try {
-      logger.debug(`Requiring an environment file at ${envPath}`);
-      Analytics.addBreadCrumb('loadEnvironment', `Requiring an environment file at ${Analytics.hashData(envPath)}`);
-      return require(envPath);
-    } catch (e) {
-      throw new ResolutionException(e, envPath);
-    }
->>>>>>> bdf65fda
   }
 
   // TODO: Change name since it also used to install extension

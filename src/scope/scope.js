/** @flow */
import * as pathLib from 'path';
import semver from 'semver';
import fs from 'fs-extra';
import R, { merge, splitWhen } from 'ramda';
import chalk from 'chalk';
import pMapSeries from 'p-map-series';
import { GlobalRemotes } from '../global-config';
import enrichContextFromGlobal from '../hooks/utils/enrich-context-from-global';
import ComponentObjects from './component-objects';
import ComponentModel from './models/component';
import { Symlink, Version } from './models';
import { Remotes } from '../remotes';
import types from './object-registrar';
import { propogateUntil, currentDirName, pathHas, first, readFile, splitBy, pathNormalizeToLinux } from '../utils';
import { BIT_HIDDEN_DIR, LATEST, OBJECTS_DIR, BITS_DIRNAME, BIT_VERSION, DEFAULT_BIT_VERSION } from '../constants';
import { ScopeJson, getPath as getScopeJsonPath } from './scope-json';
import {
  ScopeNotFound,
  ComponentNotFound,
  ResolutionException,
  DependencyNotFound,
  CyclicDependencies,
  MergeConflictOnRemote,
  MergeConflict
} from './exceptions';
import IsolatedEnvironment from '../environment';
import { RemoteScopeNotFound, PermissionDenied } from './network/exceptions';
import { Tmp } from './repositories';
import { BitId, BitIds } from '../bit-id';
import ConsumerComponent from '../consumer/component';
import ComponentVersion from './component-version';
import { Repository, Ref, BitObject } from './objects';
import ComponentWithDependencies from './component-dependencies';
import VersionDependencies from './version-dependencies';
import SourcesRepository from './repositories/sources';
import type { ComponentTree } from './repositories/sources';
import Consumer from '../consumer/consumer';
import { index } from '../search/indexer';
import loader from '../cli/loader';
import { MigrationResult } from '../migration/migration-helper';
import migratonManifest from './migrations/scope-migrator-manifest';
import migrate, { ScopeMigrationResult } from './migrations/scope-migrator';
import {
  BEFORE_PERSISTING_PUT_ON_SCOPE,
  BEFORE_IMPORT_PUT_ON_SCOPE,
  BEFORE_MIGRATION,
  BEFORE_RUNNING_BUILD,
  BEFORE_RUNNING_SPECS
} from '../cli/loader/loader-messages';
import performCIOps from './ci-ops';
import logger from '../logger/logger';
import componentResolver from '../component-resolver';
import ComponentsList from '../consumer/component/components-list';
import Component from '../consumer/component/consumer-component';
import { RemovedObjects } from './removed-components';
import DependencyGraph from './graph/graph';
import RemoveModelComponents from './component-ops/remove-model-components';
import Dists from '../consumer/component/sources/dists';
import SpecsResults from '../consumer/specs-results';
import { Analytics } from '../analytics/analytics';
import GeneralError from '../error/general-error';

const removeNils = R.reject(R.isNil);
const pathHasScope = pathHas([OBJECTS_DIR, BIT_HIDDEN_DIR]);

export type ScopeDescriptor = {
  name: string
};

export type ScopeProps = {
  path: string,
  scopeJson: ScopeJson,
  created?: boolean,
  tmp?: Tmp,
  sources?: SourcesRepository,
  objects?: Repository
};

export type IsolateOptions = {
  directory: ?string,
  write_bit_dependencies: ?boolean,
  links: ?boolean,
  install_packages: ?boolean,
  installPeerDependencies: ?boolean,
  no_package_json: ?boolean,
  override: ?boolean
};

export default class Scope {
  created: boolean = false;
  scopeJson: ScopeJson;
  tmp: Tmp;
  path: string;
  sources: SourcesRepository;
  objects: Repository;
  _dependencyGraph: DependencyGraph; // cache DependencyGraph instance

  constructor(scopeProps: ScopeProps) {
    this.path = scopeProps.path;
    this.scopeJson = scopeProps.scopeJson;
    this.created = scopeProps.created || false;
    this.tmp = scopeProps.tmp || new Tmp(this);
    this.sources = scopeProps.sources || new SourcesRepository(this);
    this.objects = scopeProps.objects || new Repository(this, types());
  }

  async getDependencyGraph(): DependencyGraph {
    if (!this._dependencyGraph) {
      this._dependencyGraph = await DependencyGraph.load(this.objects);
    }
    return this._dependencyGraph;
  }

  get groupName(): ?string {
    if (!this.scopeJson.groupName) return null;
    return this.scopeJson.groupName;
  }

  get name(): string {
    return this.scopeJson.name;
  }

  getPath() {
    return this.path;
  }

  getComponentsPath(): string {
    return pathLib.join(this.path, Scope.getComponentsRelativePath());
  }

  /**
   * Get the releative components path inside the scope
   * (components such as compilers / testers / extensions)
   * currently components
   */
  static getComponentsRelativePath(): string {
    return BITS_DIRNAME;
  }

  /**
   * Get a relative (to scope) path to a specific component such as compiler / tester / extension
   * @param {BitId} id
   */
  static getComponentRelativePath(id: BitId): string {
    return pathLib.join(id.box, id.name, id.scope, id.version);
  }

  getBitPathInComponentsDir(id: BitId): string {
    return pathLib.join(this.getComponentsPath(), id.toFullPath());
  }

  /**
   * Running migration process for scope to update the stores (bit objects) to the current version
   *
   * @param {any} verbose - print debug logs
   * @returns {Object} - wether the process run and wether it successeded
   * @memberof Consumer
   */
  async migrate(verbose): MigrationResult {
    logger.debug('running migration process for scope');
    Analytics.addBreadCrumb('migrate', 'running migration process for scope');
    if (verbose) console.log('running migration process for scope'); // eslint-disable-line
    // We start to use this process after version 0.10.9, so we assume the scope is in the last production version
    const scopeVersion = this.scopeJson.get('version') || '0.10.9';
    if (semver.gte(scopeVersion, BIT_VERSION)) {
      logger.debug('scope version is up to date');
      Analytics.addBreadCrumb('migrate', 'scope version is up to date');
      return {
        run: false
      };
    }
    loader.start(BEFORE_MIGRATION);
    const rawObjects = await this.objects.listRawObjects();
    const resultObjects: ScopeMigrationResult = await migrate(scopeVersion, migratonManifest, rawObjects, verbose);
    // Add the new / updated objects
    this.objects.addMany(resultObjects.newObjects, true);
    // Remove old objects
    await this.objects.removeMany(resultObjects.refsToRemove);
    // Persists new / remove objects
    await this.objects.persist();
    // Update the scope version
    this.scopeJson.set('version', BIT_VERSION);
    logger.debug(`updating scope version to version ${BIT_VERSION}`);
    Analytics.addBreadCrumb('migrate', `updating scope version to version ${BIT_VERSION}`);
    await this.scopeJson.write(this.getPath());
    return {
      run: true,
      success: true
    };
  }

  remotes(): Promise<Remotes> {
    const self = this;
    function mergeRemotes(globalRemotes: GlobalRemotes) {
      const globalObj = globalRemotes.toPlainObject();
      return Remotes.load(merge(globalObj, self.scopeJson.remotes));
    }

    return GlobalRemotes.load().then(mergeRemotes);
  }

  describe(): ScopeDescriptor {
    return {
      name: this.name
    };
  }

  toConsumerComponents(components: ComponentModel[]): Promise<ConsumerComponent[]> {
    return Promise.all(
      components
        .filter(comp => !(comp instanceof Symlink))
        .map(c => c.toConsumerComponent(c.latestExisting(this.objects).toString(), this.name, this.objects))
    );
  }

  async list(showRemoteVersion?: boolean = false): Promise<ConsumerComponent[]> {
    const components = await this.objects.listComponents();
    const consumerComponents = await this.toConsumerComponents(components);
    if (showRemoteVersion) {
      const componentsIds = consumerComponents.map(component => component.id);
      const latestVersionsInfo = await this.fetchRemoteVersions(componentsIds);
      latestVersionsInfo.forEach((componentId) => {
        const component = consumerComponents.find(
          c => c.id.toStringWithoutVersion() === componentId.toStringWithoutVersion()
        );
        component.latest = componentId.version;
      });
    }
    return ComponentsList.sortComponentsByName(consumerComponents);
  }

  async listStage(): Promise<ConsumerComponent[]> {
    const components = await this.objects.listComponents(false);
    const scopeComponents = await this.toConsumerComponents(components.filter(c => !c.scope || c.scope === this.name));
    return ComponentsList.sortComponentsByName(scopeComponents);
  }

  async fetchRemoteVersions(componentIds: BitId[]): Promise<BitId[]> {
    const externals = componentIds.filter(id => !id.isLocal(this.name));
    const remotes = await this.remotes();
    return remotes.latestVersions(externals, this);
  }

  async latestVersions(componentIds: BitId[], throwOnFailure: boolean = true): Promise<BitId[]> {
    componentIds = componentIds.map(componentId => BitId.parse(componentId.toStringWithoutVersion()));
    const components = await this.sources.getMany(componentIds);
    return components.map((component) => {
      const componentId = BitId.parse(component.id.toString());
      if (component.component) {
        componentId.version = component.component.latest();
      } else {
        if (throwOnFailure) throw new ComponentNotFound(component.id.toString());
        componentId.version = DEFAULT_BIT_VERSION;
      }
      return componentId;
    });
  }

  importDependencies(dependencies: BitId[]): Promise<VersionDependencies[]> {
    return new Promise((resolve, reject) => {
      return this.importMany(dependencies)
        .then(resolve)
        .catch((e) => {
          logger.error(`importDependencies got an error: ${JSON.stringify(e)}`);
          if (e instanceof RemoteScopeNotFound || e instanceof PermissionDenied) return reject(e);
          return reject(new DependencyNotFound(e.id));
        });
    });
  }

<<<<<<< HEAD
  async putMany({
    consumerComponents,
    message,
    exactVersion,
    releaseType,
    force,
    consumer,
    verbose = false
  }: {
    consumerComponents: ConsumerComponent[],
    message: string,
    exactVersion: ?string,
    releaseType: string,
    force: ?boolean,
    consumer: Consumer,
    verbose?: boolean
  }): Promise<{ taggedComponents: Component[], autoTaggedComponents: ComponentModel[] }> {
    // TODO: Change the return type
    loader.start(BEFORE_IMPORT_PUT_ON_SCOPE);
    const topSort = new Toposort();
    const allDependencies = new Map();
    const consumerComponentsIdsMap: Map<string, ConsumerComponent> = new Map();
    // Concat and unique all the dependencies from all the components so we will not import
    // the same dependency more then once, it's mainly for performance purpose
    consumerComponents.forEach((consumerComponent) => {
      const componentIdString = consumerComponent.id.toString();
      // Store it in a map so we can take it easily from the sorted array which contain only the id
      consumerComponentsIdsMap.set(componentIdString, consumerComponent);
      const dependenciesIdsStrings = consumerComponent.getAllDependencies().map(dependency => dependency.id.toString());
      topSort.add(componentIdString, dependenciesIdsStrings || []);
    });

    let sortedConsumerComponentsIds;
    // Sort the consumerComponents by the dependency order so we can commit those without the dependencies first
    try {
      sortedConsumerComponentsIds = topSort.sort().reverse();
    } catch (e) {
      throw new CyclicDependencies(e);
    }

    const componentsToTag = sortedConsumerComponentsIds.map(id => consumerComponentsIdsMap.get(id)).filter(c => c);
    const componentsToTagIds = componentsToTag.map(c => c.id);
    const componentsToTagIdsLatest = await this.latestVersions(componentsToTagIds, false);
    const autoTagCandidates = await consumer.candidateComponentsForAutoTagging(componentsToTagIdsLatest);
    const autoTagComponents = await this.bumpDependenciesVersions(autoTagCandidates, componentsToTagIdsLatest, false);
    // this.toConsumerComponents(autoTaggedCandidates); won't work as it doesn't have the paths according to bitmap
    const autoTagComponentsLoaded = await consumer.loadComponents(autoTagComponents.map(c => c.id()));
    const autoTagConsumerComponents = autoTagComponentsLoaded.components;
    const componentsToBuildAndTest = componentsToTag.concat(autoTagConsumerComponents);

    logger.debug('scope.putMany: sequentially build all components');
    Analytics.addBreadCrumb('scope.putMany', 'scope.putMany: sequentially build all components');
    await this.buildMultiple(componentsToBuildAndTest, consumer, verbose);

    logger.debug('scope.putMany: sequentially test all components');
    let testsResults = [];
    try {
      testsResults = await this.testMultiple({
        components: componentsToBuildAndTest,
        consumer,
        verbose,
        rejectOnFailure: !force
      });
    } catch (err) {
      // if force is true, ignore the tests and continue
      if (!force) {
        if (!verbose) throw new ComponentSpecsFailed();
        throw err;
      }
    }
    logger.debug('scope.putMany: sequentially persist all components');
    Analytics.addBreadCrumb('scope.putMany', 'scope.putMany: sequentially persist all components');
    const getFlattenForDependency = async (dependency, cache) => {
      // Try to get the flatten dependencies from cache
      let flattenedDependencies = cache.get(dependency.id.toString());
      if (flattenedDependencies) return Promise.resolve(flattenedDependencies);

      // Calculate the flatten dependencies
      if (
        consumerComponentsIdsMap.has(dependency.id.toStringWithoutVersion()) ||
        consumerComponentsIdsMap.has(dependency.id.toString())
      ) {
        // when a dependency includes in the components list to tag, don't use the existing version, because the
        // existing version will be obsolete once it's tagged. Instead, remove the version, and later on, when
        // importDependencies is called, it'll fetch the newly tagged version.
        dependency.id.version = undefined;
      }
      const versionDependencies = await this.importDependencies([dependency.id]);
      // Copy the exact version from flattenedDependency to dependencies
      if (!dependency.id.hasVersion()) {
        dependency.id.version = first(versionDependencies).component.version;
      }

      flattenedDependencies = await flattenDependencyIds(versionDependencies, this.objects);

      // Store the flatten dependencies in cache
      cache.set(dependency.id.toString(), flattenedDependencies);

      return flattenedDependencies;
    };
    const getFlattenForComponent = async (consumerComponent, cache, dev = false) => {
      const dependencies = dev ? consumerComponent.devDependencies : consumerComponent.dependencies;
      const flattenedDependenciesP = dependencies.get().map(dependency => getFlattenForDependency(dependency, cache));
      let flattenedDependencies = await Promise.all(flattenedDependenciesP);
      flattenedDependencies = R.flatten(flattenedDependencies);
      const predicate = id => id.toString(); // TODO: should be moved to BitId class
      return R.uniqBy(predicate)(flattenedDependencies);
    };

    const persistComponentsP = sortedConsumerComponentsIds.map(consumerComponentId => async () => {
      const consumerComponent = consumerComponentsIdsMap.get(consumerComponentId);
      // This happens when there is a dependency which have been already committed
      if (!consumerComponent) return Promise.resolve([]);
      const flattenedDependencies = await getFlattenForComponent(consumerComponent, allDependencies);
      const flattenedDevDependencies = await getFlattenForComponent(consumerComponent, allDependencies, true);

      // when a component is written to the filesystem, the originallySharedDir may be stripped, if it was, the
      // originallySharedDir is written in bit.map, and then set in consumerComponent.originallySharedDir when loaded.
      // similarly, when the dists are written to the filesystem, the dist.entry may be stripped, if it was, the
      // consumerComponent.dists.distEntryShouldBeStripped is set to true.
      // because the model always has the paths of the original author, in case part of the path was stripped, add it
      // back before saving to the model. this way, when the author updates the components, the paths will be correct.
      const addSharedDirAndDistEntry = (pathStr) => {
        const withSharedDir = consumerComponent.originallySharedDir
          ? pathLib.join(consumerComponent.originallySharedDir, pathStr)
          : pathStr;
        const withDistEntry = consumerComponent.dists.distEntryShouldBeStripped
          ? pathLib.join(consumer.bitJson.distEntry, withSharedDir)
          : withSharedDir;
        return pathNormalizeToLinux(withDistEntry);
      };
      const dists = !consumerComponent.dists.isEmpty()
        ? consumerComponent.dists.get().map((dist) => {
          return {
            name: dist.basename,
            relativePath: addSharedDirAndDistEntry(dist.relative),
            file: Source.from(dist.contents),
            test: dist.test
          };
        })
        : null;

      const testResult = testsResults.find(result => result.componentId === consumerComponentId);
      const component = await this.sources.addSource({
        source: consumerComponent,
        flattenedDependencies,
        flattenedDevDependencies,
        message,
        exactVersion,
        releaseType,
        dists,
        specsResults: testResult ? testResult.specs : undefined
      });

      const deps = await component.toVersionDependencies(LATEST, this, this.name);
      consumerComponent.version = deps.component.version;

      // TODO: Gilad - comment this, not sure it's necessary
      // await deps.toConsumer(this.objects);

      // await index(consumerComponent, this.getPath());
      return consumerComponent;
    });

    // Run the persistence one by one not in parallel!
    loader.start(BEFORE_PERSISTING_PUT_ON_SCOPE);
    const components = await persistComponentsP.reduce(
      (promise, func) => promise.then(result => func().then(Array.prototype.concat.bind(result))),
      Promise.resolve([])
    );
    const taggedIds = components.map(c => c.id);
    const autoTaggedComponents = await this.bumpDependenciesVersions(autoTagCandidates, taggedIds, true);
    await this.objects.persist();

    return { taggedComponents: components, autoTaggedComponents };
  }

=======
>>>>>>> a0a0aff5
  /**
   * Build multiple components sequentially, not in parallel.
   *
   * Two reasons why not running them in parallel:
   * 1) when several components have the same environment, it'll try to install them multiple times.
   * 2) npm throws errors when running 'npm install' from several directories
   */
  async buildMultiple(
    components: Component[],
    consumer: Consumer,
    verbose: boolean
  ): Promise<{ component: string, buildResults: Object }> {
    logger.debug('scope.buildMultiple: sequentially build multiple components');
    Analytics.addBreadCrumb('scope.buildMultiple', 'scope.buildMultiple: sequentially build multiple components');
    loader.start(BEFORE_RUNNING_BUILD);
    const build = async (component: Component) => {
      await component.build({ scope: this, consumer, verbose });
      const buildResults = await component.dists.writeDists(component, consumer);
      return { component: component.id.toString(), buildResults };
    };
    return pMapSeries(components, build);
  }

  /**
   * Test multiple components sequentially, not in parallel.
   *
   * See the reason not to run them in parallel at @buildMultiple()
   */
  async testMultiple({
    components,
    consumer,
    verbose,
    rejectOnFailure = false
  }: {
    components: Component[],
    consumer: Consumer,
    verbose: boolean,
    rejectOnFailure?: boolean
  }): Promise<Array<{ component: Component, specs: SpecsResults }>> {
    logger.debug('scope.testMultiple: sequentially test multiple components');
    Analytics.addBreadCrumb('scope.testMultiple', 'scope.testMultiple: sequentially test multiple components');
    loader.start(BEFORE_RUNNING_SPECS);
    const test = async (component: Component) => {
      if (!component.tester) {
        return { componentId: component.id.toStringWithoutScope(), missingTester: true };
      }
      const specs = await component.runSpecs({
        scope: this,
        rejectOnFailure,
        consumer,
        verbose
      });
      return { componentId: component.id.toStringWithoutScope(), specs };
    };
    return pMapSeries(components, test);
  }

  /**
   * Writes a component as an object into the 'objects' directory
   */
  writeComponentToModel(componentObjects: ComponentObjects): Promise<any> {
    const objects = componentObjects.toObjects(this.objects);
    logger.debug(
      `writeComponentToModel, writing into the model, Main id: ${objects.component.id()}. It might have dependencies which are going to be written too`
    );
    Analytics.addBreadCrumb(
      'writeComponentToModel',
      `writeComponentToModel, writing into the model, Main id: ${Analytics.hashData(
        objects.component.id().toString()
      )}. It might have dependencies which are going to be written too`
    );
    return this.sources.merge(objects).then(() => this.objects.persist());
  }

  /**
   * Writes components as objects into the 'objects' directory
   */
  async writeManyComponentsToModel(componentsObjects: ComponentObjects[], persist: boolean = true): Promise<any> {
    const manyObjects = componentsObjects.map(componentObjects => componentObjects.toObjects(this.objects));
    logger.debug(
      `writeComponentToModel, writing into the model, ids: ${manyObjects
        .map(objects => objects.component.id())
        .join(', ')}. They might have dependencies which are going to be written too`
    );
    Analytics.addBreadCrumb(
      'writeManyComponentsToModel',
      `writeComponentToModel, writing into the model, ids: ${Analytics.hashData(
        manyObjects.map(objects => objects.component.id()).join(', ')
      )}. They might have dependencies which are going to be written too`
    );
    await Promise.all(manyObjects.map(objects => this.sources.merge(objects)));
    return persist ? this.objects.persist() : Promise.resolve();
  }

  /**
   * When exporting components with dependencies to a bare-scope, some of the dependencies may be created locally and as
   * as result their scope-name is null. Once the bare-scope gets the components, it needs to convert these scope names
   * to the bare-scope name.
   * Since the changes it does affect the Version objects, the version REF of a component, needs to be changed as well.
   */
  _convertNonScopeToCorrectScope(
    componentsObjects: { component: BitObject, objects: BitObject[] },
    remoteScope: string
  ): void {
    const changeScopeIfNeeded = (dependencyId) => {
      if (!dependencyId.scope) {
        const depId = ComponentModel.fromBitId(dependencyId);
        // todo: use 'load' for async and switch the foreach with map.
        const dependencyObject = this.objects.loadSync(depId.hash());
        if (dependencyObject instanceof Symlink) {
          dependencyId.scope = dependencyObject.realScope;
        } else {
          dependencyId.scope = remoteScope;
        }
      }
    };

    componentsObjects.objects.forEach((object: Version) => {
      if (object instanceof Version) {
        const hashBefore = object.hash().toString();
        object.getAllDependencies().forEach((dependency) => {
          changeScopeIfNeeded(dependency.id);
        });
        object.getAllFlattenedDependencies().forEach((dependency) => {
          changeScopeIfNeeded(dependency);
        });
        const hashAfter = object.hash().toString();
        if (hashBefore !== hashAfter) {
          logger.debug(`switching ${componentsObjects.component.id()} version hash from ${hashBefore} to ${hashAfter}`);
          Analytics.addBreadCrumb(
            '_convertNonScopeToCorrectScope',
            `switching ${Analytics.hashData(
              componentsObjects.component.id().toString()
            )} version hash from ${Analytics.hashData(hashBefore)} to ${Analytics.hashData(hashAfter)}`
          );
          const versions = componentsObjects.component.versions;
          Object.keys(versions).forEach((version) => {
            if (versions[version].toString() === hashBefore) {
              versions[version] = Ref.from(hashAfter);
            }
          });
        }
      }
    });

    componentsObjects.component.scope = remoteScope;
  }

  async _mergeObjects(manyObjects: ComponentTree[]) {
    const mergeResults = await Promise.all(
      manyObjects.map(async (objects) => {
        try {
          const result = await this.sources.merge(objects, true, false);
          return result;
        } catch (err) {
          if (err instanceof MergeConflict) {
            return err; // don't throw. instead, get all components with merge-conflicts
          }
          throw err;
        }
      })
    );
    const componentsWithConflicts = mergeResults.filter(result => result instanceof MergeConflict);
    if (componentsWithConflicts.length) {
      const idsAndVersions = componentsWithConflicts.map(c => ({ id: c.id, versions: c.versions }));
      // sort to have a consistent error message
      const idsAndVersionsSorted = R.sortBy(R.prop('id'), idsAndVersions);
      throw new MergeConflictOnRemote(idsAndVersionsSorted);
    }
  }

  /**
   * @TODO there is no real difference between bare scope and a working directory scope - let's adjust terminology to avoid confusions in the future
   * saves a component into the objects directory of the remote scope, then, resolves its
   * dependencies, saves them as well. Finally runs the build process if needed on an isolated
   * environment.
   */
  async exportManyBareScope(componentsObjects: ComponentObjects[]): Promise<string[]> {
    logger.debug(`exportManyBareScope: Going to save ${componentsObjects.length} components`);
    Analytics.addBreadCrumb(
      'exportManyBareScope',
      `exportManyBareScope: Going to save ${componentsObjects.length} components`
    );
    const manyObjects = componentsObjects.map(componentObjects => componentObjects.toObjects(this.objects));
    await this._mergeObjects(manyObjects);
    const manyCompVersions = await Promise.all(
      manyObjects.map(objects => objects.component.toComponentVersion(LATEST))
    );
    logger.debug('exportManyBareScope: will try to importMany in case there are missing dependencies');
    Analytics.addBreadCrumb(
      'exportManyBareScope',
      'exportManyBareScope: will try to importMany in case there are missing dependencies'
    );
    const versions = await this.importMany(manyCompVersions.map(compVersion => compVersion.id), undefined, true, false); // resolve dependencies
    logger.debug('exportManyBareScope: successfully ran importMany');
    Analytics.addBreadCrumb('exportManyBareScope', 'exportManyBareScope: successfully ran importMany');
    await this.objects.persist();
    await Promise.all(versions.map(version => version.toObjects(this.objects)));
    const manyConsumerComponent = await Promise.all(
      manyCompVersions.map(compVersion => compVersion.toConsumer(this.objects))
    );
    // await Promise.all(manyConsumerComponent.map(consumerComponent => index(consumerComponent, this.getPath())));
    const ids = manyConsumerComponent.map(consumerComponent => consumerComponent.id.toString());
    await Promise.all(manyConsumerComponent.map(consumerComponent => performCIOps(consumerComponent, this.getPath())));
    return ids;
  }

  getExternalOnes(ids: BitId[], remotes: Remotes, localFetch: boolean = false, context: Object = {}) {
    logger.debug(`getExternalOnes, ids: ${ids.join(', ')}`);
    Analytics.addBreadCrumb('getExternalOnes', `getExternalOnes, ids: ${Analytics.hashData(ids)}`);
    enrichContextFromGlobal(context);
    return this.sources.getMany(ids).then((defs) => {
      const left = defs.filter((def) => {
        if (!localFetch) return true;
        if (!def.component) return true;
        return false;
      });

      if (left.length === 0) {
        logger.debug('getExternalOnes: no more ids left, all found locally, existing the method');
        Analytics.addBreadCrumb(
          'getExternalOnes',
          'getExternalOnes: no more ids left, all found locally, existing the method'
        );
        return Promise.all(defs.map(def => def.component.toComponentVersion(def.id.version)));
      }

      logger.debug(`getExternalOnes: ${left.length} left. Fetching them from a remote`);
      Analytics.addBreadCrumb('getExternalOnes', `getExternalOnes: ${left.length} left. Fetching them from a remote`);
      return remotes
        .fetch(left.map(def => def.id), this, true, context)
        .then((componentObjects) => {
          return this.writeManyComponentsToModel(componentObjects);
        })
        .then(() => this.getExternalOnes(ids, remotes, true));
    });
  }

  /**
   * If found locally, use them. Otherwise, fetch from remote and then, save into the model.
   */
  getExternalMany(
    ids: BitId[],
    remotes: Remotes,
    localFetch: boolean = true,
    persist: boolean = true,
    context: Object = {}
  ): Promise<VersionDependencies[]> {
    logger.debug(
      `getExternalMany, planning on fetching from ${localFetch ? 'local' : 'remote'} scope. Ids: ${ids.join(', ')}`
    );
    Analytics.addBreadCrumb(
      'getExternalMany',
      `getExternalMany, planning on fetching from ${localFetch ? 'local' : 'remote'} scope. Ids: ${Analytics.hashData(
        ids.join(', ')
      )}`
    );
    enrichContextFromGlobal(context);
    return this.sources.getMany(ids).then((defs) => {
      const left = defs.filter((def) => {
        if (!localFetch) return true;
        if (!def.component) return true;
        return false;
      });

      if (left.length === 0) {
        logger.debug('getExternalMany: no more ids left, all found locally, existing the method');
        Analytics.addBreadCrumb(
          'getExternalMany',
          'getExternalMany: no more ids left, all found locally, existing the method'
        );
        // $FlowFixMe - there should be a component because there no defs without components left.
        return Promise.all(defs.map(def => def.component.toVersionDependencies(def.id.version, this, def.id.scope)));
      }

      logger.debug(`getExternalMany: ${left.length} left. Fetching them from a remote`);
      Analytics.addBreadCrumb('getExternalMany', `getExternalMany: ${left.length} left. Fetching them from a remote`);
      return remotes
        .fetch(left.map(def => def.id), this, undefined, context)
        .then((componentObjects) => {
          logger.debug('getExternalMany: writing them to the model');
          Analytics.addBreadCrumb('getExternalMany', 'getExternalMany: writing them to the model');
          return this.writeManyComponentsToModel(componentObjects, persist);
        })
        .then(() => this.getExternalMany(ids, remotes));
    });
  }

  /**
   * If the component is not in the local scope, fetch it from a remote and save into the local
   * scope. (objects directory).
   */
  getExternal({
    id,
    remotes,
    localFetch = true,
    context = {}
  }: {
    id: BitId,
    remotes: Remotes,
    localFetch: boolean,
    context: Object
  }): Promise<VersionDependencies> {
    enrichContextFromGlobal(context);
    return this.sources.get(id).then((component) => {
      if (component && localFetch) {
        return component.toVersionDependencies(id.version, this, id.scope);
      }

      return remotes
        .fetch([id], this, undefined, context)
        .then(([componentObjects]) => {
          return this.writeComponentToModel(componentObjects);
        })
        .then(() => this.getExternal({ id, remotes, localFetch: true }));
    });
  }

  getExternalOne({
    id,
    remotes,
    localFetch = true,
    context = {}
  }: {
    id: BitId,
    remotes: Remotes,
    localFetch: boolean,
    context: Object
  }) {
    return this.sources.get(id).then((component) => {
      if (component && localFetch) return component.toComponentVersion(id.version);
      return remotes
        .fetch([id], this, true, context)
        .then(([componentObjects]) => this.writeComponentToModel(componentObjects))
        .then(() => this.getExternal({ id, remotes, localFetch: true }));
    });
  }

  async getObjects(ids: BitId[], withDevDependencies?: boolean): Promise<ComponentObjects[]> {
    const versions = await this.importMany(ids, withDevDependencies);
    return Promise.all(versions.map(version => version.toObjects(this.objects)));
  }

  getObject(hash: string): Promise<BitObject> {
    return new Ref(hash).load(this.objects);
  }

  getRawObject(hash: string): Promise<BitRawObject> {
    return this.objects.loadRawObject(new Ref(hash));
  }

  /**
   * 1. Local objects, fetch from local. (done by this.sources.getMany method)
   * 2. Fetch flattened dependencies (done by toVersionDependencies method). If they're not locally, fetch from remote
   * and save them locally.
   * 3. External objects, fetch from a remote and save locally. (done by this.getExternalOnes method).
   */
  async importMany(
    ids: BitIds,
    withEnvironments?: boolean,
    cache: boolean = true,
    persist: boolean = true
  ): Promise<VersionDependencies[]> {
    logger.debug(`scope.importMany: ${ids.join(', ')}`);
    Analytics.addBreadCrumb('importMany', `scope.importMany: ${Analytics.hashData(ids)}`);
    const idsWithoutNils = removeNils(ids);
    if (R.isEmpty(idsWithoutNils)) return Promise.resolve([]);

    const [externals, locals] = splitWhen(id => id.isLocal(this.name), idsWithoutNils);

    const localDefs = await this.sources.getMany(locals);
    const versionDeps = await Promise.all(
      localDefs.map((def) => {
        if (!def.component) throw new ComponentNotFound(def.id.toString());
        return def.component.toVersionDependencies(def.id.version, this, def.id.scope, withEnvironments);
      })
    );
    logger.debug(
      'scope.importMany: successfully fetched local components and their dependencies. Going to fetch externals'
    );
    Analytics.addBreadCrumb(
      'importMany',
      'scope.importMany: successfully fetched local components and their dependencies. Going to fetch externals'
    );
    const remotes = await this.remotes();
    const externalDeps = await this.getExternalMany(externals, remotes, cache, persist);
    return versionDeps.concat(externalDeps);
  }

  async importManyOnes(ids: BitId[], cache: boolean): Promise<ComponentVersion[]> {
    logger.debug(`scope.importManyOnes. Ids: ${ids.join(', ')}`);
    Analytics.addBreadCrumb('importManyOnes', `scope.importManyOnes. Ids: ${Analytics.hashData(ids)}`);

    const idsWithoutNils = removeNils(ids);
    if (R.isEmpty(idsWithoutNils)) return Promise.resolve([]);

    const [externals, locals] = splitBy(idsWithoutNils, id => id.isLocal(this.name));

    const localDefs = await this.sources.getMany(locals);
    const componentVersionArr = await Promise.all(
      localDefs.map((def) => {
        if (!def.component) throw new ComponentNotFound(def.id.toString());
        return def.component.toComponentVersion(def.id.version);
      })
    );
    const remotes = await this.remotes();
    const externalDeps = await this.getExternalOnes(externals, remotes, cache);
    return componentVersionArr.concat(externalDeps);
  }

  manyOneObjects(ids: BitId[]): Promise<ComponentObjects[]> {
    return this.importManyOnes(ids).then(componentVersions =>
      Promise.all(
        componentVersions.map((version) => {
          return version.toObjects(this.objects);
        })
      )
    );
  }

  import(id: BitId): Promise<VersionDependencies> {
    if (!id.isLocal(this.name)) {
      return this.remotes().then(remotes => this.getExternal({ id, remotes, localFetch: true }));
    }

    return this.sources.get(id).then((component) => {
      if (!component) throw new ComponentNotFound(id.toString());
      return component.toVersionDependencies(id.version, this, this.name);
    });
  }

  async get(id: BitId): Promise<ComponentWithDependencies> {
    return this.import(id).then((versionDependencies) => {
      return versionDependencies.toConsumer(this.objects);
    });
  }

  /**
   * return a component only when it's stored locally. Don't go to any remote server and don't throw an exception if the
   * component is not there.
   */
  async getFromLocalIfExist(id: BitId): Promise<?ComponentWithDependencies> {
    const componentFromSources = await this.sources.get(id);
    if (!componentFromSources) return null;
    const versionDependencies = await componentFromSources.toVersionDependencies(id.version, this, this.name);
    return versionDependencies.toConsumer(this.objects);
  }

  async getModelComponentIfExist(id: BitId): Promise<?ComponentModel> {
    return this.sources.get(id);
  }

  /**
   * get multiple components from a scope, if not found in the local scope, fetch from a remote
   * scope. Then, write them to the local scope.
   */
  getMany(ids: BitId[], cache?: boolean = true): Promise<ComponentWithDependencies[]> {
    logger.debug(`scope.getMany, Ids: ${ids.join(', ')}`);
    Analytics.addBreadCrumb('getMany', `scope.getMany, Ids: ${Analytics.hashData(ids)}`);

    const idsWithoutNils = removeNils(ids);
    if (R.isEmpty(idsWithoutNils)) return Promise.resolve([]);
    return this.importMany(idsWithoutNils, false, cache).then((versionDependenciesArr: VersionDependencies[]) => {
      return Promise.all(
        versionDependenciesArr.map(versionDependencies => versionDependencies.toConsumer(this.objects))
      );
    });
  }

  // todo: improve performance by finding all versions needed and fetching them in one request from the server
  // currently it goes to the server twice. First, it asks for the last version of each id, and then it goes again to
  // ask for the older versions.
  async getManyWithAllVersions(ids: BitId[], cache?: boolean = true): Promise<ComponentWithDependencies[]> {
    logger.debug(`scope.getManyWithAllVersions, Ids: ${ids.join(', ')}`);
    Analytics.addBreadCrumb('getManyWithAllVersions', `scope.getManyWithAllVersions, Ids: ${Analytics.hashData(ids)}`);
    const idsWithoutNils = removeNils(ids);
    if (R.isEmpty(idsWithoutNils)) return Promise.resolve([]);
    const versionDependenciesArr: VersionDependencies[] = await this.importMany(idsWithoutNils, false, cache);

    const allVersionsP = versionDependenciesArr.map((versionDependencies) => {
      const versions = versionDependencies.component.component.listVersions();
      const idsWithAllVersions = versions.map((version) => {
        if (version === versionDependencies.component.version) return null; // imported already
        const versionId = versionDependencies.component.id;
        versionId.version = version;
        return versionId;
      });
      return this.importManyOnes(idsWithAllVersions);
    });
    await Promise.all(allVersionsP);

    return Promise.all(versionDependenciesArr.map(versionDependencies => versionDependencies.toConsumer(this.objects)));
  }

  async deprecateSingle(bitId: BitId): Promise<string> {
    const component = await this.sources.get(bitId);
    component.deprecated = true;
    this.objects.add(component);
    await this.objects.persist();
    return bitId.toStringWithoutVersion();
  }

  /**
   * Remove components from scope
   * @force Boolean  - remove component from scope even if other components use it
   */
  async removeMany(
    bitIds: BitIds,
    force: boolean,
    removeSameOrigin: boolean = false,
    consumer?: Consumer
  ): Promise<RemovedObjects> {
    logger.debug(`scope.removeMany ${bitIds} with force flag: ${force.toString()}`);
    Analytics.addBreadCrumb(
      'removeMany',
      `scope.removeMany ${Analytics.hashData(bitIds)} with force flag: ${force.toString()}`
    );
    const removeComponents = new RemoveModelComponents(this, bitIds, force, removeSameOrigin, consumer);
    return removeComponents.remove();
  }

  /**
   * findDependentBits
   * foreach component in array find the componnet that uses that component
   */
  async findDependentBits(bitIds: Array<BitId>, returnResultsWithVersion: boolean = false): Promise<Object> {
    const allComponents = await this.objects.listComponents(false);
    const allComponentVersions = await Promise.all(
      allComponents.map(async (component) => {
        const loadedVersions = await Promise.all(
          Object.keys(component.versions).map(async (version) => {
            const componentVersion = await component.loadVersion(version, this.objects);
            if (!componentVersion) return;
            componentVersion.id = BitId.parse(component.id());
            return componentVersion;
          })
        );
        return loadedVersions.filter(x => x);
      })
    );
    const allScopeComponents = R.flatten(allComponentVersions);
    const dependentBits = {};
    bitIds.forEach((bitId) => {
      const dependencies = [];
      allScopeComponents.forEach((scopeComponents) => {
        scopeComponents.flattenedDependencies.forEach((flattenedDependence) => {
          if (flattenedDependence.toStringWithoutVersion() === bitId.toStringWithoutVersion()) {
            returnResultsWithVersion
              ? dependencies.push(scopeComponents.id.toString())
              : dependencies.push(scopeComponents.id.toStringWithoutVersion());
          }
        });
      });

      if (!R.isEmpty(dependencies)) dependentBits[bitId.toStringWithoutVersion()] = R.uniq(dependencies);
    });
    return Promise.resolve(dependentBits);
  }

  /**
   * split bit array to found and missing components (incase user misspelled id)
   */
  async filterFoundAndMissingComponents(
    bitIds: Array<BitId>
  ): Promise<{ missingComponents: BitIds, foundComponents: BitIds }> {
    const missingComponents = new BitIds();
    const foundComponents = new BitIds();
    const resultP = bitIds.map(async (id) => {
      const component = await this.sources.get(id);
      if (!component) missingComponents.push(id);
      else foundComponents.push(id);
    });
    await Promise.all(resultP);
    return Promise.resolve({ missingComponents, foundComponents });
  }

  /**
   * deprecate components from scope
   */
  async deprecateMany(bitIds: Array<BitId>): Promise<any> {
    const { missingComponents, foundComponents } = await this.filterFoundAndMissingComponents(bitIds);
    const deprecateComponents = () => foundComponents.map(async bitId => this.deprecateSingle(bitId));
    const deprecatedComponents = await Promise.all(deprecateComponents());
    const missingComponentsStrings = missingComponents.map(id => id.toStringWithoutVersion());
    return { bitIds: deprecatedComponents, missingComponents: missingComponentsStrings };
  }

  reset({ bitId, consumer }: { bitId: BitId, consumer?: Consumer }): Promise<consumerComponent> {
    if (!bitId.isLocal(this.name)) {
      return Promise.reject('you can not reset a remote component');
    }
    return this.sources.get(bitId).then((component) => {
      if (!component) throw new ComponentNotFound(bitId.toString());
      const allVersions = component.listVersions();
      if (allVersions.length > 1) {
        const lastVersion = component.latest();
        bitId.version = lastVersion.toString();
        return consumer.removeFromComponents(bitId, true).then(() => {
          // TODO: this won't work any more because the version is now string (semver)
          bitId.version = (lastVersion - 1).toString();
          return this.get(bitId).then((consumerComponent) => {
            const ref = component.versions[lastVersion];
            return this.objects
              .remove(ref)
              .then(() => {
                // todo: remove also all deps of that ref
                delete component.versions[lastVersion];
                this.objects.add(component);
                return this.objects.persist();
              })
              .then(() => consumerComponent);
          });
        });
      }
      return this.get(bitId).then(consumerComponent =>
        consumer.removeFromComponents(bitId).then(() => this.clean(bitId).then(() => consumerComponent))
      );
    });
  }

  loadRemoteComponent(id: BitId): Promise<ConsumerComponent> {
    return this.getComponentVersion(id).then((component) => {
      if (!component) throw new ComponentNotFound(id.toString());
      return component.toConsumer(this.objects);
    });
  }

  loadComponent(id: BitId, localOnly: boolean = true): Promise<ConsumerComponent> {
    logger.debug(`scope.loadComponent, id: ${id}`);
    Analytics.addBreadCrumb('loadComponent', `scope.loadComponent, id: ${id.toString()}`);

    if (localOnly && !id.isLocal(this.name)) {
      throw new GeneralError('cannot load bit from remote scope, please import first');
    }
    return this.loadRemoteComponent(id);
  }

  /**
   * load components from the model and return them as ComponentVersion array.
   * if a component is not available locally, it'll just ignore it without throwing any error.
   */
  async loadLocalComponents(ids: BitId[]): Promise<ComponentVersion[]> {
    const componentsObjects = await this.sources.getMany(ids);
    const components = componentsObjects.map((componentObject) => {
      const component = componentObject.component;
      if (!component) return null;
      const version = componentObject.id.hasVersion() ? componentObject.id.version : component.latest();
      return component.toComponentVersion(version);
    });
    return removeNils(components);
  }

  loadComponentLogs(id: BitId): Promise<{ [number]: { message: string, date: string, hash: string } }> {
    return this.sources.get(id).then((componentModel) => {
      if (!componentModel) throw new ComponentNotFound(id.toString());
      return componentModel.collectLogs(this.objects);
    });
  }

  loadAllVersions(id: BitId): Promise<ConsumerComponent[]> {
    return this.sources.get(id).then((componentModel) => {
      if (!componentModel) throw new ComponentNotFound(id.toString());
      return componentModel.collectVersions(this.objects);
    });
  }

  async getComponentVersion(id: BitId): Promise<ComponentVersion> {
    if (!id.isLocal(this.name)) {
      return this.remotes().then(remotes => this.getExternalOne({ id, remotes, localFetch: true }));
    }

    return this.sources.get(id).then((component) => {
      if (!component) throw new ComponentNotFound(id.toString());
      return component.toComponentVersion(id.version);
    });
  }

  /**
   * Get ComponentModel instance per bit-id. The id can be either with or without a scope-name.
   * In case the component is saved in the model only with the scope (imported), it loads all
   * components and search for it.
   * It throws an error if the component wasn't found.
   */
  async getComponentModel(id: BitId): Promise<ComponentModel> {
    const component = await this.sources.get(id);
    if (component) return component;
    if (!id.scope) {
      // search for the complete ID
      const components: ComponentModel[] = await this.objects.listComponents(false); // don't fetch Symlinks
      const foundComponent = components.filter(
        c => c.toBitId().toStringWithoutScopeAndVersion() === id.toStringWithoutVersion()
      );
      // $FlowFixMe
      if (foundComponent.length) return first(foundComponent);
    }
    throw new ComponentNotFound(id.toString());
  }

  async getConsumerComponent(id: BitId): Promise<ConsumerComponent> {
    const componentModel = await this.getComponentModel(id);
    return componentModel.toConsumerComponent(id.version, this.name, this.objects);
  }

  /**
   * Creates a symlink object with the local-scope which links to the real-object of the remote-scope
   * This way, local components that have dependencies to the exported component won't break.
   */
  createSymlink(id, remote) {
    const symlink = new Symlink({
      scope: id.scope,
      name: id.name,
      box: id.box,
      realScope: remote
    });
    return this.objects.add(symlink);
  }

  async exportMany(ids: string[], remoteName: string, context: Object = {}, eject: boolean): Promise<BitId[]> {
    logger.debug(`exportMany, ids: ${ids.join(', ')}`);
    Analytics.addBreadCrumb('exportMany', `exportMany, ids: ${Analytics.hashData(ids.join(', '))}`);

    const remotes = await this.remotes();
    if (eject && !remotes.isHub(remoteName)) {
      return Promise.reject('--eject flag is relevant only when the remote is a hub');
    }
    const remote = await remotes.resolve(remoteName, this);
    const componentIds = ids.map(id => BitId.parse(id));
    const componentObjectsP = componentIds.map(id => this.sources.getObjects(id));
    const componentObjects = await Promise.all(componentObjectsP);
    const componentsAndObjects = [];
    enrichContextFromGlobal(context);
    const manyObjectsP = componentObjects.map(async (componentObject: ComponentObjects) => {
      const componentAndObject = componentObject.toObjects(this.objects);
      componentAndObject.component.clearStateData();
      this._convertNonScopeToCorrectScope(componentAndObject, remoteName);
      componentsAndObjects.push(componentAndObject);
      const componentBuffer = await componentAndObject.component.compress();
      const objectsBuffer = await Promise.all(componentAndObject.objects.map(obj => obj.compress()));
      return new ComponentObjects(componentBuffer, objectsBuffer);
    });
    const manyObjects = await Promise.all(manyObjectsP);
    let exportedIds;
    try {
      exportedIds = await remote.pushMany(manyObjects, context);
      logger.debug('exportMany: successfully pushed all ids to the bare-scope, going to save them back to local scope');
      Analytics.addBreadCrumb(
        'exportMany',
        'exportMany: successfully pushed all ids to the bare-scope, going to save them back to local scope'
      );
    } catch (err) {
      logger.warn('exportMany: failed pushing ids to the bare-scope');
      return Promise.reject(err);
    }
    await Promise.all(componentIds.map(id => this.clean(id)));
    componentIds.map(id => this.createSymlink(id, remoteName));
    const idsWithRemoteScope = exportedIds.map(id => BitId.parse(id));
    await Promise.all(componentsAndObjects.map(componentObject => this.sources.merge(componentObject)));
    await this.objects.persist();
    return idsWithRemoteScope;
  }

  ensureDir() {
    fs.ensureDirSync(this.getComponentsPath());
    return this.tmp
      .ensureDir()
      .then(() => this.scopeJson.write(this.getPath()))
      .then(() => this.objects.ensureDir())
      .then(() => this);
  }

  clean(bitId: BitId): Promise<void> {
    return this.sources.clean(bitId);
  }

  /**
   * sync method that loads the environment/(path to environment component)
   */
  isEnvironmentInstalled(bitId: BitId) {
    logger.debug(`scope.isEnvironmentInstalled, id: ${bitId}`);
    Analytics.addBreadCrumb(
      'isEnvironmentInstalled',
      `scope.isEnvironmentInstalled, id: ${Analytics.hashData(bitId.toString())}`
    );
    if (!bitId) throw new Error('scope.isEnvironmentInstalled a required argument "bitId" is missing');
    const notFound = () => {
      logger.debug(`Unable to find an env component ${bitId.toString()}`);
      Analytics.addBreadCrumb(
        'isEnvironmentInstalled',
        `Unable to find an env component ${Analytics.hashData(bitId.toString())}`
      );

      return false;
    };

    let envPath;
    try {
      envPath = componentResolver(bitId.toString(), null, this.getPath());
    } catch (err) {
      return notFound();
    }
    if (!IsolatedEnvironment.isEnvironmentInstalled(envPath)) return notFound();

    logger.debug(`found an environment file at ${envPath}`);
    Analytics.addBreadCrumb('isEnvironmentInstalled', `found an environment file at ${Analytics.hashData(envPath)}`);
    return true;
  }

  // TODO: Change name since it also used to install extension
  async installEnvironment({
    ids,
    verbose,
    dontPrintEnvMsg
  }: {
    ids: [{ componentId: BitId, type?: string }],
    verbose?: boolean,
    dontPrintEnvMsg?: boolean
  }): Promise<ComponentWithDependencies[]> {
    logger.debug(`scope.installEnvironment, ids: ${ids.map(id => id.componentId).join(', ')}`);
    Analytics.addBreadCrumb('installEnvironment', `scope.installEnvironment, ids: ${Analytics.hashData(ids)}`);
    const componentsDir = this.getComponentsPath();
    const isolateOpts = {
      writeBitDependencies: false,
      installPackages: true,
      noPackageJson: false,
      dist: true,
      conf: true,
      override: false,
      verbose,
      silentPackageManagerResult: true
    };
    const idsWithoutNils = removeNils(ids);
    const predicate = id => id.componentId.toString(); // TODO: should be moved to BitId class
    const uniqIds = R.uniqBy(predicate)(idsWithoutNils);
    const nonExistingEnvsIds = uniqIds.filter((id) => {
      return !this.isEnvironmentInstalled(id.componentId);
    });
    if (!nonExistingEnvsIds.length) {
      logger.debug('scope.installEnvironment, all environment were successfully loaded, nothing to install');
      Analytics.addBreadCrumb(
        'installEnvironment',
        'scope.installEnvironment, all environment were successfully loaded, nothing to install'
      );
      return [];
    }

    const importEnv = async (id) => {
      let concreteId = id.componentId;
      if (id.componentId.getVersion().latest) {
        const concreteIds = await this.fetchRemoteVersions([id.componentId]);
        concreteId = concreteIds[0];
      }
      const dir = pathLib.join(componentsDir, Scope.getComponentRelativePath(concreteId));
      const env = new IsolatedEnvironment(this, dir);
      await env.create();
      const isolatedComponent = await env.isolateComponent(concreteId, isolateOpts);
      if (!dontPrintEnvMsg) {
        console.log(chalk.bold.green(`successfully installed the ${concreteId.toString()} ${id.type}`));
      }
      return isolatedComponent;
    };
    return pMapSeries(nonExistingEnvsIds, importEnv);
  }

  async bumpDependenciesVersions(
    componentsToUpdate: BitId[],
    committedComponents: BitId[],
    persist: boolean
  ): Promise<ComponentModel[]> {
    const componentsObjects = await this.sources.getMany(componentsToUpdate);
    const componentsToUpdateP = componentsObjects.map(async (componentObjects) => {
      const component: ComponentModel = componentObjects.component;
      if (!component) return null;
      const latestVersion: Version = await component.loadVersion(component.latest(), this.objects);
      let pendingUpdate = false;
      latestVersion.getAllDependencies().forEach((dependency) => {
        const committedComponentId = committedComponents.find(
          committedComponent => committedComponent.toStringWithoutVersion() === dependency.id.toStringWithoutVersion()
        );

        if (!committedComponentId) return;
        if (persist && semver.gt(committedComponentId.version, dependency.id.version)) {
          pendingUpdate = true;
          dependency.id.version = committedComponentId.version;
          const flattenDependencyToUpdate = latestVersion.flattenedDependencies.find(
            flattenDependency => flattenDependency.toStringWithoutVersion() === dependency.id.toStringWithoutVersion()
          );
          flattenDependencyToUpdate.version = committedComponentId.version;
        } else if (!persist && semver.gte(committedComponentId.version, dependency.id.version)) {
          // if !persist, we only check whether a modified component may cause auto-tagging
          // since it's only modified on the file-system, its version might be the same as the version stored in its
          // dependents. That's why "semver.gte" is used instead of "server.gt".
          pendingUpdate = true;
        }
      });
      if (pendingUpdate) {
        if (!persist) return component;
        const message = 'bump dependencies versions';
        return this.sources.putAdditionalVersion(component, latestVersion, message);
      }
      return null;
    });
    const updatedComponentsAll = await Promise.all(componentsToUpdateP);
    const updatedComponents = removeNils(updatedComponentsAll);

    return updatedComponents;
  }

  /**
   * find the components in componentsPool which one of their dependencies include in potentialDependencies
   */
  async findDirectDependentComponents(componentsPool: BitId[], potentialDependencies: BitId[]): Promise<Component[]> {
    const componentsVersions = await this.loadLocalComponents(componentsPool);
    const potentialDependenciesWithoutVersions = potentialDependencies.map(id => id.toStringWithoutVersion());
    const dependentsP = componentsVersions.map(async (componentVersion: ComponentVersion) => {
      const component: Version = await componentVersion.getVersion(this.objects);
      const found = component
        .getAllDependencies()
        .find(dependency => potentialDependenciesWithoutVersions.includes(dependency.id.toStringWithoutVersion()));
      return found ? componentVersion.toConsumer(this.objects) : null;
    });
    const dependents = await Promise.all(dependentsP);
    return removeNils(dependents);
  }

  async runComponentSpecs({
    bitId,
    consumer,
    save,
    verbose,
    isolated,
    directory,
    keep
  }: {
    bitId: BitId,
    consumer?: ?Consumer,
    save?: ?boolean,
    verbose?: ?boolean,
    isolated?: boolean,
    directory?: string,
    keep?: boolean
  }): Promise<?SpecsResults> {
    if (!bitId.isLocal(this.name)) {
      throw new GeneralError('cannot run specs on remote component');
    }

    const component = await this.loadComponent(bitId);
    return component.runSpecs({
      scope: this,
      consumer,
      save,
      verbose,
      isolated,
      directory,
      keep
    });
  }

  async build({
    bitId,
    save,
    consumer,
    verbose,
    directory,
    keep
  }: {
    bitId: BitId,
    save?: ?boolean,
    consumer?: Consumer,
    verbose?: ?boolean,
    directory: ?string,
    keep: ?boolean
  }): Promise<?Dists> {
    if (!bitId.isLocal(this.name)) {
      throw new GeneralError('cannot run build on remote component');
    }
    const component: Component = await this.loadComponent(bitId);
    return component.build({ scope: this, save, consumer, verbose, directory, keep });
  }

  /**
   * import a component end to end. Including importing the dependencies and installing the npm
   * packages.
   *
   * @param {string} bitId - the component id to isolate
   * @param {IsolateOptions} opts
   * @return {Promise.<string>} - the path to the isolated component
   */
  async isolateComponent(bitId: string, opts: IsolateOptions): Promise<string> {
    const parsedId = BitId.parse(bitId);
    const component = await this.loadComponent(parsedId);
    return component.isolate(this, opts);
  }

  static ensure(path: string = process.cwd(), name: ?string, groupName: ?string) {
    if (pathHasScope(path)) return this.load(path);
    if (!name) name = currentDirName();
    const scopeJson = new ScopeJson({ name, groupName, version: BIT_VERSION });
    return Promise.resolve(new Scope({ path, created: true, scopeJson }));
  }

  static load(absPath: string): Promise<Scope> {
    let scopePath = propogateUntil(absPath);
    if (!scopePath) throw new ScopeNotFound();
    if (fs.existsSync(pathLib.join(scopePath, BIT_HIDDEN_DIR))) {
      scopePath = pathLib.join(scopePath, BIT_HIDDEN_DIR);
    }
    const path = scopePath;

    return readFile(getScopeJsonPath(scopePath)).then((rawScopeJson) => {
      const scopeJson = ScopeJson.loadFromJson(rawScopeJson.toString());
      return new Scope({ path, scopeJson });
    });
  }
}<|MERGE_RESOLUTION|>--- conflicted
+++ resolved
@@ -269,186 +269,6 @@
     });
   }
 
-<<<<<<< HEAD
-  async putMany({
-    consumerComponents,
-    message,
-    exactVersion,
-    releaseType,
-    force,
-    consumer,
-    verbose = false
-  }: {
-    consumerComponents: ConsumerComponent[],
-    message: string,
-    exactVersion: ?string,
-    releaseType: string,
-    force: ?boolean,
-    consumer: Consumer,
-    verbose?: boolean
-  }): Promise<{ taggedComponents: Component[], autoTaggedComponents: ComponentModel[] }> {
-    // TODO: Change the return type
-    loader.start(BEFORE_IMPORT_PUT_ON_SCOPE);
-    const topSort = new Toposort();
-    const allDependencies = new Map();
-    const consumerComponentsIdsMap: Map<string, ConsumerComponent> = new Map();
-    // Concat and unique all the dependencies from all the components so we will not import
-    // the same dependency more then once, it's mainly for performance purpose
-    consumerComponents.forEach((consumerComponent) => {
-      const componentIdString = consumerComponent.id.toString();
-      // Store it in a map so we can take it easily from the sorted array which contain only the id
-      consumerComponentsIdsMap.set(componentIdString, consumerComponent);
-      const dependenciesIdsStrings = consumerComponent.getAllDependencies().map(dependency => dependency.id.toString());
-      topSort.add(componentIdString, dependenciesIdsStrings || []);
-    });
-
-    let sortedConsumerComponentsIds;
-    // Sort the consumerComponents by the dependency order so we can commit those without the dependencies first
-    try {
-      sortedConsumerComponentsIds = topSort.sort().reverse();
-    } catch (e) {
-      throw new CyclicDependencies(e);
-    }
-
-    const componentsToTag = sortedConsumerComponentsIds.map(id => consumerComponentsIdsMap.get(id)).filter(c => c);
-    const componentsToTagIds = componentsToTag.map(c => c.id);
-    const componentsToTagIdsLatest = await this.latestVersions(componentsToTagIds, false);
-    const autoTagCandidates = await consumer.candidateComponentsForAutoTagging(componentsToTagIdsLatest);
-    const autoTagComponents = await this.bumpDependenciesVersions(autoTagCandidates, componentsToTagIdsLatest, false);
-    // this.toConsumerComponents(autoTaggedCandidates); won't work as it doesn't have the paths according to bitmap
-    const autoTagComponentsLoaded = await consumer.loadComponents(autoTagComponents.map(c => c.id()));
-    const autoTagConsumerComponents = autoTagComponentsLoaded.components;
-    const componentsToBuildAndTest = componentsToTag.concat(autoTagConsumerComponents);
-
-    logger.debug('scope.putMany: sequentially build all components');
-    Analytics.addBreadCrumb('scope.putMany', 'scope.putMany: sequentially build all components');
-    await this.buildMultiple(componentsToBuildAndTest, consumer, verbose);
-
-    logger.debug('scope.putMany: sequentially test all components');
-    let testsResults = [];
-    try {
-      testsResults = await this.testMultiple({
-        components: componentsToBuildAndTest,
-        consumer,
-        verbose,
-        rejectOnFailure: !force
-      });
-    } catch (err) {
-      // if force is true, ignore the tests and continue
-      if (!force) {
-        if (!verbose) throw new ComponentSpecsFailed();
-        throw err;
-      }
-    }
-    logger.debug('scope.putMany: sequentially persist all components');
-    Analytics.addBreadCrumb('scope.putMany', 'scope.putMany: sequentially persist all components');
-    const getFlattenForDependency = async (dependency, cache) => {
-      // Try to get the flatten dependencies from cache
-      let flattenedDependencies = cache.get(dependency.id.toString());
-      if (flattenedDependencies) return Promise.resolve(flattenedDependencies);
-
-      // Calculate the flatten dependencies
-      if (
-        consumerComponentsIdsMap.has(dependency.id.toStringWithoutVersion()) ||
-        consumerComponentsIdsMap.has(dependency.id.toString())
-      ) {
-        // when a dependency includes in the components list to tag, don't use the existing version, because the
-        // existing version will be obsolete once it's tagged. Instead, remove the version, and later on, when
-        // importDependencies is called, it'll fetch the newly tagged version.
-        dependency.id.version = undefined;
-      }
-      const versionDependencies = await this.importDependencies([dependency.id]);
-      // Copy the exact version from flattenedDependency to dependencies
-      if (!dependency.id.hasVersion()) {
-        dependency.id.version = first(versionDependencies).component.version;
-      }
-
-      flattenedDependencies = await flattenDependencyIds(versionDependencies, this.objects);
-
-      // Store the flatten dependencies in cache
-      cache.set(dependency.id.toString(), flattenedDependencies);
-
-      return flattenedDependencies;
-    };
-    const getFlattenForComponent = async (consumerComponent, cache, dev = false) => {
-      const dependencies = dev ? consumerComponent.devDependencies : consumerComponent.dependencies;
-      const flattenedDependenciesP = dependencies.get().map(dependency => getFlattenForDependency(dependency, cache));
-      let flattenedDependencies = await Promise.all(flattenedDependenciesP);
-      flattenedDependencies = R.flatten(flattenedDependencies);
-      const predicate = id => id.toString(); // TODO: should be moved to BitId class
-      return R.uniqBy(predicate)(flattenedDependencies);
-    };
-
-    const persistComponentsP = sortedConsumerComponentsIds.map(consumerComponentId => async () => {
-      const consumerComponent = consumerComponentsIdsMap.get(consumerComponentId);
-      // This happens when there is a dependency which have been already committed
-      if (!consumerComponent) return Promise.resolve([]);
-      const flattenedDependencies = await getFlattenForComponent(consumerComponent, allDependencies);
-      const flattenedDevDependencies = await getFlattenForComponent(consumerComponent, allDependencies, true);
-
-      // when a component is written to the filesystem, the originallySharedDir may be stripped, if it was, the
-      // originallySharedDir is written in bit.map, and then set in consumerComponent.originallySharedDir when loaded.
-      // similarly, when the dists are written to the filesystem, the dist.entry may be stripped, if it was, the
-      // consumerComponent.dists.distEntryShouldBeStripped is set to true.
-      // because the model always has the paths of the original author, in case part of the path was stripped, add it
-      // back before saving to the model. this way, when the author updates the components, the paths will be correct.
-      const addSharedDirAndDistEntry = (pathStr) => {
-        const withSharedDir = consumerComponent.originallySharedDir
-          ? pathLib.join(consumerComponent.originallySharedDir, pathStr)
-          : pathStr;
-        const withDistEntry = consumerComponent.dists.distEntryShouldBeStripped
-          ? pathLib.join(consumer.bitJson.distEntry, withSharedDir)
-          : withSharedDir;
-        return pathNormalizeToLinux(withDistEntry);
-      };
-      const dists = !consumerComponent.dists.isEmpty()
-        ? consumerComponent.dists.get().map((dist) => {
-          return {
-            name: dist.basename,
-            relativePath: addSharedDirAndDistEntry(dist.relative),
-            file: Source.from(dist.contents),
-            test: dist.test
-          };
-        })
-        : null;
-
-      const testResult = testsResults.find(result => result.componentId === consumerComponentId);
-      const component = await this.sources.addSource({
-        source: consumerComponent,
-        flattenedDependencies,
-        flattenedDevDependencies,
-        message,
-        exactVersion,
-        releaseType,
-        dists,
-        specsResults: testResult ? testResult.specs : undefined
-      });
-
-      const deps = await component.toVersionDependencies(LATEST, this, this.name);
-      consumerComponent.version = deps.component.version;
-
-      // TODO: Gilad - comment this, not sure it's necessary
-      // await deps.toConsumer(this.objects);
-
-      // await index(consumerComponent, this.getPath());
-      return consumerComponent;
-    });
-
-    // Run the persistence one by one not in parallel!
-    loader.start(BEFORE_PERSISTING_PUT_ON_SCOPE);
-    const components = await persistComponentsP.reduce(
-      (promise, func) => promise.then(result => func().then(Array.prototype.concat.bind(result))),
-      Promise.resolve([])
-    );
-    const taggedIds = components.map(c => c.id);
-    const autoTaggedComponents = await this.bumpDependenciesVersions(autoTagCandidates, taggedIds, true);
-    await this.objects.persist();
-
-    return { taggedComponents: components, autoTaggedComponents };
-  }
-
-=======
->>>>>>> a0a0aff5
   /**
    * Build multiple components sequentially, not in parallel.
    *

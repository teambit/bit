--- conflicted
+++ resolved
@@ -395,14 +395,9 @@
     const manyConsumerComponent = await Promise.all(
       manyCompVersions.map(compVersion => compVersion.toConsumer(this.objects))
     );
-<<<<<<< HEAD
-    await Promise.all(manyConsumerComponent.map(consumerComponent => index(consumerComponent, this.getPath())));
+    // await Promise.all(manyConsumerComponent.map(consumerComponent => index(consumerComponent, this.getPath())));
     const ids = manyConsumerComponent.map(consumerComponent => consumerComponent.id.toString());
     await postExportHook({ ids });
-=======
-    // await Promise.all(manyConsumerComponent.map(consumerComponent => index(consumerComponent, this.getPath())));
-    await postExportHook({ ids: manyConsumerComponent.map(consumerComponent => consumerComponent.id.toString()) });
->>>>>>> 5ff68682
     await Promise.all(manyConsumerComponent.map(consumerComponent => performCIOps(consumerComponent, this.getPath())));
     return ids;
   }
@@ -948,13 +943,9 @@
         const committedComponentId = committedComponents.find(
           committedComponent => committedComponent.toStringWithoutVersion() === dependency.id.toStringWithoutVersion()
         );
-<<<<<<< HEAD
         if (committedComponentId && semver.gt(committedComponentId.version, dependency.id.version)) {
-=======
-        if (committedComponentId && committedComponentId.version > dependency.id.version) {
           pendingUpdate = true;
           if (!persist) return;
->>>>>>> 5ff68682
           dependency.id.version = committedComponentId.version;
           const flattenDependencyToUpdate = latestVersion.flattenedDependencies.find(
             flattenDependency => flattenDependency.toStringWithoutVersion() === dependency.id.toStringWithoutVersion()

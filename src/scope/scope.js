--- conflicted
+++ resolved
@@ -563,15 +563,10 @@
   }: {
     id: BitId,
     remotes: Remotes,
-<<<<<<< HEAD
-    localFetch: boolean
-    }): Promise<VersionDependencies> {
-=======
     localFetch: boolean,
     context: Object
   }): Promise<VersionDependencies> {
     enrichContextFromGlobal(context);
->>>>>>> ae8555e4
     return this.sources.get(id).then((component) => {
       if (component && localFetch) {
         return component.toVersionDependencies(id.version, this, id.scope);
@@ -873,7 +868,6 @@
   async removeMany(bitIds: Array<BitId>, force: boolean, removeSameOrigin: boolean = false): Promise<any> {
     logger.debug(`removing ${bitIds} with force flag: ${force}`);
     const { missingComponents, foundComponents } = await this.filterFoundAndMissingComponents(bitIds);
-<<<<<<< HEAD
     const dependentBits = await this.findDependentBits(foundComponents);
     if (R.isEmpty(dependentBits) || force) {
       const removedComponents = await Promise.all(
@@ -883,18 +877,6 @@
       const removedDependencies = R.flatten(removedComponents.map(x => x.removedDependencies));
       await postRemoveHook({ ids: removedComponents });
       return new RemovedObjects(ids, missingComponents, removedDependencies, {});
-=======
-    const removeComponents = () => foundComponents.map(async bitId => this.removeSingle(bitId));
-
-    if (force) {
-      const removedComponents = await Promise.all(removeComponents());
-      return { bitIds: removedComponents };
-    }
-    const dependentBits = await this.findDependentBits(foundComponents);
-    if (R.isEmpty(dependentBits)) {
-      const removedComponents = await Promise.all(removeComponents());
-      return { bitIds: removedComponents, missingComponents };
->>>>>>> ae8555e4
     }
     return new RemovedObjects([], missingComponents, [], dependentBits);
   }
@@ -1201,26 +1183,7 @@
     return component.build({ scope: this, environment, save, consumer, verbose, directory, keep, ciComponent });
   }
 
-<<<<<<< HEAD
-  async pack({
-    bitId,
-    directory,
-    writeBitDependencies,
-    links,
-    override
-  }: {
-    bitId: BitId,
-    outputPath: ?string,
-    writeBitDependencies: boolean,
-    links: boolean,
-    override: boolean
-    }): Promise<string> {
-    if (!bitId.isLocal(this.name)) {
-      throw new Error('cannot run build on remote component');
-    }
-    const component = await this.loadComponent(bitId);
-    return component.pack({ scope: this, directory, writeBitDependencies, createNpmLinkFiles: links, override });
-=======
+
   /**
    * import a component end to end. Including importing the dependencies and installing the npm
    * packages.
@@ -1233,7 +1196,6 @@
     const parsedId = BitId.parse(bitId);
     const component = await this.loadComponent(parsedId);
     return component.isolate(this, opts);
->>>>>>> ae8555e4
   }
 
   static ensure(path: string = process.cwd(), name: ?string, groupName: ?string) {

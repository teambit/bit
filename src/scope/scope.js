--- conflicted
+++ resolved
@@ -597,11 +597,7 @@
    * Remove components from scope
    * @force Boolean  - remove component from scope even if other components use it
    */
-<<<<<<< HEAD
   async removeMany(bitIds: Array<BitId>, force: boolean): Promise<any> {
-=======
-  async removeMany(bitIds: Array<BitId>, force: boolean, local: boolean = false): Promise<any> {
->>>>>>> 8f6692c0
     const { missingComponents, foundComponents } = await this.filterFoundAndMissingComponents(bitIds);
     const removeComponents = () => foundComponents.map(async bitId => this.removeSingle(bitId));
 

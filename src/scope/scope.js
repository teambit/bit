--- conflicted
+++ resolved
@@ -18,9 +18,6 @@
 import { propogateUntil, currentDirName, pathHas, first, readFile, splitBy, pathNormalizeToLinux } from '../utils';
 import { BIT_HIDDEN_DIR, LATEST, OBJECTS_DIR, BITS_DIRNAME, BIT_VERSION, DEFAULT_BIT_VERSION } from '../constants';
 import { ScopeJson, getPath as getScopeJsonPath } from './scope-json';
-<<<<<<< HEAD
-import { ScopeNotFound, ComponentNotFound, DependencyNotFound, CyclicDependencies } from './exceptions';
-=======
 import {
   ScopeNotFound,
   ComponentNotFound,
@@ -30,7 +27,6 @@
   MergeConflictOnRemote,
   MergeConflict
 } from './exceptions';
->>>>>>> 2b0067a6
 import IsolatedEnvironment from '../environment';
 import { RemoteScopeNotFound, PermissionDenied } from './network/exceptions';
 import { Tmp } from './repositories';

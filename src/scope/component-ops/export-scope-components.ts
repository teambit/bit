--- conflicted
+++ resolved
@@ -13,11 +13,7 @@
 import ScopeComponentsImporter from './scope-components-importer';
 import { Remotes, Remote } from '../../remotes';
 import Scope from '../scope';
-<<<<<<< HEAD
-import { LATEST, DEFAULT_LANE } from '../../constants';
-=======
-import { LATEST, Extensions } from '../../constants';
->>>>>>> b0613005
+import { LATEST, DEFAULT_LANE, Extensions } from '../../constants';
 import componentIdToPackageName from '../../utils/bit/component-id-to-package-name';
 import Source from '../models/source';
 import ComponentNeedsUpdate from '../exceptions/component-needs-update';
@@ -117,15 +113,10 @@
 
   async function exportIntoRemote(
     remoteNameStr: string,
-<<<<<<< HEAD
     bitIds: BitIds,
     lanes: Lane[] = []
-  ): Promise<{ exported: BitIds; updatedLocally: BitIds }> {
-=======
-    bitIds: BitIds
   ): Promise<{ exported: BitIds; updatedLocally: BitIds; newIdsOnRemote: BitId[] }> {
     bitIds.throwForDuplicationIgnoreVersion();
->>>>>>> b0613005
     const remote: Remote = await remotes.resolve(remoteNameStr, scope);
     const componentObjects = await pMapSeries(bitIds, id => scope.sources.getObjects(id));
     const idsToChangeLocally = BitIds.fromArray(

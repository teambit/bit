import { filter } from 'bluebird';
import { Mutex } from 'async-mutex';
import pMap from 'p-map';
import mapSeries from 'p-map-series';
import { LaneId, DEFAULT_LANE } from '@teambit/lane-id';
import groupArray from 'group-array';
import R from 'ramda';
import { compact, flatten, uniq } from 'lodash';
import loader from '../../cli/loader';
import { Scope } from '..';
import { BitId, BitIds } from '../../bit-id';
import ConsumerComponent from '../../consumer/component';
import GeneralError from '../../error/general-error';
import ShowDoctorError from '../../error/show-doctor-error';
import enrichContextFromGlobal from '../../hooks/utils/enrich-context-from-global';
import logger from '../../logger/logger';
import { Remotes } from '../../remotes';
import { splitBy } from '../../utils';
import ComponentVersion from '../component-version';
import { ComponentNotFound } from '../exceptions';
import { Lane, ModelComponent, Version } from '../models';
import { BitObject, Ref, Repository } from '../objects';
import { ObjectItemsStream, ObjectList } from '../objects/object-list';
import SourcesRepository, { ComponentDef } from '../repositories/sources';
import { getScopeRemotes } from '../scope-remotes';
import VersionDependencies from '../version-dependencies';
import { BitObjectList } from '../objects/bit-object-list';
import { ObjectFetcher } from '../objects-fetcher/objects-fetcher';
import { concurrentComponentsLimit } from '../../utils/concurrency';
import { BuildStatus } from '../../constants';
import { NoHeadNoVersion } from '../exceptions/no-head-no-version';
import { HashesPerRemotes, MissingObjects } from '../exceptions/missing-objects';

const removeNils = R.reject(R.isNil);

type HashesPerRemote = { [remoteName: string]: string[] };

export default class ScopeComponentsImporter {
  scope: Scope;
  sources: SourcesRepository;
  repo: Repository;
  fetchWithDepsMutex = new Mutex();
  constructor(scope: Scope) {
    if (!scope) throw new Error('unable to instantiate ScopeComponentsImporter without Scope');
    this.scope = scope;
    this.sources = scope.sources;
    this.repo = scope.objects;
  }

  static getInstance(scope: Scope): ScopeComponentsImporter {
    return new ScopeComponentsImporter(scope);
  }

  /**
   * ensure the given ids and their dependencies are in the scope.
   * if they belong to this scope and are not exist, throw ComponentNotFound.
   * if they are external, fetch them from their remotes by calling this.getExternalMany(), which
   * fetches these components and all their flattened dependencies.
   *
   * keep in mind that as a rule, an indirect dependency should be fetched from its dependent
   * remote first and not from its original scope because it might not be available anymore in the
   * original scope but it must be available in the dependent scope.
   * to ensure we ask getExternalMany for the direct dependency only, the following is done for
   * each one of the components:
   * 1. get the component object.
   * 1.a. If It's a local component and not exists, throw ComponentNotFound.
   * 1.b. If it's an external component and not exists, put it in the externalsToFetch array.
   * 2. If all flattened exist locally - exit.
   * 3. otherwise, go to each one of the direct dependencies and do the following:
   * 3. a. Load the component. (Again, if it's local and not found, throw. Otherwise, put it in the externalsToFetch array).
   * 3. b. If all flattened exists locally - exit the loop.
   * 3. c. otherwise, put it in the externalsToFetch array.
   */
  async importMany({
    ids,
    cache = true,
    throwForDependencyNotFound = false,
    throwForSeederNotFound = true,
    reFetchUnBuiltVersion = true,
    lanes = [],
    ignoreMissingHead = false,
  }: {
    ids: BitIds;
    cache?: boolean;
    throwForDependencyNotFound?: boolean;
    throwForSeederNotFound?: boolean; // in some cases, the "ids" params are not seeders but deps, e.g. in buildGraphFromFS.
    reFetchUnBuiltVersion?: boolean;
    lanes?: Lane[]; // if ids coming from a lane, add the lane object so we could fetch these ids from the lane's remote
    ignoreMissingHead?: boolean; // needed when fetching "main" objects when on a lane
  }): Promise<VersionDependencies[]> {
    logger.debugAndAddBreadCrumb(
      'importMany',
      `cache ${cache}, throwForDependencyNotFound: ${throwForDependencyNotFound}. ids: {ids}, lanes: {lanes}`,
      {
        ids: ids.toString(),
        lanes: lanes ? lanes.map((lane) => lane.id()).join(', ') : undefined,
      }
    );
    const idsToImport = compact(ids.filter((id) => id.hasScope()));
    if (R.isEmpty(idsToImport)) {
      logger.debug(`importMany, nothing to import`);
      return [];
    }

    const externalsToFetch: BitId[] = [];

    const compDefs = await this.sources.getMany(idsToImport, reFetchUnBuiltVersion);
    const existingDefs = compDefs.filter(({ id, component }) => {
      if (id.isLocal(this.scope.name)) {
        if (!component) throw new ComponentNotFound(id.toString());
        return true;
      }
      if (cache && component) return true;
      externalsToFetch.push(id);
      return false;
    });
    await this.findMissingExternalsRecursively(existingDefs, externalsToFetch, ignoreMissingHead);
    const uniqExternals = BitIds.uniqFromArray(externalsToFetch);
    logger.debug('importMany', `total missing externals: ${uniqExternals.length}`);
    const remotes = await getScopeRemotes(this.scope);
    // we don't care about the VersionDeps returned here as it may belong to the dependencies
    await this.getExternalMany(uniqExternals, remotes, throwForDependencyNotFound, lanes, throwForSeederNotFound);
    const versionDeps = await this.bitIdsToVersionDeps(idsToImport, throwForSeederNotFound);
<<<<<<< HEAD
    // await this.temporarilyFetchHeadsIfNeeded(ids, versionDeps, lanes);
=======
>>>>>>> e15bc19a
    logger.debug('importMany, completed!');
    return versionDeps;
  }

  /**
<<<<<<< HEAD
   * a temporarily fetch of the heads until the all remotes have a version >= 0.0.881
   * in this version 0.0.881, the remote-fetch already send the head in the first fetch.
   *
   * this is only needed when users ask importMany for ids with specific version.
   * otherwise, the fetch sends the head even with the old version.
   */
  // private async temporarilyFetchHeadsIfNeeded(ids: BitIds, versionDeps: VersionDependencies[], lanes?: Lane[]) {
  //   if (ids.every((id) => !id.hasVersion())) return; // importMany already got the head.
  //   const idsWithHead = versionDeps.map((v) => {
  //     const head = v.component.component.head;
  //     if (!head) return null;
  //     if (head.isEqual(v.version.hash())) return null;
  //     return v.component.id.changeVersion(head.toString());
  //   });
  //   const bitIds = BitIds.fromArray(compact(idsWithHead));
  //   await this.importWithoutDeps(bitIds, true, lanes);
  // }

  /**
=======
>>>>>>> e15bc19a
   * as opposed to importMany, which imports from dependents only.
   * needed mostly for cases when importMany doesn't work due to corrupted cache or the cache
   * doesn't exist yet.
   *
   * the downside is that a flattened-dependency could be on a dependent only and not on the
   * original scope, so it won't be retrieved by this method, however, next time the component is
   * imported,
   */
  async importManyFromOriginalScopes(ids: BitIds) {
    logger.debugAndAddBreadCrumb('importManyFromOriginalScopes', `ids: {ids}`, { ids: ids.toString() });
    const idsToImport = compact(ids);
    if (R.isEmpty(idsToImport)) return [];

    const externalsToFetch: BitId[] = [];
    const defs = await this.sources.getMany(idsToImport);
    const existingDefs = defs.filter(({ id, component }) => {
      if (component) return true;
      if (id.isLocal(this.scope.name)) throw new ComponentNotFound(id.toString());
      externalsToFetch.push(id);
      return false;
    });
    const versionDeps = await this.multipleCompsDefsToVersionDeps(existingDefs);
    const remotes = await getScopeRemotes(this.scope);
    logger.debugAndAddBreadCrumb(
      'importManyFromOriginalScopes',
      'successfully fetched local components and their dependencies. Going to fetch externals'
    );
    const externalDeps = await this.getExternalMany(externalsToFetch, remotes);
    return [...versionDeps, ...externalDeps];
  }

  async importWithoutDeps(ids: BitIds, cache = true, lanes: Lane[] = []): Promise<ComponentVersion[]> {
    if (!ids.length) return [];
    logger.debugAndAddBreadCrumb('importWithoutDeps', `ids: {ids}`, {
      ids: ids.toString(),
    });

    const idsWithoutNils = removeNils(ids);
    if (R.isEmpty(idsWithoutNils)) return Promise.resolve([]);

    const [externals, locals] = splitBy(idsWithoutNils, (id) => id.isLocal(this.scope.name));

    const localDefs: ComponentDef[] = await this.sources.getMany(locals);
    const componentVersionArr = await Promise.all(
      localDefs.map((def) => {
        if (!def.component) {
          logger.warn(
            `importWithoutDeps failed to find a local component ${def.id.toString()}. continuing without this component`
          );
          return null;
        }
        return def.component.toComponentVersion(def.id.version as string);
      })
    );
    const remotes = await getScopeRemotes(this.scope);
    const externalDeps = await this.getExternalManyWithoutDeps(externals, remotes, cache, undefined, lanes);
    return [...compact(componentVersionArr), ...externalDeps];
  }

  /**
   * delta between the local head and the remote head. mainly to improve performance
   * not applicable and won't work for legacy. for legacy, refer to importManyWithAllVersions
   */
  async importManyDeltaWithoutDeps(
    ids: BitIds,
    allHistory = false,
    lane?: Lane,
    ignoreMissingHead = false
  ): Promise<void> {
    logger.debugAndAddBreadCrumb('importManyDeltaWithoutDeps', `Ids: {ids}`, { ids: ids.toString() });
    const idsWithoutNils = BitIds.uniqFromArray(compact(ids));
    if (R.isEmpty(idsWithoutNils)) return;

    const compDef = await this.sources.getMany(idsWithoutNils.toVersionLatest(), true);
    const idsToFetch = await mapSeries(compDef, async ({ id, component }) => {
      if (!component || allHistory) {
        // remove the version to fetch it with all versions.
        return id.changeVersion(undefined);
      }
      const remoteLaneId = lane ? lane.toLaneId() : LaneId.from(DEFAULT_LANE, id.scope as string);
      const remoteHead = await this.repo.remoteLanes.getRef(remoteLaneId, id);
      if (!remoteHead) {
        return id.changeVersion(undefined);
      }
      const remoteHeadExists = await this.repo.has(remoteHead);
      if (!remoteHeadExists) {
        logger.warn(
          `remote-ref exists for ${id.toString()}, lane ${remoteLaneId.toString()}, but the object is missing on the fs`
        );
        return id.changeVersion(undefined);
      }
      return id.changeVersion(remoteHead.toString());
    });
    const groupedIds = lane ? groupByLanes(idsToFetch, [lane]) : groupByScopeName(idsToFetch);
    const idsOnlyDelta = idsToFetch.filter((id) => id.hasVersion());
    const idsAllHistory = idsToFetch.filter((id) => !id.hasVersion());
    const remotesCount = Object.keys(groupedIds).length;
    const statusMsg = `fetching ${idsToFetch.length} components from ${remotesCount} remotes. delta-only: ${idsOnlyDelta.length}, all-history: ${idsAllHistory.length}.`;
    loader.start(statusMsg);
    logger.debugAndAddBreadCrumb('importManyDeltaWithoutDeps', statusMsg);
    const remotes = await getScopeRemotes(this.scope);
    await new ObjectFetcher(
      this.repo,
      this.scope,
      remotes,
      {
        type: 'component-delta',
        withoutDependencies: true,
        laneId: lane ? lane.id() : undefined,
        ignoreMissingHead,
      },
      idsToFetch,
      lane ? [lane] : undefined
    ).fetchFromRemoteAndWrite();
  }

  async importLanes(remoteLaneIds: LaneId[]): Promise<Lane[]> {
    const remotes = await getScopeRemotes(this.scope);
    const objectsStreamPerRemote = await remotes.fetch(groupByScopeName(remoteLaneIds), this.scope, { type: 'lane' });
    const bitObjects = await this.multipleStreamsToBitObjects(objectsStreamPerRemote);
    const lanes = bitObjects.getLanes();
    await Promise.all(lanes.map((lane) => this.repo.remoteLanes.syncWithLaneObject(lane.scope as string, lane)));
    return lanes;
  }

  /**
   * currently used for import artifacts, but can be used to import any arbitrary array of hashes.
   * it takes care to remove any duplications and check whether the object exists locally before
   * going to the remote.
   * just make sure not to use it for components/lanes, as they require a proper "merge" before
   * persisting them to the filesystem. this method is good for immutable objects.
   */
  async importManyObjects(groupedHashes: HashesPerRemote) {
    const groupedHashedMissing = {};
    await Promise.all(
      Object.keys(groupedHashes).map(async (scopeName) => {
        const uniqueHashes: string[] = R.uniq(groupedHashes[scopeName]);
        const missing = await filter(uniqueHashes, async (hash) => !(await this.repo.has(new Ref(hash))));
        if (missing.length) {
          groupedHashedMissing[scopeName] = missing;
        }
      })
    );
    if (R.isEmpty(groupedHashedMissing)) return;
    const remotes = await getScopeRemotes(this.scope);
    const multipleStreams = await remotes.fetch(groupedHashedMissing, this.scope, { type: 'object' });
    const bitObjectsList = await this.multipleStreamsToBitObjects(multipleStreams);
    const allObjects = bitObjectsList.getAll();
    await this.repo.writeObjectsToTheFS(allObjects);
    this.throwForMissingObjects(groupedHashedMissing, allObjects);
  }

  private throwForMissingObjects(groupedHashes: HashesPerRemote, receivedObjects: BitObject[]) {
    const allRequestedHashes = uniq(Object.values(groupedHashes).flat());
    const allReceivedHashes = uniq(receivedObjects.map((o) => o.hash().toString()));
    const missingHashes = allRequestedHashes.filter((hash) => !allReceivedHashes.includes(hash));
    if (!missingHashes.length) {
      return; // all good, nothing is missing
    }
    const missingPerRemotes: HashesPerRemotes = {};
    missingHashes.forEach((hash) => {
      const remotes = Object.keys(groupedHashes).filter((remoteName) => groupedHashes[remoteName].includes(hash));
      missingPerRemotes[hash] = remotes;
    });
    throw new MissingObjects(missingPerRemotes);
  }

  async fetchWithoutDeps(ids: BitIds, allowExternal: boolean, ignoreMissingHead = false): Promise<ComponentVersion[]> {
    logger.debugAndAddBreadCrumb('fetchWithoutDeps', `ids: {ids}`, { ids: ids.toString() });
    if (!allowExternal) this.throwIfExternalFound(ids);
    const localDefs: ComponentDef[] = await this.sources.getMany(ids);
    const componentVersionArr = await Promise.all(
      localDefs.map(({ id, component }) => {
        if (!component) {
          logger.warn(`fetchWithoutDeps, failed finding a local component ${id.toString()}`);
          return null;
        }
        if (ignoreMissingHead && !component.head && !id.hasVersion()) {
          logger.debug(`fetchWithoutDeps, ignored missing head ${id.toString()}`);
          return null;
        }
        return component.toComponentVersion(id.version as string);
      })
    );
    return compact(componentVersionArr);
  }

  async fetchWithDeps(ids: BitIds, allowExternal: boolean, onlyIfBuild = false): Promise<VersionDependencies[]> {
    logger.debugAndAddBreadCrumb('fetchWithDeps', `ids: {ids}`, { ids: ids.toString() });
    if (!allowExternal) this.throwIfExternalFound(ids);
    logger.debug(`fetchWithDeps, is locked? ${this.fetchWithDepsMutex.isLocked()}`);
    // avoid race condition of getting multiple "fetch" requests, which later translates into
    // multiple getExternalMany calls, which saves objects and write refs files at the same time
    return this.fetchWithDepsMutex.runExclusive(async () => {
      logger.debug('fetchWithDeps, acquiring a lock');
      const localDefs: ComponentDef[] = await this.sources.getMany(ids);
      const versionDeps = await this.multipleCompsDefsToVersionDeps(localDefs, undefined, onlyIfBuild);
      logger.debug('fetchWithDeps, releasing the lock');
      return versionDeps;
    });
  }

  /**
   * get ConsumerComponent by bitId. if the component was not found locally, import it from a remote scope
   */
  async loadRemoteComponent(id: BitId): Promise<ConsumerComponent> {
    const component = await this._getComponentVersion(id);
    if (!component) throw new ComponentNotFound(id.toString());
    return component.toConsumer(this.scope.objects);
  }

  async loadComponent(id: BitId, localOnly = true): Promise<ConsumerComponent> {
    logger.debugAndAddBreadCrumb('ScopeComponentsImporter', 'loadComponent {id}', { id: id.toString() });

    if (localOnly && !id.isLocal(this.scope.name)) {
      throw new GeneralError('cannot load a component from remote scope, please import first');
    }
    return this.loadRemoteComponent(id);
  }

  /**
   * get a single component from a remote without saving it locally
   */
  async getRemoteComponent(id: BitId): Promise<BitObjectList | null | undefined> {
    if (!id.scope) {
      throw new Error(`unable to get remote component "${id.toString()}", the scope is empty`);
    }
    const remotes = await getScopeRemotes(this.scope);
    let bitObjectsList: BitObjectList;
    try {
      const streams = await remotes.fetch({ [id.scope as string]: [id.toString()] }, this.scope);
      bitObjectsList = await this.multipleStreamsToBitObjects(streams);
    } catch (err: any) {
      logger.error(`getRemoteComponent, failed to get ${id.toString()}`, err);
      return null; // probably doesn't exist
    }

    return bitObjectsList;
  }

  /**
   * get components from a remote without saving it locally
   */
  async getManyRemoteComponents(ids: BitId[]): Promise<BitObjectList> {
    logger.debug(`getManyRemoteComponents, ids: ${ids.map((id) => id.toString()).join(', ')}`);
    ids.forEach((id) => {
      if (!id.scope) {
        throw new Error(`unable to get remote component "${id.toString()}", the scope is empty`);
      }
    });
    const remotes = await getScopeRemotes(this.scope);
    const grouped = groupByScopeName(ids);
    const streams = await remotes.fetch(grouped, this.scope);
    return this.multipleStreamsToBitObjects(streams);
  }

  private async multipleStreamsToBitObjects(remoteStreams: {
    [remoteName: string]: ObjectItemsStream;
  }): Promise<BitObjectList> {
    const objectListPerRemote = await Promise.all(
      Object.keys(remoteStreams).map(async (remoteName) => {
        try {
          return await ObjectList.fromReadableStream(remoteStreams[remoteName]);
        } catch (err: any) {
          logger.error(`multipleStreamsToBitObjects, error from ${remoteName}`, err);
          throw new Error(`the remote "${remoteName}" threw an error:\n${err.message}`);
        }
      })
    );
    const objectList = ObjectList.mergeMultipleInstances(objectListPerRemote);
    const bitObjects = await objectList.toBitObjects();
    return bitObjects;
  }

  private async getVersionFromComponentDef(component: ModelComponent, id: BitId): Promise<Version | null> {
    const versionComp: ComponentVersion = component.toComponentVersion(id.version);
    const version = await versionComp.getVersion(this.scope.objects, false);
    if (version) return version;
    if (id.isLocal(this.scope.name)) {
      // it should have been fetched locally, since it wasn't found, this is an error
      throw new ShowDoctorError(
        `Version ${versionComp.version} of ${id.toString()} was not found in scope ${this.scope.name}`
      );
    }
    return null;
  }

  private async multipleCompsDefsToVersionDeps(
    compsDefs: ComponentDef[],
    lanes: Lane[] = [],
    onlyIfBuilt = false
  ): Promise<VersionDependencies[]> {
    const concurrency = concurrentComponentsLimit();
    const componentsWithVersionsWithNulls = await pMap(
      compsDefs,
      async ({ component, id }) => {
        if (!component) return null;
        if (component.isEmpty() && !id.hasVersion() && !component.laneHeadLocal) {
          // this happens for example when importing a remote lane and then running "bit fetch --components"
          // the head is empty because it exists on the lane only, it was never tagged and
          // laneHeadLocal was never set as it originated from the scope, not the consumer.
          logger.warn(
            `multipleCompsDefsToVersionDeps, id: ${id.toString()} has no version and no head, cannot provide the VersionDeps`
          );
          return null;
        }
        const versionComp: ComponentVersion = component.toComponentVersion(id.version);
        const version = await this.getVersionFromComponentDef(component, id);
        if (!version) {
          throw new Error(
            `ScopeComponentImporter, expect ${id.toString()} to have a Version object of "${versionComp.version}"`
          );
        }
        if (onlyIfBuilt && version.buildStatus !== BuildStatus.Succeed) {
          logger.debug(
            `multipleCompsDefsToVersionDeps, id: ${id.toString()} is skipped because its build-status is ${
              version.buildStatus
            }`
          );
          return null;
        }

        return { componentVersion: versionComp, versionObj: version };
      },
      { concurrency }
    );
    const componentsWithVersion = compact(componentsWithVersionsWithNulls);

    const idsToFetch = new BitIds();
    componentsWithVersion.forEach((compWithVer) => {
      idsToFetch.add(compWithVer.versionObj.flattenedDependencies);
    });

    const compVersionsOfDeps = await this.importWithoutDeps(idsToFetch, undefined, lanes);

    const versionDeps = componentsWithVersion.map(({ componentVersion, versionObj }) => {
      const dependencies = versionObj.flattenedDependencies.map((dep) =>
        compVersionsOfDeps.find((c) => c.id.isEqual(dep))
      );
      return new VersionDependencies(componentVersion, compact(dependencies), versionObj);
    });
    return versionDeps;
  }

  /**
   * get multiple components from remotes with their dependencies.
   * never checks if exist locally. always fetches from remote and then, save into the model.
   */
  private async getExternalMany(
    ids: BitId[],
    remotes: Remotes,
    throwForDependencyNotFound = false,
    lanes: Lane[] = [],
    throwOnUnavailableScope = true
  ): Promise<VersionDependencies[]> {
    if (!ids.length) return [];
    if (lanes.length > 1) throw new Error(`getExternalMany support only one lane`);
    logger.debugAndAddBreadCrumb(
      'ScopeComponentsImporter.getExternalMany',
      `fetching from remote scope. Ids: {ids}, Lanes: {lanes}`,
      {
        ids: ids.join(', '),
        lanes: lanes.map((lane) => lane.id()).join(', '),
      }
    );
    const context = {};
    ids.forEach((id) => {
      if (id.isLocal(this.scope.name))
        throw new Error(`getExternalMany expects to get external ids only, got ${id.toString()}`);
    });
    enrichContextFromGlobal(Object.assign({}, { requestedBitIds: ids.map((id) => id.toString()) }));
    // avoid re-fetching the components with all deps if they're still un-built
    const onlyIfBuilt = ids.every((id) => this.sources.isUnBuiltInCache(id));
    await new ObjectFetcher(
      this.repo,
      this.scope,
      remotes,
      {
        withoutDependencies: false,
        onlyIfBuilt,
        laneId: lanes.length ? lanes[0].id() : undefined,
      },
      ids,
      lanes,
      context,
      throwOnUnavailableScope
    ).fetchFromRemoteAndWrite();
    const componentDefs = await this.sources.getMany(ids);
    const versionDeps = await this.multipleCompsDefsToVersionDeps(componentDefs, lanes);
    if (throwForDependencyNotFound) {
      versionDeps.forEach((verDep) => verDep.throwForMissingDependencies());
    }
    return versionDeps;
  }

  private async getExternalManyWithoutDeps(
    ids: BitId[],
    remotes: Remotes,
    localFetch = false,
    context: Record<string, any> = {},
    lanes: Lane[] = []
  ): Promise<ComponentVersion[]> {
    if (!ids.length) return [];
    logger.debugAndAddBreadCrumb('getExternalManyWithoutDeps', `ids: {ids}, localFetch: ${localFetch.toString()}`, {
      ids: ids.join(', '),
    });
    const defs: ComponentDef[] = await this.sources.getMany(ids, true);
    const left = defs.filter((def) => !localFetch || !def.component);
    if (left.length === 0) {
      logger.debugAndAddBreadCrumb('getExternalManyWithoutDeps', 'no more ids left, all found locally');
      // @ts-ignore AUTO-ADDED-AFTER-MIGRATION-PLEASE-FIX!
      return Promise.all(defs.map((def) => def.component.toComponentVersion(def.id.version)));
    }
    logger.debugAndAddBreadCrumb('getExternalManyWithoutDeps', `${left.length} left. Fetching them from a remote`);
    enrichContextFromGlobal(Object.assign(context, { requestedBitIds: ids.map((id) => id.toString()) }));
    await new ObjectFetcher(
      this.repo,
      this.scope,
      remotes,
      {
        withoutDependencies: true,
      },
      left.map((def) => def.id),
      lanes,
      context
    ).fetchFromRemoteAndWrite();

    const finalDefs: ComponentDef[] = await this.sources.getMany(ids);

    return Promise.all(
      finalDefs
        .filter((def) => def.component) // @todo: should we warn about the non-missing?
        // @ts-ignore
        .map((def) => def.component.toComponentVersion(def.id.version))
    );
  }

  private async _getComponentVersion(id: BitId): Promise<ComponentVersion> {
    if (!id.isLocal(this.scope.name)) {
      const remotes = await getScopeRemotes(this.scope);
      const componentVersions = await this.getExternalManyWithoutDeps([id], remotes, true);
      if (!componentVersions.length) throw new GeneralError(`unable to find ${id.toString()} in its remote`);
      return componentVersions[0];
    }

    return this.sources.get(id).then((component) => {
      if (!component) throw new ComponentNotFound(id.toString());
      // $FlowFixMe version is set
      // @ts-ignore AUTO-ADDED-AFTER-MIGRATION-PLEASE-FIX!
      return component.toComponentVersion(id.version);
    });
  }

  /**
   * once we discover that a component is external, no need to dig deeper to its dependencies, we
   * just add it to `externalsToFetch` array. later, its dependencies will be fetched from the
   * dependent remote.
   * the recursive is needed for locals. if this component is local, we need to know what
   * components to ask for from the remote. we iterate over the direct dependencies and if some of
   * them are local as well, we need to iterate over their dependencies and so on.
   */
  private async findMissingExternalsRecursively(
    compDefs: ComponentDef[],
    externalsToFetch: BitId[],
    ignoreMissingHead: boolean,
    visited: string[] = [],
    existingCache = new BitIds()
  ): Promise<void> {
    if (!compDefs.length) return;
    const idsStr = compDefs.map((c) => c.id.toString()).join(', ');
    logger.debug(`findMissingExternalsRecursively, components ${idsStr}`);
    const compDefsForNextIteration: ComponentDef[] = [];
    await mapSeries(compDefs, async ({ component, id }) => {
      const idStr = id.toString();
      if (visited.includes(idStr)) return;
      visited.push(idStr);
      if (!component) {
        if (id.isLocal(this.scope.name)) throw new ComponentNotFound(idStr);
        externalsToFetch.push(id);
        return;
      }
      let version: Version | null | undefined;
      try {
        version = await this.getVersionFromComponentDef(component, id);
      } catch (err) {
        if (err instanceof NoHeadNoVersion && ignoreMissingHead) {
          logger.debug(
            `findMissingExternalsRecursively, ignoring ${idStr} because it has no head and no version and "ignoreMissingHead" was set to true`
          );
          return;
        }
        throw err;
      }
      if (!version) {
        // it must be external. otherwise, getVersionFromComponentDef would throw
        externalsToFetch.push(id);
        return;
      }
      const flattenedDepsToLocate = version.flattenedDependencies.filter((dep) => !existingCache.has(dep));
      const flattenedDepsDefs = await this.sources.getMany(flattenedDepsToLocate, true);
      const allFlattenedExist = flattenedDepsDefs.every((def) => {
        if (!def.component) return false;
        existingCache.push(def.id);
        return true;
      });
      if (allFlattenedExist) {
        return;
      }
      // some flattened are missing
      if (!id.isLocal(this.scope.name)) {
        externalsToFetch.push(id);
        return;
      }
      // it's local and some flattened are missing, check the direct dependencies
      const directDepsDefs = await this.sources.getMany(version.getAllDependenciesIds(), true);
      compDefsForNextIteration.push(...directDepsDefs);
    });

    await this.findMissingExternalsRecursively(
      compDefsForNextIteration,
      externalsToFetch,
      ignoreMissingHead,
      visited,
      existingCache
    );
  }

  /**
   * convert ids to VersionDependencies with performance in mind.
   * it doesn't go to any remote and it fetches each component only once.
   */
  private async bitIdsToVersionDeps(ids: BitId[], throwForSeederNotFound = true): Promise<VersionDependencies[]> {
    logger.debug(`bitIdsToVersionDeps, ${ids.length} ids`);
    const compDefs = await this.sources.getMany(ids);
    const versionDepsWithNulls = await mapSeries(compDefs, async ({ component, id }) => {
      if (!component) {
        if (throwForSeederNotFound) throw new ComponentNotFound(id.toString());
        logger.warn(`bitIdsToVersionDeps failed finding a component ${id.toString()}`);
        return null;
      }
      if (component.isEmpty() && !id.hasVersion() && !component.laneHeadLocal) {
        // this happens for example when importing a remote lane and then running "bit fetch --components"
        // the head is empty because it exists on the lane only, it was never tagged and
        // laneHeadLocal was never set as it originated from the scope, not the consumer.
        return null;
      }
      const versionComp: ComponentVersion = component.toComponentVersion(id.version);
      const version = await this.getVersionFromComponentDef(component, id);
      if (!version) {
        // should have been fetched before by getExternalMany(). probably doesn't exist on the remote.
        throw new ShowDoctorError(`Version ${versionComp.version} of ${component.id().toString()} was not found`);
      }
      return new VersionDependencies(versionComp, [], version);
    });
    const versionDeps = compact(versionDepsWithNulls);
    const allFlattened = versionDeps.map((v) => v.version.getAllFlattenedDependencies());
    const allFlattenedUniq = BitIds.uniqFromArray(flatten(allFlattened));
    const allFlattenedDefs = await this.sources.getMany(allFlattenedUniq);
    const flattenedComponentVersions = compact(
      allFlattenedDefs.map(({ id, component }) => {
        if (!component) {
          logger.warn(`fetchWithoutDeps failed finding a local component ${id.toString()}`);
          return null;
        }
        return component.toComponentVersion(id.version);
      })
    );
    versionDeps.forEach((versionDep) => {
      const deps = versionDep.version.flattenedDependencies.map((dep) =>
        flattenedComponentVersions.find((c) => c.id.isEqual(dep))
      );
      versionDep.dependencies = compact(deps);
    });

    return versionDeps;
  }

  private throwIfExternalFound(ids: BitIds) {
    const [externals] = splitBy(ids, (id) => id.isLocal(this.scope.name));
    if (externals.length) {
      const externalStr = externals.map((id) => id.toString()).join(', ');
      // we can't support fetching-with-dependencies of external components as we risk going into an infinite loop
      throw new Error(`fatal API does not support fetching components from different scopes.
current scope: "${this.scope.name}", externals: "${externalStr}"
please make sure that the scope-resolver points to the right scope.`);
    }
  }
}

export function groupByScopeName(ids: Array<BitId | LaneId>): { [scopeName: string]: string[] } {
  const grouped = groupArray(ids, 'scope');
  Object.keys(grouped).forEach((scopeName) => {
    grouped[scopeName] = grouped[scopeName].map((id) => id.toString());
  });
  return grouped;
}

export function groupByLanes(ids: BitId[], lanes: Lane[]): { [scopeName: string]: string[] } {
  const lane = lanes[0];
  if (!lane.scope) {
    throw new Error(`can't group by Lane object, the scope is undefined for ${lane.id()}`);
  }
  const laneIds = lane.toBitIds();
  if (lanes.length > 1) {
    throw new Error(`groupByLanes does not support more than one lane`);
  }
  const grouped: { [scopeName: string]: string[] } = {};

  const isLaneIncludeId = (id: BitId, laneBitIds: BitIds) => {
    if (laneBitIds.has(id)) return true;
    const foundWithoutVersion = laneBitIds.searchWithoutVersion(id);
    return foundWithoutVersion;
  };

  ids.forEach((id) => {
    if (isLaneIncludeId(id, laneIds)) {
      (grouped[lane.scope] ||= []).push(id.toString());
    } else {
      // if not found on a lane, fetch from main.
      (grouped[id.scope as string] ||= []).push(id.toString());
    }
  });

  return grouped;
}<|MERGE_RESOLUTION|>--- conflicted
+++ resolved
@@ -121,37 +121,11 @@
     // we don't care about the VersionDeps returned here as it may belong to the dependencies
     await this.getExternalMany(uniqExternals, remotes, throwForDependencyNotFound, lanes, throwForSeederNotFound);
     const versionDeps = await this.bitIdsToVersionDeps(idsToImport, throwForSeederNotFound);
-<<<<<<< HEAD
-    // await this.temporarilyFetchHeadsIfNeeded(ids, versionDeps, lanes);
-=======
->>>>>>> e15bc19a
     logger.debug('importMany, completed!');
     return versionDeps;
   }
 
   /**
-<<<<<<< HEAD
-   * a temporarily fetch of the heads until the all remotes have a version >= 0.0.881
-   * in this version 0.0.881, the remote-fetch already send the head in the first fetch.
-   *
-   * this is only needed when users ask importMany for ids with specific version.
-   * otherwise, the fetch sends the head even with the old version.
-   */
-  // private async temporarilyFetchHeadsIfNeeded(ids: BitIds, versionDeps: VersionDependencies[], lanes?: Lane[]) {
-  //   if (ids.every((id) => !id.hasVersion())) return; // importMany already got the head.
-  //   const idsWithHead = versionDeps.map((v) => {
-  //     const head = v.component.component.head;
-  //     if (!head) return null;
-  //     if (head.isEqual(v.version.hash())) return null;
-  //     return v.component.id.changeVersion(head.toString());
-  //   });
-  //   const bitIds = BitIds.fromArray(compact(idsWithHead));
-  //   await this.importWithoutDeps(bitIds, true, lanes);
-  // }
-
-  /**
-=======
->>>>>>> e15bc19a
    * as opposed to importMany, which imports from dependents only.
    * needed mostly for cases when importMany doesn't work due to corrupted cache or the cache
    * doesn't exist yet.

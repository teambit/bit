--- conflicted
+++ resolved
@@ -60,10 +60,7 @@
       cache: true,
       throwForDependencyNotFound: true,
       lane: this.lane,
-<<<<<<< HEAD
-=======
       reason: 'for fetching all flattened dependencies',
->>>>>>> 9fe999bb
     });
   }
 

import R from 'ramda';
import { v4 } from 'uuid';
import { ReleaseType } from 'semver';
import * as RA from 'ramda-adjunct';
import pMapSeries from 'p-map-series';
import { Scope } from '..';
import Consumer from '../../consumer/consumer';
import { BEFORE_PERSISTING_PUT_ON_SCOPE, BEFORE_IMPORT_PUT_ON_SCOPE } from '../../cli/loader/loader-messages';
import Component from '../../consumer/component/consumer-component';
import loader from '../../cli/loader';
import logger from '../../logger/logger';
import { Analytics } from '../../analytics/analytics';
import { ComponentSpecsFailed, NewerVersionFound } from '../../consumer/exceptions';
import { pathJoinLinux } from '../../utils';
import { BitIds, BitId } from '../../bit-id';
import ValidationError from '../../error/validation-error';
import { COMPONENT_ORIGINS, Extensions } from '../../constants';
import { PathLinux } from '../../utils/path';
import { bumpDependenciesVersions, getAutoTagPending } from './auto-tag';
import { AutoTagResult } from './auto-tag';
import { buildComponentsGraph } from '../graph/components-graph';
import ShowDoctorError from '../../error/show-doctor-error';
import { getAllFlattenedDependencies } from './get-flattened-dependencies';
<<<<<<< HEAD
import { sha1 } from '../../utils';
import { ExtensionDataEntry } from '../../consumer/config/extension-data';
=======
>>>>>>> b0613005
import GeneralError from '../../error/general-error';
import { CURRENT_SCHEMA } from '../../consumer/component/component-schema';

function updateDependenciesVersions(componentsToTag: Component[]): void {
  const getNewDependencyVersion = (id: BitId): BitId | null => {
    const foundDependency = componentsToTag.find(component => component.id.isEqualWithoutVersion(id));
    return foundDependency ? id.changeVersion(foundDependency.version) : null;
  };
  componentsToTag.forEach(oneComponentToTag => {
    oneComponentToTag.getAllDependencies().forEach(dependency => {
      const newDepId = getNewDependencyVersion(dependency.id);
      if (newDepId) dependency.id = newDepId;
    });
    // TODO: in case there are core extensions they should be excluded here
    oneComponentToTag.extensions.forEach(extension => {
      if (extension.name === Extensions.dependencyResolver && extension.data && extension.data.dependencies) {
        extension.data.dependencies.forEach(dep => {
          const newDepId = getNewDependencyVersion(dep.componentId);
          if (newDepId) dep.componentId = newDepId;
        });
      }
      // For core extensions there won't be an extensionId but name
      // We only want to add version to external extensions not core extensions
      if (!extension.extensionId) return;
      const newDepId = getNewDependencyVersion(extension.extensionId);
      if (newDepId) extension.extensionId = newDepId;
      else if (!extension.extensionId.hasScope() && !extension.extensionId.hasVersion()) {
        throw new GeneralError(`fatal: "${oneComponentToTag.id.toString()}" has an extension "${extension.extensionId.toString()}".
this extension was not included in the tag command.`);
      }
    });
  });
}

function setHashes(componentsToTag: Component[]): void {
  componentsToTag.forEach(componentToTag => {
    componentToTag.version = sha1(v4());
  });
}

async function setFutureVersions(
  componentsToTag: Component[],
  scope: Scope,
  releaseType: ReleaseType,
  exactVersion: string | null | undefined
): Promise<void> {
  await Promise.all(
    componentsToTag.map(async componentToTag => {
      // @ts-ignore AUTO-ADDED-AFTER-MIGRATION-PLEASE-FIX!
      const modelComponent = await scope.sources.findOrAddComponent(componentToTag);
      const version = modelComponent.getVersionToAdd(releaseType, exactVersion);
      // @ts-ignore usedVersion is needed only for this, that's why it's not declared on the instance
      componentToTag.usedVersion = componentToTag.version;
      componentToTag.version = version;
    })
  );
}

/**
 * make sure the originallySharedDir was added before saving the component. also, make sure it was
 * not added twice.
 * we need three objects for this:
 * 1) component.pendingVersion => version pending to be saved in the filesystem. we want to make sure it has the added sharedDir.
 * 2) component.componentFromModel => previous version of the component. it has the original sharedDir.
 * 3) component.componentMap => current paths in the filesystem, which don't have the sharedDir.
 *
 * The component may be changed from the componentFromModel. The files may be removed and added and
 * new files may added, so we can't compare the files of componentFromModel to component.
 *
 * What we can do is calculating the sharedDir from component.componentFromModel
 * then, make sure that calculatedSharedDir + pathFromComponentMap === component.pendingVersion
 *
 * Also, make sure that the wrapDir has been removed
 */
function validateDirManipulation(components: Component[]): void {
  const throwOnError = (expectedPath: PathLinux, actualPath: PathLinux) => {
    if (expectedPath !== actualPath) {
      throw new ValidationError(
        `failed validating the component paths with sharedDir, expected path ${expectedPath}, got ${actualPath}`
      );
    }
  };
  const validateComponent = (component: Component) => {
    if (!component.componentMap) throw new Error(`componentMap is missing from ${component.id.toString()}`);
    if (!component.componentFromModel) return;
    // component.componentFromModel.setOriginallySharedDir();
    const sharedDir = component.componentFromModel.originallySharedDir;
    const wrapDir = component.componentFromModel.wrapDir;
    const pathWithSharedDir = (pathStr: PathLinux): PathLinux => {
      // $FlowFixMe componentMap is set here
      // @ts-ignore AUTO-ADDED-AFTER-MIGRATION-PLEASE-FIX!
      if (sharedDir && component.componentMap.origin === COMPONENT_ORIGINS.IMPORTED) {
        return pathJoinLinux(sharedDir, pathStr);
      }
      return pathStr;
    };
    const pathWithoutWrapDir = (pathStr: PathLinux): PathLinux => {
      if (wrapDir) {
        return pathStr.replace(`${wrapDir}/`, '');
      }
      return pathStr;
    };
    const pathAfterDirManipulation = (pathStr: PathLinux): PathLinux => {
      const withoutWrapDir = pathWithoutWrapDir(pathStr);
      return pathWithSharedDir(withoutWrapDir);
    };
    const expectedMainFile = pathAfterDirManipulation(component.componentMap.mainFile);
    // @ts-ignore AUTO-ADDED-AFTER-MIGRATION-PLEASE-FIX!
    throwOnError(expectedMainFile, component.pendingVersion.mainFile);
    // $FlowFixMe componentMap is set here
    const componentMapFiles = component.componentMap.getAllFilesPaths();
    // @ts-ignore AUTO-ADDED-AFTER-MIGRATION-PLEASE-FIX!
    const componentFiles = component.pendingVersion.files.map(file => file.relativePath);
    componentMapFiles.forEach(file => {
      const expectedFile = pathAfterDirManipulation(file);
      if (!componentFiles.includes(expectedFile)) {
        throw new ValidationError(
          `failed validating the component paths, expected a file ${expectedFile} to be in ${componentFiles.toString()} array`
        );
      }
    });
  };
  components.forEach(component => validateComponent(component));
}

export default async function tagModelComponent({
  consumerComponents,
  scope,
  message,
  exactVersion,
  releaseType,
  force,
  consumer,
  ignoreNewestVersion = false,
  skipTests = false,
  verbose = false,
  skipAutoTag,
  resolveUnmerged,
  isSnap = false
}: {
  consumerComponents: Component[];
  scope: Scope;
  message: string;
  exactVersion?: string | null | undefined;
  releaseType?: ReleaseType;
  force: boolean | null | undefined;
  consumer: Consumer;
  ignoreNewestVersion?: boolean;
  skipTests: boolean;
  verbose?: boolean;
  skipAutoTag: boolean;
  resolveUnmerged?: boolean;
  isSnap?: boolean;
}): Promise<{ taggedComponents: Component[]; autoTaggedResults: AutoTagResult[] }> {
  loader.start(BEFORE_IMPORT_PUT_ON_SCOPE);
  const consumerComponentsIdsMap = {};
  // Concat and unique all the dependencies from all the components so we will not import
  // the same dependency more then once, it's mainly for performance purpose
  consumerComponents.forEach(consumerComponent => {
    const componentIdString = consumerComponent.id.toString();
    // Store it in a map so we can take it easily from the sorted array which contain only the id
    consumerComponentsIdsMap[componentIdString] = consumerComponent;
  });
  const componentsToTag: Component[] = R.values(consumerComponentsIdsMap); // consumerComponents unique
  const componentsToTagIds = componentsToTag.map(c => c.id);
  const componentsToTagIdsLatest = await scope.latestVersions(componentsToTagIds, false);
  const autoTagCandidates = skipAutoTag
    ? new BitIds()
    : consumer.potentialComponentsForAutoTagging(componentsToTagIdsLatest);
  const autoTagComponents = skipAutoTag
    ? []
    : await getAutoTagPending(scope, autoTagCandidates, componentsToTagIdsLatest);
  // scope.toConsumerComponents(autoTaggedCandidates); won't work as it doesn't have the paths according to bitmap
  // @ts-ignore AUTO-ADDED-AFTER-MIGRATION-PLEASE-FIX!
  const autoTagComponentsLoaded = await consumer.loadComponents(autoTagComponents.map(c => c.toBitId()));
  const autoTagConsumerComponents = autoTagComponentsLoaded.components;
  const componentsToBuildAndTest = componentsToTag.concat(autoTagConsumerComponents);

  // check for each one of the components whether it is using an old version
  if (!ignoreNewestVersion && !isSnap) {
    const newestVersionsP = componentsToBuildAndTest.map(async component => {
      if (component.componentFromModel) {
        // otherwise it's a new component, so this check is irrelevant
        const modelComponent = await scope.getModelComponentIfExist(component.id);
        if (!modelComponent) throw new ShowDoctorError(`component ${component.id} was not found in the model`);
        if (!modelComponent.listVersions().length) return null; // no versions yet, no issues.
        const latest = modelComponent.latest();
        if (latest !== component.version) {
          return {
            componentId: component.id.toStringWithoutVersion(),
            currentVersion: component.version,
            latestVersion: latest
          };
        }
      }
      return null;
    });
    const newestVersions = await Promise.all(newestVersionsP);
    const newestVersionsWithoutEmpty = newestVersions.filter(newest => newest);
    if (!RA.isNilOrEmpty(newestVersionsWithoutEmpty)) {
      // @ts-ignore AUTO-ADDED-AFTER-MIGRATION-PLEASE-FIX!
      throw new NewerVersionFound(newestVersionsWithoutEmpty);
    }
  }

  logger.debug('scope.putMany: sequentially build all components');
  Analytics.addBreadCrumb('scope.putMany', 'scope.putMany: sequentially build all components');

  const legacyComps: Component[] = [];
  const nonLegacyComps: Component[] = [];

  componentsToBuildAndTest.forEach(c => {
    // @todo: change this condition to `c.isLegacy` once harmony-beta is merged.
    c.extensions && c.extensions.length && !consumer.isLegacy ? nonLegacyComps.push(c) : legacyComps.push(c);
  });
  if (legacyComps.length) {
    await scope.buildMultiple(componentsToBuildAndTest, consumer, false, verbose);
  }
  if (nonLegacyComps.length) {
    const ids = componentsToBuildAndTest.map(c => c.id);
    const results: any[] = await Promise.all(scope.onTag.map(func => func(ids)));
    results.map(updateComponentsByTagResult(componentsToBuildAndTest));
  }

  logger.debug('scope.putMany: sequentially test all components');
  let testsResults = [];
  if (!skipTests) {
    const testsResultsP = scope.testMultiple({
      components: componentsToBuildAndTest,
      consumer,
      verbose,
      rejectOnFailure: !force
    });
    try {
      // @ts-ignore AUTO-ADDED-AFTER-MIGRATION-PLEASE-FIX!
      testsResults = await testsResultsP;
    } catch (err) {
      // if force is true, ignore the tests and continue
      if (!force) {
        // @ts-ignore AUTO-ADDED-AFTER-MIGRATION-PLEASE-FIX!
        if (!verbose) throw new ComponentSpecsFailed();
        throw err;
      }
    }
  }

  logger.debug('scope.putMany: sequentially persist all components');
  Analytics.addBreadCrumb('scope.putMany', 'scope.putMany: sequentially persist all components');

  // go through all components and find the future versions for them
<<<<<<< HEAD
  isSnap ? setHashes(componentsToTag) : await setFutureVersions(componentsToTag, scope, releaseType, exactVersion);
=======
  await setFutureVersions(componentsToTag, scope, releaseType, exactVersion);
  setCurrentSchema(componentsToTag, consumer);
>>>>>>> b0613005
  // go through all dependencies and update their versions
  updateDependenciesVersions(componentsToTag);
  // build the dependencies graph
  const allDependenciesGraphs = buildComponentsGraph(componentsToTag);

  const dependenciesCache = {};
  const notFoundDependencies = new BitIds();
  const lane = await consumer.getCurrentLaneObject();
  const persistComponent = async (consumerComponent: Component) => {
    let testResult;
    if (!skipTests) {
      testResult = testsResults.find(result => {
        // @ts-ignore AUTO-ADDED-AFTER-MIGRATION-PLEASE-FIX!
        return consumerComponent.id.isEqualWithoutScopeAndVersion(result.componentId);
      });
    }
    const { flattenedDependencies, flattenedDevDependencies } = await getAllFlattenedDependencies(
      scope,
      consumerComponent.id,
      allDependenciesGraphs,
      dependenciesCache,
      notFoundDependencies
    );

    await scope.sources.addSource({
      source: consumerComponent,
      consumer,
      flattenedDependencies,
      flattenedDevDependencies,
      message,
      lane,
      specsResults: testResult ? testResult.specs : undefined,
      resolveUnmerged
    });
    return consumerComponent;
  };

  // Run the persistence one by one not in parallel!
  loader.start(BEFORE_PERSISTING_PUT_ON_SCOPE);
  const taggedComponents = await pMapSeries(componentsToTag, consumerComponent => persistComponent(consumerComponent));
  const autoTaggedResults = await bumpDependenciesVersions(scope, autoTagCandidates, taggedComponents, isSnap);
  validateDirManipulation(taggedComponents);
  await scope.objects.persist();
  return { taggedComponents, autoTaggedResults };
<<<<<<< HEAD
=======
});

function setCurrentSchema(components: Component[], consumer: Consumer) {
  if (consumer.isLegacy) return;
  components.forEach(component => {
    component.schema = CURRENT_SCHEMA;
  });
}

/**
 * This will take a result from the tag hook, and apply it on the components
 * (usually take the result extensions and set them on the components)
 *
 * @param {Component[]} components
 * @returns
 */
function updateComponentsByTagResult(components: Component[]) {
  return (envsResult: any[]) => {
    if (!envsResult || envsResult.length === 0) return;
    envsResult.map(updateComponentsByTagEnvResultsComponents(components));
  };
}

/**
 * This will take a specific env tag result and apply it on the components
 *
 * @param {Component[]} componentsToUpdate
 * @returns
 */
function updateComponentsByTagEnvResultsComponents(componentsToUpdate: Component[]) {
  return (envResult: any) => updateComponentsByTagResultsComponents(componentsToUpdate, envResult?.res?.components);
}

/**
 * This will take the components to update and the modified components by the env service and apply the changes on the component to update
 *
 * @param {Component[]} componentsToUpdate
 * @param {any[]} [envTagResultComponents]
 * @returns
 */
function updateComponentsByTagResultsComponents(componentsToUpdate: Component[], envTagResultComponents?: any[]) {
  if (
    !envTagResultComponents ||
    envTagResultComponents.length === 0 ||
    !envTagResultComponents[0] ||
    !envTagResultComponents[0].length
  )
    return;
  // Since all the services changes the same components we will only use the first service
  // This might create bugs in the future. so if you have a service which return something else, here is the place to fix it.
  envTagResultComponents[0].map(updateComponentsByTagResultsComponent(componentsToUpdate));
}

/**
 * This will take the components to update and apply specific modified component on the matching component to update
 *
 * @param {Component[]} componentsToUpdate
 * @returns
 */
function updateComponentsByTagResultsComponent(componentsToUpdate: Component[]) {
  return (tagResultComponent: any) => {
    const matchingComponent = componentsToUpdate.find(component => component.id.isEqual(tagResultComponent.id._legacy));
    if (matchingComponent) {
      matchingComponent.extensions = tagResultComponent.config.extensions;
    }
  };
>>>>>>> b0613005
}<|MERGE_RESOLUTION|>--- conflicted
+++ resolved
@@ -21,11 +21,7 @@
 import { buildComponentsGraph } from '../graph/components-graph';
 import ShowDoctorError from '../../error/show-doctor-error';
 import { getAllFlattenedDependencies } from './get-flattened-dependencies';
-<<<<<<< HEAD
 import { sha1 } from '../../utils';
-import { ExtensionDataEntry } from '../../consumer/config/extension-data';
-=======
->>>>>>> b0613005
 import GeneralError from '../../error/general-error';
 import { CURRENT_SCHEMA } from '../../consumer/component/component-schema';
 
@@ -69,7 +65,7 @@
 async function setFutureVersions(
   componentsToTag: Component[],
   scope: Scope,
-  releaseType: ReleaseType,
+  releaseType: ReleaseType | undefined,
   exactVersion: string | null | undefined
 ): Promise<void> {
   await Promise.all(
@@ -276,12 +272,8 @@
   Analytics.addBreadCrumb('scope.putMany', 'scope.putMany: sequentially persist all components');
 
   // go through all components and find the future versions for them
-<<<<<<< HEAD
   isSnap ? setHashes(componentsToTag) : await setFutureVersions(componentsToTag, scope, releaseType, exactVersion);
-=======
-  await setFutureVersions(componentsToTag, scope, releaseType, exactVersion);
   setCurrentSchema(componentsToTag, consumer);
->>>>>>> b0613005
   // go through all dependencies and update their versions
   updateDependenciesVersions(componentsToTag);
   // build the dependencies graph
@@ -326,9 +318,7 @@
   validateDirManipulation(taggedComponents);
   await scope.objects.persist();
   return { taggedComponents, autoTaggedResults };
-<<<<<<< HEAD
-=======
-});
+}
 
 function setCurrentSchema(components: Component[], consumer: Consumer) {
   if (consumer.isLegacy) return;
@@ -394,5 +384,4 @@
       matchingComponent.extensions = tagResultComponent.config.extensions;
     }
   };
->>>>>>> b0613005
 }
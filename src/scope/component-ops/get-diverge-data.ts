--- conflicted
+++ resolved
@@ -120,39 +120,6 @@
   const snapsOnSourceOnly = difference(sourceArr, targetArr).map((snap) => Ref.from(snap));
   const snapsOnTargetOnly = difference(targetArr, sourceArr).map((snap) => Ref.from(snap));
 
-<<<<<<< HEAD
-    if (version.parents.length > 1) hasMultipleParents = true;
-    version.parents.forEach((parent) => {
-      const parentVersion = getVersionData(parent);
-      if (parentVersion) {
-        addParentsRecursively(parentVersion, snaps, isSource, depth + 1);
-      } else {
-        const err = new ParentNotFound(modelComponent.id(), version.hash.toString(), parent.toString());
-        if (throws) throw err;
-        error = err;
-      }
-    });
-    // if (commonSnapBeforeDiverge) {
-    //   // only reason to traverse the "unrelated" and the "squashed" is to find the common snap and avoid the "NoCommonSnap" error.
-    //   // once the common snap is found, no need to deal with the unrelated and squashed, only traverse the parents to
-    //   // find maybe another common snap with lower depth.
-    //   return;
-    // }
-    if (version.unrelated) {
-      const unrelatedData = getVersionData(version.unrelated);
-      if (unrelatedData) {
-        addParentsRecursively(unrelatedData, snaps, isSource, depth + 1);
-      }
-    }
-    version.squashed?.forEach((squashed) => {
-      const squashedVersion = getVersionData(squashed);
-      if (squashedVersion) {
-        addParentsRecursively(squashedVersion, snaps, isSource, depth + 1);
-      }
-    });
-  };
-=======
->>>>>>> 375c7e20
   const localVersion = getVersionData(localHead);
   if (!localVersion) {
     const err =

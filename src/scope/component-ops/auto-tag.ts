--- conflicted
+++ resolved
@@ -145,12 +145,11 @@
       // @ts-ignore AUTO-ADDED-AFTER-MIGRATION-PLEASE-FIX!
       const dependencyId: BitId = graph.node(dependency);
       const changedComponentId = changedComponents.searchWithoutVersion(dependencyId);
-<<<<<<< HEAD
       if (changedComponentId) {
         if (
           (isTag(changedComponentId.version) &&
             isTag(dependencyId.version) &&
-            semver.gt(changedComponentId.version, dependencyId.version)) ||
+            semver.gt(changedComponentId.version!, dependencyId.version!)) ||
           changedComponentId.version !== dependencyId.version
         ) {
           // read the comments in getAutoTagPending() in this file to understand the logic better
@@ -158,13 +157,6 @@
           pendingUpdate = true;
           triggeredBy.push(dependencyId);
         }
-=======
-      // eslint-disable-next-line @typescript-eslint/no-non-null-assertion
-      if (changedComponentId && semver.gt(changedComponentId.version!, dependencyId.version!)) {
-        updateDependencies(version, dependencyId, changedComponentId);
-        pendingUpdate = true;
-        triggeredBy.push(dependencyId);
->>>>>>> 10cfdcb5
       }
     });
     if (pendingUpdate) {
@@ -260,22 +252,17 @@
       // we only check whether a modified component may cause auto-tagging
       // since it's only modified on the file-system, its version might be the same as the version stored in its
       // dependents. That's why "semver.gte" is used instead of "semver.gt".
-<<<<<<< HEAD
       // the case when it returns false is when the changedComponentId.version is smaller than
       // edgeId.version. it happens for example, when A => B (A depends on B), B has changed, A is
       // a candidate. A has the B dependency saved in the model with version 2.0.0 and B is now
       // tagged with 1.0.1. So, because A has B with a higher version already, we don't want to
       // auto-tag it and downgrade its B version.
       if (isTag(changedComponentId.version) && isTag(edgeId.version)) {
-        return semver.gte(changedComponentId.version, edgeId.version);
+        return semver.gte(changedComponentId.version!, edgeId.version!);
       }
       // when they're not tags but snaps, it is impossible to snap from a detached head so a
       // component is always candidate when its dependencies have changed.
       return true;
-=======
-      // eslint-disable-next-line @typescript-eslint/no-non-null-assertion
-      return semver.gte(changedComponentId.version!, edgeId.version!);
->>>>>>> 10cfdcb5
     });
     return isAutoTagPending ? component : null;
   });

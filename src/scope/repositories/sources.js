--- conflicted
+++ resolved
@@ -159,12 +159,8 @@
     dists,
     specsResults
   }: {
-<<<<<<< HEAD
-    consumerComponent: ConsumerComponent,
+    consumerComponent: $ReadOnly<ConsumerComponent>,
     versionFromModel?: Version,
-=======
-    consumerComponent: $ReadOnly<ConsumerComponent>,
->>>>>>> 3a6ce8af
     message?: string,
     flattenedDependencies?: Object,
     flattenedDevDependencies?: Object,
@@ -210,12 +206,8 @@
       });
     });
     const version = Version.fromComponent({
-<<<<<<< HEAD
-      component: consumerComponent,
+      component: clonedComponent,
       versionFromModel,
-=======
-      component: clonedComponent,
->>>>>>> 3a6ce8af
       files,
       dists,
       flattenedDependencies,

--- conflicted
+++ resolved
@@ -153,11 +153,6 @@
       message?: string,
       depIds?: Object,
       force?: boolean,
-<<<<<<< HEAD
-      verbose?: boolean,
-      forHashOnly?: boolean }
-  ): Promise<Object> {
-=======
       verbose?: boolean }
   )
   : Promise<Object> {
@@ -165,7 +160,6 @@
     const dists = consumerComponent.dists && consumerComponent.dists.length ? consumerComponent.dists.map((dist) => {
       return { name: dist.basename, relativePath: pathNormalizeToLinux(dist.relative), file: Source.from(dist.contents), test: dist.test };
     }) : null;
->>>>>>> 06ee590c
     const files = consumerComponent.files && consumerComponent.files.length ? consumerComponent.files.map((file) => {
       return { name: file.basename, relativePath: pathNormalizeToLinux(file.relative), file: Source.from(file.contents), test: file.test };
     }) : null;
@@ -173,23 +167,9 @@
     const username = globalConfig.getSync(CFG_USER_NAME_KEY);
     const email = globalConfig.getSync(CFG_USER_EMAIL_KEY);
 
-<<<<<<< HEAD
-    let dists;
-    let specsResults;
-    if (!forHashOnly) { // for Hash calculation no need for dists and specsResults
-      await consumerComponent.build({ scope: this.scope, consumer });
-      dists = consumerComponent.dists && consumerComponent.dists.length ? consumerComponent.dists.map((dist) => {
-        return { name: dist.basename, relativePath: dist.relative, file: Source.from(dist.contents), test: dist.test };
-      }) : null;
-      loader.start(BEFORE_RUNNING_SPECS);
-      specsResults = await consumerComponent
-        .runSpecs({ scope: this.scope, rejectOnFailure: !force, consumer, verbose });
-    }
-=======
     loader.start(BEFORE_RUNNING_SPECS);
     const specsResults = await consumerComponent
       .runSpecs({ scope: this.scope, rejectOnFailure: !force, consumer, verbose });
->>>>>>> 06ee590c
 
     consumerComponent.mainFile = pathNormalizeToLinux(consumerComponent.mainFile);
     const version = Version.fromComponent({

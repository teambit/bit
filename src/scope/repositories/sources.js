/** @flow */
import { bufferFrom, eol } from '../../utils';
import { BitObject } from '../objects';
import ComponentObjects from '../component-objects';
import Scope from '../scope';
<<<<<<< HEAD
import {
  CFG_USER_NAME_KEY,
  CFG_USER_EMAIL_KEY,
  DEFAULT_BIT_RELEASE_TYPE,
  COMPONENT_ORIGINS,
  LATEST_BIT_VERSION
} from '../../constants';
import { MergeConflict, ComponentNotFound } from '../exceptions';
=======
import { CFG_USER_NAME_KEY, CFG_USER_EMAIL_KEY, DEFAULT_BIT_RELEASE_TYPE } from '../../constants';
import { MergeConflict, MergeConflictOnRemote, ComponentNotFound } from '../exceptions';
>>>>>>> 81c23d49
import { Component, Version, Source, Symlink } from '../models';
import { BitId } from '../../bit-id';
import type { ComponentProps } from '../models/component';
import ConsumerComponent from '../../consumer/component';
import * as globalConfig from '../../api/consumer/lib/global-config';
import { Consumer } from '../../consumer';
import logger from '../../logger/logger';
import Repository from '../objects/repository';

export type ComponentTree = {
  component: Component,
  objects: BitObject[]
};

export type ComponentDef = {
  id: BitId,
  component: ?Component
};

export default class SourceRepository {
  scope: Scope;

  constructor(scope: Scope) {
    this.scope = scope;
  }

  objects() {
    return this.scope.objects;
  }

  async findComponent(component: Component): Promise<?Component> {
    try {
      const foundComponent = await this.objects().findOne(component.hash());
      if (foundComponent) return foundComponent;
    } catch (err) {
      logger.error(`findComponent got an error ${err}`);
    }
    logger.debug(`failed finding a component ${component.id()} with hash: ${component.hash()}`);
    return null;
  }

  getMany(ids: BitId[]): Promise<ComponentDef[]> {
    logger.debug(`sources.getMany, Ids: ${ids.join(', ')}`);
    return Promise.all(
      ids.map((id) => {
        return this.get(id).then((component) => {
          return {
            id,
            component
          };
        });
      })
    );
  }

  async get(bitId: BitId): Promise<?Component> {
    const component = Component.fromBitId(bitId);
    let foundComponent = await this.findComponent(component);
    if (foundComponent instanceof Symlink) {
      const realComponentId = BitId.parse(foundComponent.getRealComponentId());
      foundComponent = await this.findComponent(Component.fromBitId(realComponentId));
    }

    if (foundComponent && bitId.hasVersion()) {
      const msg = `found ${bitId.toStringWithoutVersion()}, however version ${bitId.getVersion().versionNum}`;
      if (!foundComponent.versions[bitId.version]) {
        logger.debug(`${msg} is not in the component versions array`);
        return null;
      }
      const version = await this.objects().findOne(foundComponent.versions[bitId.version]);
      if (!version) {
        logger.debug(`${msg} object was not found on the filesystem`);
        return null;
      }
    }

    return foundComponent;
  }

  getObjects(id: BitId): Promise<ComponentObjects> {
    return this.get(id).then((component) => {
      if (!component) throw new ComponentNotFound(id.toString());
      return component.collectObjects(this.objects());
    });
  }

  findOrAddComponent(props: ComponentProps): Promise<Component> {
    const comp = Component.from(props);
    return this.findComponent(comp).then((component) => {
      if (!component) return comp;
      return component;
    });
  }

  modifyCIProps({ source, ciProps }: { source: ConsumerComponent, ciProps: Object }): Promise<any> {
    const objectRepo = this.objects();

    return this.findOrAddComponent(source).then((component) => {
      return component.loadVersion(component.latest(), objectRepo).then((version) => {
        version.setCIProps(ciProps);
        return objectRepo.persistOne(version);
      });
    });
  }

  modifySpecsResults({ source, specsResults }: { source: ConsumerComponent, specsResults?: any }): Promise<any> {
    const objectRepo = this.objects();

    return this.findOrAddComponent(source).then((component) => {
      return component.loadVersion(component.latest(), objectRepo).then((version) => {
        version.setSpecsResults(specsResults);
        return objectRepo.persistOne(version);
      });
    });
  }

  // TODO: This should treat dist as an array
  updateDist({ source }: { source: ConsumerComponent }): Promise<any> {
    const objectRepo = this.objects();

    return this.findOrAddComponent(source).then((component) => {
      return component.loadVersion(component.latest(), objectRepo).then((version) => {
        const dist = source.dist ? Source.from(bufferFrom(source.dist.toString())) : null;
        version.setDist(dist);
        objectRepo.add(dist).add(version);
        return objectRepo.persist();
      });
    });
  }

  /**
   * Given a consumer-component object, returns the Version representation.
   * Useful for saving into the model or calculation the hash for comparing with other Version object.
   *
   * @param consumerComponent
   * @param consumer
   * @param message
   * @param flattenedDependencies
   * @param dists
   * @param specsResults
   * @return {Promise.<{version: Version, dists: *, files: *}>}
   */
  async consumerComponentToVersion({
    consumerComponent,
    message,
    flattenedDependencies,
    flattenedDevDependencies,
    dists,
    specsResults
  }: {
    consumerComponent: ConsumerComponent,
    consumer: Consumer,
    message?: string,
    flattenedDependencies?: Object,
    flattenedDevDependencies?: Object,
    force?: boolean,
    verbose?: boolean,
    forHashOnly?: boolean,
    dists?: Object,
    specsResults?: any
  }): Promise<Object> {
    const files =
      consumerComponent.files && consumerComponent.files.length
        ? consumerComponent.files.map((file) => {
          return {
            name: file.basename,
            relativePath: consumerComponent.addSharedDir(file.relative),
            file: Source.from(eol.lf(file.contents)),
            test: file.test
          };
        })
        : null;

    const username = globalConfig.getSync(CFG_USER_NAME_KEY);
    const email = globalConfig.getSync(CFG_USER_EMAIL_KEY);

    consumerComponent.mainFile = consumerComponent.addSharedDir(consumerComponent.mainFile);
    consumerComponent.getAllDependencies().forEach((dependency) => {
      dependency.relativePaths.forEach((relativePath) => {
        relativePath.sourceRelativePath = consumerComponent.addSharedDir(relativePath.sourceRelativePath);
      });
    });
    const version = Version.fromComponent({
      component: consumerComponent,
      files,
      dists,
      flattenedDependencies,
      flattenedDevDependencies,
      specsResults,
      message,
      username,
      email
    });

    return { version, files };
  }

  async addSource({
    source,
    flattenedDependencies,
    flattenedDevDependencies,
    message,
    exactVersion,
    releaseType,
    dists,
    specsResults
  }: {
    source: ConsumerComponent,
    flattenedDependencies: BitId[],
    flattenedDevDependencies: BitId[],
    message: string,
    exactVersion: ?string,
    releaseType: string,
    dists?: Object,
    specsResults?: any
  }): Promise<Component> {
    const objectRepo = this.objects();

    // if a component exists in the model, add a new version. Otherwise, create a new component on them model
    const component = await this.findOrAddComponent(source);
    const { version, files } = await this.consumerComponentToVersion({
      consumerComponent: source,
      message,
      flattenedDependencies,
      flattenedDevDependencies,
      dists,
      specsResults
    });
    component.addVersion(version, releaseType, exactVersion);
    objectRepo.add(version).add(component);

    if (files) files.forEach(file => objectRepo.add(file.file));
    if (dists) dists.forEach(dist => objectRepo.add(dist.file));

    return component;
  }

  putAdditionalVersion(
    component: Component,
    version: Version,
    message,
    releaseType: string = DEFAULT_BIT_RELEASE_TYPE
  ): Component {
    version.log = {
      message,
      username: globalConfig.getSync(CFG_USER_NAME_KEY),
      email: globalConfig.getSync(CFG_USER_EMAIL_KEY),
      date: Date.now().toString()
    };
    component.addVersion(version, releaseType);
    return this.put({ component, objects: [version] });
  }

  put({ component, objects }: ComponentTree): Component {
    logger.debug(`sources.put, id: ${component.id()}`);
    const repo: Repository = this.objects();
    repo.add(component);

    const isObjectShouldBeAdded = (obj) => {
      // don't add a component if it's already exist locally with more versions
      if (obj instanceof Component) {
        const loaded = repo.loadSync(obj.hash(), false);
        if (loaded) {
          if (Object.keys(loaded.versions) > Object.keys(obj.versions)) {
            return false;
          }
        }
      }
      return true;
    };

    objects.forEach((obj) => {
      if (isObjectShouldBeAdded(obj)) repo.add(obj);
    });
    return component;
  }

  /**
   * removeVersion - remove specific component version from component
   * @param {Component} component - component to remove version from
   * @param {string} version - version to remove.
   * @param persist
   */
  async removeVersion(component: Component, version: string, persist: boolean = true): Promise<void> {
    logger.debug(`removing version ${version} of ${component.id()} from a local scope`);
    const objectRepo = this.objects();
    const modifiedComponent = await component.removeVersion(objectRepo, version);
    objectRepo.add(modifiedComponent);
    if (persist) await objectRepo.persist();
    return modifiedComponent;
  }

  /**
   * clean - remove component or component version
   * @param {BitId} bitId - id to remove
   * @param {boolean} deepRemove - remove all component refs or only version refs
   */
  async clean(bitId: BitId, deepRemove: boolean = false): Promise<void> {
    logger.debug(`sources.clean: ${bitId}, deepRemove: ${deepRemove.toString()}`);
    const component = await this.get(bitId);
    if (!component) return;
    await component.remove(this.objects(), deepRemove);
  }

  /**
   * Adds the objects into scope.object array, in-memory. It doesn't save anything to the file-system.
   *
   * When this function gets called originally from import command, the 'local' parameter is true. Otherwise, if it was
   * originated from export command, it'll be false.
   * If the 'local' is true and the existing component wasn't changed locally, it doesn't check for
   * discrepancies, but simply override the existing component.
   * When using import command, it makes sense to override a component in case of discrepancies because the source of
   * truth should be the remote scope from where the import fetches the component.
   */
  merge({ component, objects }: ComponentTree, inScope: boolean = false, local: boolean = true): Promise<Component> {
    if (inScope) component.scope = this.scope.name;
    return this.findComponent(component).then((existingComponent: ?Component) => {
      if (
        !existingComponent ||
        (local && !existingComponent.isLocallyChanged()) ||
        component.compatibleWith(existingComponent)
      ) {
        return this.put({ component, objects });
      }

      const conflictVersions = component.diffWith(existingComponent);
      throw new MergeConflict(component.id(), conflictVersions);
    });
  }
}<|MERGE_RESOLUTION|>--- conflicted
+++ resolved
@@ -3,7 +3,6 @@
 import { BitObject } from '../objects';
 import ComponentObjects from '../component-objects';
 import Scope from '../scope';
-<<<<<<< HEAD
 import {
   CFG_USER_NAME_KEY,
   CFG_USER_EMAIL_KEY,
@@ -11,11 +10,7 @@
   COMPONENT_ORIGINS,
   LATEST_BIT_VERSION
 } from '../../constants';
-import { MergeConflict, ComponentNotFound } from '../exceptions';
-=======
-import { CFG_USER_NAME_KEY, CFG_USER_EMAIL_KEY, DEFAULT_BIT_RELEASE_TYPE } from '../../constants';
 import { MergeConflict, MergeConflictOnRemote, ComponentNotFound } from '../exceptions';
->>>>>>> 81c23d49
 import { Component, Version, Source, Symlink } from '../models';
 import { BitId } from '../../bit-id';
 import type { ComponentProps } from '../models/component';

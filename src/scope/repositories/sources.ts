--- conflicted
+++ resolved
@@ -211,12 +211,7 @@
     consumer: Consumer;
     force?: boolean;
     verbose?: boolean;
-<<<<<<< HEAD
-  }): Promise<{ version: Version; files: any; dists: any; compilerFiles: any; testerFiles: any; artifacts: any }> {
-=======
-    specsResults?: any;
   }): Promise<{ version: Version; files: any; dists: any; compilerFiles: any; testerFiles: any }> {
->>>>>>> 597a2857
     const clonedComponent: ConsumerComponent = consumerComponent.clone();
     const setEol = (files: AbstractVinyl[]) => {
       if (!files) return null;
@@ -284,15 +279,6 @@
       dists,
       // @ts-ignore AUTO-ADDED-AFTER-MIGRATION-PLEASE-FIX!
       mainDistFile,
-<<<<<<< HEAD
-      extensions,
-=======
-      // @ts-ignore AUTO-ADDED-AFTER-MIGRATION-PLEASE-FIX!
-      flattenedDependencies,
-      // @ts-ignore AUTO-ADDED-AFTER-MIGRATION-PLEASE-FIX!
-      flattenedDevDependencies,
-      specsResults,
->>>>>>> 597a2857
     });
     // $FlowFixMe it's ok to override the pendingVersion attribute
     consumerComponent.pendingVersion = version as any; // helps to validate the version against the consumer-component

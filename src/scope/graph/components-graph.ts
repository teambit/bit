--- conflicted
+++ resolved
@@ -6,11 +6,7 @@
 import ComponentWithDependencies from '../component-dependencies';
 import GeneralError from '../../error/general-error';
 import { ComponentsAndVersions } from '../scope';
-<<<<<<< HEAD
-import { BitId } from '../../bit-id';
-=======
 import { BitId, BitIds } from '../../bit-id';
->>>>>>> 080f4e72
 import { Consumer } from '../../consumer';
 import { Dependency } from '../../consumer/component/dependencies';
 
@@ -68,30 +64,6 @@
   return graph;
 }
 
-<<<<<<< HEAD
-export async function buildOneGraphForComponents(components: Component[], consumer: Consumer): Promise<Graph> {
-  const graph = new Graph();
-  const componentsWithDeps = await Promise.all(
-    components.map(component => loadFlattenedDependenciesForCapsule(consumer, component))
-  );
-  const addComponentWithDeps = (componentWithDeps: ComponentWithDependencies) => {
-    const componentsArr = [componentWithDeps.component, ...componentWithDeps.allDependencies];
-    componentsArr.forEach((component: Component) => {
-      const bitId = component.id.changeVersion(null);
-      const idStr = bitId.toString();
-      if (!graph.hasNode(idStr)) graph.setNode(idStr, bitId);
-      DEPENDENCIES_TYPES.forEach(depType => {
-        component[depType].get().forEach((dependency: Dependency) => {
-          const depId = dependency.id.changeVersion(null);
-          const depIdStr = depId.toString();
-          if (!graph.hasNode(depIdStr)) graph.setNode(depIdStr, depId);
-          graph.setEdge(idStr, depIdStr, depType);
-        });
-      });
-    });
-  };
-  componentsWithDeps.forEach(compWithDep => addComponentWithDeps(compWithDep));
-=======
 /**
  * returns one graph that includes all dependencies types. each edge has a label of the dependency
  * type. the nodes content is the Component object.
@@ -131,7 +103,6 @@
   // uncomment to print the graph content
   // console.log('graph', graphLib.json.write(graph))
 
->>>>>>> 080f4e72
   return graph;
 }
 

--- conflicted
+++ resolved
@@ -18,14 +18,10 @@
 import logger from '../../logger/logger';
 import validateVersionInstance from '../version-validator';
 import { ComponentOverridesData } from '../../consumer/config/component-overrides';
-<<<<<<< HEAD
-import { EnvPackages } from '../../extensions/env-extension';
 import { isHash } from '../../version/version-parser';
 import { isLaneEnabled } from '../../api/consumer/lib/feature-toggle';
-=======
 import { EnvPackages } from '../../legacy-extensions/env-extension';
 import { ExtensionDataList, ExtensionDataEntry } from '../../consumer/config/extension-data';
->>>>>>> 10cfdcb5
 
 type CiProps = {
   error: Record<string, any>;
@@ -82,13 +78,9 @@
   customResolvedPaths?: CustomResolvedPath[];
   overrides: ComponentOverridesData;
   packageJsonChangedProps?: Record<string, any>;
-<<<<<<< HEAD
-  extensions?: ExtensionData[];
   hash: string;
   parents?: Ref[];
-=======
   extensions?: ExtensionDataList;
->>>>>>> 10cfdcb5
 };
 
 /**
@@ -109,13 +101,8 @@
   devDependencies: Dependencies;
   flattenedDependencies: BitIds;
   flattenedDevDependencies: BitIds;
-<<<<<<< HEAD
-  flattenedCompilerDependencies: BitIds;
-  flattenedTesterDependencies: BitIds;
-=======
   // @ts-ignore AUTO-ADDED-AFTER-MIGRATION-PLEASE-FIX!
   // @ts-ignore AUTO-ADDED-AFTER-MIGRATION-PLEASE-FIX!
->>>>>>> 10cfdcb5
   packageDependencies: { [key: string]: string };
   devPackageDependencies: { [key: string]: string };
   peerPackageDependencies: { [key: string]: string };
@@ -126,13 +113,9 @@
   customResolvedPaths: CustomResolvedPath[] | undefined;
   overrides: ComponentOverridesData;
   packageJsonChangedProps: Record<string, any>;
-<<<<<<< HEAD
-  extensions: ExtensionData[];
   _hash: string; // reason for the underscore prefix is that we already have hash as a method
   parents: Ref[];
-=======
   extensions: ExtensionDataList;
->>>>>>> 10cfdcb5
 
   constructor(props: VersionProps) {
     super();
@@ -160,13 +143,9 @@
     this.customResolvedPaths = props.customResolvedPaths;
     this.overrides = props.overrides || {};
     this.packageJsonChangedProps = props.packageJsonChangedProps || {};
-<<<<<<< HEAD
-    this.extensions = props.extensions || [];
     this._hash = props.hash;
     this.parents = props.parents || [];
-=======
     this.extensions = props.extensions || ExtensionDataList.fromArray([]);
->>>>>>> 10cfdcb5
     this.validateVersion();
   }
 
@@ -242,7 +221,6 @@
     );
   }
 
-<<<<<<< HEAD
   calculateHash(): Ref {
     return new Ref(BitObject.makeHash(this.id()));
   }
@@ -252,10 +230,10 @@
       throw new Error('hash is missing from a Version object');
     }
     return new Ref(this._hash);
-=======
+  }
+
   get extensionDependencies() {
     return new Dependencies(this.extensions.extensionsBitIds.map(id => new Dependency(id, [])));
->>>>>>> 10cfdcb5
   }
 
   getAllFlattenedDependencies(): BitIds {
@@ -403,26 +381,16 @@
         testerPackageDependencies: _removeEmptyPackagesEnvs(this.testerPackageDependencies),
         customResolvedPaths: this.customResolvedPaths,
         overrides: this.overrides,
-<<<<<<< HEAD
         packageJsonChangedProps: this.packageJsonChangedProps,
-        extensions: this.extensions,
         parents: this.parents.map(p => p.toString())
-=======
-        packageJsonChangedProps: this.packageJsonChangedProps
->>>>>>> 10cfdcb5
       },
       val => !!val
     );
   }
 
   validateBeforePersisting(versionStr: string): void {
-<<<<<<< HEAD
-    logger.debug(`validating version object, hash: ${this.hash().hash}`);
+    logger.silly(`validating version object, hash: ${this.hash().hash}`);
     const version = Version.parse(versionStr, this._hash);
-=======
-    logger.silly(`validating version object, hash: ${this.hash().hash}`);
-    const version = Version.parse(versionStr);
->>>>>>> 10cfdcb5
     version.validate();
   }
 
@@ -569,13 +537,9 @@
       customResolvedPaths,
       overrides,
       packageJsonChangedProps,
-<<<<<<< HEAD
-      extensions,
       hash,
-      parents: parents ? parents.map(p => Ref.from(p)) : []
-=======
+      parents: parents ? parents.map(p => Ref.from(p)) : [],
       extensions: _getExtensions(extensions)
->>>>>>> 10cfdcb5
     });
   }
 

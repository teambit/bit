import R from 'ramda';

import { isLaneEnabled } from '../../api/consumer/lib/feature-toggle';
import { BitId, BitIds } from '../../bit-id';
import { DEFAULT_BINDINGS_PREFIX, DEFAULT_BUNDLE_FILENAME, DEPENDENCIES_FIELDS } from '../../constants';
import ConsumerComponent from '../../consumer/component';
import { isSchemaSupport, SchemaFeature, SchemaName } from '../../consumer/component/component-schema';
import { CustomResolvedPath } from '../../consumer/component/consumer-component';
import { Dependencies, Dependency } from '../../consumer/component/dependencies';
import { SourceFile } from '../../consumer/component/sources';
import { getRefsFromExtensions } from '../../consumer/component/sources/artifact-files';
import { ComponentOverridesData } from '../../consumer/config/component-overrides';
import { ExtensionDataEntry, ExtensionDataList } from '../../consumer/config/extension-data';
import { Results } from '../../consumer/specs-results/specs-results';
import { Doclet } from '../../jsdoc/types';
import { CompilerExtensionModel } from '../../legacy-extensions/compiler-extension';
import { EnvPackages } from '../../legacy-extensions/env-extension';
import { TesterExtensionModel } from '../../legacy-extensions/tester-extension';
import logger from '../../logger/logger';
import { filterObject, first, getStringifyArgs } from '../../utils';
import { PathLinux, PathLinuxRelative } from '../../utils/path';
import { isHash } from '../../version/version-parser';
import VersionInvalid from '../exceptions/version-invalid';
import { BitObject, Ref } from '../objects';
import { ObjectItem } from '../objects/object-list';
import Repository from '../objects/repository';
import validateVersionInstance from '../version-validator';
import Source from './source';

type CiProps = {
  error: Record<string, any>;
  startTime: string;
  endTime: string;
};

export type SourceFileModel = {
  name: string;
  relativePath: PathLinux;
  test: boolean;
  file: Ref;
};

export type DistFileModel = SourceFileModel;

export type ArtifactFileModel = {
  relativePath: PathLinux;
  file: Ref;
};

export type Log = {
  message: string;
  date: string;
  username: string | undefined;
  email: string | undefined;
};

export type VersionProps = {
  mainFile: PathLinux;
  files: Array<SourceFileModel>;
  dists?: Array<DistFileModel> | undefined;
  mainDistFile: PathLinux | undefined;
  compiler?: CompilerExtensionModel | undefined;
  tester?: TesterExtensionModel | undefined;
  log: Log;
  ci?: CiProps;
  specsResults?: Results | undefined;
  docs?: Doclet[];
  dependencies?: Dependency[];
  devDependencies?: Dependency[];
  flattenedDependencies?: BitIds;
  flattenedDevDependencies?: BitIds;
  // @ts-ignore AUTO-ADDED-AFTER-MIGRATION-PLEASE-FIX!
  packageDependencies?: { [key: string]: string };
  // @ts-ignore AUTO-ADDED-AFTER-MIGRATION-PLEASE-FIX!
  devPackageDependencies?: { [key: string]: string };
  // @ts-ignore AUTO-ADDED-AFTER-MIGRATION-PLEASE-FIX!
  peerPackageDependencies?: { [key: string]: string };
  compilerPackageDependencies?: EnvPackages;
  testerPackageDependencies?: EnvPackages;
  bindingPrefix?: string;
  schema?: string;
  customResolvedPaths?: CustomResolvedPath[];
  overrides: ComponentOverridesData;
  packageJsonChangedProps?: Record<string, any>;
  hash?: string;
  parents?: Ref[];
  extensions?: ExtensionDataList;
};

/**
 * Represent a version model in the scope
 */
export default class Version extends BitObject {
  mainFile: PathLinux;
  files: Array<SourceFileModel>;
  dists: Array<DistFileModel> | undefined;
  mainDistFile: PathLinuxRelative | undefined;
  compiler: CompilerExtensionModel | undefined;
  tester: TesterExtensionModel | undefined;
  log: Log;
  ci: CiProps | {};
  specsResults: Results | undefined;
  docs: Doclet[] | undefined;
  dependencies: Dependencies;
  devDependencies: Dependencies;
  flattenedDependencies: BitIds;
  flattenedDevDependencies: BitIds;
  // @ts-ignore AUTO-ADDED-AFTER-MIGRATION-PLEASE-FIX!
  // @ts-ignore AUTO-ADDED-AFTER-MIGRATION-PLEASE-FIX!
  packageDependencies: { [key: string]: string };
  devPackageDependencies: { [key: string]: string };
  peerPackageDependencies: { [key: string]: string };
  compilerPackageDependencies: EnvPackages;
  testerPackageDependencies: EnvPackages;
  bindingPrefix: string | undefined;
  schema: string | undefined;
  customResolvedPaths: CustomResolvedPath[] | undefined;
  overrides: ComponentOverridesData;
  packageJsonChangedProps: Record<string, any>;
  _hash: string; // reason for the underscore prefix is that we already have hash as a method
  parents: Ref[];
  extensions: ExtensionDataList;

  constructor(props: VersionProps) {
    super();
    this.mainFile = props.mainFile;
    this.files = props.files;
    this.dists = props.dists;
    this.mainDistFile = props.mainDistFile;
    this.compiler = props.compiler;
    this.tester = props.tester;
    this.log = props.log;
    this.dependencies = new Dependencies(props.dependencies);
    this.devDependencies = new Dependencies(props.devDependencies);
    this.docs = props.docs;
    this.ci = props.ci || {};
    this.specsResults = props.specsResults;
    this.flattenedDependencies = props.flattenedDependencies || new BitIds();
    this.flattenedDevDependencies = props.flattenedDevDependencies || new BitIds();
    this.packageDependencies = props.packageDependencies || {};
    this.devPackageDependencies = props.devPackageDependencies || {};
    this.peerPackageDependencies = props.peerPackageDependencies || {};
    this.compilerPackageDependencies = props.compilerPackageDependencies || {};
    this.testerPackageDependencies = props.testerPackageDependencies || {};
    this.bindingPrefix = props.bindingPrefix;
    this.schema = props.schema;
    this.customResolvedPaths = props.customResolvedPaths;
    this.overrides = props.overrides || {};
    this.packageJsonChangedProps = props.packageJsonChangedProps || {};
    // @ts-ignore yes, props.hash can be undefined here, but it gets populated as soon as Version is created
    this._hash = props.hash;
    this.parents = props.parents || [];
    this.extensions = props.extensions || ExtensionDataList.fromArray([]);
    this.validateVersion();
  }

  validateVersion() {
    const nonEmptyFields = ['mainFile', 'files'];
    nonEmptyFields.forEach((field) => {
      if (!this[field]) {
        throw new VersionInvalid(`failed creating a version object, the field "${field}" can't be empty`);
      }
    });
  }

  id() {
    const obj = this.toObject();

    // @todo: remove the entire dependencies.relativePaths from the ID (it's going to be a breaking change)
    const getDependencies = (deps: Dependencies) => {
      const clonedDependencies = deps.cloneAsString();
      // @ts-ignore AUTO-ADDED-AFTER-MIGRATION-PLEASE-FIX!
      return clonedDependencies.map((dependency: Dependency) => {
        return {
          id: dependency.id,
          relativePaths: dependency.relativePaths.map((relativePath) => {
            return {
              sourceRelativePath: relativePath.sourceRelativePath,
              destinationRelativePath: relativePath.destinationRelativePath,
            };
          }),
        };
      });
    };

    const getExtensions = (extensions: ExtensionDataList) => {
      const sortedConfigOnly = extensions.sortById().toConfigArray();
      return sortedConfigOnly;
    };

    const filterFunction = (val, key) => {
      if (
        key === 'devDependencies' ||
        key === 'devPackageDependencies' ||
        key === 'peerPackageDependencies' ||
        key === 'overrides' ||
        key === 'extensions'
      ) {
        return !R.isEmpty(val);
      }
      return !!val;
    };

    return JSON.stringify(
      filterObject(
        {
          // @ts-ignore AUTO-ADDED-AFTER-MIGRATION-PLEASE-FIX!
          mainFile: obj.mainFile,
          // @ts-ignore AUTO-ADDED-AFTER-MIGRATION-PLEASE-FIX!
          files: obj.files,
          // @ts-ignore AUTO-ADDED-AFTER-MIGRATION-PLEASE-FIX!
          compiler: obj.compiler,
          // @ts-ignore AUTO-ADDED-AFTER-MIGRATION-PLEASE-FIX!
          tester: obj.tester,
          // @ts-ignore AUTO-ADDED-AFTER-MIGRATION-PLEASE-FIX!
          log: obj.log,
          dependencies: getDependencies(this.dependencies),
          devDependencies: getDependencies(this.devDependencies),
          // @ts-ignore AUTO-ADDED-AFTER-MIGRATION-PLEASE-FIX!
          packageDependencies: obj.packageDependencies,
          // @ts-ignore AUTO-ADDED-AFTER-MIGRATION-PLEASE-FIX!
          devPackageDependencies: obj.devPackageDependencies,
          // @ts-ignore AUTO-ADDED-AFTER-MIGRATION-PLEASE-FIX!
          peerPackageDependencies: obj.peerPackageDependencies,
          // @ts-ignore AUTO-ADDED-AFTER-MIGRATION-PLEASE-FIX!
          bindingPrefix: obj.bindingPrefix,
          // @ts-ignore AUTO-ADDED-AFTER-MIGRATION-PLEASE-FIX!
          overrides: obj.overrides,
          extensions: getExtensions(this.extensions),
        },
        filterFunction
      )
    );
  }

  calculateHash(): Ref {
    return new Ref(BitObject.makeHash(this.id()));
  }

  hash(): Ref {
    if (!this._hash) {
      throw new Error('hash is missing from a Version object');
    }
    return new Ref(this._hash);
  }

  get extensionDependencies() {
    return new Dependencies(this.extensions.extensionsBitIds.map((id) => new Dependency(id, [])));
  }

  getAllFlattenedDependencies(): BitIds {
    return BitIds.fromArray([...this.flattenedDependencies, ...this.flattenedDevDependencies]);
  }

  getAllDependencies(): Dependency[] {
    return [
      ...this.dependencies.dependencies,
      ...this.devDependencies.dependencies,
      ...this.extensionDependencies.dependencies,
    ];
  }

  get depsIdsGroupedByType(): { dependencies: BitIds; devDependencies: BitIds; extensionDependencies: BitIds } {
    return {
      dependencies: this.dependencies.getAllIds(),
      devDependencies: this.devDependencies.getAllIds(),
      extensionDependencies: this.extensions.extensionsBitIds,
    };
  }

  getAllDependenciesCloned(): Dependencies {
    const dependencies = [...this.dependencies.getClone(), ...this.devDependencies.getClone()];
    return new Dependencies(dependencies);
  }

  getAllDependenciesIds(): BitIds {
    const allDependencies = R.flatten(Object.values(this.depsIdsGroupedByType));
    return BitIds.fromArray(allDependencies);
  }

  getDependenciesIdsExcludeExtensions(): BitIds {
    return BitIds.fromArray([...this.dependencies.getAllIds(), ...this.devDependencies.getAllIds()]);
  }

  updateFlattenedDependency(currentId: BitId, newId: BitId) {
    const getUpdated = (flattenedDependencies: BitIds): BitIds => {
      const updatedIds = flattenedDependencies.map((depId) => {
        if (depId.isEqual(currentId)) return newId;
        return depId;
      });
      return BitIds.fromArray(updatedIds);
    };
    this.flattenedDependencies = getUpdated(this.flattenedDependencies);
    this.flattenedDevDependencies = getUpdated(this.flattenedDevDependencies);
  }

  refs(): Ref[] {
    return this.refsWithOptions();
  }

  refsWithOptions(includeParents = true, includeArtifacts = true): Ref[] {
    const allRefs: Ref[] = [];
    const extractRefsFromFiles = (files) => {
      const refs = files ? files.map((file) => file.file) : [];
      return refs;
    };
    const files = extractRefsFromFiles(this.files);
    const dists = extractRefsFromFiles(this.dists);
    allRefs.push(...files);
    allRefs.push(...dists);
    if (includeParents) {
      allRefs.push(...this.parents);
    }
    if (includeArtifacts) {
      const artifacts = getRefsFromExtensions(this.extensions);
      allRefs.push(...artifacts);
    }
    return allRefs;
  }

  refsWithoutParents(): Ref[] {
    const extractRefsFromFiles = (files) => {
      const refs = files ? files.map((file) => file.file) : [];
      return refs;
    };
    const files = extractRefsFromFiles(this.files);
    const dists = extractRefsFromFiles(this.dists);
    const artifacts = getRefsFromExtensions(this.extensions);
    return [...dists, ...files, ...artifacts].filter((ref) => ref);
  }

  async collectManyObjects(repo: Repository, refs: Ref[]): Promise<ObjectItem[]> {
    return Promise.all(refs.map(async (ref) => ({ ref, buffer: await ref.loadRaw(repo) })));
  }

  toObject() {
    const _convertFileToObject = (file) => {
      return {
        file: file.file.toString(),
        relativePath: file.relativePath,
        name: file.name,
        test: file.test,
      };
    };

    const _convertEnvToObject = (env) => {
      if (typeof env === 'string') {
        return env;
      }
      // Store the env as string in case there is no config and files (for backward compatibility)
      if (envNameOnly(env)) {
        return env.name;
      }
      const result = {
        name: env.name,
        config: env.config,
        files: [],
      };
      return result;
    };

    const _removeEmptyPackagesEnvs = (pkgEnv) => {
      DEPENDENCIES_FIELDS.forEach((dependencyType) => {
        if (pkgEnv[dependencyType] && R.isEmpty(pkgEnv[dependencyType])) {
          delete pkgEnv[dependencyType];
        }
      });
      return pkgEnv;
    };

    return filterObject(
      {
        files: this.files ? this.files.map(_convertFileToObject) : null,
        mainFile: this.mainFile,
        dists: this.dists ? this.dists.map(_convertFileToObject) : null,
        mainDistFile: this.mainDistFile,
        compiler: this.compiler ? _convertEnvToObject(this.compiler) : null,
        bindingPrefix: this.bindingPrefix || DEFAULT_BINDINGS_PREFIX,
        schema: this.schema,
        tester: this.tester ? _convertEnvToObject(this.tester) : null,
        log: {
          message: this.log.message,
          date: this.log.date,
          username: this.log.username,
          email: this.log.email,
        },
        ci: this.ci,
        specsResults: this.specsResults,
        docs: this.docs,
        dependencies: this.dependencies.cloneAsObject(),
        devDependencies: this.devDependencies.cloneAsObject(),
        flattenedDependencies: this.flattenedDependencies.map((dep) => dep.serialize()),
        flattenedDevDependencies: this.flattenedDevDependencies.map((dep) => dep.serialize()),
        extensions: this.extensions.toModelObjects(),
        packageDependencies: this.packageDependencies,
        devPackageDependencies: this.devPackageDependencies,
        peerPackageDependencies: this.peerPackageDependencies,
        compilerPackageDependencies: _removeEmptyPackagesEnvs(this.compilerPackageDependencies),
        testerPackageDependencies: _removeEmptyPackagesEnvs(this.testerPackageDependencies),
        customResolvedPaths: this.customResolvedPaths,
        overrides: this.overrides,
        packageJsonChangedProps: this.packageJsonChangedProps,
        parents: this.parents.map((p) => p.toString()),
      },
      (val) => !!val
    );
  }

  validateBeforePersisting(versionStr: string): void {
    logger.silly(`validating version object, hash: ${this.hash().hash}`);
    const version = Version.parse(versionStr, this._hash);
    version.validate();
  }

  toBuffer(pretty: boolean): Buffer {
    const obj = this.toObject();
    const args = getStringifyArgs(pretty);
    const str = JSON.stringify(obj, ...args);
    if (this.validateBeforePersist) this.validateBeforePersisting(str);
    return Buffer.from(str);
  }

  /**
   * used by the super class BitObject
   */
  static parse(contents: string, hash: string): Version {
    const contentParsed = JSON.parse(contents);
    const {
      mainFile,
      dists,
      mainDistFile,
      files,
      compiler,
      bindingPrefix,
      schema,
      tester,
      log,
      docs,
      ci,
      specsResults,
      dependencies,
      devDependencies,
      flattenedDependencies,
      flattenedDevDependencies,
      devPackageDependencies,
      peerPackageDependencies,
      compilerPackageDependencies,
      testerPackageDependencies,
      packageDependencies,
      customResolvedPaths,
      overrides,
      packageJsonChangedProps,
      extensions,
      parents,
    } = contentParsed;

    const _getDependencies = (deps = []): Dependency[] => {
      if (deps.length && R.is(String, first(deps))) {
        // backward compatibility
        // @ts-ignore AUTO-ADDED-AFTER-MIGRATION-PLEASE-FIX!
        return deps.map((dependency) => ({ id: BitId.parseObsolete(dependency) }));
      }

      const getRelativePath = (relativePath) => {
        if (relativePath.importSpecifiers) {
          // backward compatibility. Before the massive validation was added, an item of
          // relativePath.importSpecifiers array could be missing the mainFile property, which is
          // an invalid ImportSpecifier. (instead the mainFile it had another importSpecifiers object).
          relativePath.importSpecifiers = relativePath.importSpecifiers.filter(
            (importSpecifier) => importSpecifier.mainFile
          );
          if (!relativePath.importSpecifiers.length) delete relativePath.importSpecifiers;
        }

        return relativePath;
      };

      return deps.map((dependency: any) => {
        return {
          id: BitId.parseBackwardCompatible(dependency.id),
          relativePaths: Array.isArray(dependency.relativePaths)
            ? dependency.relativePaths.map(getRelativePath)
            : dependency.relativePaths,
        };
      });
    };

    const _getFlattenedDependencies = (deps = []): BitIds => {
      return BitIds.fromArray(deps.map((dep) => BitId.parseBackwardCompatible(dep)));
    };

    const parseFile = (file) => {
      return {
        file: Ref.from(file.file),
        relativePath: file.relativePath,
        name: file.name,
        test: file.test,
      };
    };
    const _getExtensions = (exts = []): ExtensionDataList => {
      if (exts.length) {
        const newExts = exts.map((extension: any) => {
          if (extension.extensionId) {
            const extensionId = new BitId(extension.extensionId);
            const entry = new ExtensionDataEntry(undefined, extensionId, undefined, extension.config, extension.data);
            return entry;
          }
          const entry = new ExtensionDataEntry(
            extension.id,
            undefined,
            extension.name,
            extension.config,
            extension.data
          );
          return entry;
        });
        return ExtensionDataList.fromModelObject(newExts);
      }
      return new ExtensionDataList();
    };

    return new Version({
      mainFile,
      files: files ? files.map(parseFile) : null,
      dists: dists ? dists.map(parseFile) : null,
      mainDistFile,
      compiler: compiler ? parseEnv(compiler) : null,
      bindingPrefix: bindingPrefix || null,
      schema: schema || undefined,
      tester: tester ? parseEnv(tester) : null,
      log: {
        message: log.message,
        date: log.date,
        username: log.username,
        email: log.email,
      },
      ci,
      specsResults,
      docs,
      dependencies: _getDependencies(dependencies),
      devDependencies: _getDependencies(devDependencies),
      flattenedDependencies: _getFlattenedDependencies(flattenedDependencies),
      flattenedDevDependencies: _getFlattenedDependencies(flattenedDevDependencies),
      devPackageDependencies,
      peerPackageDependencies,
      compilerPackageDependencies,
      testerPackageDependencies,
      packageDependencies,
      customResolvedPaths,
      overrides,
      packageJsonChangedProps,
      hash,
      parents: parents ? parents.map((p) => Ref.from(p)) : [],
      extensions: _getExtensions(extensions),
    });
  }

  /**
   * used by raw-object.toRealObject()
   */
  static from(versionProps: VersionProps, hash: string): Version {
    return Version.parse(JSON.stringify(versionProps), hash);
  }

  /**
   * Create version model object from consumer component
   * @param {*} param0
   */
  static fromComponent({
    component,
    files,
    dists,
    mainDistFile,
<<<<<<< HEAD
    extensions,
=======
    flattenedDependencies,
    flattenedDevDependencies,
    specsResults,
>>>>>>> 597a2857
  }: {
    component: ConsumerComponent;
    files: Array<SourceFileModel>;
    dists: Array<DistFileModel> | undefined;
    mainDistFile: PathLinuxRelative;
<<<<<<< HEAD
    extensions: ExtensionDataList;
=======
    specsResults: Results | undefined;
>>>>>>> 597a2857
  }) {
    const parseFile = (file) => {
      return {
        file: file.file.hash(),
        relativePath: file.relativePath,
        name: file.name,
        test: file.test,
      };
    };

    const compiler = component.compiler ? component.compiler.toModelObject() : undefined;
    const tester = component.tester ? component.tester.toModelObject() : undefined;

    const compilerDynamicPakageDependencies = component.compiler
      ? component.compiler.dynamicPackageDependencies
      : undefined;
    const testerDynamicPakageDependencies = component.tester ? component.tester.dynamicPackageDependencies : undefined;
    if (!component.log) throw new Error('Version.fromComponent - component.log is missing');
    const version = new Version({
      mainFile: component.mainFile,
      files: files.map(parseFile),
      dists: dists ? dists.map(parseFile) : undefined,
      mainDistFile,
      compiler,
      bindingPrefix: component.bindingPrefix,
      tester,
      log: component.log as Log,
      specsResults: (component.specsResults as any) as Results,
      // @ts-ignore AUTO-ADDED-AFTER-MIGRATION-PLEASE-FIX!
      docs: component.docs,
      dependencies: component.dependencies.get(),
      devDependencies: component.devDependencies.get(),
      packageDependencies: component.packageDependencies,
      devPackageDependencies: component.devPackageDependencies,
      peerPackageDependencies: component.peerPackageDependencies,
      compilerPackageDependencies: R.mergeDeepRight(
        component.compilerPackageDependencies || {},
        compilerDynamicPakageDependencies || {}
      ),
      testerPackageDependencies: R.mergeDeepRight(
        component.testerPackageDependencies || {},
        testerDynamicPakageDependencies || {}
      ),
      flattenedDependencies: component.flattenedDependencies,
      flattenedDevDependencies: component.flattenedDevDependencies,
      schema: component.schema,
      customResolvedPaths: component.customResolvedPaths,
      overrides: component.overrides.componentOverridesData,
      // @ts-ignore AUTO-ADDED-AFTER-MIGRATION-PLEASE-FIX!
      packageJsonChangedProps: component.packageJsonChangedProps,
      extensions: component.extensions,
    });
    if (isHash(component.version)) {
      version._hash = component.version as string;
    } else {
      version.setNewHash();
    }

    return version;
  }

  setNewHash() {
    // @todo: after v15 is deployed, this can be changed to generate a random uuid
    this._hash = this.calculateHash().toString();
  }

  get ignoreSharedDir(): boolean {
    return !isSchemaSupport(SchemaFeature.sharedDir, this.schema);
  }

  get isLegacy(): boolean {
    return !this.schema || this.schema === SchemaName.Legacy;
  }

  setSpecsResults(specsResults: Results | undefined) {
    this.specsResults = specsResults;
  }

  setDist(dist: Source | undefined) {
    // @ts-ignore AUTO-ADDED-AFTER-MIGRATION-PLEASE-FIX!
    this.dist = dist
      ? {
          file: dist.hash(),
          name: DEFAULT_BUNDLE_FILENAME,
        }
      : null;
  }

  setCIProps(ci: CiProps) {
    this.ci = ci;
  }

  hasParent(ref: Ref) {
    return this.parents.find((p) => p.toString() === ref.toString());
  }

  addParent(ref: Ref) {
    if (!isLaneEnabled()) return;
    if (this.hasParent(ref)) {
      return; // make sure to not add twice
    }
    this.parents.push(ref);
  }

  addAsOnlyParent(ref: Ref) {
    if (!isLaneEnabled()) return;
    this.parents = [ref];
  }

  removeParent(ref: Ref) {
    this.parents = this.parents.filter((p) => p.toString() !== ref.toString());
  }

  modelFilesToSourceFiles(repository: Repository): Promise<SourceFile[]> {
    return Promise.all(this.files.map((file) => SourceFile.loadFromSourceFileModel(file, repository)));
  }
  /**
   * Validate the version model properties, to make sure we are not inserting something
   * in the wrong format
   */
  validate(): void {
    validateVersionInstance(this);
  }
}

function parseEnv(env) {
  if (typeof env === 'string') {
    return env;
  }
  // Store the env as string in case there is no config and files (for backward compatibility)
  if (envNameOnly(env)) {
    return env.name;
  }
  return {
    name: env.name,
    config: env.config,
  };
}

function envNameOnly(env) {
  if ((!env.config || R.isEmpty(env.config)) && (!env.files || R.isEmpty(env.files))) {
    return true;
  }
  return false;
}<|MERGE_RESOLUTION|>--- conflicted
+++ resolved
@@ -571,23 +571,11 @@
     files,
     dists,
     mainDistFile,
-<<<<<<< HEAD
-    extensions,
-=======
-    flattenedDependencies,
-    flattenedDevDependencies,
-    specsResults,
->>>>>>> 597a2857
   }: {
     component: ConsumerComponent;
     files: Array<SourceFileModel>;
     dists: Array<DistFileModel> | undefined;
     mainDistFile: PathLinuxRelative;
-<<<<<<< HEAD
-    extensions: ExtensionDataList;
-=======
-    specsResults: Results | undefined;
->>>>>>> 597a2857
   }) {
     const parseFile = (file) => {
       return {

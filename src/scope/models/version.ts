--- conflicted
+++ resolved
@@ -711,13 +711,10 @@
       });
       this.log.message = replaceMessage;
     }
-<<<<<<< HEAD
-=======
   }
 
   setUnrelated(externalHead: ExternalHead) {
     this.unrelated = externalHead;
->>>>>>> 9fe999bb
   }
 
   addModifiedLog(log: Log) {

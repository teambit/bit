import { clone, equals, forEachObjIndexed } from 'ramda';
import { isEmpty } from 'lodash';
import * as semver from 'semver';
import { versionParser, isHash, isTag } from '@teambit/component-version';
import { v4 } from 'uuid';
import { LegacyComponentLog } from '@teambit/legacy-component-log';
import { BitId } from '../../bit-id';
import {
  COMPILER_ENV_TYPE,
  DEFAULT_BINDINGS_PREFIX,
  DEFAULT_BIT_RELEASE_TYPE,
  DEFAULT_BIT_VERSION,
  DEFAULT_LANE,
  DEFAULT_LANGUAGE,
  Extensions,
  TESTER_ENV_TYPE,
} from '../../constants';
import ConsumerComponent from '../../consumer/component';
import { ManipulateDirItem } from '../../consumer/component-ops/manipulate-dir';
import { Dist, License, SourceFile } from '../../consumer/component/sources';
import ComponentOverrides from '../../consumer/config/component-overrides';
import SpecsResults from '../../consumer/specs-results';
import GeneralError from '../../error/general-error';
import ShowDoctorError from '../../error/show-doctor-error';
import ValidationError from '../../error/validation-error';
import { RemoteLaneId } from '../../lane-id/lane-id';
import { makeEnvFromModel } from '../../legacy-extensions/env-factory';
import logger from '../../logger/logger';
import { empty, filterObject, forEach, getStringifyArgs, mapObject, sha1 } from '../../utils';
import findDuplications from '../../utils/array/find-duplications';
import ComponentObjects from '../component-objects';
import { DivergeData } from '../component-ops/diverge-data';
import { getDivergeData } from '../component-ops/get-diverge-data';
import { getAllVersionHashes, getAllVersionsInfo } from '../component-ops/traverse-versions';
import ComponentVersion from '../component-version';
import { VersionAlreadyExists, VersionNotFound } from '../exceptions';
import { BitObject, Ref } from '../objects';
import Repository from '../objects/repository';
import { Lane } from '.';
import ScopeMeta from './scopeMeta';
import Source from './source';
import Version from './version';
import { getLatestVersion } from '../../utils/semver-helper';
import { ObjectItem } from '../objects/object-list';
import { getRefsFromExtensions } from '../../consumer/component/sources/artifact-files';
import { SchemaName } from '../../consumer/component/component-schema';
import { INTERNAL_CONFIG_FIELDS } from '../../consumer/config/extension-data';

type State = {
  versions?: {
    // @ts-ignore AUTO-ADDED-AFTER-MIGRATION-PLEASE-FIX!
    [version: string]: {
      local?: boolean; // whether a component was changed locally
    };
  };
};

type Versions = { [version: string]: Ref };
export type ScopeListItem = { url: string; name: string; date: string };

export type ComponentLog = LegacyComponentLog;

export type ComponentProps = {
  scope: string | null | undefined;
  name: string;
  versions?: Versions;
  orphanedVersions?: Versions;
  lang: string;
  deprecated: boolean;
  bindingPrefix: string;
  /**
   * @deprecated since 0.12.6. It's currently stored in 'state' attribute
   */
  local?: boolean; // get deleted after export
  state?: State; // get deleted after export
  scopesList?: ScopeListItem[];
  head?: Ref;
  schema?: string | undefined;
};

const VERSION_ZERO = '0.0.0';

/**
 * we can't rename the class as ModelComponent because old components are already saved in the model
 * with 'Component' in their headers. see object-registrar.types()
 */
// TODO: FIX me .parser
// @ts-ignore
export default class Component extends BitObject {
  scope: string | null | undefined;
  name: string;
  versions: Versions;
  orphanedVersions: Versions;
  lang: string;
  /**
   * @deprecated moved to the Version object inside teambit/deprecation aspect
   */
  deprecated: boolean;
  bindingPrefix: string;
  /**
   * @deprecated since 0.12.6 (long long ago :) probably can be removed)
   */
  local: boolean | null | undefined;
  state: State;
  scopesList: ScopeListItem[];
  head?: Ref;
  remoteHead?: Ref | null; // doesn't get saved in the scope, used to easier access the remote main head
  /**
   * doesn't get saved in the scope, used to easier access the local snap head data
   * when checked out to a lane, this prop is either Ref or null. otherwise (when on main), this
   * prop is undefined.
   */
  laneHeadLocal?: Ref | null;
  laneHeadRemote?: Ref | null; // doesn't get saved in the scope, used to easier access the remote snap head data
  schema: string | undefined;
  private divergeData?: DivergeData;

  constructor(props: ComponentProps) {
    super();
    if (!props.name) throw new TypeError('Model Component constructor expects to get a name parameter');
    this.scope = props.scope || null;
    this.name = props.name;
    this.versions = props.versions || {};
    this.orphanedVersions = props.orphanedVersions || {};
    this.lang = props.lang || DEFAULT_LANGUAGE;
    this.deprecated = props.deprecated || false;
    this.bindingPrefix = props.bindingPrefix || DEFAULT_BINDINGS_PREFIX;
    this.local = props.local;
    this.state = props.state || {};
    this.scopesList = props.scopesList || [];
    this.head = props.head;
    this.schema = props.schema;
  }

  get versionArray(): Ref[] {
    return Object.values(this.versions);
  }

  setVersion(tag: string, ref: Ref) {
    this.versions[tag] = ref;
    delete this.orphanedVersions[tag]; // just in case it's there.
  }

  setOrphanedVersion(tag: string, ref: Ref) {
    if (this.versions[tag]) {
      throw new Error(
        `unable to save orphanedVersion "${tag}" for "${this.id()}" because this tag is already part of the versions prop`
      );
    }
    this.orphanedVersions[tag] = ref;
  }

  getRef(version: string): Ref | null {
    if (isHash(version)) {
      return new Ref(version);
    }
    return this.versionsIncludeOrphaned[version];
  }

  getHeadStr(): string | null {
    return this.head ? this.head.toString() : null;
  }

  getHead(): Ref | undefined {
    return this.head;
  }

  /**
   * returns the head hash. regardless of whether current lane is the default or not.
   * if on a lane, it returns the head of the component on the lane.
   */
  getHeadRegardlessOfLane(): Ref | undefined {
    return this.laneHeadLocal || this.getHead();
  }

  getHeadAsTagIfExist(): string | undefined {
    if (!this.head) return undefined;
    return this.getTagOfRefIfExists(this.head) || this.head.toString();
  }

  hasHead() {
    return Boolean(this.head);
  }

  setHead(head: Ref | undefined) {
    this.head = head;
  }

  listVersions(sort?: 'ASC' | 'DESC'): string[] {
    const versions = Object.keys(this.versions);
    if (!sort) return versions;
    if (sort === 'ASC') {
      return versions.sort(semver.compare);
    }

    return versions.sort(semver.compare).reverse();
  }

  listVersionsIncludeOrphaned(sort?: 'ASC' | 'DESC'): string[] {
    const versions = Object.keys(this.versionsIncludeOrphaned);
    if (!sort) return versions;
    if (sort === 'ASC') {
      return versions.sort(semver.compare);
    }

    return versions.sort(semver.compare).reverse();
  }

  async hasVersion(version: string, repo: Repository, includeOrphaned = true): Promise<boolean> {
    if (isTag(version)) {
      return includeOrphaned ? this.hasTagIncludeOrphaned(version) : this.hasTag(version);
    }
    const allHashes = await getAllVersionHashes(this, repo, false);
    return allHashes.some((hash) => hash.toString() === version);
  }

  hasTag(version: string): boolean {
    return Boolean(this.versions[version]);
  }

  get versionsIncludeOrphaned(): Versions {
    // for bit-bin with 266 components, it takes about 1,700ms. don't use lodash.merge, it's much faster
    // but mutates `this.versions`.
    return { ...this.versions, ...this.orphanedVersions };
  }

  hasTagIncludeOrphaned(version: string): boolean {
    return Boolean(this.versions[version] || this.orphanedVersions[version]);
  }

  /**
   * whether the head is a snap (not a tag)
   */
  isHeadSnap() {
    const tagsHashes = this.versionArray.map((ref) => ref.toString());
    return this.head && !tagsHashes.includes(this.head.toString());
  }

  /**
   * add a new remote if it is not there already
   */
  addScopeListItem(scopeListItem: ScopeListItem): void {
    if (!scopeListItem.name || !scopeListItem.url || !scopeListItem.date) {
      throw new TypeError(
        `model-component.addRemote get an invalid remote. name: ${scopeListItem.name}, url: ${scopeListItem.url}, date: ${scopeListItem.date}`
      );
    }
    if (!this.scopesList.find((r) => r.url === scopeListItem.url)) {
      this.scopesList.push(scopeListItem);
    }
  }

  async setDivergeData(repo: Repository, throws = true, fromCache = true): Promise<void> {
    if (!this.divergeData || !fromCache) {
      const remoteHead = this.laneHeadRemote || this.remoteHead || null;
      this.divergeData = await getDivergeData(repo, this, remoteHead, undefined, throws);
    }
  }

  getDivergeData(): DivergeData {
    if (!this.divergeData)
      throw new Error(`getDivergeData() expects divergeData to be populate, please use this.setDivergeData()`);
    return this.divergeData;
  }

  async populateLocalAndRemoteHeads(repo: Repository, lane: Lane | null) {
    this.setLaneHeadLocal(lane);
    if (this.scope) {
      // otherwise, it was never exported, so no remote head
      if (lane?.remoteLaneId) {
        this.laneHeadRemote = await repo.remoteLanes.getRef(lane.remoteLaneId, this.toBitId());
      }
      // we need also the remote head of main, otherwise, the diverge-data assumes all versions are local
      this.remoteHead = await repo.remoteLanes.getRef(RemoteLaneId.from(DEFAULT_LANE, this.scope), this.toBitId());
    }
  }

  setLaneHeadLocal(lane: Lane | null) {
    if (lane) {
      this.laneHeadLocal = lane.getComponentHead(this.toBitId());
    }
  }

  /**
   * returns only the versions that exist in both components (regardless whether the hash are the same)
   * e.g. this.component = [0.0.1, 0.0.2, 0.0.3], other component = [0.0.3, 0.0.4]. it returns only [0.0.3].
   * also, in case it is coming from 'bit import', the version must be locally changed.
   * otherwise, it doesn't matter whether the hashes are different.
   */
  _getComparableVersionsObjects(
    otherComponent: Component, // in case of merging, the otherComponent is the existing component, and "this" is the incoming component
    local: boolean // for 'bit import' the local is true, for 'bit export' the local is false
  ): { thisComponentVersions: Versions; otherComponentVersions: Versions } {
    const otherLocalVersion = otherComponent.getLocalVersions();
    const otherComponentVersions = filterObject(
      otherComponent.versions,
      (val, key) => Object.keys(this.versions).includes(key) && (!local || otherLocalVersion.includes(key))
    );
    const thisComponentVersions = filterObject(
      this.versions,
      (val, key) => Object.keys(otherComponentVersions).includes(key) && (!local || otherLocalVersion.includes(key))
    );
    return { thisComponentVersions, otherComponentVersions };
  }

  compatibleWith(component: Component, local: boolean): boolean {
    const { thisComponentVersions, otherComponentVersions } = this._getComparableVersionsObjects(component, local);
    return equals(thisComponentVersions, otherComponentVersions);
  }

  diffWith(component: Component, local: boolean): string[] {
    const { thisComponentVersions, otherComponentVersions } = this._getComparableVersionsObjects(component, local);
    return Object.keys(thisComponentVersions).filter(
      (version) => thisComponentVersions[version].hash !== otherComponentVersions[version].hash
    );
  }

  isEmpty() {
    return empty(this.versions) && !this.hasHead();
  }

  latest(): string {
    if (this.isEmpty() && !this.laneHeadLocal) return VERSION_ZERO;
    const head = this.getHeadRegardlessOfLane();
    if (head) {
      return this.getTagOfRefIfExists(head) || head.toString();
    }
    // backward compatibility. components created before v15 have main without head
    // @ts-ignore
    return semver.maxSatisfying(this.listVersions(), '*', { includePrerelease: true });
  }

  /**
   * a user can be checked out to a lane, in which case, `this.laneHeadLocal` and `this.laneHeadRemote`
   * may be populated.
   * `this.head` may not be populated, e.g. when a component was created on
   * this lane and never got snapped on main.
   * it's impossible that `this.head.isEqual(this.laneHeadLocal)`, because when snapping it's either
   * on main, which goes to this.head OR on a lane, which goes to this.laneHeadLocal.
   */
  async latestIncludeRemote(repo: Repository): Promise<string> {
    const latestLocally = this.latest();
    const remoteHead = this.laneHeadRemote;
    if (!remoteHead) return latestLocally;
    if (!this.getHeadRegardlessOfLane()) {
      return remoteHead.toString(); // user never merged the remote version, so remote is the latest
    }

    // either a user is on main or a lane, check whether the remote is ahead of the local
    await this.setDivergeData(repo, false);
    const divergeData = this.getDivergeData();
    return divergeData.isRemoteAhead() ? remoteHead.toString() : latestLocally;
  }

  latestVersion(): string {
    if (empty(this.versions)) return VERSION_ZERO;
    return getLatestVersion(this.listVersions());
  }

  // @todo: make it readable, it's a mess
  isLatestGreaterThan(version: string | null | undefined): boolean {
    if (!version) throw TypeError('isLatestGreaterThan expect to get a Version');
    const latest = this.latest();
    if (this.isEmpty() && !this.laneHeadRemote) {
      return false; // in case a snap was created on another lane
    }
    if (isTag(latest) && isTag(version)) {
      return semver.gt(latest, version);
    }
    if (latest === version) return false;
    const latestRef = this.getRef(latest);
    if (!latestRef) throw new Error('isLatestGreaterThan, latestRef was not found');
    const latestHash = latestRef.toString();
    const versionRef = this.getRef(version);
    if (!versionRef) return true; // probably a child
    const versionHash = versionRef.toString();
    if (latestHash === versionHash) return false;
    return true;
  }

  /**
   * Return the lateset version which actuall exists in the scope
   * (exists means the object itself exists)
   * This relevant for cases when the component version array has few versions
   * but we don't have all the refs in the object
   *
   * @returns {number}
   * @memberof Component
   */
  latestExisting(repository: Repository): string {
    if (empty(this.versions)) return VERSION_ZERO;
    const versions = this.listVersions('ASC');
    let version = null;
    let versionStr = null;
    while (!version && versions && versions.length) {
      // @ts-ignore AUTO-ADDED-AFTER-MIGRATION-PLEASE-FIX!
      versionStr = versions.pop();
      // @ts-ignore AUTO-ADDED-AFTER-MIGRATION-PLEASE-FIX!
      version = this.loadVersionSync(versionStr, repository, false);
    }
    return versionStr || VERSION_ZERO;
  }

  async collectLogs(repo: Repository, shortHash = false, startFrom?: Ref): Promise<ComponentLog[]> {
    const versionsInfo = await getAllVersionsInfo({ modelComponent: this, repo, throws: false, startFrom });
    const getRef = (ref: Ref) => (shortHash ? ref.toShortString() : ref.toString());
    return versionsInfo.map((versionInfo) => {
      const log = versionInfo.version ? versionInfo.version.log : { message: '<no-data-available>' };
      return {
        ...log, // @ts-ignore
        username: log?.username || 'unknown',
        // @ts-ignore
        email: log?.email || 'unknown',
        tag: versionInfo.tag,
        hash: getRef(versionInfo.ref),
        parents: versionInfo.parents.map((parent) => getRef(parent)),
        onLane: versionInfo.onLane,
      };
    });
  }

  collectVersions(repo: Repository): Promise<ConsumerComponent[]> {
    return Promise.all(
      this.listVersions().map((versionNum) => {
        // @ts-ignore AUTO-ADDED-AFTER-MIGRATION-PLEASE-FIX!
        return this.toConsumerComponent(versionNum, this.scope, repo);
      })
    );
  }

  getTagOfRefIfExists(ref: Ref, allTags = this.versionsIncludeOrphaned): string | undefined {
    return Object.keys(allTags).find((versionRef) => allTags[versionRef].isEqual(ref));
  }

  switchHashesWithTagsIfExist(refs: Ref[]): string[] {
    // cache the this.versionsIncludeOrphaned results into "allTags", looks strange but it improved
    // the performance on bit-bin with 188 components during source.merge in 4 seconds.
    const allTags = this.versionsIncludeOrphaned;
    return refs.map((ref) => this.getTagOfRefIfExists(ref, allTags) || ref.toString());
  }

  /**
   * if exactVersion is defined, add exact version instead of using the semver mechanism
   */
  getVersionToAdd(
    releaseType: semver.ReleaseType = DEFAULT_BIT_RELEASE_TYPE,
    exactVersion?: string | null,
    incrementBy?: number,
    preRelease?: string
  ): string {
    if (exactVersion && this.versions[exactVersion]) {
      throw new VersionAlreadyExists(exactVersion, this.id());
    }
    return exactVersion || this.version(releaseType, incrementBy, preRelease);
  }

  isEqual(component: Component, considerOrphanedVersions = true): boolean {
    if ((this.hasHead() && !component.hasHead()) || (!this.hasHead() && component.hasHead())) {
      return false; // only one of them has head
    }
    if (this.head && component.head && !this.head.isEqual(component.head)) {
      return false; // the head is not equal.
    }
    // the head is equal or they both don't have head. check the versions
    if (this.versionArray.length !== component.versionArray.length) {
      return false;
    }
    const hasSameVersions = Object.keys(this.versions).every(
      (tag) => component.versions[tag] && component.versions[tag].isEqual(this.versions[tag])
    );
    if (considerOrphanedVersions) {
      if (Object.keys(this.orphanedVersions).length !== Object.keys(component.orphanedVersions).length) {
        return false;
      }
      const hasSameOrphanedVersions = Object.keys(this.orphanedVersions).every(
        (tag) => component.orphanedVersions[tag] && component.orphanedVersions[tag].isEqual(this.orphanedVersions[tag])
      );
      if (!hasSameOrphanedVersions) {
        return false;
      }
    }

    return hasSameVersions;
  }

  getSnapToAdd() {
    return sha1(v4());
  }

  addVersion(version: Version, versionToAdd: string, lane: Lane | null, repo: Repository): string {
    if (lane) {
      if (isTag(versionToAdd)) {
        throw new GeneralError(
          'unable to tag when checked out to a lane, please switch to main, merge the lane and then tag again'
        );
      }
      const currentBitId = this.toBitId();
      const versionToAddRef = Ref.from(versionToAdd);
      const existingComponentInLane = lane.getComponentByName(currentBitId);
      const currentHead = (existingComponentInLane && existingComponentInLane.head) || this.getHead();
      if (currentHead && !currentHead.isEqual(versionToAddRef)) {
        version.addAsOnlyParent(currentHead);
      }
      lane.addComponent({ id: currentBitId, head: versionToAddRef });

      if (lane.readmeComponent && lane.readmeComponent.id.isEqualWithoutScopeAndVersion(currentBitId)) {
        lane.setReadmeComponent(currentBitId);
      }
      repo.add(lane);
      this.laneHeadLocal = versionToAddRef;
      return versionToAdd;
    }
    // user on main
    const head = this.getHead();
    if (
      head &&
      head.toString() !== versionToAdd && // happens with auto-snap
      !this.hasTag(versionToAdd)
    ) {
      // happens with auto-tag
      // if this is a tag and this tag exists, the same version was added before with a different hash.
      // adding the current head into the parent will result in a non-exist hash in the parent.
      // if this is a hash and it's the same hash as the current head, adding it as a parent
      // results in a parent and a version has the same hash.
      // @todo: fix it in a more elegant way
      version.addAsOnlyParent(head);
    }
    if (!version.isLegacy) this.setHead(version.hash());
    if (isTag(versionToAdd)) {
      this.setVersion(versionToAdd, version.hash());
    }
    this.markVersionAsLocal(versionToAdd);
    return versionToAdd;
  }

  version(releaseType: semver.ReleaseType = DEFAULT_BIT_RELEASE_TYPE, incrementBy = 1, preRelease?: string): string {
    if (preRelease) releaseType = 'prerelease';
    // eslint-disable-next-line @typescript-eslint/no-non-null-assertion
    const increment = (ver: string) => semver.inc(ver, releaseType, undefined, preRelease)!;

    const latest = this.latestVersion();
    if (!latest) {
      return preRelease ? increment(DEFAULT_BIT_VERSION) : DEFAULT_BIT_VERSION;
    }
    let result = increment(latest);
    if (incrementBy === 1) return result;
    for (let i = 1; i < incrementBy; i += 1) {
      result = increment(result);
    }
    return result;
  }

  id(): string {
    return this.scope ? [this.scope, this.name].join('/') : this.name;
  }

  toBitId(): BitId {
    return new BitId({ scope: this.scope, name: this.name });
  }

  toBitIdWithLatestVersion(): BitId {
    return new BitId({ scope: this.scope, name: this.name, version: this.latest() });
  }

  toBitIdWithLatestVersionAllowNull(): BitId {
    const id = this.toBitIdWithLatestVersion();
    return id.version === VERSION_ZERO ? id.changeVersion(undefined) : id;
  }

  toObject() {
    function versions(vers: Versions) {
      const obj = {};
      forEach(vers, (ref, version) => {
        obj[version] = ref.toString();
      });
      return obj;
    }

    const componentObject = {
      name: this.name,
      scope: this.scope,
      versions: versions(this.versions),
      lang: this.lang,
      deprecated: this.deprecated,
      bindingPrefix: this.bindingPrefix,
      remotes: this.scopesList,
      schema: this.schema,
    };
    // @ts-ignore AUTO-ADDED-AFTER-MIGRATION-PLEASE-FIX!
    if (this.local) componentObject.local = this.local;
    // @ts-ignore AUTO-ADDED-AFTER-MIGRATION-PLEASE-FIX!
    if (!isEmpty(this.state)) componentObject.state = this.state;
    // @ts-ignore
    if (!isEmpty(this.orphanedVersions)) componentObject.orphanedVersions = versions(this.orphanedVersions);
    const headStr = this.getHeadStr();
    // @ts-ignore
    if (headStr) componentObject.head = headStr;

    return componentObject;
  }

  async loadVersion(versionStr: string, repository: Repository, throws = true): Promise<Version> {
    const versionRef = this.getRef(versionStr);
    if (!versionRef) throw new VersionNotFound(versionStr, this.id());
    const version = await versionRef.load(repository);
    if (!version && throws) throw new VersionNotFound(versionStr, this.id(), true);
    return version as Version;
  }

  loadVersionSync(version: string, repository: Repository, throws = true): Version {
    const versionRef = this.getRef(version);
    if (!versionRef) throw new VersionNotFound(version, this.id());
    // @ts-ignore AUTO-ADDED-AFTER-MIGRATION-PLEASE-FIX!
    return versionRef.loadSync(repository, throws);
  }

  async collectVersionsObjects(
    repo: Repository,
    versions: string[],
    ignoreMissingArtifacts?: boolean
  ): Promise<ObjectItem[]> {
    const refsWithoutArtifacts: Ref[] = [];
    const artifactsRefs: Ref[] = [];
    const artifactsRefsFromExportedVersions: Ref[] = [];
    const locallyChangedVersions = this.getLocalTagsOrHashes();
    const locallyChangedHashes = locallyChangedVersions.map((v) =>
      isTag(v) ? this.versionsIncludeOrphaned[v].hash : v
    );
    const versionsRefs = versions.map((version) => this.getRef(version) as Ref);
    refsWithoutArtifacts.push(...versionsRefs);
    // @ts-ignore
    const versionsObjects: Version[] = await Promise.all(versionsRefs.map((versionRef) => versionRef.load(repo)));
    versionsObjects.forEach((versionObject) => {
      const refs = versionObject.refsWithOptions(false, false);
      refsWithoutArtifacts.push(...refs);
      const refsFromExtensions = getRefsFromExtensions(versionObject.extensions);
      locallyChangedHashes.includes(versionObject.hash.toString())
        ? artifactsRefs.push(...refsFromExtensions)
        : artifactsRefsFromExportedVersions.push(...refsFromExtensions);
    });
    const loadedRefs: ObjectItem[] = [];
    try {
      const loaded = await repo.loadManyRaw(refsWithoutArtifacts);
      loadedRefs.push(...loaded);
    } catch (err: any) {
      if (err.code === 'ENOENT') {
        throw new Error(`unable to find an object file "${err.path}"
for a component "${this.id()}", versions: ${versions.join(', ')}`);
      }
      throw err;
    }
    try {
      const loaded = ignoreMissingArtifacts
        ? await repo.loadManyRawIgnoreMissing(artifactsRefs)
        : await repo.loadManyRaw(artifactsRefs);
      loadedRefs.push(...loaded);
      // ignore missing artifacts when exporting old versions that were exported in the past and are now exported to a
      // different scope. this is happening for example when exporting a lane that has components from different
      // remotes. it's ok to not have all artifacts from the other remotes to this remote.
      const loadedExportedArtifacts = await repo.loadManyRawIgnoreMissing(artifactsRefsFromExportedVersions);
      loadedRefs.push(...loadedExportedArtifacts);
    } catch (err: any) {
      if (err.code === 'ENOENT') {
        throw new Error(`unable to find an artifact object file "${err.path}"
for a component "${this.id()}", versions: ${versions.join(', ')}
consider using --ignore-missing-artifacts flag if you're sure the artifacts are in the remote`);
      }
      throw err;
    }
    return loadedRefs;
  }

  async collectObjects(repo: Repository): Promise<ComponentObjects> {
    try {
      const [rawComponent, objects] = await Promise.all([this.asRaw(repo), this.collectRaw(repo)]);
      return new ComponentObjects(
        rawComponent,
        objects.map((o) => o.buffer)
      );
    } catch (err: any) {
      if (err.code === 'ENOENT') {
        throw new Error(
          `fatal: an object of "${this.id()}" was not found at ${err.path}\nplease try to re-import the component`
        );
      }
      throw err;
    }
  }

  /**
   * to delete a version from a component, don't call this method directly. Instead, use sources.removeVersion()
   */
  removeVersion(version: string): Ref {
    const objectRef = this.getRef(version);
    if (!objectRef) throw new Error(`removeVersion failed finding version ${version}`);
    if (objectRef) delete this.versions[version];
    if (this.state.versions && this.state.versions[version]) delete this.state.versions[version];
    return objectRef || Ref.from(version);
  }

  toComponentVersion(versionStr?: string): ComponentVersion {
    const versionParsed = versionParser(versionStr);
    const versionNum = versionParsed.latest ? this.latest() : versionParsed.resolve(this.listVersionsIncludeOrphaned());
    // eslint-disable-next-line @typescript-eslint/no-non-null-assertion
    if (versionNum === VERSION_ZERO) {
      throw new Error(`the component ${this.id()} has no versions and the head is empty.
this is probably a component from another lane which should not be loaded in this lane.
make sure to call "getAllIdsAvailableOnLane" and not "getAllBitIdsFromAllLanes"`);
    }
    // eslint-disable-next-line @typescript-eslint/no-non-null-assertion
    if (isTag(versionNum) && !this.hasTagIncludeOrphaned(versionNum!)) {
      throw new ShowDoctorError(
        `the version ${versionNum} of "${this.id()}" does not exist in ${this.listVersionsIncludeOrphaned().join(
          '\n'
        )}, versions array.`
      );
    }
    // eslint-disable-next-line @typescript-eslint/no-non-null-assertion
    return new ComponentVersion(this, versionNum!);
  }

  async isDeprecated(repo: Repository) {
    // backward compatibility
    if (this.deprecated) {
      return true;
    }
    const head = this.getHeadRegardlessOfLane();
    if (!head) {
      // it's legacy, or new. If legacy, the "deprecated" prop should do. if it's new, the workspace should
      // have the answer.
      return false;
    }
    const version = (await repo.load(head)) as Version;
    if (!version) {
      // the head Version doesn't exist locally, there is no way to know whether it's deprecated
      return null;
    }
    const deprecationAspect = version.extensions.findCoreExtension(Extensions.deprecation);
    if (!deprecationAspect) {
      return false;
    }
    return deprecationAspect.config.deprecate;
  }

  async isLaneReadmeOf(repo: Repository): Promise<string[]> {
    const head = this.getHeadRegardlessOfLane();
    if (!head) {
      // we dont support lanes in legacy
      return [];
    }
    const version = (await repo.load(head)) as Version;
    if (!version) {
      // the head Version doesn't exist locally, there is no way to know whether it is a lane readme component
      return [];
    }
    const lanesAspect = version.extensions.findCoreExtension(Extensions.lanes);
<<<<<<< HEAD
    if (!lanesAspect) {
      return [];
    }
    return Object.keys(lanesAspect.config).filter((key) => INTERNAL_CONFIG_FIELDS.indexOf(key) < 0);
=======
    if (!lanesAspect || !lanesAspect.config.readme) {
      return [];
    }
    return Object.keys(lanesAspect.config.readme);
>>>>>>> 3b3ceb51
  }
  /**
   * convert a ModelComponent of a specific version to ConsumerComponent
   * when it's being called from the Consumer, some manipulation are done on the component, such
   * as stripping the originallySharedDir and adding wrapDir.
   * when it's being called from the Scope, no manipulations are done.
   *
   * @see sources.consumerComponentToVersion() for the opposite action.
   */
  async toConsumerComponent(
    versionStr: string,
    scopeName: string,
    repository: Repository,
    manipulateDirData?: ManipulateDirItem[] | null
  ): Promise<ConsumerComponent> {
    logger.debug(`model-component, converting ${this.id()}, version: ${versionStr} to ConsumerComponent`);
    const componentVersion = this.toComponentVersion(versionStr);
    const version: Version = await componentVersion.getVersion(repository);
    const loadFileInstance = (ClassName) => async (file) => {
      const loadP = file.file.load(repository);
      const content: Source = await loadP;
      if (!content)
        throw new ShowDoctorError(
          `failed loading file ${file.relativePath} from the model of ${this.id()}@${versionStr}`
        );
      return new ClassName({ base: '.', path: file.relativePath, contents: content.contents, test: file.test });
    };
    const filesP = version.files ? Promise.all(version.files.map(loadFileInstance(SourceFile))) : null;
    const distsP = version.dists ? Promise.all(version.dists.map(loadFileInstance(Dist))) : null;
    // @todo: this is weird. why the scopeMeta would be taken from the current scope and not he component scope?
    const scopeMetaP = scopeName ? ScopeMeta.fromScopeName(scopeName).load(repository) : Promise.resolve();
    const log = version.log || null;
    // @ts-ignore AUTO-ADDED-AFTER-MIGRATION-PLEASE-FIX!
    const compilerP = makeEnvFromModel(COMPILER_ENV_TYPE, version.compiler, repository);
    // @ts-ignore AUTO-ADDED-AFTER-MIGRATION-PLEASE-FIX!
    const testerP = makeEnvFromModel(TESTER_ENV_TYPE, version.tester, repository);
    // @ts-ignore AUTO-ADDED-AFTER-MIGRATION-PLEASE-FIX!
    const [files, dists, scopeMeta, compiler, tester] = await Promise.all([
      filesP,
      distsP,
      scopeMetaP,
      compilerP,
      testerP,
    ]);

    const extensions = version.extensions.clone();

    const bindingPrefix = this.bindingPrefix === 'bit' ? '@bit' : this.bindingPrefix;
    // when generating a new ConsumerComponent out of Version, it is critical to make sure that
    // all objects are cloned and not copied by reference. Otherwise, every time the
    // ConsumerComponent instance is changed, the Version will be changed as well, and since
    // the Version instance is saved in the Repository._cache, the next time a Version instance
    // is retrieved, it'll be different than the first time.
    // @ts-ignore AUTO-ADDED-AFTER-MIGRATION-PLEASE-FIX!
    const consumerComponent = new ConsumerComponent({
      name: this.name,
      version: componentVersion.version,
      scope: this.scope,
      lang: this.lang,
      bindingPrefix,
      // @ts-ignore AUTO-ADDED-AFTER-MIGRATION-PLEASE-FIX!
      mainFile: version.mainFile || null,
      // @ts-ignore
      compiler,
      // @ts-ignore
      tester,
      dependencies: version.dependencies.getClone(),
      devDependencies: version.devDependencies.getClone(),
      flattenedDependencies: version.flattenedDependencies.clone(),
      packageDependencies: clone(version.packageDependencies),
      devPackageDependencies: clone(version.devPackageDependencies),
      peerPackageDependencies: clone(version.peerPackageDependencies),
      compilerPackageDependencies: clone(version.compilerPackageDependencies),
      testerPackageDependencies: clone(version.testerPackageDependencies),
      // @ts-ignore
      files,
      // @ts-ignore
      dists,
      mainDistFile: version.mainDistFile,
      docs: version.docs,
      // @ts-ignore
      license: scopeMeta ? License.deserialize(scopeMeta.license) : undefined, // todo: make sure we have license in case of local scope
      // @ts-ignore
      specsResults: version.specsResults ? version.specsResults.map((res) => SpecsResults.deserialize(res)) : null,
      log,
      customResolvedPaths: clone(version.customResolvedPaths),
      overrides: ComponentOverrides.loadFromScope(version.overrides),
      packageJsonChangedProps: clone(version.packageJsonChangedProps),
      deprecated: this.deprecated,
      scopesList: clone(this.scopesList),
      schema: version.schema,
      extensions,
      buildStatus: version.buildStatus,
    });
    if (manipulateDirData) {
      consumerComponent.stripOriginallySharedDir(manipulateDirData);
      consumerComponent.addWrapperDir(manipulateDirData);
    }

    return consumerComponent;
  }

  // @todo: make sure it doesn't have the same ref twice, once as a version and once as a head
  refs(): Ref[] {
    const versions = Object.values(this.versionsIncludeOrphaned);
    if (this.head) versions.push(this.head);
    return versions;
  }

  replaceRef(oldRef: Ref, newRef: Ref) {
    const replace = (value, key) => {
      if (value === oldRef.hash) {
        // @ts-ignore
        this.versions[key] = newRef.hash;
      }
    };
    forEachObjIndexed(replace, this.versions);
  }

  validateBeforePersisting(componentStr: string): void {
    logger.trace(`validating component object: ${this.hash().hash} ${this.id()}`);
    const component = Component.parse(componentStr);
    component.validate();
  }

  toBuffer(pretty: boolean) {
    const args = getStringifyArgs(pretty);
    const obj = this.toObject();
    const str = JSON.stringify(obj, ...args);
    if (this.validateBeforePersist) this.validateBeforePersisting(str);
    return Buffer.from(str);
  }

  /**
   * Clear data that is relevant only for the local scope and should not be moved to the remote scope
   */
  clearStateData() {
    this.local = false; // backward compatibility for components created before 0.12.6
    this.state = {};
  }

  markVersionAsLocal(version: string) {
    if (!this.state.versions) this.state = { versions: {} };
    // @ts-ignore AUTO-ADDED-AFTER-MIGRATION-PLEASE-FIX!
    if (!this.state.versions[version]) this.state.versions[version] = {};
    // @ts-ignore AUTO-ADDED-AFTER-MIGRATION-PLEASE-FIX!
    this.state.versions[version].local = true;
  }

  /**
   * local versions that are not exported on the main lane.
   * @see `this.getLocalTagsOrHashes()`, to get local snaps on the current lane
   */
  getLocalVersions(): string[] {
    if (isEmpty(this.state) || isEmpty(this.state.versions)) return [];
    // @ts-ignore AUTO-ADDED-AFTER-MIGRATION-PLEASE-FIX!
    return Object.keys(this.state.versions).filter((version) => this.state.versions[version].local);
  }

  hasLocalTag(tag: string): boolean {
    const localVersions = this.getLocalVersions();
    return localVersions.includes(tag);
  }

  hasLocalVersion(version: string): boolean {
    const localVersions = this.getLocalTagsOrHashes();
    return localVersions.includes(version);
  }

  getLocalTagsOrHashes(): string[] {
    const localVersions = this.getLocalVersions();
    if (!this.divergeData) return localVersions;
    const divergeData = this.getDivergeData();
    const localHashes = divergeData.snapsOnLocalOnly;
    if (!localHashes.length) return localVersions;
    return this.switchHashesWithTagsIfExist(localHashes).reverse(); // reverse to get the older first
  }

  /**
   * for most cases, use `isLocallyChanged`, which takes into account lanes.
   * this is for cases when we only care about the versions exist in the `state` prop.
   */
  isLocallyChangedRegardlessOfLanes(): boolean {
    return Boolean(this.getLocalVersions().length);
  }

  /**
   * whether the component was locally changed, either by adding a new snap/tag or by merging
   * components from different lanes.
   * if no lanes provided, make sure to run `this.setDivergeData` before calling this method.
   * (it'll throw otherwise).
   */
  async isLocallyChanged(lane?: Lane | null, repo?: Repository): Promise<boolean> {
    if (lane) {
      if (!repo) throw new Error('isLocallyChanged expects to get repo when lane was provided');
      await this.populateLocalAndRemoteHeads(repo, lane);
      await this.setDivergeData(repo);
      return this.getDivergeData().isLocalAhead();
    }
    // when on main, no need to traverse the parents because local snaps/tags are saved in the
    // component object and retrieved by `this.getLocalVersions()`.
    if (this.local) return true; // backward compatibility for components created before 0.12.6
    if (!this.divergeData) {
      throw new Error(
        'isLocallyChanged - this.divergeData is missing, please run this.setDivergeData() before calling this method'
      );
    }
    const localVersions = this.getLocalTagsOrHashes();
    if (localVersions.length) return true;
    // @todo: why this is needed? on main, the localVersion must be populated if changed locally
    // regardless the laneHeadLocal/laneHeadRemote.
    if (this.laneHeadLocal && !this.laneHeadRemote) return true;
    return false;
  }

  static parse(contents: string): Component {
    const rawComponent = JSON.parse(contents);
    return Component.from({
      name: rawComponent.box ? `${rawComponent.box}/${rawComponent.name}` : rawComponent.name,
      scope: rawComponent.scope,
      versions: mapObject(rawComponent.versions, (val) => Ref.from(val)),
      lang: rawComponent.lang,
      deprecated: rawComponent.deprecated,
      bindingPrefix: rawComponent.bindingPrefix,
      local: rawComponent.local,
      state: rawComponent.state,
      orphanedVersions: mapObject(rawComponent.orphanedVersions || {}, (val) => Ref.from(val)),
      scopesList: rawComponent.remotes,
      head: rawComponent.head ? Ref.from(rawComponent.head) : undefined,
      schema: rawComponent.schema || (rawComponent.head ? SchemaName.Harmony : SchemaName.Legacy),
    });
  }

  static from(props: ComponentProps): Component {
    return new Component(props);
  }

  static fromBitId(bitId: BitId): Component {
    if (bitId.box) throw new Error('component.fromBitId, bitId should not have the "box" property populated');
    // @ts-ignore AUTO-ADDED-AFTER-MIGRATION-PLEASE-FIX!
    return new Component({
      name: bitId.name,
      scope: bitId.scope,
    });
  }

  get isLegacy(): boolean {
    return !this.schema || this.schema === SchemaName.Legacy;
  }

  validate(): void {
    const message = `unable to save Component object "${this.id()}"`;
    if (!this.name) throw new GeneralError(`${message} the name is missing`);
    if (this.state && this.state.versions) {
      Object.keys(this.state.versions).forEach((version) => {
        if (isTag(version) && !this.hasTag(version)) {
          throw new ValidationError(`${message}, the version ${version} is marked as staged but is not available`);
        }
      });
    }
    const hashDuplications = findDuplications(this.versionArray.map((v) => v.toString()));
    if (hashDuplications.length) {
      throw new ValidationError(`${message}, the following hash(es) are duplicated ${hashDuplications.join(', ')}`);
    }
    Object.keys(this.orphanedVersions).forEach((version) => {
      if (this.versions[version]) {
        throw new ValidationError(
          `${message}, the version "${version}" exists in orphanedVersions but it exits also in "versions" prop`
        );
      }
    });
    if (!this.isLegacy && !this.head && this.versionArray.length) {
      // legacy don't have head. also, when snapping on a lane the first time, there is no head.
      // tags are done on default lane only, so if there are versions (tag), it must have head
      throw new ValidationError(`${message}, the "head" prop is missing`);
    }
  }
}<|MERGE_RESOLUTION|>--- conflicted
+++ resolved
@@ -44,7 +44,6 @@
 import { ObjectItem } from '../objects/object-list';
 import { getRefsFromExtensions } from '../../consumer/component/sources/artifact-files';
 import { SchemaName } from '../../consumer/component/component-schema';
-import { INTERNAL_CONFIG_FIELDS } from '../../consumer/config/extension-data';
 
 type State = {
   versions?: {
@@ -754,17 +753,10 @@
       return [];
     }
     const lanesAspect = version.extensions.findCoreExtension(Extensions.lanes);
-<<<<<<< HEAD
-    if (!lanesAspect) {
-      return [];
-    }
-    return Object.keys(lanesAspect.config).filter((key) => INTERNAL_CONFIG_FIELDS.indexOf(key) < 0);
-=======
     if (!lanesAspect || !lanesAspect.config.readme) {
       return [];
     }
     return Object.keys(lanesAspect.config.readme);
->>>>>>> 3b3ceb51
   }
   /**
    * convert a ModelComponent of a specific version to ConsumerComponent

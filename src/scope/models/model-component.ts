--- conflicted
+++ resolved
@@ -31,16 +31,13 @@
 import { makeEnvFromModel } from '../../legacy-extensions/env-factory';
 import ShowDoctorError from '../../error/show-doctor-error';
 import ValidationError from '../../error/validation-error';
-<<<<<<< HEAD
 import findDuplications from '../../utils/array/find-duplications';
 import { Lane } from '.';
 import LaneId, { RemoteLaneId } from '../../lane-id/lane-id';
 import { isLaneEnabled } from '../../api/consumer/lib/feature-toggle';
 import { DivergeData } from '../component-ops/diverge-data';
 import { getAllVersionsInfo, getAllVersionHashes } from '../component-ops/traverse-versions';
-=======
 import { Artifact } from '../../consumer/component/sources/artifact';
->>>>>>> 10cfdcb5
 
 type State = {
   versions?: {
@@ -414,16 +411,10 @@
     return versionToAdd;
   }
 
-<<<<<<< HEAD
-  version(releaseType: semver.ReleaseType = DEFAULT_BIT_RELEASE_TYPE) {
+  version(releaseType: semver.ReleaseType = DEFAULT_BIT_RELEASE_TYPE): string {
     const latest = this.latestVersion();
-    if (latest) return semver.inc(latest, releaseType);
-=======
-  version(releaseType: semver.ReleaseType = DEFAULT_BIT_RELEASE_TYPE): string {
-    const latest = this.latest();
     // eslint-disable-next-line @typescript-eslint/no-non-null-assertion
     if (latest) return semver.inc(latest, releaseType)!;
->>>>>>> 10cfdcb5
     return DEFAULT_BIT_VERSION;
   }
 
@@ -535,13 +526,8 @@
   toComponentVersion(versionStr: string): ComponentVersion {
     const versionParsed = versionParser(versionStr);
     const versionNum = versionParsed.latest ? this.latest() : versionParsed.resolve(this.listVersions());
-
-<<<<<<< HEAD
-    if (isTag(versionNum) && !this.hasTag(versionNum)) {
-=======
     // eslint-disable-next-line @typescript-eslint/no-non-null-assertion
-    if (!this.versions[versionNum!]) {
->>>>>>> 10cfdcb5
+    if (isTag(versionNum) && !this.hasTag(versionNum!)) {
       throw new ShowDoctorError(
         `the version ${versionNum} does not exist in ${this.listVersions().join('\n')}, versions array`
       );

/** @flow */
import semver from 'semver';
import uniqBy from 'lodash.uniqby';
import { equals, zip, fromPairs, keys, map, prop, forEachObjIndexed, isEmpty, clone } from 'ramda';
import { Ref, BitObject } from '../objects';
import { ScopeMeta } from '../models';
import { VersionNotFound, VersionAlreadyExists } from '../exceptions';
import { forEach, empty, mapObject, values, diff, filterObject, getStringifyArgs } from '../../utils';
import Version from './version';
import {
  DEFAULT_BOX_NAME,
  DEFAULT_LANGUAGE,
  DEFAULT_BINDINGS_PREFIX,
  DEFAULT_BIT_RELEASE_TYPE,
  DEFAULT_BIT_VERSION
} from '../../constants';
import BitId from '../../bit-id/bit-id';
import VersionParser from '../../version';
import ConsumerComponent from '../../consumer/component';
import Scope from '../scope';
import Repository from '../objects/repository';
import ComponentVersion from '../component-version';
import { SourceFile, Dist, License } from '../../consumer/component/sources';
import ComponentObjects from '../component-objects';
import SpecsResults from '../../consumer/specs-results';
import logger from '../../logger/logger';
import { BitIds } from '../../bit-id';
import GeneralError from '../../error/general-error';
import CompilerExtension from '../../extensions/compiler-extension';

type State = {
  versions?: {
    [string]: {
      local?: boolean // whether a component was changed locally
    }
  }
};

export type ComponentProps = {
  scope?: string,
  box?: string,
  name: string,
  versions?: { [string]: Ref },
  lang?: string,
  deprecated?: boolean,
  bindingPrefix?: string,
  /**
   * @deprecated since 0.12.6. It's currently stored in 'state' attribute
   */
  local?: boolean, // get deleted after export
  state?: State // get deleted after export
};

export default class Component extends BitObject {
  scope: ?string;
  name: string;
  box: string;
  versions: { [string]: Ref };
  lang: string;
  deprecated: boolean;
  bindingPrefix: string;
  local: ?boolean;
  state: State;

  constructor(props: ComponentProps) {
    super();
    this.scope = props.scope || null;
    this.name = props.name;
    this.box = props.box || DEFAULT_BOX_NAME;
    this.versions = props.versions || {};
    this.lang = props.lang || DEFAULT_LANGUAGE;
    this.deprecated = props.deprecated || false;
    this.bindingPrefix = props.bindingPrefix || DEFAULT_BINDINGS_PREFIX;
    this.local = props.local;
    this.state = props.state || {};
  }

  get versionArray(): Ref[] {
    return values(this.versions);
  }

  listVersions(sort: 'ASC' | 'DESC'): string[] {
    const versions = Object.keys(this.versions);
    if (!sort) return versions;
    if (sort === 'ASC') {
      return versions.sort(semver.compare);
    }

    return versions.sort(semver.compare).reverse();
  }

  hasVersion(version: string): boolean {
    return !!this.versions[version];
  }

  compatibleWith(component: Component): boolean {
    const difference = diff(Object.keys(this.versions), Object.keys(component.versions));

    const comparableObject = filterObject(this.versions, (val, key) => !difference.includes(key));
    return equals(component.versions, comparableObject);
  }

  diffWith(component: Component): string[] {
    const difference = diff(Object.keys(this.versions), Object.keys(component.versions));
    const comparableObject = filterObject(this.versions, (val, key) => !difference.includes(key));
    return Object.keys(component.versions).filter(
      version => component.versions[version].hash !== comparableObject[version].hash
    );
  }

  latest(): string {
    if (empty(this.versions)) return '0.0.0';
    return semver.maxSatisfying(this.listVersions(), '*');
  }

  /**
   * Return the lateset version which actuall exists in the scope
   * (exists means the object itself exists)
   * This relevant for cases when the component version array has few versions
   * but we don't have all the refs in the object
   *
   * @returns {number}
   * @memberof Component
   */
  latestExisting(repository: Repository): string {
    if (empty(this.versions)) return '0.0.0';
    const versions = this.listVersions('ASC');
    let version = null;
    let versionStr = null;
    while (!version && versions && versions.length) {
      versionStr = versions.pop();
      version = this.loadVersionSync(versionStr, repository, false);
    }
    return versionStr || '0.0.0';
  }

  collectLogs(repo: Repository): Promise<{ [number]: { message: string, date: string, hash: string } }> {
    return repo.findMany(this.versionArray).then((versions) => {
      const indexedLogs = fromPairs(zip(keys(this.versions), map(prop('log'), versions)));
      return indexedLogs;
    });
  }

  collectVersions(repo: Repository): Promise<ConsumerComponent[]> {
    return Promise.all(
      this.listVersions().map((versionNum) => {
        return this.toConsumerComponent(versionNum, this.scope, repo);
      })
    );
  }

  /**
   * if exactVersion is defined, add exact version instead of using the semver mechanism
   */
  addVersion(version: Version, releaseType: string = DEFAULT_BIT_RELEASE_TYPE, exactVersion: ?string): string {
    if (exactVersion && this.versions[exactVersion]) {
      throw new VersionAlreadyExists(exactVersion, this.id());
    }
    const versionToAdd = exactVersion || this.version(releaseType);
    this.versions[versionToAdd] = version.hash();
    this.markVersionAsLocal(versionToAdd);
    return versionToAdd;
  }

  version(releaseType: string = DEFAULT_BIT_RELEASE_TYPE) {
    const latest = this.latest();
    if (latest) return semver.inc(latest, releaseType);
    return DEFAULT_BIT_VERSION;
  }

  id(): string {
    return this.scope ? [this.scope, this.box, this.name].join('/') : [this.box, this.name].join('/');
  }

  toBitId(): BitId {
    return new BitId({ scope: this.scope, box: this.box, name: this.name });
  }

  toObject() {
    function versions(vers: { [string]: Ref }) {
      const obj = {};
      forEach(vers, (ref, version) => {
        obj[version] = ref.toString();
      });
      return obj;
    }

    const componentObject = {
      box: this.box,
      name: this.name,
      scope: this.scope,
      versions: versions(this.versions),
      lang: this.lang,
      deprecated: this.deprecated,
      bindingPrefix: this.bindingPrefix
    };
    if (this.local) componentObject.local = this.local;
    if (!isEmpty(this.state)) componentObject.state = this.state;

    return componentObject;
  }

  async loadVersion(version: string, repository: Repository): Promise<Version> {
    const versionRef: Ref = this.versions[version];
    if (!versionRef) throw new VersionNotFound();
    return versionRef.load(repository);
  }

  loadVersionSync(version: number, repository: Repository, throws: boolean = true): Version {
    const versionRef: Ref = this.versions[version];
    if (!versionRef) throw new VersionNotFound();
    return versionRef.loadSync(repository, throws);
  }

  collectObjects(repo: Repository): Promise<ComponentObjects> {
    return Promise.all([this.asRaw(repo), this.collectRaw(repo)]).then(
      ([rawComponent, objects]) => new ComponentObjects(rawComponent, objects)
    );
  }

  /**
   * delete all versions objects of the component from the filesystem.
   * if deepRemove is true, it deletes also the refs associated with the deleted versions.
   * finally, it deletes the component object itself
   *
   * @param {Repository} repo
   * @param {boolean} [deepRemove=false] - whether remove all the refs or only the version array
   * @returns {Promise}
   * @memberof Component
   */
  remove(repo: Repository, deepRemove: boolean = false): Promise<boolean[]> {
    logger.debug(`models.component.remove: removing a component ${this.id()} from a local scope`);
    const objectRefs = deepRemove ? this.collectExistingRefs(repo, false).filter(x => x) : this.versionArray;
    const uniqRefs = uniqBy(objectRefs, 'hash');
    return repo.removeMany(uniqRefs.concat([this.hash()]));
  }

  /**
   * to delete a version from a component, don't call this method directly. Instead, use sources.removeVersion()
   */
  async removeVersion(repo: Repository, version: string): Promise<Component> {
    const objectRefs = this.versions[version];
    delete this.versions[version];
    if (this.state.versions && this.state.versions[version]) delete this.state.versions[version];
    await repo.removeMany([objectRefs.hash]);
    return this;
  }

  toComponentVersion(versionStr: string): ComponentVersion {
    const versionNum = VersionParser.parse(versionStr).resolve(this.listVersions());

    if (!this.versions[versionNum]) {
      throw new GeneralError(
        `the version ${versionNum} does not exist in ${this.listVersions().join('\n')}, versions array`
      );
    }
    return new ComponentVersion(this, versionNum);
  }

  async toConsumerComponent(versionStr: string, scopeName: string, repository: Repository): Promise<ConsumerComponent> {
    const componentVersion = this.toComponentVersion(versionStr);
    const version: Version = await componentVersion.getVersion(repository);
<<<<<<< HEAD
    const loadFileInstance = className => async (file) => {
      const content = await file.file.load(repository);
      return new className({ base: '.', path: file.relativePath, contents: content.contents, test: file.test });
    };
    const filesP = version.files ? Promise.all(version.files.map(loadFileInstance(SourceFile))) : null;
    const distsP = version.dists ? Promise.all(version.dists.map(loadFileInstance(Dist))) : null;
    const scopeMetaP = scopeName ? ScopeMeta.fromScopeName(scopeName).load(repository) : Promise.resolve();
    const log = version.log || null;
    const compilerP = CompilerExtension.loadFromModelObject(version.compiler, repository);
    const [files, dists, scopeMeta, compiler] = await Promise.all([filesP, distsP, scopeMetaP, compilerP]);
=======
    const filesP = Promise.all(
      version.files.map(async (file) => {
        const content = await file.file.load(repository);
        if (!content) throw new GeneralError(`failed loading a file ${file.relativePath} from the model`);
        return new SourceFile({ base: '.', path: file.relativePath, contents: content.contents, test: file.test });
      })
    );
    const distsP = version.dists
      ? Promise.all(
        version.dists.map(async (dist) => {
          const content = await dist.file.load(repository);
          if (!content) throw new GeneralError(`failed loading a dist file ${dist.relativePath} from the model`);
          return new Dist({ base: '.', path: dist.relativePath, contents: content.contents, test: dist.test });
        })
      )
      : null;
    const scopeMetaP = scopeName ? ScopeMeta.fromScopeName(scopeName).load(repository) : Promise.resolve();
    const log = version.log || null;
    const [files, dists, scopeMeta] = await Promise.all([filesP, distsP, scopeMetaP]);
>>>>>>> 70aad3f5
    // when generating a new ConsumerComponent out of Version, it is critical to make sure that
    // all objects are cloned and not copied by reference. Otherwise, every time the
    // ConsumerComponent instance is changed, the Version will be changed as well, and since
    // the Version instance is saved in the Repository._cache, the next time a Version instance
    // is retrieved, it'll be different than the first time.
    return new ConsumerComponent({
      name: this.name,
      box: this.box,
      version: componentVersion.version,
      scope: this.scope,
      lang: this.lang,
      bindingPrefix: this.bindingPrefix,
      mainFile: version.mainFile || null,
<<<<<<< HEAD
      compiler,
=======
      compilerId: version.compiler,
>>>>>>> 70aad3f5
      testerId: version.tester,
      dependencies: version.dependencies.getClone(),
      devDependencies: version.devDependencies.getClone(),
      flattenedDependencies: BitIds.clone(version.flattenedDependencies),
      flattenedDevDependencies: BitIds.clone(version.flattenedDevDependencies),
      packageDependencies: clone(version.packageDependencies),
      devPackageDependencies: clone(version.devPackageDependencies),
      peerPackageDependencies: clone(version.peerPackageDependencies),
      files,
      dists,
      docs: version.docs,
      license: scopeMeta ? License.deserialize(scopeMeta.license) : null, // todo: make sure we have license in case of local scope
      specsResults: version.specsResults ? version.specsResults.map(res => SpecsResults.deserialize(res)) : null,
      log,
      deprecated: this.deprecated
    });
  }

  refs(): Ref[] {
    return values(this.versions);
  }

  replaceRef(oldRef: Ref, newRef: Ref) {
    const replace = (value, key) => {
      if (value === oldRef.hash) {
        this.versions[key] = newRef.hash;
      }
    };
    forEachObjIndexed(replace, this.versions);
  }

  toBuffer(pretty: boolean) {
    const args = getStringifyArgs(pretty);
    return new Buffer(JSON.stringify(this.toObject(), ...args));
  }

  toVersionDependencies(version: string, scope: Scope, source: string, withDevDependencies?: boolean) {
    const versionComp = this.toComponentVersion(version);
    return versionComp.toVersionDependencies(scope, source, withDevDependencies);
  }

  /**
   * Clear data that is relevant only for the local scope and should not be moved to the remote scope
   */
  clearStateData() {
    this.local = false; // backward compatibility for components created before 0.12.6
    this.state = {};
  }

  markVersionAsLocal(version: string) {
    if (!this.state.versions) this.state = { versions: {} };
    // $FlowFixMe
    if (!this.state.versions[version]) this.state.versions[version] = {};
    // $FlowFixMe
    this.state.versions[version].local = true;
  }

  getLocalVersions(): string[] {
    if (isEmpty(this.state) || isEmpty(this.state.versions)) return [];
    return Object.keys(this.state.versions).filter(version => this.state.versions[version].local);
  }

  isLocallyChanged(): boolean {
    if (this.local) return true; // backward compatibility for components created before 0.12.6
    if (isEmpty(this.state) || isEmpty(this.state.versions)) return false;
    // $FlowFixMe
    const localVersions = this.getLocalVersions();
    return localVersions.length > 0;
  }

  static parse(contents: string): Component {
    const rawComponent = JSON.parse(contents);
    return Component.from({
      name: rawComponent.name,
      box: rawComponent.box,
      scope: rawComponent.scope,
      versions: mapObject(rawComponent.versions, val => Ref.from(val)),
      lang: rawComponent.lang,
      deprecated: rawComponent.deprecated,
      bindingPrefix: rawComponent.bindingPrefix,
      local: rawComponent.local,
      state: rawComponent.state
    });
  }

  static from(props: ComponentProps): Component {
    return new Component(props);
  }

  static fromBitId(bitId: BitId): Component {
    return new Component({
      name: bitId.name,
      box: bitId.box,
      scope: bitId.scope
    });
  }

  validate(): void {
    const message = 'unable to save Component object';
    if (!this.name) throw new GeneralError(`${message} the name is missing`);
    if (!this.box) throw new GeneralError(`${message} the box is missing`);
  }
}<|MERGE_RESOLUTION|>--- conflicted
+++ resolved
@@ -260,9 +260,9 @@
   async toConsumerComponent(versionStr: string, scopeName: string, repository: Repository): Promise<ConsumerComponent> {
     const componentVersion = this.toComponentVersion(versionStr);
     const version: Version = await componentVersion.getVersion(repository);
-<<<<<<< HEAD
     const loadFileInstance = className => async (file) => {
       const content = await file.file.load(repository);
+      if (!content) throw new GeneralError(`failed loading file ${file.relativePath} from the model`);
       return new className({ base: '.', path: file.relativePath, contents: content.contents, test: file.test });
     };
     const filesP = version.files ? Promise.all(version.files.map(loadFileInstance(SourceFile))) : null;
@@ -271,27 +271,6 @@
     const log = version.log || null;
     const compilerP = CompilerExtension.loadFromModelObject(version.compiler, repository);
     const [files, dists, scopeMeta, compiler] = await Promise.all([filesP, distsP, scopeMetaP, compilerP]);
-=======
-    const filesP = Promise.all(
-      version.files.map(async (file) => {
-        const content = await file.file.load(repository);
-        if (!content) throw new GeneralError(`failed loading a file ${file.relativePath} from the model`);
-        return new SourceFile({ base: '.', path: file.relativePath, contents: content.contents, test: file.test });
-      })
-    );
-    const distsP = version.dists
-      ? Promise.all(
-        version.dists.map(async (dist) => {
-          const content = await dist.file.load(repository);
-          if (!content) throw new GeneralError(`failed loading a dist file ${dist.relativePath} from the model`);
-          return new Dist({ base: '.', path: dist.relativePath, contents: content.contents, test: dist.test });
-        })
-      )
-      : null;
-    const scopeMetaP = scopeName ? ScopeMeta.fromScopeName(scopeName).load(repository) : Promise.resolve();
-    const log = version.log || null;
-    const [files, dists, scopeMeta] = await Promise.all([filesP, distsP, scopeMetaP]);
->>>>>>> 70aad3f5
     // when generating a new ConsumerComponent out of Version, it is critical to make sure that
     // all objects are cloned and not copied by reference. Otherwise, every time the
     // ConsumerComponent instance is changed, the Version will be changed as well, and since
@@ -305,11 +284,7 @@
       lang: this.lang,
       bindingPrefix: this.bindingPrefix,
       mainFile: version.mainFile || null,
-<<<<<<< HEAD
       compiler,
-=======
-      compilerId: version.compiler,
->>>>>>> 70aad3f5
       testerId: version.tester,
       dependencies: version.dependencies.getClone(),
       devDependencies: version.devDependencies.getClone(),

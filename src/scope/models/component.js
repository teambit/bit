--- conflicted
+++ resolved
@@ -60,19 +60,14 @@
     return values(this.versions);
   }
 
-<<<<<<< HEAD
-  listVersions(): string[] {
-    return Object.keys(this.versions);
-=======
-  listVersions(sort: 'ASC' | 'DESC'): number[] {
-    const versions = Object.keys(this.versions).map(versionStr => parseInt(versionStr));
+  listVersions(sort: 'ASC' | 'DESC'): string[] {
+    const versions = Object.keys(this.versions);
     if (!sort) return versions;
     if (sort === 'ASC') {
-      return versions.sort();
-    }
-
-    return versions.sort().reverse();
->>>>>>> 8cc6fea1
+      return versions.sort(semver.compare);
+    }
+
+    return versions.sort(semver.compare).reverse();
   }
 
   compatibleWith(component: Component) {
@@ -96,8 +91,8 @@
    * @returns {number} 
    * @memberof Component
    */
-  latestExisting(repository: Repository): number {
-    if (empty(this.versions)) return 0;
+  latestExisting(repository: Repository): string {
+    if (empty(this.versions)) return '0.0.0';
     const versions = this.listVersions('ASC');
     let version = null;
     let versionStr = null;
@@ -105,7 +100,7 @@
       versionStr = versions.pop();
       version = this.loadVersionSync(versionStr, repository, false);
     }
-    return versionStr || 0;
+    return versionStr || '0.0.0';
   }
 
   collectLogs(repo: Repository): Promise<{ [number]: { message: string, date: string, hash: string } }> {

--- conflicted
+++ resolved
@@ -15,12 +15,9 @@
 import type { CompilerExtensionModel } from '../../extensions/compiler-extension';
 import type { TesterExtensionModel } from '../../extensions/tester-extension';
 import GeneralError from '../../error/general-error';
-<<<<<<< HEAD
 import ExtensionFile from '../../extensions/extension-file';
-=======
 import { SourceFile } from '../../consumer/component/sources';
 import Repository from '../objects/repository';
->>>>>>> b596e5a2
 
 type CiProps = {
   error: Object,
@@ -428,17 +425,13 @@
     this.ci = ci;
   }
 
-<<<<<<< HEAD
+  modelFilesToSourceFiles(repository: Repository): Promise<SourceFile[]> {
+    return Promise.all(this.files.map(file => SourceFile.loadFromSourceFileModel(file, repository)));
+  }
   /**
    * Validate the version model properties, to make sure we are not inserting something
    * in the wrong format
    */
-=======
-  modelFilesToSourceFiles(repository: Repository): Promise<SourceFile[]> {
-    return Promise.all(this.files.map(file => SourceFile.loadFromSourceFileModel(file, repository)));
-  }
-
->>>>>>> b596e5a2
   validate(): void {
     const _validateEnv = (env) => {
       // Compiler is in the new form of extension
@@ -474,11 +467,8 @@
     if (!foundMainFile) {
       throw new GeneralError(`${message}, unable to find the mainFile ${this.mainFile} in the file list`);
     }
-<<<<<<< HEAD
     _validateEnv(this.compiler);
     _validateEnv(this.tester);
-=======
->>>>>>> b596e5a2
     if (this.dists && this.dists.length) {
       this.dists.forEach((file) => {
         if (!isValidPath(file.relativePath)) {

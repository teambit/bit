/** @flow */
import R from 'ramda';
import semver from 'semver';
import packageNameValidate from 'validate-npm-package-name';
import { Ref, BitObject } from '../objects';
import Scope from '../scope';
import Source from './source';
import { filterObject, first, bufferFrom, getStringifyArgs, isValidPath, sha1, sortObject } from '../../utils';
import ConsumerComponent from '../../consumer/component';
import type { customResolvedPath } from '../../consumer/component';
import { BitIds, BitId } from '../../bit-id';
import ComponentVersion from '../component-version';
import type { Doclet } from '../../jsdoc/parser';
import { DEFAULT_BUNDLE_FILENAME, DEFAULT_BINDINGS_PREFIX, COMPONENT_ORIGINS } from '../../constants';
import type { Results } from '../../specs-runner/specs-runner';
import { Dependencies, Dependency } from '../../consumer/component/dependencies';
import type { PathLinux } from '../../utils/path';
import type { CompilerExtensionModel } from '../../extensions/compiler-extension';
import type { TesterExtensionModel } from '../../extensions/tester-extension';
import ExtensionFile from '../../extensions/extension-file';
import { SourceFile } from '../../consumer/component/sources';
import Repository from '../objects/repository';
import type { RelativePath } from '../../consumer/component/dependencies/dependency';
import VersionInvalid from '../exceptions/version-invalid';
import logger from '../../logger/logger';
import validateType from '../../utils/validate-type';

type CiProps = {
  error: Object,
  startTime: string,
  endTime: string
};

export type SourceFileModel = {
  name: string,
  relativePath: PathLinux,
  test: boolean,
  file: Ref
};

type DistFileModel = SourceFileModel;

export type Log = {
  message: string,
  date: string,
  username: ?string,
  email: ?string
};

export type VersionProps = {
  mainFile: PathLinux,
  files: Array<SourceFileModel>,
  dists?: ?Array<DistFileModel>,
  compiler?: ?CompilerExtensionModel,
  tester?: ?TesterExtensionModel,
  detachedCompiler?: ?boolean,
  detachedTester?: ?boolean,
  log: Log,
  ci?: CiProps,
  specsResults?: ?Results,
  docs?: Doclet[],
  dependencies?: BitIds,
  devDependencies?: BitIds,
  flattenedDependencies?: BitIds,
  flattenedDevDependencies?: BitIds,
  packageDependencies?: { [string]: string },
  devPackageDependencies?: { [string]: string },
  peerPackageDependencies?: { [string]: string },
  envsPackageDependencies?: { [string]: string },
  bindingPrefix?: string,
  customResolvedPaths?: customResolvedPath[]
};

/**
 * Represent a version model in the scope
 */
export default class Version extends BitObject {
  mainFile: PathLinux;
  files: Array<SourceFileModel>;
  dists: ?Array<DistFileModel>;
  compiler: ?CompilerExtensionModel;
  tester: ?TesterExtensionModel;
  detachedCompiler: ?boolean;
  detachedTester: ?boolean;
  log: Log;
  ci: CiProps | {};
  specsResults: ?Results;
  docs: ?(Doclet[]);
  dependencies: Dependencies;
  devDependencies: Dependencies;
  flattenedDependencies: BitIds;
  flattenedDevDependencies: BitIds;
  packageDependencies: { [string]: string };
  devPackageDependencies: { [string]: string };
  peerPackageDependencies: { [string]: string };
  envsPackageDependencies: { [string]: string };
  bindingPrefix: ?string;
  customResolvedPaths: ?(customResolvedPath[]);

  constructor({
    mainFile,
    files,
    dists,
    compiler,
    tester,
    detachedCompiler,
    detachedTester,
    log,
    dependencies,
    devDependencies,
    docs,
    ci,
    specsResults,
    flattenedDependencies,
    flattenedDevDependencies,
    packageDependencies,
    devPackageDependencies,
    peerPackageDependencies,
    envsPackageDependencies,
    bindingPrefix,
    customResolvedPaths
  }: VersionProps) {
    super();
    this.mainFile = mainFile;
    this.files = files;
    this.dists = dists;
    this.compiler = compiler;
    this.tester = tester;
    this.log = log;
    this.dependencies = new Dependencies(dependencies);
    this.devDependencies = new Dependencies(devDependencies);
    this.docs = docs;
    this.ci = ci || {};
    this.specsResults = specsResults;
    this.flattenedDependencies = flattenedDependencies || new BitIds();
    this.flattenedDevDependencies = flattenedDevDependencies || new BitIds();
    this.packageDependencies = packageDependencies || {};
    this.devPackageDependencies = devPackageDependencies || {};
    this.peerPackageDependencies = peerPackageDependencies || {};
    this.envsPackageDependencies = envsPackageDependencies || {};
    this.bindingPrefix = bindingPrefix;
    this.customResolvedPaths = customResolvedPaths;
    this.detachedCompiler = detachedCompiler;
    this.detachedTester = detachedTester;
    this.validateVersion();
  }

  validateVersion() {
    const nonEmptyFields = ['mainFile', 'files'];
    nonEmptyFields.forEach((field) => {
      if (!this[field]) {
        throw new VersionInvalid(`failed creating a version object, the field "${field}" can't be empty`);
      }
    });
  }

  id() {
    const obj = this.toObject();

    // @todo: remove the entire dependencies.relativePaths from the ID (it's going to be a breaking change)
    const getDependencies = (deps: Dependencies) => {
      const clonedDependencies = deps.cloneAsString();
      return clonedDependencies.map((dependency: Dependency) => {
        return {
          id: dependency.id,
          relativePaths: dependency.relativePaths.map((relativePath) => {
            return {
              sourceRelativePath: relativePath.sourceRelativePath,
              destinationRelativePath: relativePath.destinationRelativePath
            };
          })
        };
      });
    };

    const filterFunction = (val, key) => {
      if (
        key === 'devDependencies' ||
        key === 'devPackageDependencies' ||
        key === 'peerPackageDependencies' ||
        key === 'envsPackageDependencies'
      ) {
        return !R.isEmpty(val);
      }
      return !!val;
    };

    return JSON.stringify(
      filterObject(
        {
          mainFile: obj.mainFile,
          files: obj.files,
          compiler: obj.compiler,
          tester: obj.tester,
          log: obj.log,
          dependencies: getDependencies(this.dependencies),
          devDependencies: getDependencies(this.devDependencies),
          packageDependencies: obj.packageDependencies,
          devPackageDependencies: obj.devPackageDependencies,
          peerPackageDependencies: obj.peerPackageDependencies,
          envsPackageDependencies: obj.envsPackageDependencies,
          bindingPrefix: obj.bindingPrefix
        },
        filterFunction
      )
    );
  }

  getAllFlattenedDependencies() {
    return this.flattenedDependencies.concat(this.flattenedDevDependencies);
  }

  getAllDependencies() {
    return this.dependencies.dependencies.concat(this.devDependencies.dependencies);
  }

  collectDependencies(scope: Scope, withEnvironments?: boolean, dev?: boolean = false): Promise<ComponentVersion[]> {
    const envDependencies = [this.compiler, this.tester];
    const flattenedDependencies = dev ? this.flattenedDevDependencies : this.flattenedDependencies;
    const dependencies = withEnvironments ? flattenedDependencies.concat(envDependencies) : flattenedDependencies;
    const allDependencies = dependencies.concat(this.flattenedDevDependencies);
    return scope.importManyOnes(allDependencies);
  }

  refs(): Ref[] {
    const extractRefsFromFiles = (files) => {
      const refs = files ? files.map(file => file.file) : [];
      return refs;
    };
    const files = extractRefsFromFiles(this.files);
    const dists = extractRefsFromFiles(this.dists);
    const compilerFiles = this.compiler ? extractRefsFromFiles(this.compiler.files) : [];
    const testerFiles = this.tester ? extractRefsFromFiles(this.tester.files) : [];
    return [...dists, ...files, ...compilerFiles, ...testerFiles].filter(ref => ref);
  }

  toObject() {
    const _convertFileToObject = (file) => {
      return {
        file: file.file.toString(),
        relativePath: file.relativePath,
        name: file.name,
        test: file.test
      };
    };

    const _convertEnvToObject = (env) => {
      if (typeof env === 'string') {
        return env;
      }
      // Store the env as string in case there is no config and files (for backward compatibility)
      if (envNameOnly(env)) {
        return env.name;
      }
      const result = {
        name: env.name,
        config: env.config,
        files: []
      };
      if (env.files && !R.isEmpty(env.files)) {
        result.files = env.files.map(ExtensionFile.fromModelObjectToObject);
      }
      return result;
    };

    return filterObject(
      {
        files: this.files ? this.files.map(_convertFileToObject) : null,
        mainFile: this.mainFile,
        dists: this.dists ? this.dists.map(_convertFileToObject) : null,
        compiler: this.compiler ? _convertEnvToObject(this.compiler) : null,
        bindingPrefix: this.bindingPrefix || DEFAULT_BINDINGS_PREFIX,
        tester: this.tester ? _convertEnvToObject(this.tester) : null,
        detachedCompiler: this.detachedCompiler,
        detachedTester: this.detachedTester,
        log: {
          message: this.log.message,
          date: this.log.date,
          username: this.log.username,
          email: this.log.email
        },
        ci: this.ci,
        specsResults: this.specsResults,
        docs: this.docs,
        dependencies: this.dependencies.cloneAsObject(),
        devDependencies: this.devDependencies.cloneAsObject(),
        flattenedDependencies: this.flattenedDependencies.map(dep => dep.serialize()),
        flattenedDevDependencies: this.flattenedDevDependencies.map(dep => dep.serialize()),
        packageDependencies: this.packageDependencies,
        devPackageDependencies: this.devPackageDependencies,
        peerPackageDependencies: this.peerPackageDependencies,
        envsPackageDependencies: this.envsPackageDependencies,
        customResolvedPaths: this.customResolvedPaths
      },
      val => !!val
    );
  }

  validateBeforePersisting(versionStr: string): void {
    logger.debug('validating version object: ', this.hash().hash);
    const version = Version.parse(versionStr);
    version.validate();
  }

  toBuffer(pretty: boolean): Buffer {
    const obj = this.toObject();
    const args = getStringifyArgs(pretty);
    const str = JSON.stringify(obj, ...args);
    if (this.validateBeforePersist) this.validateBeforePersisting(str);
    return bufferFrom(str);
  }

  /**
   * used by the super class BitObject
   */
  static parse(contents: string): Version {
    const {
      mainFile,
      dists,
      files,
      compiler,
      bindingPrefix,
      tester,
      detachedCompiler,
      detachedTester,
      log,
      docs,
      ci,
      specsResults,
      dependencies,
      flattenedDependencies,
      devDependencies,
      flattenedDevDependencies,
      devPackageDependencies,
      peerPackageDependencies,
      envsPackageDependencies,
      packageDependencies,
      customResolvedPaths
    } = JSON.parse(contents);
    const _getDependencies = (deps = []) => {
      if (deps.length && R.is(String, first(deps))) {
        // backward compatibility
        return deps.map(dependency => ({ id: BitId.parseObsolete(dependency) }));
      }

      const getRelativePath = (relativePath) => {
        if (relativePath.importSpecifiers) {
          // backward compatibility. Before the massive validation was added, an item of
          // relativePath.importSpecifiers array could be missing the mainFile property, which is
          // an invalid ImportSpecifier. (instead the mainFile it had another importSpecifiers object).
          relativePath.importSpecifiers = relativePath.importSpecifiers.filter(
            importSpecifier => importSpecifier.mainFile
          );
          if (!relativePath.importSpecifiers.length) delete relativePath.importSpecifiers;
        }

        return relativePath;
      };

      return deps.map((dependency) => {
        return {
          id: BitId.parseBackwardCompatible(dependency.id),
          relativePaths: Array.isArray(dependency.relativePaths)
            ? dependency.relativePaths.map(getRelativePath)
            : dependency.relativePaths
        };
      });
    };

    const _getFlattenedDependencies = (deps = []): BitIds => {
      return BitIds.fromArray(deps.map(dep => BitId.parseBackwardCompatible(dep)));
    };

    const parseFile = (file) => {
      return {
        file: Ref.from(file.file),
        relativePath: file.relativePath,
        name: file.name,
        test: file.test
      };
    };

    return new Version({
      mainFile,
      files: files ? files.map(parseFile) : null,
      dists: dists ? dists.map(parseFile) : null,
      compiler: compiler ? parseEnv(compiler) : null,
      bindingPrefix: bindingPrefix || null,
      tester: tester ? parseEnv(tester) : null,
      detachedCompiler,
      detachedTester,
      log: {
        message: log.message,
        date: log.date,
        username: log.username,
        email: log.email
      },
      ci,
      specsResults,
      docs,
      dependencies: _getDependencies(dependencies),
      flattenedDependencies: _getFlattenedDependencies(flattenedDependencies),
      devDependencies: _getDependencies(devDependencies),
      flattenedDevDependencies: _getFlattenedDependencies(flattenedDevDependencies),
      devPackageDependencies,
      peerPackageDependencies,
      envsPackageDependencies,
      packageDependencies,
      customResolvedPaths
    });
  }

  /**
   * used by raw-object.toRealObject()
   */
  static from(versionProps: VersionProps): Version {
    const compiler = versionProps.compiler ? parseEnv(versionProps.compiler) : null;
    const tester = versionProps.tester ? parseEnv(versionProps.tester) : null;
    const actualVersionProps = { ...versionProps, compiler, tester };
    return new Version(actualVersionProps);
  }

  /**
   * Create version model object from consumer component
   * @param {*} param0
   */
  static fromComponent({
    component,
    versionFromModel,
    files,
    dists,
    flattenedDependencies,
    flattenedDevDependencies,
    message,
    specsResults,
    username,
    email
  }: {
    component: ConsumerComponent,
<<<<<<< HEAD
    versionFromModel: Version,
    files: ?Array<SourceFileModel>,
=======
    files: Array<SourceFileModel>,
>>>>>>> 3a6ce8af
    flattenedDependencies: BitId[],
    flattenedDevDependencies: BitId[],
    message: string,
    dists: ?Array<DistFileModel>,
    specsResults: ?Results,
    username: ?string,
    email: ?string
  }) {
    const parseFile = (file) => {
      return {
        file: file.file.hash(),
        relativePath: file.relativePath,
        name: file.name,
        test: file.test
      };
    };

    /**
     * Get to envs models and check if they are different
     * @param {*} envModelFromFs
     * @param {*} envModelFromModel
     */
    const areEnvsDifferent = (envModelFromFs, envModelFromModel) => {
      const sortEnv = (env) => {
        env.files = R.sortBy(R.prop('name'), env.files);
        env.config = sortObject(env.config);
        const result = sortObject(env);
        return result;
      };
      const stringifyEnv = (env) => {
        if (!env) {
          return '';
        }
        if (typeof env === 'string') {
          return env;
        }
        return JSON.stringify(sortEnv(env));
      };
      const envModelFromFsString = stringifyEnv(envModelFromFs);
      const envModelFromModelString = stringifyEnv(envModelFromModel);
      return sha1(envModelFromFsString) !== sha1(envModelFromModelString);
    };

    /**
     * Calculate the detach status based on the component origin, the component detach status from bitmap and comparison
     * between the env in fs and the env in models
     * @param {*} origin
     * @param {*} detachFromFs
     * @param {*} envModelFromFs
     * @param {*} envModelFromModel
     */
    const calculateDetach = (origin: ComponentOrigin, detachFromFs: ?boolean, envModelFromFs, envModelFromModel) => {
      // In case it's already detached keep the state as is
      if (detachFromFs) return detachFromFs;
      // In case i'm the author and it's not already detached it can't be changed here
      if (origin === COMPONENT_ORIGINS.AUTHORED) return undefined;
      return areEnvsDifferent(envModelFromFs, envModelFromModel);
    };

    const mergePackageDependencies = (
      envsPackageDependencies = {},
      compilerDynamicPakageDependencies = {},
      testerDynamicPakageDependencies = {}
    ) => {
      return { ...envsPackageDependencies, ...testerDynamicPakageDependencies, ...compilerDynamicPakageDependencies };
    };
    const compiler = component.compiler ? component.compiler.toModelObject() : undefined;
    const tester = component.tester ? component.tester.toModelObject() : undefined;

    const compilerDynamicPakageDependencies = component.compiler
      ? component.compiler.dynamicPackageDependencies
      : undefined;
    const testerDynamicPakageDependencies = component.tester ? component.tester.dynamicPackageDependencies : undefined;
    let detachedCompiler;
    let detachedTester;
    const compilerFromModel = R.path(['compiler'], versionFromModel);
    const testerFromModel = R.path(['tester'], versionFromModel);
    if (compiler) {
      detachedCompiler = calculateDetach(
        component.origin,
        component.detachedCompiler,
        getEnvModelOrName(compiler),
        compilerFromModel
      );
      if (detachedCompiler) {
        // Save it on the component for future use
        component.detachedCompiler = detachedCompiler;
      }
    }
    if (tester) {
      detachedTester = calculateDetach(
        component.origin,
        component.detachedTester,
        getEnvModelOrName(tester),
        testerFromModel
      );
      if (detachedTester) {
        // Save it on the component for future use
        component.detachedTester = detachedTester;
      }
    }

    return new Version({
      mainFile: component.mainFile,
      files: files.map(parseFile),
      dists: dists ? dists.map(parseFile) : null,
      compiler,
      bindingPrefix: component.bindingPrefix,
      tester,
      detachedCompiler,
      detachedTester,
      log: {
        message,
        username,
        email,
        date: Date.now().toString()
      },
      specsResults,
      docs: component.docs,
      packageDependencies: component.packageDependencies,
      devPackageDependencies: component.devPackageDependencies,
      peerPackageDependencies: component.peerPackageDependencies,
      envsPackageDependencies: mergePackageDependencies(
        component.envsPackageDependencies,
        compilerDynamicPakageDependencies,
        testerDynamicPakageDependencies
      ),
      flattenedDependencies,
      flattenedDevDependencies,
      dependencies: component.dependencies.get(),
      devDependencies: component.devDependencies.get(),
      customResolvedPaths: component.customResolvedPaths
    });
  }

  setSpecsResults(specsResults: ?Results) {
    this.specsResults = specsResults;
  }

  setDist(dist: ?Source) {
    this.dist = dist
      ? {
        file: dist.hash(),
        name: DEFAULT_BUNDLE_FILENAME
      }
      : null;
  }

  setCIProps(ci: CiProps) {
    this.ci = ci;
  }

  modelFilesToSourceFiles(repository: Repository): Promise<SourceFile[]> {
    return Promise.all(this.files.map(file => SourceFile.loadFromSourceFileModel(file, repository)));
  }
  /**
   * Validate the version model properties, to make sure we are not inserting something
   * in the wrong format
   */
  validate(): void {
    const message = 'unable to save Version object';
    const validateBitIdStr = (bitIdStr: string, field: string, validateVersion: boolean = true) => {
      validateType(message, bitIdStr, field, 'string');
      let bitId;
      try {
        bitId = BitId.parse(bitIdStr, true);
      } catch (err) {
        throw new VersionInvalid(`${message}, the ${field} has an invalid Bit id`);
      }
      if (validateVersion && !bitId.hasVersion()) {
        throw new VersionInvalid(`${message}, the ${field} ${bitIdStr} does not have a version`);
      }
      if (!bitId.scope) throw new VersionInvalid(`${message}, the ${field} ${bitIdStr} does not have a scope`);
    };
    const _validateEnv = (env) => {
      if (!env) return;
      if (typeof env === 'string') {
        // Do not validate version - for backward compatibility
        validateBitIdStr(env, 'environment-id', false);
        return;
      }
      validateType(message, env, 'env', 'object');
      if (!env.name) {
        throw new VersionInvalid(`${message}, the environment is missing the name attribute`);
      }
      validateBitIdStr(env.name, 'env.name');
      if (env.files) {
        const compilerName = env.name || '';
        env.files.forEach((file) => {
          if (!file.name) {
            throw new VersionInvalid(
              `${message}, the environment ${compilerName} has a file which missing the name attribute`
            );
          }
        });
      }
    };

    /**
     * Validate that the package name and version are valid
     * @param {*} packageName
     * @param {*} packageVersion
     */
    const _validatePackageDependency = (packageVersion, packageName) => {
      const packageNameValidateResult = packageNameValidate(packageName);
      if (!packageNameValidateResult.validForNewPackages && !packageNameValidateResult.validForOldPackages) {
        const errors = packageNameValidateResult.errors || [];
        throw new VersionInvalid(`${packageName} is invalid package name, errors:  ${errors.join()}`);
      }
      // don't use semver.valid and semver.validRange to validate the package version because it
      // can be also a URL, Git URL or Github URL. see here: https://docs.npmjs.com/files/package.json#dependencies
      validateType(message, packageVersion, `version of "${packageName}"`, 'string');
    };
    const _validatePackageDependencies = (packageDependencies) => {
      validateType(message, packageDependencies, 'packageDependencies', 'object');
      R.forEachObjIndexed(_validatePackageDependency, packageDependencies);
    };
    const validateFile = (file, isDist: boolean = false) => {
      const field = isDist ? 'dist-file' : 'file';
      validateType(message, file, field, 'object');
      if (!isValidPath(file.relativePath)) {
        throw new VersionInvalid(`${message}, the ${field} ${file.relativePath} is invalid`);
      }
      if (!file.name) {
        throw new VersionInvalid(`${message}, the ${field} ${file.relativePath} is missing the name attribute`);
      }
      if (!file.file) throw new VersionInvalid(`${message}, the ${field} ${file.relativePath} is missing the hash`);
      validateType(message, file.name, `${field}.name`, 'string');
      validateType(message, file.file, `${field}.file`, 'object');
      validateType(message, file.file.hash, `${field}.file.hash`, 'string');
    };

    if (!this.mainFile) throw new VersionInvalid(`${message}, the mainFile is missing`);
    if (!isValidPath(this.mainFile)) throw new VersionInvalid(`${message}, the mainFile ${this.mainFile} is invalid`);
    if (!this.files || !this.files.length) throw new VersionInvalid(`${message}, the files are missing`);
    let foundMainFile = false;
    validateType(message, this.files, 'files', 'array');
    const filesPaths = [];
    this.files.forEach((file) => {
      validateFile(file);
      filesPaths.push(file.relativePath);
      if (file.relativePath === this.mainFile) foundMainFile = true;
    });
    if (!foundMainFile) {
      throw new VersionInvalid(`${message}, unable to find the mainFile ${this.mainFile} in the files list`);
    }
    if (this.detachedCompiler !== undefined) {
      validateType(message, this.detachedCompiler, 'detachedCompiler', 'boolean');
    }
    if (this.detachedTester !== undefined) {
      validateType(message, this.detachedTester, 'detachedCompiler', 'boolean');
    }
    const duplicateFiles = filesPaths.filter(
      file => filesPaths.filter(f => file.toLowerCase() === f.toLowerCase()).length > 1
    );
    if (duplicateFiles.length) {
      throw new VersionInvalid(`${message} the following files are duplicated ${duplicateFiles.join(', ')}`);
    }
    _validateEnv(this.compiler);
    _validateEnv(this.tester);
    _validatePackageDependencies(this.packageDependencies);
    _validatePackageDependencies(this.devPackageDependencies);
    _validatePackageDependencies(this.peerPackageDependencies);
    _validatePackageDependencies(this.envsPackageDependencies);
    if (this.dists && this.dists.length) {
      validateType(message, this.dists, 'dist', 'array');
      // $FlowFixMe
      this.dists.forEach((file) => {
        validateFile(file, true);
      });
    }
    if (!(this.dependencies instanceof Dependencies)) {
      throw new VersionInvalid(
        `${message}, dependencies must be an instance of Dependencies, got ${typeof this.dependencies}`
      );
    }
    if (!(this.devDependencies instanceof Dependencies)) {
      throw new VersionInvalid(
        `${message}, devDependencies must be an instance of Dependencies, got ${typeof this.devDependencies}`
      );
    }
    this.dependencies.validate();
    this.devDependencies.validate();
    if (!this.dependencies.isEmpty() && !this.flattenedDependencies.length) {
      throw new VersionInvalid(`${message}, it has dependencies but its flattenedDependencies is empty`);
    }
    if (!this.devDependencies.isEmpty() && !this.flattenedDevDependencies.length) {
      throw new VersionInvalid(`${message}, it has devDependencies but its flattenedDevDependencies is empty`);
    }
    const validateFlattenedDependencies = (dependencies: string[]) => {
      validateType(message, dependencies, 'dependencies', 'array');
      dependencies.forEach((dependency) => {
        if (!(dependency instanceof BitId)) {
          throw new VersionInvalid(`${message}, a flattenedDependency expected to be BitId, got ${typeof dependency}`);
        }
        if (!dependency.hasVersion()) {
          throw new VersionInvalid(
            `${message}, the flattenedDependency ${dependency.toString()} does not have a version`
          );
        }
      });
    };
    validateFlattenedDependencies(this.flattenedDependencies);
    validateFlattenedDependencies(this.flattenedDevDependencies);
    if (!this.log) throw new VersionInvalid(`${message}, the log object is missing`);
    validateType(message, this.log, 'log', 'object');
    if (this.bindingPrefix) {
      validateType(message, this.bindingPrefix, 'bindingPrefix', 'string');
    }
  }
}

const parseEnv = (env) => {
  if (typeof env === 'string') {
    return env;
  }
  // Store the env as string in case there is no config and files (for backward compatibility)
  if (envNameOnly(env)) {
    return env.name;
  }
  return {
    name: env.name,
    config: env.config,
    files: env.files ? env.files.map(ExtensionFile.fromObjectToModelObject) : []
  };
};

const envNameOnly = (env) => {
  if ((!env.config || R.isEmpty(env.config)) && (!env.files || R.isEmpty(env.files))) {
    return true;
  }
  return false;
};

const getEnvModelOrName = (env) => {
  if (typeof env === 'string') {
    return env;
  }
  // Store the env as string in case there is no config and files (for backward compatibility)
  if (envNameOnly(env)) {
    return env.name;
  }
  return env;
};<|MERGE_RESOLUTION|>--- conflicted
+++ resolved
@@ -437,12 +437,8 @@
     email
   }: {
     component: ConsumerComponent,
-<<<<<<< HEAD
     versionFromModel: Version,
-    files: ?Array<SourceFileModel>,
-=======
     files: Array<SourceFileModel>,
->>>>>>> 3a6ce8af
     flattenedDependencies: BitId[],
     flattenedDevDependencies: BitId[],
     message: string,

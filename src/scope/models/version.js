/** @flow */
import R from 'ramda';
import { Ref, BitObject } from '../objects';
import Scope from '../scope';
import Source from './source';
import { filterObject, first, bufferFrom, getStringifyArgs, isValidPath } from '../../utils';
import ConsumerComponent from '../../consumer/component';
import { BitIds, BitId } from '../../bit-id';
import ComponentVersion from '../component-version';
import type { Doclet } from '../../jsdoc/parser';
import { DEFAULT_BUNDLE_FILENAME, DEFAULT_BINDINGS_PREFIX } from '../../constants';
import type { Results } from '../../specs-runner/specs-runner';
import { Dependencies } from '../../consumer/component/dependencies';
import type { PathLinux } from '../../utils/path';
<<<<<<< HEAD
import CompilerExtension from '../../extensions/compiler-extension';
=======
import GeneralError from '../../error/general-error';
>>>>>>> a8a21193

type CiProps = {
  error: Object,
  startTime: string,
  endTime: string
};

export type SourceFileModel = {
  name: string,
  relativePath: PathLinux,
  test: boolean,
  file: Ref
};

type DistFileModel = SourceFileModel;

export type Log = {
  message: string,
  date: string,
  username: ?string,
  email: ?string
};

export type VersionProps = {
<<<<<<< HEAD
  files?: ?Array<SourceFile>,
  dists?: ?Array<DistFile>,
  compiler?: ?CompilerExtension,
=======
  files?: ?Array<SourceFileModel>,
  dists?: ?Array<DistFileModel>,
  compiler?: ?BitId,
>>>>>>> a8a21193
  tester?: ?BitId,
  log: Log,
  ci?: CiProps,
  specsResults?: ?Results,
  docs?: Doclet[],
  dependencies?: BitIds,
  devDependencies?: BitIds,
  flattenedDependencies?: BitIds,
  flattenedDevDependencies?: BitIds,
  packageDependencies?: { [string]: string },
  devPackageDependencies?: { [string]: string },
  peerPackageDependencies?: { [string]: string },
  bindingPrefix?: string
};

export default class Version extends BitObject {
  mainFile: PathLinux;
<<<<<<< HEAD
  files: Array<SourceFile>;
  dists: ?Array<DistFile>;
  compiler: ?CompilerExtension;
=======
  files: Array<SourceFileModel>;
  dists: ?Array<DistFileModel>;
  compiler: ?BitId;
>>>>>>> a8a21193
  tester: ?BitId;
  log: Log;
  ci: CiProps | {};
  specsResults: ?Results;
  docs: ?(Doclet[]);
  dependencies: Dependencies;
  devDependencies: Dependencies;
  flattenedDependencies: BitIds;
  flattenedDevDependencies: BitIds;
  packageDependencies: { [string]: string };
  devPackageDependencies: { [string]: string };
  peerPackageDependencies: { [string]: string };
  bindingPrefix: string;

  constructor({
    mainFile,
    files,
    dists,
    compiler,
    tester,
    log,
    dependencies,
    devDependencies,
    docs,
    ci,
    specsResults,
    flattenedDependencies,
    flattenedDevDependencies,
    packageDependencies,
    devPackageDependencies,
    peerPackageDependencies,
    bindingPrefix
  }: VersionProps) {
    super();
    this.mainFile = mainFile;
    this.files = files;
    this.dists = dists;
    this.compiler = compiler;
    this.tester = tester;
    this.log = log;
    this.dependencies = new Dependencies(dependencies);
    this.devDependencies = new Dependencies(devDependencies);
    this.docs = docs;
    this.ci = ci || {};
    this.specsResults = specsResults;
    this.flattenedDependencies = flattenedDependencies || new BitIds();
    this.flattenedDevDependencies = flattenedDevDependencies || new BitIds();
    this.packageDependencies = packageDependencies || {};
    this.devPackageDependencies = devPackageDependencies || {};
    this.peerPackageDependencies = peerPackageDependencies || {};
    this.bindingPrefix = bindingPrefix;
    this.validateVersion();
  }

  validateVersion() {
    const nonEmptyFields = ['mainFile', 'files'];
    nonEmptyFields.forEach((field) => {
      if (!this[field]) throw new GeneralError(`failed creating a version object, the field "${field}" can't be empty`);
    });
  }

  id() {
    const obj = this.toObject();

    // remove importSpecifiers from the ID, it's not needed for the ID calculation.
    // @todo: remove the entire dependencies.relativePaths from the ID (it's going to be a breaking change)

    const getDependencies = (deps) => {
      const dependencies = R.clone(deps);
      if (dependencies && dependencies.length) {
        dependencies.forEach((dependency) => {
          if (dependency.relativePaths && dependency.relativePaths.length) {
            dependency.relativePaths.forEach((relativePath) => {
              if (relativePath.importSpecifiers) delete relativePath.importSpecifiers;
            });
          }
        });
      }
      return dependencies;
    };

    const filterFunction = (val, key) => {
      if (key === 'devDependencies' || key === 'devPackageDependencies' || key === 'peerPackageDependencies') {
        return !R.isEmpty(val);
      }
      return !!val;
    };

    return JSON.stringify(
      filterObject(
        {
          mainFile: obj.mainFile,
          files: obj.files,
          compiler: obj.compiler,
          tester: obj.tester,
          log: obj.log,
          dependencies: getDependencies(obj.dependencies),
          devDependencies: getDependencies(obj.devDependencies),
          packageDependencies: obj.packageDependencies,
          devPackageDependencies: obj.devPackageDependencies,
          peerPackageDependencies: obj.peerPackageDependencies,
          bindingPrefix: obj.bindingPrefix
        },
        filterFunction
      )
    );
  }

  getAllFlattenedDependencies() {
    return this.flattenedDependencies.concat(this.flattenedDevDependencies);
  }

  getAllDependencies() {
    return this.dependencies.dependencies.concat(this.devDependencies.dependencies);
  }

  collectDependencies(scope: Scope, withEnvironments?: boolean, dev?: boolean = false): Promise<ComponentVersion[]> {
    const envDependencies = [this.compiler, this.tester];
    const flattenedDependencies = dev ? this.flattenedDevDependencies : this.flattenedDependencies;
    const dependencies = withEnvironments ? flattenedDependencies.concat(envDependencies) : flattenedDependencies;
    const allDependencies = dependencies.concat(this.flattenedDevDependencies);
    return scope.importManyOnes(allDependencies, true);
  }

  refs(): Ref[] {
    const files = this.files ? this.files.map(file => file.file) : [];
    const dists = this.dists ? this.dists.map(dist => dist.file) : [];
    return [...dists, ...files].filter(ref => ref);
  }

  toObject() {
    return filterObject(
      {
        files: this.files
          ? this.files.map((file) => {
            return {
              file: file.file.toString(),
              relativePath: file.relativePath,
              name: file.name,
              test: file.test
            };
          })
          : null,
        mainFile: this.mainFile,
        dists: this.dists
          ? this.dists.map((dist) => {
            return {
              file: dist.file.toString(),
              relativePath: dist.relativePath,
              name: dist.name,
              test: dist.test
            };
          })
          : null,
        compiler: this.compiler ? this.compiler.toModelObject() : null,
        bindingPrefix: this.bindingPrefix || DEFAULT_BINDINGS_PREFIX,
        tester: this.tester ? this.tester.toString() : null,
        log: {
          message: this.log.message,
          date: this.log.date,
          username: this.log.username,
          email: this.log.email
        },
        ci: this.ci,
        specsResults: this.specsResults,
        docs: this.docs,
        dependencies: this.dependencies.cloneAsString(),
        devDependencies: this.devDependencies.cloneAsString(),
        flattenedDependencies: this.flattenedDependencies.map(dep => dep.toString()),
        flattenedDevDependencies: this.flattenedDevDependencies.map(dep => dep.toString()),
        packageDependencies: this.packageDependencies,
        devPackageDependencies: this.devPackageDependencies,
        peerPackageDependencies: this.peerPackageDependencies
      },
      val => !!val
    );
  }

  toBuffer(pretty: boolean): Buffer {
    const obj = this.toObject();
    const args = getStringifyArgs(pretty);
    const str = JSON.stringify(obj, ...args);
    return bufferFrom(str);
  }

  static parse(contents) {
    const {
      mainFile,
      dists,
      files,
      compiler,
      bindingPrefix,
      tester,
      log,
      docs,
      ci,
      specsResults,
      dependencies,
      flattenedDependencies,
      devDependencies,
      flattenedDevDependencies,
      devPackageDependencies,
      peerPackageDependencies,
      packageDependencies
    } = JSON.parse(contents);
    const getDependencies = (deps = []) => {
      if (deps.length && R.is(String, first(deps))) {
        // backward compatibility
        return deps.map(dependency => ({ id: BitId.parse(dependency) }));
      }

      return deps.map(dependency => ({
        id: BitId.parse(dependency.id),
        relativePaths: dependency.relativePaths
      }));
    };
    return new Version({
      mainFile,
      files: files
        ? files.map((file) => {
          return { file: Ref.from(file.file), relativePath: file.relativePath, name: file.name, test: file.test };
        })
        : null,
      dists: dists
        ? dists.map((dist) => {
          return { file: Ref.from(dist.file), relativePath: dist.relativePath, name: dist.name, test: dist.test };
        })
        : null,
      compiler: compiler ? CompilerExtension.loadFromModelObject(compiler) : null,
      bindingPrefix: bindingPrefix || null,
      tester: tester ? BitId.parse(tester) : null,
      log: {
        message: log.message,
        date: log.date,
        username: log.username,
        email: log.email
      },
      ci,
      specsResults,
      docs,
      dependencies: getDependencies(dependencies),
      flattenedDependencies: BitIds.deserialize(flattenedDependencies),
      devDependencies: getDependencies(devDependencies),
      flattenedDevDependencies: BitIds.deserialize(flattenedDevDependencies),
      devPackageDependencies,
      peerPackageDependencies,
      packageDependencies
    });
  }

  static from(versionProps: VersionProps): Version {
    return new Version(versionProps);
  }

  static fromComponent({
    component,
    files,
    dists,
    flattenedDependencies,
    flattenedDevDependencies,
    message,
    specsResults,
    username,
    email
  }: {
    component: ConsumerComponent,
    files: ?Array<SourceFileModel>,
    flattenedDependencies: BitId[],
    flattenedDevDependencies: BitId[],
    message: string,
    dists: ?Array<DistFileModel>,
    specsResults: ?Results,
    username: ?string,
    email: ?string
  }) {
    return new Version({
      mainFile: component.mainFile,
      files: files
        ? files.map((file) => {
          return { file: file.file.hash(), relativePath: file.relativePath, name: file.name, test: file.test };
        })
        : null,
      dists: dists
        ? dists.map((dist) => {
          return { file: dist.file.hash(), relativePath: dist.relativePath, name: dist.name, test: dist.test };
        })
        : null,
      compiler: component.compiler,
      bindingPrefix: component.bindingPrefix,
      tester: component.testerId,
      log: {
        message,
        username,
        email,
        date: Date.now().toString()
      },
      specsResults,
      docs: component.docs,
      packageDependencies: component.packageDependencies,
      devPackageDependencies: component.devPackageDependencies,
      peerPackageDependencies: component.peerPackageDependencies,
      flattenedDependencies,
      flattenedDevDependencies,
      dependencies: component.dependencies.get(),
      devDependencies: component.devDependencies.get()
    });
  }

  setSpecsResults(specsResults: ?Results) {
    this.specsResults = specsResults;
  }

  setDist(dist: ?Source) {
    this.dist = dist
      ? {
        file: dist.hash(),
        name: DEFAULT_BUNDLE_FILENAME
      }
      : null;
  }

  setCIProps(ci: CiProps) {
    this.ci = ci;
  }

  validate(): void {
    // TODO: Gilad - add validation for envs
    const message = 'unable to save Version object';
    if (!this.mainFile) throw new GeneralError(`${message}, the mainFile is missing`);
    if (!isValidPath(this.mainFile)) throw new GeneralError(`${message}, the mainFile ${this.mainFile} is invalid`);
    if (!this.files || !this.files.length) throw new GeneralError(`${message}, the files are missing`);
    let foundMainFile = false;
    this.files.forEach((file) => {
      if (!isValidPath(file.relativePath)) {
        throw new GeneralError(`${message}, the file ${file.relativePath} is invalid`);
      }
      if (!file.name) throw new GeneralError(`${message}, the file ${file.relativePath} is missing the name attribute`);
      if (file.relativePath === this.mainFile) foundMainFile = true;
    });
    if (!foundMainFile) { throw new GeneralError(`${message}, unable to find the mainFile ${this.mainFile} in the file list`); }
    if (this.dists && this.dists.length) {
      this.dists.forEach((file) => {
        if (!isValidPath(file.relativePath)) {
          throw new GeneralError(`${message}, the dist-file ${file.relativePath} is invalid`);
        }
        if (!file.name) { throw new GeneralError(`${message}, the dist-file ${file.relativePath} is missing the name attribute`); }
      });
    }
    this.dependencies.validate();
    this.devDependencies.validate();
    if (!this.dependencies.isEmpty() && !this.flattenedDependencies.length) {
      throw new GeneralError(`${message}, it has dependencies but its flattenedDependencies is empty`);
    }
    if (!this.devDependencies.isEmpty() && !this.flattenedDevDependencies.length) {
      throw new GeneralError(`${message}, it has devDependencies but its flattenedDevDependencies is empty`);
    }
    if (!this.log) throw new GeneralError(`${message},the log object is missing`);
  }
}<|MERGE_RESOLUTION|>--- conflicted
+++ resolved
@@ -12,11 +12,8 @@
 import type { Results } from '../../specs-runner/specs-runner';
 import { Dependencies } from '../../consumer/component/dependencies';
 import type { PathLinux } from '../../utils/path';
-<<<<<<< HEAD
 import CompilerExtension from '../../extensions/compiler-extension';
-=======
 import GeneralError from '../../error/general-error';
->>>>>>> a8a21193
 
 type CiProps = {
   error: Object,
@@ -41,15 +38,9 @@
 };
 
 export type VersionProps = {
-<<<<<<< HEAD
-  files?: ?Array<SourceFile>,
-  dists?: ?Array<DistFile>,
-  compiler?: ?CompilerExtension,
-=======
   files?: ?Array<SourceFileModel>,
   dists?: ?Array<DistFileModel>,
-  compiler?: ?BitId,
->>>>>>> a8a21193
+  compiler?: ?CompilerExtension,
   tester?: ?BitId,
   log: Log,
   ci?: CiProps,
@@ -67,15 +58,9 @@
 
 export default class Version extends BitObject {
   mainFile: PathLinux;
-<<<<<<< HEAD
-  files: Array<SourceFile>;
-  dists: ?Array<DistFile>;
-  compiler: ?CompilerExtension;
-=======
   files: Array<SourceFileModel>;
   dists: ?Array<DistFileModel>;
-  compiler: ?BitId;
->>>>>>> a8a21193
+  compiler: ?CompilerExtension;
   tester: ?BitId;
   log: Log;
   ci: CiProps | {};

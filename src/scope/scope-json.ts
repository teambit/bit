import fs from 'fs-extra';
// @ts-ignore AUTO-ADDED-AFTER-MIGRATION-PLEASE-FIX!
import pathlib from 'path';
import { writeFile, cleanObject } from '../utils';
import { Remote } from '../remotes';
import { SCOPE_JSON, DEFAULT_LANE } from '../constants';
import BitId from '../bit-id/bit-id';
import GeneralError from '../error/general-error';
import { ScopeJsonNotFound } from './exceptions';

export function getPath(scopePath: string): string {
  return pathlib.join(scopePath, SCOPE_JSON);
}

export type ScopeJsonProps = {
  name: string;
  version: string;
  resolverPath?: string;
  hooksPath?: string;
  license?: string;
  groupName: string | null | undefined;
  remotes?: { name: string; url: string };
  lanes?: { current: string; tracking: TrackLane[] };
};

export type TrackLane = { localLane: string; remoteLane: string; remoteScope: string };

export class ScopeJson {
  // @ts-ignore AUTO-ADDED-AFTER-MIGRATION-PLEASE-FIX!
  _name: string;
  version: string | null | undefined;
  resolverPath: string | null | undefined;
  hooksPath: string | undefined;
  license: string | null | undefined;
  remotes: { [key: string]: string };
  groupName: string;
  lanes: { current: string; tracking: TrackLane[] };
  hasChanged = false;

<<<<<<< HEAD
  constructor({ name, remotes, resolverPath, license, groupName, version, lanes }: ScopeJsonProps) {
=======
  constructor({ name, remotes, resolverPath, hooksPath, license, groupName, version }: ScopeJsonProps) {
>>>>>>> b0613005
    this.name = name;
    this.version = version;
    this.resolverPath = resolverPath;
    this.hooksPath = hooksPath;
    this.license = license;
    this.remotes = remotes || {};
    this.groupName = groupName || '';
    this.lanes = lanes || { current: DEFAULT_LANE, tracking: [] };
  }

  // @ts-ignore AUTO-ADDED-AFTER-MIGRATION-PLEASE-FIX!
  set name(suggestedName: string) {
    this._name = BitId.getValidScopeName(suggestedName);
    // @ts-ignore AUTO-ADDED-AFTER-MIGRATION-PLEASE-FIX!
    return this;
  }

  // @ts-ignore AUTO-ADDED-AFTER-MIGRATION-PLEASE-FIX!
  get name(): string {
    return this._name;
  }
  toPlainObject() {
    return cleanObject({
      name: this.name,
      remotes: this.remotes,
      resolverPath: this.resolverPath,
      license: this.license,
      groupName: this.groupName,
      version: this.version,
      lanes: this.lanes
    });
  }

  toJson(readable = true) {
    if (!readable) return JSON.stringify(this.toPlainObject());
    return JSON.stringify(this.toPlainObject(), null, 4);
  }

  set(key: string, val: string) {
    // eslint-disable-next-line no-prototype-builtins
    if (!this.hasOwnProperty(key)) throw new GeneralError(`unknown key ${key}`);
    this[key] = val;
    return this;
  }

  get(key: string): string {
    // eslint-disable-next-line no-prototype-builtins
    if (!this.hasOwnProperty(key)) throw new GeneralError(`unknown key ${key}`);
    return this[key];
  }

  del(key: string): string {
    // eslint-disable-next-line no-prototype-builtins
    if (!this.hasOwnProperty(key)) throw new GeneralError(`unknown key ${key}`);
    return this[key];
  }

  addRemote(remote: Remote) {
    this.remotes[remote.name] = remote.host;
    return this;
  }

  rmRemote(name: string): boolean {
    if (!this.remotes[name]) return false;
    delete this.remotes[name];
    return true;
  }

  async write(path: string) {
    return writeFile(pathlib.join(path, SCOPE_JSON), this.toJson());
  }

  trackLane(trackLaneData: TrackLane) {
    this.lanes.tracking.push({
      localLane: trackLaneData.localLane,
      remoteLane: trackLaneData.remoteLane,
      remoteScope: trackLaneData.remoteScope
    });
    this.hasChanged = true;
  }
  setCurrentLane(laneName: string): void {
    if (this.lanes.current !== laneName) {
      this.lanes.current = laneName;
      this.hasChanged = true;
    }
  }
  async writeIfChanged(path: string) {
    if (this.hasChanged) {
      await this.write(path);
    }
  }

  static loadFromJson(json: string): ScopeJson {
    return new ScopeJson(JSON.parse(json));
  }

  static async loadFromFile(scopeJsonPath: string): Promise<ScopeJson> {
    let rawScopeJson;
    try {
      rawScopeJson = await fs.readFile(scopeJsonPath);
    } catch (err) {
      if (err.code === 'ENOENT') throw new ScopeJsonNotFound(scopeJsonPath);
      throw err;
    }
    return ScopeJson.loadFromJson(rawScopeJson.toString());
  }

  getPopulatedLicense(): Promise<string | null | undefined> {
    // @ts-ignore AUTO-ADDED-AFTER-MIGRATION-PLEASE-FIX!
    if (!this.get('license') || !fs.existsSync(this.get('license'))) return Promise.resolve();
    return fs.readFile(this.get('license')).then(license => license.toString());
  }
}<|MERGE_RESOLUTION|>--- conflicted
+++ resolved
@@ -37,11 +37,7 @@
   lanes: { current: string; tracking: TrackLane[] };
   hasChanged = false;
 
-<<<<<<< HEAD
-  constructor({ name, remotes, resolverPath, license, groupName, version, lanes }: ScopeJsonProps) {
-=======
-  constructor({ name, remotes, resolverPath, hooksPath, license, groupName, version }: ScopeJsonProps) {
->>>>>>> b0613005
+  constructor({ name, remotes, resolverPath, hooksPath, license, groupName, version, lanes }: ScopeJsonProps) {
     this.name = name;
     this.version = version;
     this.resolverPath = resolverPath;

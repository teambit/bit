--- conflicted
+++ resolved
@@ -32,17 +32,13 @@
     this.pushToRemoteLane(remoteLane, componentId, head, remoteLaneId);
   }
 
-<<<<<<< HEAD
   removeFromCacheByFilePath(filePath: string) {
     const { laneName, remoteName } = this.decomposeRemoteLanePath(filePath);
     logger.debug(`RemoteLanes, removing refs from the cache: ${remoteName}/${laneName}`);
     delete this.remotes[remoteName]?.[laneName];
   }
 
-  private pushToRemoteLane(remoteLane: LaneComponent[], componentId: BitId, head: Ref) {
-=======
   private pushToRemoteLane(remoteLane: LaneComponent[], componentId: BitId, head: Ref, remoteLaneId: LaneId) {
->>>>>>> a553babf
     const existingComponent = remoteLane.find((n) => n.id.isEqualWithoutVersion(componentId));
     if (existingComponent) {
       existingComponent.head = head;

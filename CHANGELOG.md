# Change Log

All notable changes to this project will be documented in this file.

The format is based on [Keep a Changelog](http://keepachangelog.com/).
and this project adheres to [Semantic Versioning](http://semver.org/).

## [unreleased]
<<<<<<< HEAD
- allow export specific components without specifying the scope-name
=======
- avoid committing unmodified components unless `--force` flag is being used
>>>>>>> 056842e3
- resolve dependencies from all component files regardless whether they are referenced from the main file
- bug fix - author was not able to update his/her component in case it was changed in other scope
- bug fix - status command shows an error when components directory has an unreferenced (from bit.map) component
- avoid generating links for author components
- `bit import` from bit.json does not write to the file-system a dependency when it is also a direct import
- bug fix - export would hang when the ssh server were existing before closing
- don't calculate nested deps when calculating modified component during bit status / commit
- fixed exception thrown in `bit ls` after exporting components 
- removed `--cache` flag from `bit ls`
- deprecated install command
- added `--environment` option for `bit import` 
- reformatted `bit import` output (components, dependencies, environments)
- remove duplication for missing packages warning
- Remove the npm tree output for component ci flow
- add verbosity option to some places


## [0.10.6] - 2017-08-23

- windows support
- support auto updating of bit for npm installation
- support deleting files from a component
- improved bit help
- fix bit config command for linux
- update bit-javascript dependency
- fixed remote add exceptions to human-friendly errors
- improvement - when there are several potential main files, `bit add` selects the one that is closer to the root
- show a friendly error when SSH returns an invalid response
- fix an error when there are multiple open SSH connections
- update bit.map and the file system when a nested component is re-imported individually 
- fix ci-update command when there are tester and compiler to use the same isolated-environment
- fix an error when importing a component, exporting it, modifying and exporting again (v3)
- fix links generation when importing from a non-consumer root path
- fix ci-update command to generate links when necessary
- fix Error: "Cannot find module './build/Release/DTraceProviderBindings'" when installing via Yarn
- fix the local and remote search
- fix the internal ci-update command where an environment has a tester without a compiler 
- improved commit, add, export and status outputs
- support general failures on bit test (like on before)
- status output with missing dependencies 
- help flags adjusted to new help
- missing dependencies formatted on commit
- sources no longer part of bit.json's defaults
- improve readme
- improve outputs
- improve windows support for import command
- exception when using `bit test` or `bit build` before adding first components
- add new flag to bit add to override or append files to bit component


## [0.10.5] - 2017-08-16
- improved commit, add, export and status outputs
- improved bit help
- Improve log files (rotate, color, prettyPrint)
- Support define dependencies for imported components
- bug fixes for export command

## [0.10.4] - 2017-08-15

- bug fix - component stays in "staged components" section after the second export
- support exporting binary files
- fix a bug when importing version 2 of a component while version 1 has been imported before
- fix a bug when exporting version 3 of a component after importing version 2
- bug fix - install test environment if not exist upon bit test
- Fix conflicts when import from bit.json more than one component with the same nested deps
- Remove duplicates from missing packages (during import) warning
- improve error on adding non existing file
- improve support for imported components as dependencies of authored components
- auto-resolve dependencies for imported components

## [0.10.3] - 2017-08-08

- fix memory leak when exporting a big amount of components
- fix running import command from a non-root directory
- support specifying multiple ids using export command 
- fix the auto creating dependencies during commit
- performance improvement for status and commit

## [0.10.2] - 2017-08-07
Improve resolving packages dependencies for ts files

## [0.10.1] - 2017-08-07

## [0.10.0] - 2017-08-07
### BREAKING CHANGES

- Upgrade: Bit now works with a new set of APIs and data models for the code component and scope consumer.
- Important: Bit is not backward compatible with remote scopes running older versions of Bit.

## [0.6.6-rc.1] - 2017-06-28
- Add babel-plugin-transform-runtime to support async functions

## [0.6.5] - 2017-06-26

## [0.6.5-rc.1] - 2017-06-26
- bugfix - install drivers in scope level before test in scope
- bugfix - install drivers in scope level before build in scope
- bugfix - calling to old bind command during component e2e tests

## [0.6.4] - 2017-06-25

- update "bit-javascript" dependency to 0.6.4
## [0.6.3-rc.3] - 2017-06-15

- `bit test` shows the error stack in case of a fatal error 
- add logger
- support debug-mode for e2e tests

## [0.6.3-rc.2] - 2017-06-08

- update "bit-javascript" dependency to rc ("^0.6.4-rc.1")
- Try using cache before fetching remote

## [0.6.3-rc.1] - 2017-06-06

- support running e2e tests in a dev environment where `bit` command is different (such as bit-dev) 
- `bit import` no longer uses the internal cache objects to retrieve remote bit-components.
- avoid corrupted data in a scope when dependencies somehow are not being resolved.
- allow `bit init` when there is a bit.json file without the `source` or `env` attributes.
- bug fix: don't show the version-compatibility warning more than once
- remove duplications from dependencies list of `bit import` output.
- suppress dependencies list upon `bit import`, unless a flag `--display_dependencies` is being used.
- warn for missing driver
- set the file-extension of the built-dist-file according to the current language ('.js' by default)
- support async/await syntax.
- remove the injection of bit-js module into the tester environment.
- add bit-javascript as a dependency and a post install hook.
- do not show tests output in case of thrown error on commit, use verbose flag to see the error.
- parse @property tag of JSDoc
- add `bit reset` command for cancelling the last local commit
- extract the importing bit.json components functionality from `bit import` into a new command `bit install`.
- add infrastructure for e2e tests
- fix onExport hook to get called after writing dependencies to bit.json
- increased max listeners to 100 (prevent warning message)
- colored commit success message
- support for merge conflict error reporting via ssh
- docs - fix bitsrc links to work

## [0.6.2] - 2017-05-21

- [removed] JSDoc data are saved only for functions with a tag `@bit`.
- fixed component classification (local or external)

## [0.6.1] - 2017-05-18 rc

- JSDoc data are saved only for functions with a tag `@bit`.
- do not terminate watcher after failures.
- add the commit-log details to the Component object, so then it'll be available for `bit show --json` and `bit export`.

## [0.6.0] - 2017-05-15

- do not preserve node.js path cache for required bit-driver because it varies over time.

## [0.5.13] - 2017-05-14

- enable bit watch command -> build-all-inline on every change

## [0.5.12] - 2017-05-14

- enable "bit build --inline" command with no arguments for building all inline components

## [0.5.11] - 2017-05-11

- send a correct error message on commit with wrong id.
- add onModify hook.
- show error-message for 'bit build' when no compiler is specified.
- write dependencies on modify.
- do not write bit.json's `misc` and `lang` properties if the default value is presented.
- send correct error message when there is invalid inline id (wip).
- add bind command (which calls the driver bind command).

## [0.5.10] - 2017-05-11

- fix bug with specs that need compiling for server use

## [0.5.9] - 2017-05-11

- fix bug with specs that need compiling

## [0.5.8] - 2017-05-11

- write the specDist only if it exists

## [0.5.7] - 2017-05-10

- fix test for components without compiler

## [0.5.6] - 2017-05-10

- implement the isolated environment for build

## [0.5.5] - 2017-05-09

### Change

- bare scope test creates a new environment and runs the tests there.
- test command -i runs the tests on the file system (inline components).
- build command now saves dist/\<implFileName> && dist/\<specsFileName> for the specs file.
- change the component resolver to fetch from dist/\<implFileName> instead of dist/dist.js.

- package dependencies of environment modules would be installed at component level from now.
- npm loader would not be present, --verbose will show npm output after the installation is done.

### Fixed

- bug with environment installation (npm install at project level).

### Added

- add module 'component-resolver' to resolve a component path using its ID.
- support generating an isolated bit-component environment on-the-fly so it will be easier to run build and test from everywhere
- the compiler can implement a build method instead of compile, get an entry file and run webpack for example (wip). implemented for inline_components, and still need to implement environment module in order to fully work.
- add --skip-update option to the main bit help page.
- run some hooks (for now: onCommit, onCreate, onExport and onImport) using a language-driver
- lang attribute on the bit.json, enable language that will save on the model of the component.

## [0.5.4] - 2017-05-07

### Fixed

- ssh is exiting before writing the entire response.
- exception was thrown when trying to read non-existing private key.

## [0.5.3] - 2017-04-27

### Fixed

- put [search] index procedure under try catch, warns in case it fails.
- fixed bug with list/show remote components with misc files.

## [0.5.2] - 2017-04-27

### Fixed

- issue with npm ensure that was caused due to latest version changes
- issue with installing deps from local cache instead of external
- exit code with only numeric values

## [0.5.1] - 2017-04-18

### Added

- support adding misc files to a bit component
- enable "bit test --inline" command with no arguments (test all inline components)

### Change

- npm install for bit dependencies will work via temp package.json instead of invoking parallel npmi

### Fixed

- when exporting and missing @this, show friendly error

## [0.5.0]

** breaking change - a scope with this version won't work with consumer with lower versions **

### Change

- ssh protocol has changes and now contains headers with bit version
- do not override files upon "bit create" unless -f (--force) flag is used

### Fixed

- bit ls and show commands can be performed outside of bit scope

### Added

- if there is a difference between the versions of the remote bit and the local bit (the remote scope has a greater version) bit throws a error/warning message according to semver difference major/minor
- bit scope-config public command
- license file inflation
- scope meta model

### Removed

- bit resolver command

## [0.4.5]

### Fixed

- error message on component not found
- hotfix for multifetch bug
- add 'no results found' message on ci when there are no specs

## [0.4.4]

### Fixed

- bug fix: typo on destructuring for making export compatible

## [0.4.3]

### Fixed

- added validation on stdin readable for private cmd _put

## [0.4.2]

### Fixed

- make the ssh mechanism backwards compatible with older versions

## [0.4.1]

### Added

- put now work with stream (after export) instead of putting the data on a command argument

### Change

- replace the use of sequest module with ssh2 module directly.

## [0.4.0]

### Added

- bit cat-scope private command
- bit refresh-scope private command for updating model

### Change

- change the header of the bit-objects to contain the hash of the file as a second argument

## [0.3.4]

### Fixed

- add the hash to the header of the any bit-object

## [0.3.3]

### Fixed

- add posix as an optional dependency (windows)

### Added

- specsResults verbose output after ci-update
- add bit clear-cache cmd
- now running clear cache before bit update

## [0.3.2]

### Added

- add bit-dev script for linking dev command, for development
- circle ci integration
- package node v6.10.0 (LTS) (working for osx, debian, centos)

### Fixed

- throw the right error code when inner problem occures
- handled errors will also have exit code 1

## [0.3.0]

### Change

- saving the component id to bit.json after export is a default behavior.
- bit export --forget flag for not saving to bit.json after export.

### Fixed

- Solved bug with specsResults pass attribute not updating after ci update.

## [0.2.6]

### Fixed

- bug with @ on scope annotation
- improved readme and docs

## [0.2.5]

### Added

- documentation under ./docs
- gitbook integration

### Change

- change mock-require to mockery on testing mechanism
- support node 4 with babel-preset-env + add plugins, instead of stage-0 preset

## [0.2.4]

### Added

- add source-map support for dist (enables compiled bit debugging)

### Change

- small fix after import without peer dependencies (do not show the peer dependencies header)

## [0.2.3]

### Added

- import multiple components on one import (bit import componentA componentB)
- write components specific version in bit.json after import -s flag
- distinguish between peerDependencies and dependencies on the output of an import command

## [0.2.2]

### Added

- loader for export command

### Change

- scope now fetch devDependencies (compiler/tester) on export
- scope does not fetch devDependencies on import
- changed dev to environment flag on import command

## [0.2.1] hot-fix

fix a bug with import many ones function

## [0.2.0]

### Added

- loaders.
- stablize version.
- improve error handling.

## [0.1.0]

initial version

<|MERGE_RESOLUTION|>--- conflicted
+++ resolved
@@ -6,11 +6,8 @@
 and this project adheres to [Semantic Versioning](http://semver.org/).
 
 ## [unreleased]
-<<<<<<< HEAD
 - allow export specific components without specifying the scope-name
-=======
 - avoid committing unmodified components unless `--force` flag is being used
->>>>>>> 056842e3
 - resolve dependencies from all component files regardless whether they are referenced from the main file
 - bug fix - author was not able to update his/her component in case it was changed in other scope
 - bug fix - status command shows an error when components directory has an unreferenced (from bit.map) component

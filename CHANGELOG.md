# Change Log

All notable changes to this project will be documented in this file.

The format is based on [Keep a Changelog](http://keepachangelog.com/).
and this project adheres to [Semantic Versioning](http://semver.org/).

## [unreleased]
<<<<<<< HEAD

## [0.10.4] - 2017-10-01
=======
- Add a CLI command to easily get dependencies for a file
- Support .tsx files
>>>>>>> 3ffdeda1
- Add support for writing package.json files
- Support .tsx files

## [0.10.3] - 2017-08-23
- Improve windows support
- change back Madge version to the NPM package as it now supports TypeScript

## [0.10.2] - 2017-08-15

- Use a forked version of madge for better ts support
- Improve resolving packages dependencies (remove duplicates)

## [0.10.1] - 2017-08-07
- Improve resolving packages dependencies for ts files

## [0.10.0] - 2017-08-07
### BREAKING CHANGES

- Upgrade: Bit now works with a new set of APIs and data models for the code component and scope consumer.
- Important: Bit is not backward compatible with remote scopes running older versions of Bit.

## [0.6.4] - 2017-06-25

## [0.6.4-rc.1] - 2017-06-07

- create inner dependency links for all components in components directory.
- support latest tag on bind process.
- persist only in the end of the bind process.
- fix the file-extension of the dist file to be based on the language defined in bit.json
- fix bind of dependencies of dependencies
- remove watch command
- [bind] also create links for inline_components dependencies in the components directory

## [0.6.3] - 2017-05-21

- fix to generation of links for inline-components

## [0.6.1] - 2017-05-18

- fixed watcher and import command
- generate dependencies links for inline-components

## [0.6.0] - 2017-05-15

- exclude dynamic compile behavior

## [0.5.12] - 2017-05-14 rc

- dynamically compile an impl file for inline-components on development environment

## [0.5.11] - 2017-05-11 rc

- add onModify hook
- create public-api for the dependencies root.

## [0.5.8] - 2017-05-11 rc

- fix binding dependencies when using a non-hub scope.
- create public-api for the dependencies namespaces.

## [0.5.7] - 2017-05-10 rc

- fix public api namespace destructuring for bind specific components

## [0.5.4] - 2017-05-09 rc

- support binding specific components
- support passing a directory as a parameter to the `bind` function.
- change the dist/dist.js constant to be dist/\<implFileName> when performing the bind process
- add public-api for pending export components (staged components, that were commited and didn't exported yet).
- major refactor + remove old deprecated behavior (the load function)
- change name to bit-javascript

## [0.5.3] - rc (2017-04-23)

- support require('bit/namespace').component and import { component } from 'bit/namespace' syntax.
- write a default bit.json if not exists
- keep the bit-module in sync with the components map (e.g. remove the node_modules/bit module on every bind action)

## [0.5.1] - rc (2017-04-16)

- implemented watch for inline_components and bit.json, call bind on every change.

## [0.5.0] - rc (2017-04-16)

- add pretty error handling to the command registrar
- Move the writing-to-fs functionality to [bit-scope-client](https://github.com/teambit/bit-scope-client) project
- Add opts to the load function
- Add resolve function
- Fix dist bug
- add sourcemaps
- update bit-scope-client to version 0.5.2<|MERGE_RESOLUTION|>--- conflicted
+++ resolved
@@ -6,13 +6,9 @@
 and this project adheres to [Semantic Versioning](http://semver.org/).
 
 ## [unreleased]
-<<<<<<< HEAD
+- Add a CLI command to easily get dependencies for a file
 
 ## [0.10.4] - 2017-10-01
-=======
-- Add a CLI command to easily get dependencies for a file
-- Support .tsx files
->>>>>>> 3ffdeda1
 - Add support for writing package.json files
 - Support .tsx files
 

--- conflicted
+++ resolved
@@ -7,11 +7,6 @@
 
 ## [unreleased]
 
-<<<<<<< HEAD
-## [14.0.4] - 2019-03-18
-
-- replace default bitsrc.io domain to bit.dev
-=======
 - write workspace configuration data to package.json inside `bit` property instead of creating `bit.json` file
 - generate package.json with the main property on node_modules for authored exported components instead of creating an entry point file
 - obsolete the "dependencies" property of consumer bit.json
@@ -21,7 +16,10 @@
 
 - add authentication fallback to ssh-key in case the ssh-agent is enabled but failed to authenticate
 - improve authentication error message to clearly indicate the various strategies failures
->>>>>>> 8cb61384
+
+## [14.0.4] - 2019-03-18
+
+- replace default bitsrc.io domain to bit.dev
 
 ## [14.0.3] - 2019-03-12
 

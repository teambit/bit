# Change Log

All notable changes to this project will be documented in this file.

The format is based on [Keep a Changelog](http://keepachangelog.com/).
and this project adheres to [Semantic Versioning](http://semver.org/).

## [unreleased]

<<<<<<< HEAD
- support adding test files to existing component
=======
- support separating dev-dependencies and dev-packages from dependencies and packages when they originated from tests files 
>>>>>>> 6413b303

## [0.12.3] - 2018-01-28

- avoid overriding not only modified components but also new components when running `bit import`, unless `--force' flag is used
- validate version number during tag action
- allow `bit config` to run in non initialized directory
- ignore tracked files when running bit add and print warning message 

## [0.12.2] - 2018-01-24

### New
- [#653](https://github.com/teambit/bit/issues/653) read config keys from Git config in case it's not found in bit config 
- [#516](https://github.com/teambit/bit/issues/516) add `--eject` flag for `bit export` for quickly remove local components after export and install them by the npm client
### Changes
- `bit build` with no parameter, builds all authored and imported components regardless whether they're modified
### Bug Fixes
- `bit move` - updates links to node_modules and updates package.json dependencies with the new directory 
- install missing environments before start build / test process
- print message in case of cyclic dependencies
- fixed ci-update from failing when no compiler or tester

## [0.12.1] - 2018-01-22

- add link-file for authored exported components from the root node_modules of a component to its main-file  
- avoid fetching the dependencies of versions older than the current imported one 
- migration - remove latest from compiler
- fix bug with importing old components with compiler defined
- fixed deserialize bug with bit remove

## [0.12.0] - 2018-01-18

### New
- [extension system (beta)](https://docs.bitsrc.io/docs/ext-concepts.html)
- [#540](https://github.com/teambit/bit/issues/540) support Yarn as package manager
- `bit import`: install hub dependencies as npm packages by default
- `bit import`: install npm packages by default
- [#613](https://github.com/teambit/bit/issues/613) `bit install` command to install all packages and link all components
- [#577](https://github.com/teambit/bit/issues/577) auto add workspaces to root package.json
- [#515](https://github.com/teambit/bit/issues/515) save direct dependencies in package.json with relative paths
- [#571](https://github.com/teambit/bit/issues/571) apply auto-tagging mechanism for imported components 
- [#541](https://github.com/teambit/bit/issues/541) add package manager config to bit.json
- support saving dists files on a pre-configured directory relative to consumer root
- support `bit show --compare` with json format
### Changes
- change auto-generated node_modules links to be the same as NPM installation of components (@bit/scope.box.name)
- rename `bit bind` command to `bit link`
- reanme {PARENT_FOLDER} variable to {PARENT} in dsl of add
- rename .bit.map.json to .bitmap
- avoid writing long files paths for imported components when there is a shared directory among the component files and its dependencies
- `bit log` now shows semver instead of version hash
- [#537](https://github.com/teambit/bit/issues/537) rename dist flag to --ignore-dist and by default create dist files
- [#527](https://github.com/teambit/bit/issues/527) rename structure property in bit.json
- remove 'dist' attribute from root bit.json by default
- rename `no_dependencies` flag to `no-dependencies` on `bit import` 
- rename `no_package_json` flag to `ignore-package-json` on `bit import` 
- change `bit remote rm` to `bit remote del`
- run bit init automatically if dir is not initialized but contains .bitmap file
- do not write the component's bit.json file, unless `--conf` flag is set
### Bug Fixes
- [#517](https://github.com/teambit/bit/issues/517) when a nested dependency is imported directly, re-link all its dependents
- [#608](https://github.com/teambit/bit/issues/608) absolute components dependencies for new components throw an error
- [#605](https://github.com/teambit/bit/issues/605) component with modified dependencies doesn't recognize as modified
- [#592](https://github.com/teambit/bit/issues/592) auto-tagged component were not shown as staged in bit status
- [#495](https://github.com/teambit/bit/issues/495) support adding files to imported components and ignoring existing files
- [#500](https://github.com/teambit/bit/issues/500) files added under one component although it was not specified 
- [#508](https://github.com/teambit/bit/issues/508) componentsDefaultDirectory do not support anything other than one dynamic param per folder
- [#543](https://github.com/teambit/bit/issues/543) remove imported component not working
- avoid building process when a component was not modified
- prevent overriding index file if exists

## [0.11.1] - 2017-11-29

- support tagging the entire local scope and all imported components to a specific tag using `--scope` and `--include_imported` flags
- add bit pack command to build packages for registry
- tag command now accepts a version
- `bit test` - paint a summary table when testing multiple components 
- `bit status` - add a new section "deleted components" for components that were deleted from the file-system manually
- `bit import` - prevent overriding local changes unless --force flag was used 
- sort `bit show` and `bit list` components alphabetically
- Auto update .bit.map.json to semantic versions
- improve stability and performance of the dependency resolution mechanism
- removed `--include-imported` flags as `--all` can be used for the same functionality
- `--scope` flag can be used without `--all`
- message in tag command is now optional
- `--all` and `--scope` accepts version (optional for `--all` and mandatory for `--scope`)
- fixed bug on windows that created test files as components
- fixed bit add bug when adding test files with DSL 
- fixed output to be the same for tag command
- fixed bit list command display for deprecated components
- fixed bit show with compare flag to display dependencies
- don't write dists files for authored components
- bug fix - components that were not indicated as staged-components by `bit status` were exported by `bit export`
- bug fix - tests files saved with incorrect path when `bit add` was running from non-consumer root  
- `bit add` - exclude a component when its main file is excluded 
- bug fix - generated .ts links were not valid

## [0.11.0] - 2017-11-12
- change versions numbers to be semantic versions
- add `--outdated` flag to `bit show` command to show the local and remote versions of a component
- add `--outdated` flag to `bit list` command to show the local and remote versions of components
- `bit show` - show components that will be tagged automatically when their dependencies are tagged
- export / import performance and stability improvements
- add plugin mechanism to support different file types
- SSH authentication can be done with SSH username and password in case a private key or an SSH agent socket is not available
- SSH is not supporting passphrase in case a private key is encrypted
- reimplement cat-object command
- `bit show` - show components that will be tagged automatically when their dependencies are tagged
- bug fix - dependencies were not written to the file-system when cloning a project with an existing bit.map file
- disable the local search
- fix a bug which prevents the ci running tests in some cases
- bug fix - re-adding a component after exporting it was considered as a new component 
- fix a bug which makes bit test command not work when a component use bit/ to require another component
- prevent bare-scope corruption when the export process fails
- fixed stderr maxBuffer exceeded bug in ci-update cmd
- fix a bug which makes imported components considered as modified
- fix typo in help man page

## [0.10.9] - 2017-10-18

- rename `bit commit` to `bit tag`
- extract only relevant dependencies from link files (files that only require other files)
- typescript - extract only relevant dependencies from link files (files that only require other files)
- take package version from package.json in the component / root folder to support semver package dependencies
- new field in bit.json (bindingPrefix) for dynamic links
- add flag to bit show to compare component in file system to last tagged component
- better handling deleted files
- improve bit add to convert files to valid bit names
- fixed - writing dist files to wrong directory during bit tag / test commands
- fixed remove of exported component
- prevent bare-scope corruption when the export process fails
- fixed stderr maxBuffer exceeded bug in ci-update cmd
- throw error when tester doesn't return any result for test file
- change the order of determine the main/index file - it's now ['js', 'ts', 'jsx', 'tsx', 'css', 'scss', 'less', 'sass']
- improve checkVersionCompatibility between server and client
- show correct message / error when the tester has an exception during bit test
- fix bug with printing wrong id on bit tag for component in versions between 10-19
- handle invalid bit.json
- bit add on missing test file should throw an error
- prevent test files from becoming new components
- fix bug when component version is larger than 10 it won't show as staged

## [0.10.8] - 2017-10-01

- support requiring imported components using `require('bit/namespace/name')` syntax
- new remove command for removing local and remote components
- new deprecate command for deprecating local and remote components
- new move command for moving files/directories of a component to a new location
- create package.json for imported components
- exclude import-pending components from 'new components' section
- add ignore missing dependencies to commit
- save all dependencies on one configurable directory (components/.dependencies by default)
- add support for tsx files
- generate internal component links according to their compiled version
- move a re-imported component to a new location when `bit import --prefix` is used
- fix commit and export issues when dealing with more than 500 components
- fix export of large amount of data
- fix bug with commit --force when tests throws an exception
- fix bug - when you import authored component (and there is a newer version) it duplicate it in the .bit.map.json
- fix bug - when you import authored component it was added to bit.json dependencies
- fix bug with ssh2 times out on handshake

## [0.10.7] - 2017-09-07

- improve windows support
- add bit untrack command
- support CSS/less/sass/sass as main file
- support jsx extension as the main file of a component
- support adding new files to imported components
- deprecated install command
- fix the search according to search-index v0.13.0 changes
- prevent exporting a component when the same version has been exported already to the same remote scope
- avoid running the build and test processes upon `bit status`
- allow export specific components without specifying the scope-name
- avoid committing unmodified components unless `--force` flag is being used
- resolve dependencies from all component files regardless whether they are referenced from the main file
- bug fix - the author was not able to update his/her component in case it was changed in another scope
- bug fix - status command shows an error when components directory has an unreferenced (from bit.map) component
- avoid generating links for author components
- `bit import` from bit.json does not write to the file-system a dependency when it is also a direct import
- bug fix - export would hang when the ssh server was existing before closing
- don't calculate nested deps when calculating modified component during bit status/commit
- fixed exception is thrown in `bit ls` after exporting components
- removed `--cache` flag from `bit ls`
- added `--environment` option for `bit import`
- reformatted `bit import` output (components, dependencies, environments)
- remove duplication for missing packages warning
- Remove the npm tree output for component ci flow
- add verbosity option to some places
- added auto generated msg to bitmap and all generated link files
- fix a warning on the bit --version command
- support render tag in js docs
- bug fix - imported components were deleted from bit.map when importing nested components of the same scope and name
- write dist files on import according to .bit.map.json
- improve bit remote output (put it in a table)
- fix but with export when the remote has a dependency in the wrong version

## [0.10.6] - 2017-08-23

- windows support
- support auto updating of bit for npm installation
- support deleting files from a component
- improved bit help
- fix bit config command for linux
- update bit-javascript dependency
- fixed remote add exceptions to human-friendly errors
- improvement - when there are several potential main files, `bit add` selects the one that is closer to the root
- show a friendly error when SSH returns an invalid response
- fix an error when there are multiple open SSH connections
- update bit.map and the file system when a nested component is re-imported individually
- fix ci-update command when there are tester and compiler to use the same isolated-environment
- fix an error when importing a component, exporting it, modifying and exporting again (v3)
- fix links generation when importing from a non-consumer root path
- fix ci-update command to generate links when necessary
- fix Error: "Cannot find module './build/Release/DTraceProviderBindings'" when installing via Yarn
- fix the local and remote search
- fix the internal ci-update command where an environment has a tester without a compiler
- improved commit, add, export and status outputs
- support general failures on bit test (like on before)
- status output with missing dependencies
- help flags adjusted to new help
- missing dependencies formatted on commit
- sources no longer part of bit.json's defaults
- improve readme
- improve outputs
- improve windows support for import command
- exception when using `bit test` or `bit build` before adding first components
- add new flag to bit add to override or append files to bit component


## [0.10.5] - 2017-08-16
- improved commit, add, export and status outputs
- improved bit help
- Improve log files (rotate, color, prettyPrint)
- Support define dependencies for imported components
- bug fixes for export command

## [0.10.4] - 2017-08-15

- bug fix - component stays in "staged components" section after the second export
- support exporting binary files
- fix a bug when importing version 2 of a component while version 1 has been imported before
- fix a bug when exporting version 3 of a component after importing version 2
- bug fix - install test environment if not exist upon bit test
- Fix conflicts when import from bit.json more than one component with the same nested deps
- Remove duplicates from missing packages (during import) warning
- improve error on adding non existing file
- improve support for imported components as dependencies of authored components
- auto-resolve dependencies for imported components

## [0.10.3] - 2017-08-08

- fix memory leak when exporting a big amount of components
- fix running import command from a non-root directory
- support specifying multiple ids using export command
- fix the auto creating dependencies during commit
- performance improvement for status and commit

## [0.10.2] - 2017-08-07
Improve resolving packages dependencies for ts files

## [0.10.1] - 2017-08-07

## [0.10.0] - 2017-08-07
### BREAKING CHANGES

- Upgrade: Bit now works with a new set of APIs and data models for the code component and scope consumer.
- Important: Bit is not backward compatible with remote scopes running older versions of Bit.

## [0.6.6-rc.1] - 2017-06-28
- Add babel-plugin-transform-runtime to support async functions

## [0.6.5] - 2017-06-26

## [0.6.5-rc.1] - 2017-06-26
- bugfix - install drivers in scope level before test in scope
- bugfix - install drivers in scope level before build in scope
- bugfix - calling to old bind command during component e2e tests

## [0.6.4] - 2017-06-25

- update "bit-javascript" dependency to 0.6.4
## [0.6.3-rc.3] - 2017-06-15

- `bit test` shows the error stack in case of a fatal error
- add logger
- support debug-mode for e2e tests

## [0.6.3-rc.2] - 2017-06-08

- update "bit-javascript" dependency to rc ("^0.6.4-rc.1")
- Try using cache before fetching remote

## [0.6.3-rc.1] - 2017-06-06

- support running e2e tests in a dev environment where `bit` command is different (such as bit-dev)
- `bit import` no longer uses the internal cache objects to retrieve remote bit-components.
- avoid corrupted data in a scope when dependencies somehow are not being resolved.
- allow `bit init` when there is a bit.json file without the `source` or `env` attributes.
- bug fix: don't show the version-compatibility warning more than once
- remove duplications from dependencies list of `bit import` output.
- suppress dependencies list upon `bit import`, unless a flag `--display_dependencies` is being used.
- warn for missing driver
- set the file-extension of the built-dist-file according to the current language ('.js' by default)
- support async/await syntax.
- remove the injection of bit-js module into the tester environment.
- add bit-javascript as a dependency and a post install hook.
- do not show tests output in case of thrown error on commit, use verbose flag to see the error.
- parse @property tag of JSDoc
- add `bit reset` command for cancelling the last local commit
- extract the importing bit.json components functionality from `bit import` into a new command `bit install`.
- add infrastructure for e2e tests
- fix onExport hook to get called after writing dependencies to bit.json
- increased max listeners to 100 (prevent warning message)
- colored commit success message
- support for merge conflict error reporting via ssh
- docs - fix bitsrc links to work

## [0.6.2] - 2017-05-21

- [removed] JSDoc data are saved only for functions with a tag `@bit`.
- fixed component classification (local or external)

## [0.6.1] - 2017-05-18 rc

- JSDoc data are saved only for functions with a tag `@bit`.
- do not terminate watcher after failures.
- add the commit-log details to the Component object, so then it'll be available for `bit show --json` and `bit export`.

## [0.6.0] - 2017-05-15

- do not preserve node.js path cache for required bit-driver because it varies over time.

## [0.5.13] - 2017-05-14

- enable bit watch command -> build-all-inline on every change

## [0.5.12] - 2017-05-14

- enable "bit build --inline" command with no arguments for building all inline components

## [0.5.11] - 2017-05-11

- send a correct error message on commit with wrong id.
- add onModify hook.
- show error-message for 'bit build' when no compiler is specified.
- write dependencies on modify.
- do not write bit.json's `misc` and `lang` properties if the default value is presented.
- send correct error message when there is invalid inline id (wip).
- add bind command (which calls the driver bind command).

## [0.5.10] - 2017-05-11

- fix bug with specs that need compiling for server use

## [0.5.9] - 2017-05-11

- fix bug with specs that need compiling

## [0.5.8] - 2017-05-11

- write the specDist only if it exists

## [0.5.7] - 2017-05-10

- fix test for components without compiler

## [0.5.6] - 2017-05-10

- implement the isolated environment for build

## [0.5.5] - 2017-05-09

### Change

- bare scope test creates a new environment and runs the tests there.
- test command -i runs the tests on the file system (inline components).
- build command now saves dist/\<implFileName> && dist/\<specsFileName> for the specs file.
- change the component resolver to fetch from dist/\<implFileName> instead of dist/dist.js.

- package dependencies of environment modules would be installed at component level from now.
- npm loader would not be present, --verbose will show npm output after the installation is done.

### Fixed

- bug with environment installation (npm install at project level).

### Added

- add module 'component-resolver' to resolve a component path using its ID.
- support generating an isolated bit-component environment on-the-fly so it will be easier to run build and test from everywhere
- the compiler can implement a build method instead of compile, get an entry file and run webpack for example (wip). implemented for inline_components, and still need to implement environment module in order to fully work.
- add --skip-update option to the main bit help page.
- run some hooks (for now: onCommit, onCreate, onExport and onImport) using a language-driver
- lang attribute on the bit.json, enable language that will save on the model of the component.

## [0.5.4] - 2017-05-07

### Fixed

- ssh is exiting before writing the entire response.
- exception was thrown when trying to read non-existing private key.

## [0.5.3] - 2017-04-27

### Fixed

- put [search] index procedure under try catch, warns in case it fails.
- fixed bug with list/show remote components with misc files.

## [0.5.2] - 2017-04-27

### Fixed

- issue with npm ensure that was caused due to latest version changes
- issue with installing deps from local cache instead of external
- exit code with only numeric values

## [0.5.1] - 2017-04-18

### Added

- support adding misc files to a bit component
- enable "bit test --inline" command with no arguments (test all inline components)

### Change

- npm install for bit dependencies will work via temp package.json instead of invoking parallel npmi

### Fixed

- when exporting and missing @this, show friendly error

## [0.5.0]

** breaking change - a scope with this version won't work with consumer with lower versions **

### Change

- ssh protocol has changes and now contains headers with bit version
- do not override files upon "bit create" unless -f (--force) flag is used

### Fixed

- bit ls and show commands can be performed outside of bit scope

### Added

- if there is a difference between the versions of the remote bit and the local bit (the remote scope has a greater version) bit throws a error/warning message according to semver difference major/minor
- bit scope-config public command
- license file inflation
- scope meta model

### Removed

- bit resolver command

## [0.4.5]

### Fixed

- error message on component not found
- hotfix for multifetch bug
- add 'no results found' message on ci when there are no specs

## [0.4.4]

### Fixed

- bug fix: typo on destructuring for making export compatible

## [0.4.3]

### Fixed

- added validation on stdin readable for private cmd _put

## [0.4.2]

### Fixed

- make the ssh mechanism backwards compatible with older versions

## [0.4.1]

### Added

- put now work with stream (after export) instead of putting the data on a command argument

### Change

- replace the use of sequest module with ssh2 module directly.

## [0.4.0]

### Added

- bit cat-scope private command
- bit refresh-scope private command for updating model

### Change

- change the header of the bit-objects to contain the hash of the file as a second argument

## [0.3.4]

### Fixed

- add the hash to the header of the any bit-object

## [0.3.3]

### Fixed

- add posix as an optional dependency (windows)

### Added

- specsResults verbose output after ci-update
- add bit clear-cache cmd
- now running clear cache before bit update

## [0.3.2]

### Added

- add bit-dev script for linking dev command, for development
- circle ci integration
- package node v6.10.0 (LTS) (working for osx, debian, centos)

### Fixed

- throw the right error code when inner problem occures
- handled errors will also have exit code 1

## [0.3.0]

### Change

- saving the component id to bit.json after export is a default behavior.
- bit export --forget flag for not saving to bit.json after export.

### Fixed

- Solved bug with specsResults pass attribute not updating after ci update.

## [0.2.6]

### Fixed

- bug with @ on scope annotation
- improved readme and docs

## [0.2.5]

### Added

- documentation under ./docs
- gitbook integration

### Change

- change mock-require to mockery on testing mechanism
- support node 4 with babel-preset-env + add plugins, instead of stage-0 preset

## [0.2.4]

### Added

- add source-map support for dist (enables compiled bit debugging)

### Change

- small fix after import without peer dependencies (do not show the peer dependencies header)

## [0.2.3]

### Added

- import multiple components on one import (bit import componentA componentB)
- write components specific version in bit.json after import -s flag
- distinguish between peerDependencies and dependencies on the output of an import command

## [0.2.2]

### Added

- loader for export command

### Change

- scope now fetch devDependencies (compiler/tester) on export
- scope does not fetch devDependencies on import
- changed dev to environment flag on import command

## [0.2.1] hot-fix

fix a bug with import many ones function

## [0.2.0]

### Added

- loaders.
- stablize version.
- improve error handling.

## [0.1.0]

initial version

<|MERGE_RESOLUTION|>--- conflicted
+++ resolved
@@ -7,18 +7,15 @@
 
 ## [unreleased]
 
-<<<<<<< HEAD
+- support separating dev-dependencies and dev-packages from dependencies and packages when they originated from tests files 
 - support adding test files to existing component
-=======
-- support separating dev-dependencies and dev-packages from dependencies and packages when they originated from tests files 
->>>>>>> 6413b303
+- ignore tracked files when running bit add and print warning message 
 
 ## [0.12.3] - 2018-01-28
 
 - avoid overriding not only modified components but also new components when running `bit import`, unless `--force' flag is used
 - validate version number during tag action
 - allow `bit config` to run in non initialized directory
-- ignore tracked files when running bit add and print warning message 
 
 ## [0.12.2] - 2018-01-24
 

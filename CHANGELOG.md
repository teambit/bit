--- conflicted
+++ resolved
@@ -7,11 +7,8 @@
 
 ## [unreleased]
 
-<<<<<<< HEAD
 - [#2341](https://github.com/teambit/bit/issues/2341) fix `bit export --all` to successfully export when deleted from remote
-=======
 - support a basic flow of using module paths when no scopeDefault is set
->>>>>>> f8c967eb
 - support configuring the logger level by running `bit config set log_level <level>`.
 - [#2268](https://github.com/teambit/bit/issues/2268) prevent logger from holding the terminal once a command is completed
 

# Change Log

All notable changes to this project will be documented in this file.

The format is based on [Keep a Changelog](http://keepachangelog.com/).
and this project adheres to [Semantic Versioning](http://semver.org/).

## [unreleased]

<<<<<<< HEAD
- [#1810](https://github.com/teambit/bit/issues/1810) avoid generating link files with ts/jsx/tsx extensions inside node_modules
=======
- [#1809](https://github.com/teambit/bit/issues/1809) avoid building components multiple times for compilers that support building dependencies
>>>>>>> 226cbf6a
- [#1807](https://github.com/teambit/bit/issues/1807) fix resolution of dependency when 2 files require it and one of them using alias

## [14.1.4-dev.9] - 2019-07-10

- [#1789](https://github.com/teambit/bit/issues/1789) prevent removal of peer-dependencies from capsule
- [#1799](https://github.com/teambit/bit/issues/1799) strip shared directory before writing files into the capsule
- [#1798](https://github.com/teambit/bit/issues/1798) fix replacing the component to full ids to work for all cases
- [#1796](https://github.com/teambit/bit/issues/1796) fix dependency resolution when 2 files of component import different things from a file of another component

## [14.1.4-dev.8] - 2019-07-07

- [#1770](https://github.com/teambit/bit/issues/1770) update dependency link files when bundling them
- [#1663](https://github.com/teambit/bit/issues/1663) allow compilers to get the capsule ready with dependencies built in a topological order
- [#1788](https://github.com/teambit/bit/issues/1788) can't update the `pacakge.json` props from compiler who uses capsule

## [14.1.4-dev.7] - 2019-07-03

- await for a promise calls on post-add (one) hook

## [14.1.4-dev.6] - 2019-07-02

- fix require statements to an internal package file to not include extensions if they're [.js, .ts, .tsx, .jsx]
- [#1762](https://github.com/teambit/bit/issues/1762) allow compilers to add properties to `package.json` file
- change dependency links generated when dependencies are saved as components to be module paths and not relative paths
- add a custom entry point file for Angular components
- [#1750](https://github.com/teambit/bit/issues/1750) improve the output to clarify when a dependency package is missing
- [#1752](https://github.com/teambit/bit/issues/1752) fix dependency links generation when originally there were multiple link files
- await for a promise calls on post-add (many) hook

## [14.1.4-dev.5] - 2019-06-25

- add experimental `post-add` hook

## [14.1.4-dev.4] - 2019-06-24

- add `--no-cache` flag to `bit ci-update` command
- fix `directory` flag of `bit ci-update` command

## [14.1.4-dev.3] - 2019-06-23

- upgrade to babel 7
- fix installation errors on Windows related to `posix` package by replacing it with `uid-number`

## [14.1.4-dev.2] - 2019-06-18

- improve isolation by capsule to install peer-dependencies
- provide testers with a capsule isolate function

## [14.1.4-dev.1] - 2019-06-17

- fix publishing of bit-bin package to include the components directory

## [14.1.4-angular.4] - 2019-06-14

- [#1734](https://github.com/teambit/bit/issues/1734) fix error "unable to add the file ..." when the require statement was of `.` or `..` as the only string

## [14.1.4-angular.3] - 2019-06-12

- support different main-file for dists

## [14.1.4-angular.2] - 2019-06-11

- add option to isolate component into "capsule"
- enable compilers to isolate components using capsule

## [14.1.4-angular.1] - 2019-06-10

- support identify angular dependencies

## [14.1.3] - 2019-06-06

### Bug fixes

- [#1708](https://github.com/teambit/bit/issues/1708) support `require` with apostrophes
- [#1698](https://github.com/teambit/bit/issues/1698) fix dependency version resolution when imported component requires authored component
- [#1702](https://github.com/teambit/bit/issues/1702) fix error "failed adding a symlink into DataToPersist, src is empty"
- [#1699](https://github.com/teambit/bit/issues/1699) fix config.get is not a function

## [14.1.2] - 2019-06-02

### New

- introduce a new command `bit undeprecate` to revert deprecation of components
- introduce a new flag `--machine-name` for `bit login` to help CI servers keep their token not revoked
- support `bit import` with wildcards to import an entire scope or particular namespace(s)
- support changing the log to json format by running `bit config set log_json_format true`
- add bit version validation to `bit doctor` command
- add validation for npm executable on `bit doctor`
- add validation for yarn executable on `bit doctor`

### Changes

- sort `.bitmap` component ids alphabetically to reduce chances for git conflicts (#1671)
- [#1627](https://github.com/teambit/bit/issues/1627) improve `bit tag` output
- add a suggestion to run `bit doctor` on various errors
- avoid generating links of devDependencies when installing component as packages (#1614)
- add metadata to `bit doctor` output
- update `bit add` help message with instructions for using glob patterns with `--tests`
- rewrite dependencies when installed as components even when exist to rebuild their dist directory

### Bug fixes

- [#1665](https://github.com/teambit/bit/issues/1665) fix resolve-modules prefix with Tilda
- improve sync between `.bitmap` file and the local store, see [#1543](https://github.com/teambit/bit/issues/1543) for complete use cases
- fix `bit remove` and `bit eject` to delete the dist directory when located outside the components dir
- fix `bit eject` to support component custom npm registry scope
- fix generated `package.json` when dist is outside the components dir to point the `main` to the dist file (#1648)
- ignore `import`/`require` statements from CDN (HTTP/HTTPS)
- avoid generating package.json inside node_modules for an author when one of the component files is package.json
- preserve indentation of `package.json` files and default to 2 spaces, similar to NPM (#1630)
- show a descriptive error when the dist directory configured to be outside the components dir and is missing files


## [14.1.1] - 2019-05-16

### Bug fixes

- fix bit build to not generate `index.js` files when `package.json` file already exists
- prevent overwriting author files by not writing auto-generated content on symlink files (#1628)
- avoid changing the local version of a component to the latest when exporting an older version
- fix post-receive-hook to send all exported versions and not only the latest
- fix dependency resolution to identify link (proxy) files correctly
- fix bit status to not show a component as modified after tag when the version is modified in the dependent package.json
- fix "npm ERR! enoent ENOENT" errors when importing/installing multiple components
- fix dependency value in the dependent package.json to include the path when importing them both in the same command
- fix "EEXIST: file already exists" error when running `bit link` or `bit install` and the dist is outside the component directory
- fix `bit add` to ignore directories when their files are added (#1406)

## [[14.1.0] - 2019-05-01](https://github.com/teambit/bit/releases/tag/v14.1.0)

### New

- [enable manual manipulation for component dependency resolution and environment configuration using `overrides`](http://docs.bit.dev/docs/conf-bit-json.html#overrides).

### Changes

- [moving Bit configuration to `package.json`.](http://docs.bit.dev/docs/initializing-bit.html#bit-config)
- improve performance of `bit import` by reducing memory consumption and using more cache
- reintroduce `-c` alias for `--no-cache` flag in `bit build` command
- improve authentication error message to clearly indicate the various strategies failures
- add authentication fallback to ssh-key in case the ssh-agent is enabled but failed to authenticate
- avoid installing "undefined" npm package when importing authored components
- improve Bit load time by changing bit-javascript to use lazy loading
- remove `dependencies` property from workspace `bit.json`.
- improve `bit show` to display class properties
- replace the cache mechanism from roadrunner to v8-compile-cache

### Bug fixes

- fix "EMFILE: too many open files" and "JavaScript heap out of memory" errors on `bit import`
- fix output for `bit list -j` (remove chalk characters and improve format)
- avoid reporting errors on components with dynamic import statements (#1554)
- fix tagging imported components to not loose `package.json` properties
- fix symlink generation when a binary file is required from another file within the same component using custom resolve module
- fix `bit status` to not show the component as modified when dependencies have different order
- show a descriptive error when user try to export components with private dependencies to collection under another owner
- show a descriptive error when a version object is missing

### Experimental

- `bit doctor` command and APIs to run diagnosis on a workspace

## [14.0.6] - 2019-04-16

- fix symlink to binary (or unsupported) files dependencies when installed via npm and have dists
- fix dependencies version resolution from package.json to support versions with range

## [14.0.5] - 2019-04-07

- fix `remove` command to not delete dependencies files from the scope as they might belong to other components
- fix symlink to binary (or unsupported) files dependencies when installed via npm


## [14.0.4] - 2019-03-18

- replace default bitsrc.io domain to bit.dev

## [14.0.3] - 2019-03-12

- fix importing components when one file is a prefix of the other in the same directory

## [14.0.2] - 2019-03-10

- prevent `bit init` from initialize a non-empty scope when `.bitmap` was deleted unless `--force` is used
- improve `bit tag` performance by decreasing hook logging
- validate paths properties of the workspace bit.json
- enable print log messages that start with a specific string to the console by prefixing the command with BIT_LOG=str
- improve error message when adding files outside the workspace
- show a descriptive error when npm 5.0.0 fails with `--json` flag
- fix errors "EISDIR" and "EEXIST" when generating links and files steps on each other
- fix links of exported components to node_modules for author when a file is not linkable to generate a symlink instead
- recognize scoped packages that were newly introduced to imported components
- fix error "consumer.loadComponentFromModel, version is missing from the id"
- enable removing a component that its workspace and scope representations are not in sync
- fix "error: Could not stat (filename) No such file or directory" when bit-checkout updates multiple files
- fix "JavaScript heap out of memory" when loading a large amount of components

## [[14.0.1] - 2019-02-24](https://github.com/teambit/bit/releases/tag/v14.0.1)

- show an error when deleting a global remote without `--global` flag
- show an error when deleting a non-exist remote
- enable custom resolve of aliases to symlink packages (bit-javascript)
- fix error "toAbsolutePath expects relative path"
- improve errors stack-trace readability
- index scope components to improve memory consumption and performance
- extract docs from non-tests files only
- fix `bit show --remote --json` to not crash when a component has a compiler
- fix `bit checkout` to update bit.json with the checked out version
- fix "Maximum call stack" error when resolving js files after css files (bit-javascript)
- fix `bit checkout --all` to write the correct data when some components are also dependencies of others
- fix `bit checkout` to install dependencies as packages when applicable
- fix `bit remove --remote` to show the dependents correctly
- hide component internal structure diff upon `bit diff` unless `--verbose` flag is used
- implement postinstall symlink generation for cases when custom-resolve modules is used with unsupported file (such as binary files)
- fix parsing `.tsx` files (bit-javascript)

## [[14.0.0] - 2019-02-04](https://github.com/teambit/bit/releases/tag/v14.0.0)

### Summary

*Bit’s v14 is released side-by-side with the release of the v2 for [bit.dev](https://bit.dev), Bit’s component community hub. New features for bit.dev v2 are announced in [Bit’s Blog](https://blog.bitsrc.io/).*

With over 65 new features, changes and bug fixes, v14 is Bit’s largest and richest release to date. V14 is focused on increased **stability**, **agility** and **performance**. It is is fully backwards compatible, and provides a faster and smoother workflow with improved compatibility throughout the ecosystem.

Here are some of v14's highlights:

- Improved performance for tracking, versioning and exporting components by up to **700%**.
- Dozens of bug fixes (~70% of open issues).
- New commands `watch` and `eject`.
- Dynamic namespaces support.
- Improved VueJS support.
- Improved CSS support.
- Auto generated documentation for React.

### New

- New `bit watch` command for building components upon file modifications.
- New `bit eject` for removing local components and installing them as packages by an NPM client
- Support dynamic namespaces (replaced the namespace/name format with a dynamic name that can have multiple slashes to indicate a hierarchical namespace).
- Support components with binary files (or non-supported extensions) as the only files.
- Support ids with wildcards (e.g. `bit tag "utils/*"`) for the following commands: `tag`, `untag`, `remove`, `untrack`, `checkout`, `merge`, `diff` and `export`.
- Support mix syntax of typescript and javascript inside .ts file
- Added react docs parsing to extract the description of the properties correctly.
- Support flow types in react doc generation.
- Support Vue files with typescript.
- Support configuring Git executable path.
- Support the new jsx syntax changes by Babel.
- Support print multiple external (build / test) errors.
- Support adding the project `package.json` file to a component.
- Support `import ~` from a local (authored) file to an imported sass component.
- Add programmatic API for add multiple components.
- Set the only dist file as main file in package.json (in case there is only one).
- Allow removing a component when it is invalid.

### Changes

- Improved performance for tracking, versioning and exporting components by up to 700%.
- CSS parser replaced for better import syntax support.
- Improve auto-tag mechanism to tag not only the dependents but also the dependents of the dependents and so on.
- Changed `--include-unmodified` to `--all`.
- Replace caporal package with commander for security reasons.
- Better error when a component was tagged without its dependencies.
- Make bit version command faster and support both `bit -v` and `bit -V` to get bit version.
- Update tty-table, flow-coverage-report and mocha-appveyor-reporter for security reasons.
- Improve exception handling for old clients connecting to a newer server.
- Shorten the generated component ID to the minimum possible.
- Return status code 1 when bit test has failing tests.
- Suppress an exception of directory-is-empty when adding multiple components and some of them are empty, show a warning instead.
- Improve "missing a main file" error when adding multiple components to print the problematic components.
- Improve performance by caching objects after loading them.
- Fix ci-update command with component version number.
- Fix `bit status` to not throw an exception for invalid components.
- Change `--conf` on `bit import` to be a path to the config dir.
- Replace the deprecated typescript-eslint-parser with @typescript-eslint/typescript-estree

### Bug fixes

- Fix link files generated to a package when it should point to an internal file of the package.
- Fix parsing React docs to show the `@example` tag.
- Fix running `bit link` from an inner directory for author.
- Fix ampersand and minus signs causing parse error in css files.
- Fix `bit add` to add the correct letter case even when `--main` or `--test` flags entered with incorrect case.
- Fix errors when component files require each other using module path.
- Fix dev-dependency that requires prod-dependency to include the dependency in the flattenedDevDependencies array.
- Do not delete isolated environment when running ci-update with keep flag and it throws exception.
- Fix import of components with circular dependencies.
- Fix link content generation for authored components on bit install.
- Fix bug with bit show when the remote component has config file.
- Fix context for testers during ci-update.
- Fix missing context in getDynamicPackageDependencies.
- Fix bug with bit show when scope path provided.
- Fix errors "JavaScript heap out of memory" and "Error: EMFILE: too many open files" when exporting a huge number of components.
- Fix error "link-generation: failed finding .. in the dependencies array" when a dependency has a devDependency installed as a component.
- Improve the stability of `bit export --eject` and provide some kind of rollback in case of failure.
- Fix bit-remove to delete authored component files when removing an authored component from an inner directory.

## [[13.0.4] - 2018-07-24](https://github.com/teambit/bit/releases/tag/v13.0.4)

### New
- send component origin repo in headers

### Changes
- improve `bit test` to run tests not only on new and modified components but also on auto-tag pending components

### Bug fixes
- fix `bit import` of a component with authored dependencies
- generate npm links for Vue packages correctly without adding .vue extension to the package
- fix `bit add` to not throw an error for imported components when mainFile is a relative path to consumer
- fix error "Cannot read property 'missing' of undefined" when a dependency of dependency has parsing errors (bit-javascript)

## [[13.0.3] - 2018-07-12](https://github.com/teambit/bit/releases/tag/v13.0.3)

### Bug fixes
- fix link files generation to support the plugin "add-module-export" of babel compiler
- fix error "Cannot read property push of undefined" when a dependent has parsing error (bit-javascript)
- avoid parsing unsupported dependencies files (bit-javascript)

## [[13.0.2] - 2018-07-10](https://github.com/teambit/bit/releases/tag/v13.0.2)

### New
- improve the tree shaking mechanism to work with unlimited number of intermediate files
- present parsing errors by `bit status` and prevent tagging it until fixed
- show the newly tagged version for auto-tagged components

### Changes
- rename `--ignore-missing-dependencies` flag of `bit tag` to `--ignore-unresolved-dependencies`
- avoid trying tree shaking on CommonJS code
- prevent dependency-resolver from parsing json files as they do not contain any dependency

### Bug fixes
- fix `bit status` to show a component as deleted when track-dir was deleted for authored
- fix parsing error when a Vue file has a dependency prefix with a Tilde inside a style section
- fix detection of .scss files when required with no extension
- don't break `bit status` when mainFile was deleted, instead, reflect it to the user with a suggestion
- fix detection of "export * from" syntax of ES6

## [[13.0.1] - 2018-06-26](https://github.com/teambit/bit/releases/tag/v13.0.1)

### New
- support `bit checkout latest` for checkout to the latest version
- add `--reset` flag to `bit checkout` command for removing local modifications
- add `--all` flag to `bit checkout` command for executing the checkout on all components
- add new flag `--skip-tests` to bit tag command
- add `--no-cache` flag to `bit build` command
- add `--include-unmodified` flag to `bit test` command
- add troubleshooting-isolating link to bit status

### Bug fixes
- fix .tsx parsing issue when the tsx dependency is required from a non .tsx file
- fix support of .json dependencies
- fix "SyntaxError: Unexpected token" when parsing .ts files with .js dependencies
- show environments when running bit show on remote component


## [[13.0.0] - 2018-06-18](https://github.com/teambit/bit/releases/tag/v13.0.0)

### Summary

With over 35 new features, changes and bug fixes, Bit's v13 is focused on increased **stability** with over 20 bug fixes and **support for common workflows** including [webpack resolve](https://webpack.js.org/configuration/resolve/), [tsconfig resolving](https://www.typescriptlang.org/docs/handbook/module-resolution.html), Vue resolve alias ([Vue Webpack template](https://github.com/vuejs-templates/webpack/blob/f21376d6c3165a4cf6e5ae33f71b16dd47d213e3/template/build/webpack.base.conf.js#L36)) , [Babel module resolver](https://github.com/tleunen/babel-plugin-module-resolver) etc. Here are some of v13's highlights.

- add ability to configure custom module resolution in Bit (paths and aliases), to support absolute import statements for projects that use similar features using Webpack, Typescript, Babel, Vue alias etc. [PR-#980](https://github.com/teambit/bit/pull/980), [#852](https://github.com/teambit/bit/issues/852), [#865](https://github.com/teambit/bit/issues/865), [#869](https://github.com/teambit/bit/issues/869)
- over 20 bug fixes including max call stack, import of binary files and more.
- environments transformed and refactored to act as native Bit extensions. [PR-#931](https://github.com/teambit/bit/pull/931)
- support "export X from Y" syntax of ES6 without importing X first. [PR-#981](https://github.com/teambit/bit/pull/981)
- support mixed mode of common-js and ES6. [PR-#1036](https://github.com/teambit/bit/pull/1036)
- support Installing Bit using NPM using `sudo`. [commit](https://github.com/teambit/bit/commit/b23a78d3fd8ba07507785d97a224775126c2b150).
- introducing new flags for `bit init` including `--reset` and `--reset-hard`. [PR-#1012](https://github.com/teambit/bit/pull/1012)

As a reminder, we're switching to major versions to indicate that we, like many others, have been using Bit in production for a long time. v13 follows the previous v0.12 and looking forward we'll continue to follow semver like we've done since 2016.

### New
- add ability to configure custom module resolution in Bit (paths and aliases), to support absolute import statements for projects that use similar features using Webpack, Typescript, Babel, etc.
- support "export X from Y" syntax of ES6 without importing X first.
- environments transformed and refactored to act as native Bit extensions
- introduce a new flag `bit init --reset-hard` to delete Bit files in order to start with a clean workspace
- introduce a new flag `bit init --reset` to recreate bit.json and .bitmap files in case they are corrupted
- add fork level to the `bit test` command
- inject dist dir to node_path variable during test process in order for the author to tag and test custom-resolved components
- added missing programmatic flags for bit isolate cmd
- support mixed mode of common-js and ES6 ("require" and "import" together)
- recognize packages required from d.ts files

### Changes
- remove alias t from bit test command (conflicts with tag command)
- do not override existing bit.json on bit init
- rename `no-launch-browser` to `suppress-browser-launch` in bit login flag
- version validation during `bit tag`

### Bug fixes
- fix import of binary files
- fix error "Maximum call stack size exceeded" when tagging or building a large file
- handle bit diff for local components without specifying a scope
- backward compatibility for components with environments with latest version
- show dependent component id when trying to install missing environment
- prevent overriding local tags from remote components upon import
- throw an error when auto tag components have a newer version
- after auto-tagging a component with a pending update it no longer becomes `modified`
- support for running bit log on local components without specifying scope name
- handle adding the same file with different letter cases (uppercase/lowercase)
- improve environments error handling
- support `bit move` and `bit import --path` when running from an inner directory
- `bit init` now recreates the scope.json if it does not exist

## [0.12.13] - 2018-05-09

### New
- add `bit show --compare` data into `bit diff` to easily see why a component is modified in one command
- when running bit login, also configure bitsrc registry for npm
- adding scss to support ~
- support components with cyclic dependencies
### Changes
- remove `--write` flag from `bit import`, the newly introduced `--merge` flag takes care of that
- improve merge-conflict error on export to show all components with conflicts
### Bug Fixes
- fix `bit remove` to not delete dependencies when they were imported directly
- add error handling to bit login
- improve the error-message "unexpected network error has occurred" to provide some useful data

## [0.12.12] - 2018-04-29

### New
- introduce a new command `bit diff` to show the files diff for modified components
- support importing component on top of a modified one and merging the changes by adding `--merge` flag to `bit import`
- add -x flag to import (short for --extension)

### Bug Fixes
- fix an end of line issue between os
- [#927](https://github.com/teambit/bit/issues/927) fix a case of link file (file that only requires another file) is part of the component
- fix bit-move of a directly imported dependency
- fix importing a different version of a dependent when dependencies are not saved as components
- fix Yarn install when a relative path is written into package.json
- fix bit-merge and bit-checkout commands for Windows
- bug fix - import after tag command was showing an error "Cannot read property 'hash' of undefined"
- fix bit-add to enable marking files as tests of existing components
- bug fix - in some circumstances, same link files were written in parallel, resulting in invalid content

## [0.12.11] - 2018-04-10

### New
- introduce a new command `bit merge` for merging a different version into the current version
- introduce a new command `bit use` for switching between versions
- add anonymous analytics usage with prompt
- support merging modified component to an older version of the component
### Changes
- rename the command `bit use` to `bit checkout`
- block tagging when a component has a newer version locally, unless `--ignore-newest-version` flag is used
- rename `--force` flag of `bit import` to `--override`
- change `bit list` to show only the authored and imported components, unless `--scope` flag is used
- `bit remove` removes components from a remote scope only when `--remote` flag is used
- improve the output of import command to show the imported versions
### Bug Fixes
- fix bit-install to work from an inner directory
- improve external test and build errors to show the stack
- support `export { default as }` syntax when extracting relevant dependencies from link files

## [0.12.10] - 2018-03-21

### New
- track directories for files changes and update .bitmap automatically
- show a component as modified (bit status) in case a new file has added to its rootDir or one of the files has renamed
- support updating dependencies versions from bit.json, package.json and bitmap files
- add an option to install peer dependencies in an isolated environment
- add the main file to file list if not specified during `bit add`
- add `--all` flag to `bit untrack` command

### Changes
- ignore files named 'LICENSE'
- test components candidates for auto-tag before tagging them

### Bug Fixes
- fix an issue with stylus dependencies from Vue files
- fix catastrophic backtracking when using Regex to find JSDoc
- fix environment import of latest version when an older version is imported
- fix exit status when ci-update fails
- fix bugs when running bit commands not from the workspace root

## [0.12.9] - 2018-03-14

- fix bug with exporting component to a very old scopes

## [0.12.8] - 2018-03-12

- send component's metadata to compilers
- fix `bit tag` with `--force` flag to force tagging when exceptions occurred during a test
- fix `bit test` error message to display the actual exception if occurred
- improve error message of `bit tag --verbose` when tests failed to include tests results
- improve handling of errors from compilers which return promises
- merge process.env from the main process to tester process fork
- symlink tester env in isolated envs
- bug fix - tests files were ignored during bit add when they're weren't part of the files array and .gitignore contained a record with leading exclamation mark

## [0.12.7] - 2018-02-28

- bug fix - specifying a component and its dependency as ids for bit remove was not working
- bug fix - fix remove component

## [0.12.6] - 2018-02-27

### New
- introduced a new command `bit untag` for reverting un-exported tags.
- support .vue files
- support `bit install` of specific ids
- init local scope inside .git
- support peerDependencies
- support passing arguments/flags to the package-manager by specifying them after '--' (e.g. `bit import -- --no-optional`)
- support compilers which return promises

### Changes
- save bit dev-dependencies components inside devDependencies section of package.json
- `bit status` shows a list of staged versions in 'staged components' section

### Bug Fixes
- show npm-client's warnings when they are about missing peer-dependencies
- fix outdated to print correct version numbers
- remove a modified component message
- resolving .gitignore files
- [#729](https://github.com/teambit/bit/issues/729) fix bit cc to clear module cache
- [#769](https://github.com/teambit/bit/issues/769) - prevent duplicate ids in bitmap when adding existing files
- [#736](https://github.com/teambit/bit/issues/736) - .gitignore is blocking everything

## [0.12.5] - 2018-02-06

- default `bit import` with no id to import objects only, unless `--write` flag is used
- decrease verbosity of npm during bit test
- added `--objects` flag to `bit import` for fetching objects only and making no changes to the filesystem
- bug fix - dists had incorrect paths in the model when originallySharedDir was the same as dist.entry
- strip dist.entry for imported and authored components only, not for nested.
- write .bitmap on bit init command
- aggregate dependencies and package dependencies in bit show
- add entered username from prompt to context for server side hooks


## [0.12.4] - 2018-01-30

- support separating dev-dependencies and dev-packages from dependencies and packages when they originated from tests files
- prompt user when trying to remove a component
- restore old behavior of requiring package installation
- support adding test files to existing component
- ignore tracked files when running bit add and print a warning message
- bug fix - bit test fails when the same environment installation was canceled before

## [0.12.3] - 2018-01-28

- avoid overriding not only modified components but also new components when running `bit import`, unless `--force' flag is used
- validate version number during tag action
- allow `bit config` to run in non initialized directory

## [0.12.2] - 2018-01-24

### New
- [#653](https://github.com/teambit/bit/issues/653) read config keys from Git config in case it's not found in bit config
- [#516](https://github.com/teambit/bit/issues/516) add `--eject` flag for `bit export` for quickly remove local components after export and install them by the npm client
### Changes
- `bit build` with no parameter, builds all authored and imported components regardless whether they're modified
### Bug Fixes
- `bit move` - updates links to node_modules and updates package.json dependencies with the new directory
- install missing environments before start build / test process
- print message in case of cyclic dependencies
- fixed ci-update from failing when no compiler or tester

## [0.12.1] - 2018-01-22

- add link-file for authored exported components from the root node_modules of a component to its main-file
- avoid fetching the dependencies of versions older than the current imported one
- migration - remove latest from compiler
- fix bug with importing old components with compiler defined
- fixed deserialize bug with bit remove

## [0.12.0] - 2018-01-18

### New
- [extension system (beta)](https://docs.bit.dev/docs/ext-concepts.html)
- [#540](https://github.com/teambit/bit/issues/540) support Yarn as package manager
- `bit import`: install hub dependencies as npm packages by default
- `bit import`: install npm packages by default
- [#613](https://github.com/teambit/bit/issues/613) `bit install` command to install all packages and link all components
- [#577](https://github.com/teambit/bit/issues/577) auto add workspaces to root package.json
- [#515](https://github.com/teambit/bit/issues/515) save direct dependencies in package.json with relative paths
- [#571](https://github.com/teambit/bit/issues/571) apply auto-tagging mechanism for imported components
- [#541](https://github.com/teambit/bit/issues/541) add package manager config to bit.json
- support saving dists files on a pre-configured directory relative to consumer root
- support `bit show --compare` with json format


### Changes
- change auto-generated node_modules links to be the same as NPM installation of components (@bit/scope.box.name)
- rename `bit bind` command to `bit link`
- reanme {PARENT_FOLDER} variable to {PARENT} in dsl of add
- rename .bit.map.json to .bitmap
- avoid writing long files paths for imported components when there is a shared directory among the component files and its dependencies
- `bit log` now shows semver instead of version hash
- [#537](https://github.com/teambit/bit/issues/537) rename dist flag to --ignore-dist and by default create dist files
- [#527](https://github.com/teambit/bit/issues/527) rename structure property in bit.json
- remove 'dist' attribute from root bit.json by default
- rename `no_dependencies` flag to `no-dependencies` on `bit import`
- rename `no_package_json` flag to `ignore-package-json` on `bit import`
- change `bit remote rm` to `bit remote del`
- run bit init automatically if dir is not initialized but contains .bitmap file
- do not write the component's bit.json file, unless `--conf` flag is set
### Bug Fixes
- [#517](https://github.com/teambit/bit/issues/517) when a nested dependency is imported directly, re-link all its dependents
- [#608](https://github.com/teambit/bit/issues/608) absolute components dependencies for new components throw an error
- [#605](https://github.com/teambit/bit/issues/605) component with modified dependencies doesn't recognize as modified
- [#592](https://github.com/teambit/bit/issues/592) auto-tagged component were not shown as staged in bit status
- [#495](https://github.com/teambit/bit/issues/495) support adding files to imported components and ignoring existing files
- [#500](https://github.com/teambit/bit/issues/500) files added under one component although it was not specified
- [#508](https://github.com/teambit/bit/issues/508) componentsDefaultDirectory do not support anything other than one dynamic param per folder
- [#543](https://github.com/teambit/bit/issues/543) remove imported component not working
- avoid building process when a component was not modified
- prevent overriding index file if exists

## [0.11.1] - 2017-11-29

- support tagging the entire local scope and all imported components to a specific tag using `--scope` and `--include_imported` flags
- add bit pack command to build packages for registry
- tag command now accepts a version
- `bit test` - paint a summary table when testing multiple components
- `bit status` - add a new section "deleted components" for components that were deleted from the file-system manually
- `bit import` - prevent overriding local changes unless --force flag was used
- sort `bit show` and `bit list` components alphabetically
- Auto update .bit.map.json to semantic versions
- improve stability and performance of the dependency resolution mechanism
- removed `--include-imported` flags as `--all` can be used for the same functionality
- `--scope` flag can be used without `--all`
- message in tag command is now optional
- `--all` and `--scope` accepts version (optional for `--all` and mandatory for `--scope`)
- fixed bug on windows that created test files as components
- fixed bit add bug when adding test files with DSL
- fixed output to be the same for tag command
- fixed bit list command display for deprecated components
- fixed bit show with compare flag to display dependencies
- don't write dists files for authored components
- bug fix - components that were not indicated as staged-components by `bit status` were exported by `bit export`
- bug fix - tests files saved with incorrect path when `bit add` was running from non-consumer root
- `bit add` - exclude a component when its main file is excluded
- bug fix - generated .ts links were not valid

## [0.11.0] - 2017-11-12
- change versions numbers to be semantic versions
- add `--outdated` flag to `bit show` command to show the local and remote versions of a component
- add `--outdated` flag to `bit list` command to show the local and remote versions of components
- `bit show` - show components that will be tagged automatically when their dependencies are tagged
- export / import performance and stability improvements
- add plugin mechanism to support different file types
- SSH authentication can be done with SSH username and password in case a private key or an SSH agent socket is not available
- SSH is not supporting passphrase in case a private key is encrypted
- reimplement cat-object command
- `bit show` - show components that will be tagged automatically when their dependencies are tagged
- bug fix - dependencies were not written to the file-system when cloning a project with an existing bit.map file
- disable the local search
- fix a bug which prevents the ci running tests in some cases
- bug fix - re-adding a component after exporting it was considered as a new component
- fix a bug which makes bit test command not work when a component use bit/ to require another component
- prevent bare-scope corruption when the export process fails
- fixed stderr maxBuffer exceeded bug in ci-update cmd
- fix a bug which makes imported components considered as modified
- fix typo in help man page

## [0.10.9] - 2017-10-18

- rename `bit commit` to `bit tag`
- extract only relevant dependencies from link files (files that only require other files)
- typescript - extract only relevant dependencies from link files (files that only require other files)
- take package version from package.json in the component / root folder to support semver package dependencies
- new field in bit.json (bindingPrefix) for dynamic links
- add flag to bit show to compare component in file system to last tagged component
- better handling deleted files
- improve bit add to convert files to valid bit names
- fixed - writing dist files to wrong directory during bit tag / test commands
- fixed remove of exported component
- prevent bare-scope corruption when the export process fails
- fixed stderr maxBuffer exceeded bug in ci-update cmd
- throw error when tester doesn't return any result for test file
- change the order of determine the main/index file - it's now ['js', 'ts', 'jsx', 'tsx', 'css', 'scss', 'less', 'sass']
- improve checkVersionCompatibility between server and client
- show correct message / error when the tester has an exception during bit test
- fix bug with printing wrong id on bit tag for component in versions between 10-19
- handle invalid bit.json
- bit add on missing test file should throw an error
- prevent test files from becoming new components
- fix bug when component version is larger than 10 it won't show as staged

## [0.10.8] - 2017-10-01

- support requiring imported components using `require('bit/namespace/name')` syntax
- new remove command for removing local and remote components
- new deprecate command for deprecating local and remote components
- new move command for moving files/directories of a component to a new location
- create package.json for imported components
- exclude import-pending components from 'new components' section
- add ignore missing dependencies to commit
- save all dependencies on one configurable directory (components/.dependencies by default)
- add support for tsx files
- generate internal component links according to their compiled version
- move a re-imported component to a new location when `bit import --prefix` is used
- fix commit and export issues when dealing with more than 500 components
- fix export of large amount of data
- fix bug with commit --force when tests throws an exception
- fix bug - when you import authored component (and there is a newer version) it duplicate it in the .bit.map.json
- fix bug - when you import authored component it was added to bit.json dependencies
- fix bug with ssh2 times out on handshake

## [0.10.7] - 2017-09-07

- improve windows support
- add bit untrack command
- support CSS/less/sass/sass as main file
- support jsx extension as the main file of a component
- support adding new files to imported components
- deprecated install command
- fix the search according to search-index v0.13.0 changes
- prevent exporting a component when the same version has been exported already to the same remote scope
- avoid running the build and test processes upon `bit status`
- allow export specific components without specifying the scope-name
- avoid tagging unmodified components unless `--force` flag is being used
- resolve dependencies from all component files regardless whether they are referenced from the main file
- bug fix - the author was not able to update his/her component in case it was changed in another scope
- bug fix - status command shows an error when components directory has an unreferenced (from bit.map) component
- avoid generating links for author components
- `bit import` from bit.json does not write to the file-system a dependency when it is also a direct import
- bug fix - export would hang when the ssh server was existing before closing
- don't calculate nested deps when calculating modified component during bit status/commit
- fixed exception is thrown in `bit ls` after exporting components
- removed `--cache` flag from `bit ls`
- added `--environment` option for `bit import`
- reformatted `bit import` output (components, dependencies, environments)
- remove duplication for missing packages warning
- Remove the npm tree output for component ci flow
- add verbosity option to some places
- added auto generated msg to bitmap and all generated link files
- fix a warning on the bit --version command
- support render tag in js docs
- bug fix - imported components were deleted from bit.map when importing nested components of the same scope and name
- write dist files on import according to .bit.map.json
- improve bit remote output (put it in a table)
- fix but with export when the remote has a dependency in the wrong version

## [0.10.6] - 2017-08-23

- windows support
- support auto updating of bit for npm installation
- support deleting files from a component
- improved bit help
- fix bit config command for linux
- update bit-javascript dependency
- fixed remote add exceptions to human-friendly errors
- improvement - when there are several potential main files, `bit add` selects the one that is closer to the root
- show a friendly error when SSH returns an invalid response
- fix an error when there are multiple open SSH connections
- update bit.map and the file system when a nested component is re-imported individually
- fix ci-update command when there are tester and compiler to use the same isolated-environment
- fix an error when importing a component, exporting it, modifying and exporting again (v3)
- fix links generation when importing from a non-consumer root path
- fix ci-update command to generate links when necessary
- fix Error: "Cannot find module './build/Release/DTraceProviderBindings'" when installing via Yarn
- fix the local and remote search
- fix the internal ci-update command where an environment has a tester without a compiler
- improved commit, add, export and status outputs
- support general failures on bit test (like on before)
- status output with missing dependencies
- help flags adjusted to new help
- missing dependencies formatted on commit
- sources no longer part of bit.json's defaults
- improve readme
- improve outputs
- improve windows support for import command
- exception when using `bit test` or `bit build` before adding first components
- add new flag to bit add to override or append files to bit component


## [0.10.5] - 2017-08-16
- improved commit, add, export and status outputs
- improved bit help
- Improve log files (rotate, color, prettyPrint)
- Support define dependencies for imported components
- bug fixes for export command

## [0.10.4] - 2017-08-15

- bug fix - component stays in "staged components" section after the second export
- support exporting binary files
- fix a bug when importing version 2 of a component while version 1 has been imported before
- fix a bug when exporting version 3 of a component after importing version 2
- bug fix - install test environment if not exist upon bit test
- Fix conflicts when import from bit.json more than one component with the same nested deps
- Remove duplicates from missing packages (during import) warning
- improve error on adding non existing file
- improve support for imported components as dependencies of authored components
- auto-resolve dependencies for imported components

## [0.10.3] - 2017-08-08

- fix memory leak when exporting a big amount of components
- fix running import command from a non-root directory
- support specifying multiple ids using export command
- fix the auto creating dependencies during commit
- performance improvement for status and commit

## [0.10.2] - 2017-08-07
Improve resolving packages dependencies for ts files

## [0.10.1] - 2017-08-07

## [0.10.0] - 2017-08-07
### BREAKING CHANGES

- Upgrade: Bit now works with a new set of APIs and data models for the code component and scope consumer.
- Important: Bit is not backward compatible with remote scopes running older versions of Bit.

## [0.6.6-rc.1] - 2017-06-28
- Add babel-plugin-transform-runtime to support async functions

## [0.6.5] - 2017-06-26

## [0.6.5-rc.1] - 2017-06-26
- bugfix - install drivers in scope level before test in scope
- bugfix - install drivers in scope level before build in scope
- bugfix - calling to old bind command during component e2e tests

## [0.6.4] - 2017-06-25

- update "bit-javascript" dependency to 0.6.4
## [0.6.3-rc.3] - 2017-06-15

- `bit test` shows the error stack in case of a fatal error
- add logger
- support debug-mode for e2e tests

## [0.6.3-rc.2] - 2017-06-08

- update "bit-javascript" dependency to rc ("^0.6.4-rc.1")
- Try using cache before fetching remote

## [0.6.3-rc.1] - 2017-06-06

- support running e2e tests in a dev environment where `bit` command is different (such as bit-dev)
- `bit import` no longer uses the internal cache objects to retrieve remote bit-components.
- avoid corrupted data in a scope when dependencies somehow are not being resolved.
- allow `bit init` when there is a bit.json file without the `source` or `env` attributes.
- bug fix: don't show the version-compatibility warning more than once
- remove duplications from dependencies list of `bit import` output.
- suppress dependencies list upon `bit import`, unless a flag `--display_dependencies` is being used.
- warn for missing driver
- set the file-extension of the built-dist-file according to the current language ('.js' by default)
- support async/await syntax.
- remove the injection of bit-js module into the tester environment.
- add bit-javascript as a dependency and a post install hook.
- do not show tests output in case of thrown error on commit, use verbose flag to see the error.
- parse @property tag of JSDoc
- add `bit reset` command for cancelling the last local commit
- extract the importing bit.json components functionality from `bit import` into a new command `bit install`.
- add infrastructure for e2e tests
- fix onExport hook to get called after writing dependencies to bit.json
- increased max listeners to 100 (prevent warning message)
- colored commit success message
- support for merge conflict error reporting via ssh
- docs - fix bitsrc links to work

## [0.6.2] - 2017-05-21

- [removed] JSDoc data are saved only for functions with a tag `@bit`.
- fixed component classification (local or external)

## [0.6.1] - 2017-05-18 rc

- JSDoc data are saved only for functions with a tag `@bit`.
- do not terminate watcher after failures.
- add the commit-log details to the Component object, so then it'll be available for `bit show --json` and `bit export`.

## [0.6.0] - 2017-05-15

- do not preserve node.js path cache for required bit-driver because it varies over time.

## [0.5.13] - 2017-05-14

- enable bit watch command -> build-all-inline on every change

## [0.5.12] - 2017-05-14

- enable "bit build --inline" command with no arguments for building all inline components

## [0.5.11] - 2017-05-11

- send a correct error message on commit with wrong id.
- add onModify hook.
- show error-message for 'bit build' when no compiler is specified.
- write dependencies on modify.
- do not write bit.json's `misc` and `lang` properties if the default value is presented.
- send correct error message when there is invalid inline id (wip).
- add bind command (which calls the driver bind command).

## [0.5.10] - 2017-05-11

- fix bug with specs that need compiling for server use

## [0.5.9] - 2017-05-11

- fix bug with specs that need compiling

## [0.5.8] - 2017-05-11

- write the specDist only if it exists

## [0.5.7] - 2017-05-10

- fix test for components without compiler

## [0.5.6] - 2017-05-10

- implement the isolated environment for build

## [0.5.5] - 2017-05-09

### Change

- bare scope test creates a new environment and runs the tests there.
- test command -i runs the tests on the file system (inline components).
- build command now saves dist/\<implFileName> && dist/\<specsFileName> for the specs file.
- change the component resolver to fetch from dist/\<implFileName> instead of dist/dist.js.

- package dependencies of environment modules would be installed at component level from now.
- npm loader would not be present, --verbose will show npm output after the installation is done.

### Fixed

- bug with environment installation (npm install at project level).

### Added

- add module 'component-resolver' to resolve a component path using its ID.
- support generating an isolated bit-component environment on-the-fly so it will be easier to run build and test from everywhere
- the compiler can implement a build method instead of compile, get an entry file and run webpack for example (wip). implemented for inline_components, and still need to implement environment module in order to fully work.
- add --skip-update option to the main bit help page.
- run some hooks (for now: onCommit, onCreate, onExport and onImport) using a language-driver
- lang attribute on the bit.json, enable language that will save on the model of the component.

## [0.5.4] - 2017-05-07

### Fixed

- ssh is exiting before writing the entire response.
- exception was thrown when trying to read non-existing private key.

## [0.5.3] - 2017-04-27

### Fixed

- put [search] index procedure under try catch, warns in case it fails.
- fixed bug with list/show remote components with misc files.

## [0.5.2] - 2017-04-27

### Fixed

- issue with npm ensure that was caused due to latest version changes
- issue with installing deps from local cache instead of external
- exit code with only numeric values

## [0.5.1] - 2017-04-18

### Added

- support adding misc files to a bit component
- enable "bit test --inline" command with no arguments (test all inline components)

### Change

- npm install for bit dependencies will work via temp package.json instead of invoking parallel npmi

### Fixed

- when exporting and missing @this, show friendly error

## [0.5.0]

** breaking change - a scope with this version won't work with consumer with lower versions **

### Change

- ssh protocol has changes and now contains headers with bit version
- do not override files upon "bit create" unless -f (--force) flag is used

### Fixed

- bit ls and show commands can be performed outside of bit scope

### Added

- if there is a difference between the versions of the remote bit and the local bit (the remote scope has a greater version) bit throws a error/warning message according to semver difference major/minor
- bit scope-config public command
- license file inflation
- scope meta model

### Removed

- bit resolver command

## [0.4.5]

### Fixed

- error message on component not found
- hotfix for multifetch bug
- add 'no results found' message on ci when there are no specs

## [0.4.4]

### Fixed

- bug fix: typo on destructuring for making export compatible

## [0.4.3]

### Fixed

- added validation on stdin readable for private cmd _put

## [0.4.2]

### Fixed

- make the ssh mechanism backwards compatible with older versions

## [0.4.1]

### Added

- put now work with stream (after export) instead of putting the data on a command argument

### Change

- replace the use of sequest module with ssh2 module directly.

## [0.4.0]

### Added

- bit cat-scope private command
- bit refresh-scope private command for updating model

### Change

- change the header of the bit-objects to contain the hash of the file as a second argument

## [0.3.4]

### Fixed

- add the hash to the header of the any bit-object

## [0.3.3]

### Fixed

- add posix as an optional dependency (windows)

### Added

- specsResults verbose output after ci-update
- add bit clear-cache cmd
- now running clear cache before bit update

## [0.3.2]

### Added

- add bit-dev script for linking dev command, for development
- circle ci integration
- package node v6.10.0 (LTS) (working for osx, debian, centos)

### Fixed

- throw the right error code when inner problem occures
- handled errors will also have exit code 1

## [0.3.0]

### Change

- saving the component id to bit.json after export is a default behavior.
- bit export --forget flag for not saving to bit.json after export.

### Fixed

- Solved bug with specsResults pass attribute not updating after ci update.

## [0.2.6]

### Fixed

- bug with @ on scope annotation
- improved readme and docs

## [0.2.5]

### Added

- documentation under ./docs
- gitbook integration

### Change

- change mock-require to mockery on testing mechanism
- support node 4 with babel-preset-env + add plugins, instead of stage-0 preset

## [0.2.4]

### Added

- add source-map support for dist (enables compiled bit debugging)

### Change

- small fix after import without peer dependencies (do not show the peer dependencies header)

## [0.2.3]

### Added

- import multiple components on one import (bit import componentA componentB)
- write components specific version in bit.json after import -s flag
- distinguish between peerDependencies and dependencies on the output of an import command

## [0.2.2]

### Added

- loader for export command

### Change

- scope now fetch devDependencies (compiler/tester) on export
- scope does not fetch devDependencies on import
- changed dev to environment flag on import command

## [0.2.1] hot-fix

fix a bug with import many ones function

## [0.2.0]

### Added

- loaders.
- stablize version.
- improve error handling.

## [0.1.0]<|MERGE_RESOLUTION|>--- conflicted
+++ resolved
@@ -7,11 +7,8 @@
 
 ## [unreleased]
 
-<<<<<<< HEAD
 - [#1810](https://github.com/teambit/bit/issues/1810) avoid generating link files with ts/jsx/tsx extensions inside node_modules
-=======
 - [#1809](https://github.com/teambit/bit/issues/1809) avoid building components multiple times for compilers that support building dependencies
->>>>>>> 226cbf6a
 - [#1807](https://github.com/teambit/bit/issues/1807) fix resolution of dependency when 2 files require it and one of them using alias
 
 ## [14.1.4-dev.9] - 2019-07-10

# Change Log

All notable changes to this project will be documented in this file.

The format is based on [Keep a Changelog](http://keepachangelog.com/).
and this project adheres to [Semantic Versioning](http://semver.org/).

## [unreleased]

<<<<<<< HEAD
- prevent saving invalid components into the model
=======
- fix `bit tag` with `--force` flag to force tagging when exceptions occurred during test
- fix `bit test` error message to display the actual exception if occurred
- improve error message of `bit tag --verbose` when tests failed to include tests results
>>>>>>> 58b3e6d9

## [0.12.8-dev.3] - 2018-03-08

- merge process.env from the main process to tester process fork

## [0.12.8-dev.2] - 2018-03-07

- bug fix - tests files were ignored during bit add when they're weren't part of the files array and .gitignore contained a record with leading exclamation mark
- improve handling of errors from compilers which return promises
- symlink tester env in isolated envs

## [0.12.8-dev.1] - 2018-03-05

- send component's metadata to compiler

## [0.12.7] - 2018-02-28

- bug fix - specifying a component and its dependency as ids for bit remove was not working
- bug fix - fix remove component

## [0.12.6] - 2018-02-27

### New
- introduced a new command `bit untag` for reverting un-exported tags.
- support .vue files
- support `bit install` of specific ids
- init local scope inside .git
- support peerDependencies
- support passing arguments/flags to the package-manager by specifying them after '--' (e.g. `bit import -- --no-optional`)
- support compilers which return promises

### Changes
- save bit dev-dependencies components inside devDependencies section of package.json
- `bit status` shows a list of staged versions in 'staged components' section

### Bug Fixes
- show npm-client's warnings when they are about missing peer-dependencies
- fix outdated to print correct version numbers
- remove a modified component message
- resolving .gitignore files
- [#729](https://github.com/teambit/bit/issues/729) fix bit cc to clear module cache
- [#769](https://github.com/teambit/bit/issues/769) - prevent duplicate ids in bitmap when adding existing files
- [#736](https://github.com/teambit/bit/issues/736) - .gitignore is blocking everything

## [0.12.5] - 2018-02-06

- default `bit import` with no id to import objects only, unless `--write` flag is used
- decrease verbosity of npm during bit test
- added `--objects` flag to `bit import` for fetching objects only and making no changes to the filesystem
- bug fix - dists had incorrect paths in the model when originallySharedDir was the same as dist.entry
- strip dist.entry for imported and authored components only, not for nested.
- write .bitmap on bit init command
- aggregate dependencies and package dependencies in bit show
- add entered username from prompt to context for server side hooks


## [0.12.4] - 2018-01-30

- support separating dev-dependencies and dev-packages from dependencies and packages when they originated from tests files
- prompt user when trying to remove a component
- restore old behavior of requiring package installation
- support adding test files to existing component
- ignore tracked files when running bit add and print a warning message
- bug fix - bit test fails when the same environment installation was canceled before

## [0.12.3] - 2018-01-28

- avoid overriding not only modified components but also new components when running `bit import`, unless `--force' flag is used
- validate version number during tag action
- allow `bit config` to run in non initialized directory

## [0.12.2] - 2018-01-24

### New
- [#653](https://github.com/teambit/bit/issues/653) read config keys from Git config in case it's not found in bit config
- [#516](https://github.com/teambit/bit/issues/516) add `--eject` flag for `bit export` for quickly remove local components after export and install them by the npm client
### Changes
- `bit build` with no parameter, builds all authored and imported components regardless whether they're modified
### Bug Fixes
- `bit move` - updates links to node_modules and updates package.json dependencies with the new directory
- install missing environments before start build / test process
- print message in case of cyclic dependencies
- fixed ci-update from failing when no compiler or tester

## [0.12.1] - 2018-01-22

- add link-file for authored exported components from the root node_modules of a component to its main-file
- avoid fetching the dependencies of versions older than the current imported one
- migration - remove latest from compiler
- fix bug with importing old components with compiler defined
- fixed deserialize bug with bit remove

## [0.12.0] - 2018-01-18

### New
- [extension system (beta)](https://docs.bitsrc.io/docs/ext-concepts.html)
- [#540](https://github.com/teambit/bit/issues/540) support Yarn as package manager
- `bit import`: install hub dependencies as npm packages by default
- `bit import`: install npm packages by default
- [#613](https://github.com/teambit/bit/issues/613) `bit install` command to install all packages and link all components
- [#577](https://github.com/teambit/bit/issues/577) auto add workspaces to root package.json
- [#515](https://github.com/teambit/bit/issues/515) save direct dependencies in package.json with relative paths
- [#571](https://github.com/teambit/bit/issues/571) apply auto-tagging mechanism for imported components
- [#541](https://github.com/teambit/bit/issues/541) add package manager config to bit.json
- support saving dists files on a pre-configured directory relative to consumer root
- support `bit show --compare` with json format
### Changes
- change auto-generated node_modules links to be the same as NPM installation of components (@bit/scope.box.name)
- rename `bit bind` command to `bit link`
- reanme {PARENT_FOLDER} variable to {PARENT} in dsl of add
- rename .bit.map.json to .bitmap
- avoid writing long files paths for imported components when there is a shared directory among the component files and its dependencies
- `bit log` now shows semver instead of version hash
- [#537](https://github.com/teambit/bit/issues/537) rename dist flag to --ignore-dist and by default create dist files
- [#527](https://github.com/teambit/bit/issues/527) rename structure property in bit.json
- remove 'dist' attribute from root bit.json by default
- rename `no_dependencies` flag to `no-dependencies` on `bit import`
- rename `no_package_json` flag to `ignore-package-json` on `bit import`
- change `bit remote rm` to `bit remote del`
- run bit init automatically if dir is not initialized but contains .bitmap file
- do not write the component's bit.json file, unless `--conf` flag is set
### Bug Fixes
- [#517](https://github.com/teambit/bit/issues/517) when a nested dependency is imported directly, re-link all its dependents
- [#608](https://github.com/teambit/bit/issues/608) absolute components dependencies for new components throw an error
- [#605](https://github.com/teambit/bit/issues/605) component with modified dependencies doesn't recognize as modified
- [#592](https://github.com/teambit/bit/issues/592) auto-tagged component were not shown as staged in bit status
- [#495](https://github.com/teambit/bit/issues/495) support adding files to imported components and ignoring existing files
- [#500](https://github.com/teambit/bit/issues/500) files added under one component although it was not specified
- [#508](https://github.com/teambit/bit/issues/508) componentsDefaultDirectory do not support anything other than one dynamic param per folder
- [#543](https://github.com/teambit/bit/issues/543) remove imported component not working
- avoid building process when a component was not modified
- prevent overriding index file if exists

## [0.11.1] - 2017-11-29

- support tagging the entire local scope and all imported components to a specific tag using `--scope` and `--include_imported` flags
- add bit pack command to build packages for registry
- tag command now accepts a version
- `bit test` - paint a summary table when testing multiple components
- `bit status` - add a new section "deleted components" for components that were deleted from the file-system manually
- `bit import` - prevent overriding local changes unless --force flag was used
- sort `bit show` and `bit list` components alphabetically
- Auto update .bit.map.json to semantic versions
- improve stability and performance of the dependency resolution mechanism
- removed `--include-imported` flags as `--all` can be used for the same functionality
- `--scope` flag can be used without `--all`
- message in tag command is now optional
- `--all` and `--scope` accepts version (optional for `--all` and mandatory for `--scope`)
- fixed bug on windows that created test files as components
- fixed bit add bug when adding test files with DSL
- fixed output to be the same for tag command
- fixed bit list command display for deprecated components
- fixed bit show with compare flag to display dependencies
- don't write dists files for authored components
- bug fix - components that were not indicated as staged-components by `bit status` were exported by `bit export`
- bug fix - tests files saved with incorrect path when `bit add` was running from non-consumer root
- `bit add` - exclude a component when its main file is excluded
- bug fix - generated .ts links were not valid

## [0.11.0] - 2017-11-12
- change versions numbers to be semantic versions
- add `--outdated` flag to `bit show` command to show the local and remote versions of a component
- add `--outdated` flag to `bit list` command to show the local and remote versions of components
- `bit show` - show components that will be tagged automatically when their dependencies are tagged
- export / import performance and stability improvements
- add plugin mechanism to support different file types
- SSH authentication can be done with SSH username and password in case a private key or an SSH agent socket is not available
- SSH is not supporting passphrase in case a private key is encrypted
- reimplement cat-object command
- `bit show` - show components that will be tagged automatically when their dependencies are tagged
- bug fix - dependencies were not written to the file-system when cloning a project with an existing bit.map file
- disable the local search
- fix a bug which prevents the ci running tests in some cases
- bug fix - re-adding a component after exporting it was considered as a new component
- fix a bug which makes bit test command not work when a component use bit/ to require another component
- prevent bare-scope corruption when the export process fails
- fixed stderr maxBuffer exceeded bug in ci-update cmd
- fix a bug which makes imported components considered as modified
- fix typo in help man page

## [0.10.9] - 2017-10-18

- rename `bit commit` to `bit tag`
- extract only relevant dependencies from link files (files that only require other files)
- typescript - extract only relevant dependencies from link files (files that only require other files)
- take package version from package.json in the component / root folder to support semver package dependencies
- new field in bit.json (bindingPrefix) for dynamic links
- add flag to bit show to compare component in file system to last tagged component
- better handling deleted files
- improve bit add to convert files to valid bit names
- fixed - writing dist files to wrong directory during bit tag / test commands
- fixed remove of exported component
- prevent bare-scope corruption when the export process fails
- fixed stderr maxBuffer exceeded bug in ci-update cmd
- throw error when tester doesn't return any result for test file
- change the order of determine the main/index file - it's now ['js', 'ts', 'jsx', 'tsx', 'css', 'scss', 'less', 'sass']
- improve checkVersionCompatibility between server and client
- show correct message / error when the tester has an exception during bit test
- fix bug with printing wrong id on bit tag for component in versions between 10-19
- handle invalid bit.json
- bit add on missing test file should throw an error
- prevent test files from becoming new components
- fix bug when component version is larger than 10 it won't show as staged

## [0.10.8] - 2017-10-01

- support requiring imported components using `require('bit/namespace/name')` syntax
- new remove command for removing local and remote components
- new deprecate command for deprecating local and remote components
- new move command for moving files/directories of a component to a new location
- create package.json for imported components
- exclude import-pending components from 'new components' section
- add ignore missing dependencies to commit
- save all dependencies on one configurable directory (components/.dependencies by default)
- add support for tsx files
- generate internal component links according to their compiled version
- move a re-imported component to a new location when `bit import --prefix` is used
- fix commit and export issues when dealing with more than 500 components
- fix export of large amount of data
- fix bug with commit --force when tests throws an exception
- fix bug - when you import authored component (and there is a newer version) it duplicate it in the .bit.map.json
- fix bug - when you import authored component it was added to bit.json dependencies
- fix bug with ssh2 times out on handshake

## [0.10.7] - 2017-09-07

- improve windows support
- add bit untrack command
- support CSS/less/sass/sass as main file
- support jsx extension as the main file of a component
- support adding new files to imported components
- deprecated install command
- fix the search according to search-index v0.13.0 changes
- prevent exporting a component when the same version has been exported already to the same remote scope
- avoid running the build and test processes upon `bit status`
- allow export specific components without specifying the scope-name
- avoid committing unmodified components unless `--force` flag is being used
- resolve dependencies from all component files regardless whether they are referenced from the main file
- bug fix - the author was not able to update his/her component in case it was changed in another scope
- bug fix - status command shows an error when components directory has an unreferenced (from bit.map) component
- avoid generating links for author components
- `bit import` from bit.json does not write to the file-system a dependency when it is also a direct import
- bug fix - export would hang when the ssh server was existing before closing
- don't calculate nested deps when calculating modified component during bit status/commit
- fixed exception is thrown in `bit ls` after exporting components
- removed `--cache` flag from `bit ls`
- added `--environment` option for `bit import`
- reformatted `bit import` output (components, dependencies, environments)
- remove duplication for missing packages warning
- Remove the npm tree output for component ci flow
- add verbosity option to some places
- added auto generated msg to bitmap and all generated link files
- fix a warning on the bit --version command
- support render tag in js docs
- bug fix - imported components were deleted from bit.map when importing nested components of the same scope and name
- write dist files on import according to .bit.map.json
- improve bit remote output (put it in a table)
- fix but with export when the remote has a dependency in the wrong version

## [0.10.6] - 2017-08-23

- windows support
- support auto updating of bit for npm installation
- support deleting files from a component
- improved bit help
- fix bit config command for linux
- update bit-javascript dependency
- fixed remote add exceptions to human-friendly errors
- improvement - when there are several potential main files, `bit add` selects the one that is closer to the root
- show a friendly error when SSH returns an invalid response
- fix an error when there are multiple open SSH connections
- update bit.map and the file system when a nested component is re-imported individually
- fix ci-update command when there are tester and compiler to use the same isolated-environment
- fix an error when importing a component, exporting it, modifying and exporting again (v3)
- fix links generation when importing from a non-consumer root path
- fix ci-update command to generate links when necessary
- fix Error: "Cannot find module './build/Release/DTraceProviderBindings'" when installing via Yarn
- fix the local and remote search
- fix the internal ci-update command where an environment has a tester without a compiler
- improved commit, add, export and status outputs
- support general failures on bit test (like on before)
- status output with missing dependencies
- help flags adjusted to new help
- missing dependencies formatted on commit
- sources no longer part of bit.json's defaults
- improve readme
- improve outputs
- improve windows support for import command
- exception when using `bit test` or `bit build` before adding first components
- add new flag to bit add to override or append files to bit component


## [0.10.5] - 2017-08-16
- improved commit, add, export and status outputs
- improved bit help
- Improve log files (rotate, color, prettyPrint)
- Support define dependencies for imported components
- bug fixes for export command

## [0.10.4] - 2017-08-15

- bug fix - component stays in "staged components" section after the second export
- support exporting binary files
- fix a bug when importing version 2 of a component while version 1 has been imported before
- fix a bug when exporting version 3 of a component after importing version 2
- bug fix - install test environment if not exist upon bit test
- Fix conflicts when import from bit.json more than one component with the same nested deps
- Remove duplicates from missing packages (during import) warning
- improve error on adding non existing file
- improve support for imported components as dependencies of authored components
- auto-resolve dependencies for imported components

## [0.10.3] - 2017-08-08

- fix memory leak when exporting a big amount of components
- fix running import command from a non-root directory
- support specifying multiple ids using export command
- fix the auto creating dependencies during commit
- performance improvement for status and commit

## [0.10.2] - 2017-08-07
Improve resolving packages dependencies for ts files

## [0.10.1] - 2017-08-07

## [0.10.0] - 2017-08-07
### BREAKING CHANGES

- Upgrade: Bit now works with a new set of APIs and data models for the code component and scope consumer.
- Important: Bit is not backward compatible with remote scopes running older versions of Bit.

## [0.6.6-rc.1] - 2017-06-28
- Add babel-plugin-transform-runtime to support async functions

## [0.6.5] - 2017-06-26

## [0.6.5-rc.1] - 2017-06-26
- bugfix - install drivers in scope level before test in scope
- bugfix - install drivers in scope level before build in scope
- bugfix - calling to old bind command during component e2e tests

## [0.6.4] - 2017-06-25

- update "bit-javascript" dependency to 0.6.4
## [0.6.3-rc.3] - 2017-06-15

- `bit test` shows the error stack in case of a fatal error
- add logger
- support debug-mode for e2e tests

## [0.6.3-rc.2] - 2017-06-08

- update "bit-javascript" dependency to rc ("^0.6.4-rc.1")
- Try using cache before fetching remote

## [0.6.3-rc.1] - 2017-06-06

- support running e2e tests in a dev environment where `bit` command is different (such as bit-dev)
- `bit import` no longer uses the internal cache objects to retrieve remote bit-components.
- avoid corrupted data in a scope when dependencies somehow are not being resolved.
- allow `bit init` when there is a bit.json file without the `source` or `env` attributes.
- bug fix: don't show the version-compatibility warning more than once
- remove duplications from dependencies list of `bit import` output.
- suppress dependencies list upon `bit import`, unless a flag `--display_dependencies` is being used.
- warn for missing driver
- set the file-extension of the built-dist-file according to the current language ('.js' by default)
- support async/await syntax.
- remove the injection of bit-js module into the tester environment.
- add bit-javascript as a dependency and a post install hook.
- do not show tests output in case of thrown error on commit, use verbose flag to see the error.
- parse @property tag of JSDoc
- add `bit reset` command for cancelling the last local commit
- extract the importing bit.json components functionality from `bit import` into a new command `bit install`.
- add infrastructure for e2e tests
- fix onExport hook to get called after writing dependencies to bit.json
- increased max listeners to 100 (prevent warning message)
- colored commit success message
- support for merge conflict error reporting via ssh
- docs - fix bitsrc links to work

## [0.6.2] - 2017-05-21

- [removed] JSDoc data are saved only for functions with a tag `@bit`.
- fixed component classification (local or external)

## [0.6.1] - 2017-05-18 rc

- JSDoc data are saved only for functions with a tag `@bit`.
- do not terminate watcher after failures.
- add the commit-log details to the Component object, so then it'll be available for `bit show --json` and `bit export`.

## [0.6.0] - 2017-05-15

- do not preserve node.js path cache for required bit-driver because it varies over time.

## [0.5.13] - 2017-05-14

- enable bit watch command -> build-all-inline on every change

## [0.5.12] - 2017-05-14

- enable "bit build --inline" command with no arguments for building all inline components

## [0.5.11] - 2017-05-11

- send a correct error message on commit with wrong id.
- add onModify hook.
- show error-message for 'bit build' when no compiler is specified.
- write dependencies on modify.
- do not write bit.json's `misc` and `lang` properties if the default value is presented.
- send correct error message when there is invalid inline id (wip).
- add bind command (which calls the driver bind command).

## [0.5.10] - 2017-05-11

- fix bug with specs that need compiling for server use

## [0.5.9] - 2017-05-11

- fix bug with specs that need compiling

## [0.5.8] - 2017-05-11

- write the specDist only if it exists

## [0.5.7] - 2017-05-10

- fix test for components without compiler

## [0.5.6] - 2017-05-10

- implement the isolated environment for build

## [0.5.5] - 2017-05-09

### Change

- bare scope test creates a new environment and runs the tests there.
- test command -i runs the tests on the file system (inline components).
- build command now saves dist/\<implFileName> && dist/\<specsFileName> for the specs file.
- change the component resolver to fetch from dist/\<implFileName> instead of dist/dist.js.

- package dependencies of environment modules would be installed at component level from now.
- npm loader would not be present, --verbose will show npm output after the installation is done.

### Fixed

- bug with environment installation (npm install at project level).

### Added

- add module 'component-resolver' to resolve a component path using its ID.
- support generating an isolated bit-component environment on-the-fly so it will be easier to run build and test from everywhere
- the compiler can implement a build method instead of compile, get an entry file and run webpack for example (wip). implemented for inline_components, and still need to implement environment module in order to fully work.
- add --skip-update option to the main bit help page.
- run some hooks (for now: onCommit, onCreate, onExport and onImport) using a language-driver
- lang attribute on the bit.json, enable language that will save on the model of the component.

## [0.5.4] - 2017-05-07

### Fixed

- ssh is exiting before writing the entire response.
- exception was thrown when trying to read non-existing private key.

## [0.5.3] - 2017-04-27

### Fixed

- put [search] index procedure under try catch, warns in case it fails.
- fixed bug with list/show remote components with misc files.

## [0.5.2] - 2017-04-27

### Fixed

- issue with npm ensure that was caused due to latest version changes
- issue with installing deps from local cache instead of external
- exit code with only numeric values

## [0.5.1] - 2017-04-18

### Added

- support adding misc files to a bit component
- enable "bit test --inline" command with no arguments (test all inline components)

### Change

- npm install for bit dependencies will work via temp package.json instead of invoking parallel npmi

### Fixed

- when exporting and missing @this, show friendly error

## [0.5.0]

** breaking change - a scope with this version won't work with consumer with lower versions **

### Change

- ssh protocol has changes and now contains headers with bit version
- do not override files upon "bit create" unless -f (--force) flag is used

### Fixed

- bit ls and show commands can be performed outside of bit scope

### Added

- if there is a difference between the versions of the remote bit and the local bit (the remote scope has a greater version) bit throws a error/warning message according to semver difference major/minor
- bit scope-config public command
- license file inflation
- scope meta model

### Removed

- bit resolver command

## [0.4.5]

### Fixed

- error message on component not found
- hotfix for multifetch bug
- add 'no results found' message on ci when there are no specs

## [0.4.4]

### Fixed

- bug fix: typo on destructuring for making export compatible

## [0.4.3]

### Fixed

- added validation on stdin readable for private cmd _put

## [0.4.2]

### Fixed

- make the ssh mechanism backwards compatible with older versions

## [0.4.1]

### Added

- put now work with stream (after export) instead of putting the data on a command argument

### Change

- replace the use of sequest module with ssh2 module directly.

## [0.4.0]

### Added

- bit cat-scope private command
- bit refresh-scope private command for updating model

### Change

- change the header of the bit-objects to contain the hash of the file as a second argument

## [0.3.4]

### Fixed

- add the hash to the header of the any bit-object

## [0.3.3]

### Fixed

- add posix as an optional dependency (windows)

### Added

- specsResults verbose output after ci-update
- add bit clear-cache cmd
- now running clear cache before bit update

## [0.3.2]

### Added

- add bit-dev script for linking dev command, for development
- circle ci integration
- package node v6.10.0 (LTS) (working for osx, debian, centos)

### Fixed

- throw the right error code when inner problem occures
- handled errors will also have exit code 1

## [0.3.0]

### Change

- saving the component id to bit.json after export is a default behavior.
- bit export --forget flag for not saving to bit.json after export.

### Fixed

- Solved bug with specsResults pass attribute not updating after ci update.

## [0.2.6]

### Fixed

- bug with @ on scope annotation
- improved readme and docs

## [0.2.5]

### Added

- documentation under ./docs
- gitbook integration

### Change

- change mock-require to mockery on testing mechanism
- support node 4 with babel-preset-env + add plugins, instead of stage-0 preset

## [0.2.4]

### Added

- add source-map support for dist (enables compiled bit debugging)

### Change

- small fix after import without peer dependencies (do not show the peer dependencies header)

## [0.2.3]

### Added

- import multiple components on one import (bit import componentA componentB)
- write components specific version in bit.json after import -s flag
- distinguish between peerDependencies and dependencies on the output of an import command

## [0.2.2]

### Added

- loader for export command

### Change

- scope now fetch devDependencies (compiler/tester) on export
- scope does not fetch devDependencies on import
- changed dev to environment flag on import command

## [0.2.1] hot-fix

fix a bug with import many ones function

## [0.2.0]

### Added

- loaders.
- stablize version.
- improve error handling.

## [0.1.0]

initial version

<|MERGE_RESOLUTION|>--- conflicted
+++ resolved
@@ -7,13 +7,10 @@
 
 ## [unreleased]
 
-<<<<<<< HEAD
 - prevent saving invalid components into the model
-=======
 - fix `bit tag` with `--force` flag to force tagging when exceptions occurred during test
 - fix `bit test` error message to display the actual exception if occurred
 - improve error message of `bit tag --verbose` when tests failed to include tests results
->>>>>>> 58b3e6d9
 
 ## [0.12.8-dev.3] - 2018-03-08
 

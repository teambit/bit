# Change Log

All notable changes to this project will be documented in this file.

The format is based on [Keep a Changelog](http://keepachangelog.com/).
and this project adheres to [Semantic Versioning](http://semver.org/).

## [unreleased]

<<<<<<< HEAD
- write dist files for imported components according to dist.target configuration in bit.json
- do not write dist files for imported components, unless `--dist` flag is used
=======
## [0.11.2-dev.1] - 2017-12-04

- generate link for npm as scoped packages
- prevent adding AUTHORED component to an IMPORTED component using require relative syntax
>>>>>>> 66af156d
- avoid writing long files paths for imported components when there is a shared directory among the component files and its dependencies

## [0.11.1] - 2017-11-29

- support tagging the entire local scope and all imported components to a specific tag using `--scope` and `--include_imported` flags
- add bit pack command to build packages for registry
- tag command now accepts a version
- `bit test` - paint a summary table when testing multiple components 
- `bit status` - add a new section "deleted components" for components that were deleted from the file-system manually
- `bit import` - prevent overriding local changes unless --force flag was used 
- sort `bit show` and `bit list` components alphabetically
- Auto update .bit.map.json to semantic versions
- improve stability and performance of the dependency resolution mechanism
- removed `--include-imported` flags as `--all` can be used for the same functionality
- `--scope` flag can be used without `--all`
- message in tag command is now optional
- `--all` and `--scope` accepts version (optional for `--all` and mandatory for `--scope`)
- fixed bug on windows that created test files as components
- fixed bit add bug when adding test files with DSL 
- fixed output to be the same for tag command
- fixed bit list command display for deprecated components
- fixed bit show with compare flag to display dependencies
- don't write dists files for authored components
- bug fix - components that were not indicated as staged-components by `bit status` were exported by `bit export`
- bug fix - tests files saved with incorrect path when `bit add` was running from non-consumer root  
- `bit add` - exclude a component when its main file is excluded 
- bug fix - generated .ts links were not valid

## [0.11.0] - 2017-11-12
- change versions numbers to be semantic versions
- add `--outdated` flag to `bit show` command to show the local and remote versions of a component
- add `--outdated` flag to `bit list` command to show the local and remote versions of components
- `bit show` - show components that will be tagged automatically when their dependencies are tagged
- export / import performance and stability improvements
- add plugin mechanism to support different file types
- SSH authentication can be done with SSH username and password in case a private key or an SSH agent socket is not available
- SSH is not supporting passphrase in case a private key is encrypted
- reimplement cat-object command
- `bit show` - show components that will be tagged automatically when their dependencies are tagged
- bug fix - dependencies were not written to the file-system when cloning a project with an existing bit.map file
- disable the local search
- fix a bug which prevents the ci running tests in some cases
- bug fix - re-adding a component after exporting it was considered as a new component 
- fix a bug which makes bit test command not work when a component use bit/ to require another component
- prevent bare-scope corruption when the export process fails
- fixed stderr maxBuffer exceeded bug in ci-update cmd
- fix a bug which makes imported components considered as modified
- fix typo in help man page

## [0.10.9] - 2017-10-18

- rename `bit commit` to `bit tag`
- extract only relevant dependencies from link files (files that only require other files)
- typescript - extract only relevant dependencies from link files (files that only require other files)
- take package version from package.json in the component / root folder to support semver package dependencies
- new field in bit.json (bindingPrefix) for dynamic links
- add flag to bit show to compare component in file system to last tagged component
- better handling deleted files
- improve bit add to convert files to valid bit names
- fixed - writing dist files to wrong directory during bit tag / test commands
- fixed remove of exported component
- prevent bare-scope corruption when the export process fails
- fixed stderr maxBuffer exceeded bug in ci-update cmd
- throw error when tester doesn't return any result for test file
- change the order of determine the main/index file - it's now ['js', 'ts', 'jsx', 'tsx', 'css', 'scss', 'less', 'sass']
- improve checkVersionCompatibility between server and client
- show correct message / error when the tester has an exception during bit test
- fix bug with printing wrong id on bit tag for component in versions between 10-19
- handle invalid bit.json
- bit add on missing test file should throw an error
- prevent test files from becoming new components
- fix bug when component version is larger than 10 it won't show as staged

## [0.10.8] - 2017-10-01

- support requiring imported components using `require('bit/namespace/name')` syntax
- new remove command for removing local and remote components
- new deprecate command for deprecating local and remote components
- new move command for moving files/directories of a component to a new location
- create package.json for imported components
- exclude import-pending components from 'new components' section
- add ignore missing dependencies to commit
- save all dependencies on one configurable directory (components/.dependencies by default)
- add support for tsx files
- generate internal component links according to their compiled version
- move a re-imported component to a new location when `bit import --prefix` is used
- fix commit and export issues when dealing with more than 500 components
- fix export of large amount of data
- fix bug with commit --force when tests throws an exception
- fix bug - when you import authored component (and there is a newer version) it duplicate it in the .bit.map.json
- fix bug - when you import authored component it was added to bit.json dependencies
- fix bug with ssh2 times out on handshake

## [0.10.7] - 2017-09-07

- improve windows support
- add bit untrack command
- support CSS/less/sass/sass as main file
- support jsx extension as the main file of a component
- support adding new files to imported components
- deprecated install command
- fix the search according to search-index v0.13.0 changes
- prevent exporting a component when the same version has been exported already to the same remote scope
- avoid running the build and test processes upon `bit status`
- allow export specific components without specifying the scope-name
- avoid committing unmodified components unless `--force` flag is being used
- resolve dependencies from all component files regardless whether they are referenced from the main file
- bug fix - the author was not able to update his/her component in case it was changed in another scope
- bug fix - status command shows an error when components directory has an unreferenced (from bit.map) component
- avoid generating links for author components
- `bit import` from bit.json does not write to the file-system a dependency when it is also a direct import
- bug fix - export would hang when the ssh server was existing before closing
- don't calculate nested deps when calculating modified component during bit status/commit
- fixed exception is thrown in `bit ls` after exporting components
- removed `--cache` flag from `bit ls`
- added `--environment` option for `bit import`
- reformatted `bit import` output (components, dependencies, environments)
- remove duplication for missing packages warning
- Remove the npm tree output for component ci flow
- add verbosity option to some places
- added auto generated msg to bitmap and all generated link files
- fix a warning on the bit --version command
- support render tag in js docs
- bug fix - imported components were deleted from bit.map when importing nested components of the same scope and name
- write dist files on import according to .bit.map.json
- improve bit remote output (put it in a table)
- fix but with export when the remote has a dependency in the wrong version

## [0.10.6] - 2017-08-23

- windows support
- support auto updating of bit for npm installation
- support deleting files from a component
- improved bit help
- fix bit config command for linux
- update bit-javascript dependency
- fixed remote add exceptions to human-friendly errors
- improvement - when there are several potential main files, `bit add` selects the one that is closer to the root
- show a friendly error when SSH returns an invalid response
- fix an error when there are multiple open SSH connections
- update bit.map and the file system when a nested component is re-imported individually
- fix ci-update command when there are tester and compiler to use the same isolated-environment
- fix an error when importing a component, exporting it, modifying and exporting again (v3)
- fix links generation when importing from a non-consumer root path
- fix ci-update command to generate links when necessary
- fix Error: "Cannot find module './build/Release/DTraceProviderBindings'" when installing via Yarn
- fix the local and remote search
- fix the internal ci-update command where an environment has a tester without a compiler
- improved commit, add, export and status outputs
- support general failures on bit test (like on before)
- status output with missing dependencies
- help flags adjusted to new help
- missing dependencies formatted on commit
- sources no longer part of bit.json's defaults
- improve readme
- improve outputs
- improve windows support for import command
- exception when using `bit test` or `bit build` before adding first components
- add new flag to bit add to override or append files to bit component


## [0.10.5] - 2017-08-16
- improved commit, add, export and status outputs
- improved bit help
- Improve log files (rotate, color, prettyPrint)
- Support define dependencies for imported components
- bug fixes for export command

## [0.10.4] - 2017-08-15

- bug fix - component stays in "staged components" section after the second export
- support exporting binary files
- fix a bug when importing version 2 of a component while version 1 has been imported before
- fix a bug when exporting version 3 of a component after importing version 2
- bug fix - install test environment if not exist upon bit test
- Fix conflicts when import from bit.json more than one component with the same nested deps
- Remove duplicates from missing packages (during import) warning
- improve error on adding non existing file
- improve support for imported components as dependencies of authored components
- auto-resolve dependencies for imported components

## [0.10.3] - 2017-08-08

- fix memory leak when exporting a big amount of components
- fix running import command from a non-root directory
- support specifying multiple ids using export command
- fix the auto creating dependencies during commit
- performance improvement for status and commit

## [0.10.2] - 2017-08-07
Improve resolving packages dependencies for ts files

## [0.10.1] - 2017-08-07

## [0.10.0] - 2017-08-07
### BREAKING CHANGES

- Upgrade: Bit now works with a new set of APIs and data models for the code component and scope consumer.
- Important: Bit is not backward compatible with remote scopes running older versions of Bit.

## [0.6.6-rc.1] - 2017-06-28
- Add babel-plugin-transform-runtime to support async functions

## [0.6.5] - 2017-06-26

## [0.6.5-rc.1] - 2017-06-26
- bugfix - install drivers in scope level before test in scope
- bugfix - install drivers in scope level before build in scope
- bugfix - calling to old bind command during component e2e tests

## [0.6.4] - 2017-06-25

- update "bit-javascript" dependency to 0.6.4
## [0.6.3-rc.3] - 2017-06-15

- `bit test` shows the error stack in case of a fatal error
- add logger
- support debug-mode for e2e tests

## [0.6.3-rc.2] - 2017-06-08

- update "bit-javascript" dependency to rc ("^0.6.4-rc.1")
- Try using cache before fetching remote

## [0.6.3-rc.1] - 2017-06-06

- support running e2e tests in a dev environment where `bit` command is different (such as bit-dev)
- `bit import` no longer uses the internal cache objects to retrieve remote bit-components.
- avoid corrupted data in a scope when dependencies somehow are not being resolved.
- allow `bit init` when there is a bit.json file without the `source` or `env` attributes.
- bug fix: don't show the version-compatibility warning more than once
- remove duplications from dependencies list of `bit import` output.
- suppress dependencies list upon `bit import`, unless a flag `--display_dependencies` is being used.
- warn for missing driver
- set the file-extension of the built-dist-file according to the current language ('.js' by default)
- support async/await syntax.
- remove the injection of bit-js module into the tester environment.
- add bit-javascript as a dependency and a post install hook.
- do not show tests output in case of thrown error on commit, use verbose flag to see the error.
- parse @property tag of JSDoc
- add `bit reset` command for cancelling the last local commit
- extract the importing bit.json components functionality from `bit import` into a new command `bit install`.
- add infrastructure for e2e tests
- fix onExport hook to get called after writing dependencies to bit.json
- increased max listeners to 100 (prevent warning message)
- colored commit success message
- support for merge conflict error reporting via ssh
- docs - fix bitsrc links to work

## [0.6.2] - 2017-05-21

- [removed] JSDoc data are saved only for functions with a tag `@bit`.
- fixed component classification (local or external)

## [0.6.1] - 2017-05-18 rc

- JSDoc data are saved only for functions with a tag `@bit`.
- do not terminate watcher after failures.
- add the commit-log details to the Component object, so then it'll be available for `bit show --json` and `bit export`.

## [0.6.0] - 2017-05-15

- do not preserve node.js path cache for required bit-driver because it varies over time.

## [0.5.13] - 2017-05-14

- enable bit watch command -> build-all-inline on every change

## [0.5.12] - 2017-05-14

- enable "bit build --inline" command with no arguments for building all inline components

## [0.5.11] - 2017-05-11

- send a correct error message on commit with wrong id.
- add onModify hook.
- show error-message for 'bit build' when no compiler is specified.
- write dependencies on modify.
- do not write bit.json's `misc` and `lang` properties if the default value is presented.
- send correct error message when there is invalid inline id (wip).
- add bind command (which calls the driver bind command).

## [0.5.10] - 2017-05-11

- fix bug with specs that need compiling for server use

## [0.5.9] - 2017-05-11

- fix bug with specs that need compiling

## [0.5.8] - 2017-05-11

- write the specDist only if it exists

## [0.5.7] - 2017-05-10

- fix test for components without compiler

## [0.5.6] - 2017-05-10

- implement the isolated environment for build

## [0.5.5] - 2017-05-09

### Change

- bare scope test creates a new environment and runs the tests there.
- test command -i runs the tests on the file system (inline components).
- build command now saves dist/\<implFileName> && dist/\<specsFileName> for the specs file.
- change the component resolver to fetch from dist/\<implFileName> instead of dist/dist.js.

- package dependencies of environment modules would be installed at component level from now.
- npm loader would not be present, --verbose will show npm output after the installation is done.

### Fixed

- bug with environment installation (npm install at project level).

### Added

- add module 'component-resolver' to resolve a component path using its ID.
- support generating an isolated bit-component environment on-the-fly so it will be easier to run build and test from everywhere
- the compiler can implement a build method instead of compile, get an entry file and run webpack for example (wip). implemented for inline_components, and still need to implement environment module in order to fully work.
- add --skip-update option to the main bit help page.
- run some hooks (for now: onCommit, onCreate, onExport and onImport) using a language-driver
- lang attribute on the bit.json, enable language that will save on the model of the component.

## [0.5.4] - 2017-05-07

### Fixed

- ssh is exiting before writing the entire response.
- exception was thrown when trying to read non-existing private key.

## [0.5.3] - 2017-04-27

### Fixed

- put [search] index procedure under try catch, warns in case it fails.
- fixed bug with list/show remote components with misc files.

## [0.5.2] - 2017-04-27

### Fixed

- issue with npm ensure that was caused due to latest version changes
- issue with installing deps from local cache instead of external
- exit code with only numeric values

## [0.5.1] - 2017-04-18

### Added

- support adding misc files to a bit component
- enable "bit test --inline" command with no arguments (test all inline components)

### Change

- npm install for bit dependencies will work via temp package.json instead of invoking parallel npmi

### Fixed

- when exporting and missing @this, show friendly error

## [0.5.0]

** breaking change - a scope with this version won't work with consumer with lower versions **

### Change

- ssh protocol has changes and now contains headers with bit version
- do not override files upon "bit create" unless -f (--force) flag is used

### Fixed

- bit ls and show commands can be performed outside of bit scope

### Added

- if there is a difference between the versions of the remote bit and the local bit (the remote scope has a greater version) bit throws a error/warning message according to semver difference major/minor
- bit scope-config public command
- license file inflation
- scope meta model

### Removed

- bit resolver command

## [0.4.5]

### Fixed

- error message on component not found
- hotfix for multifetch bug
- add 'no results found' message on ci when there are no specs

## [0.4.4]

### Fixed

- bug fix: typo on destructuring for making export compatible

## [0.4.3]

### Fixed

- added validation on stdin readable for private cmd _put

## [0.4.2]

### Fixed

- make the ssh mechanism backwards compatible with older versions

## [0.4.1]

### Added

- put now work with stream (after export) instead of putting the data on a command argument

### Change

- replace the use of sequest module with ssh2 module directly.

## [0.4.0]

### Added

- bit cat-scope private command
- bit refresh-scope private command for updating model

### Change

- change the header of the bit-objects to contain the hash of the file as a second argument

## [0.3.4]

### Fixed

- add the hash to the header of the any bit-object

## [0.3.3]

### Fixed

- add posix as an optional dependency (windows)

### Added

- specsResults verbose output after ci-update
- add bit clear-cache cmd
- now running clear cache before bit update

## [0.3.2]

### Added

- add bit-dev script for linking dev command, for development
- circle ci integration
- package node v6.10.0 (LTS) (working for osx, debian, centos)

### Fixed

- throw the right error code when inner problem occures
- handled errors will also have exit code 1

## [0.3.0]

### Change

- saving the component id to bit.json after export is a default behavior.
- bit export --forget flag for not saving to bit.json after export.

### Fixed

- Solved bug with specsResults pass attribute not updating after ci update.

## [0.2.6]

### Fixed

- bug with @ on scope annotation
- improved readme and docs

## [0.2.5]

### Added

- documentation under ./docs
- gitbook integration

### Change

- change mock-require to mockery on testing mechanism
- support node 4 with babel-preset-env + add plugins, instead of stage-0 preset

## [0.2.4]

### Added

- add source-map support for dist (enables compiled bit debugging)

### Change

- small fix after import without peer dependencies (do not show the peer dependencies header)

## [0.2.3]

### Added

- import multiple components on one import (bit import componentA componentB)
- write components specific version in bit.json after import -s flag
- distinguish between peerDependencies and dependencies on the output of an import command

## [0.2.2]

### Added

- loader for export command

### Change

- scope now fetch devDependencies (compiler/tester) on export
- scope does not fetch devDependencies on import
- changed dev to environment flag on import command

## [0.2.1] hot-fix

fix a bug with import many ones function

## [0.2.0]

### Added

- loaders.
- stablize version.
- improve error handling.

## [0.1.0]

initial version

<|MERGE_RESOLUTION|>--- conflicted
+++ resolved
@@ -7,15 +7,13 @@
 
 ## [unreleased]
 
-<<<<<<< HEAD
 - write dist files for imported components according to dist.target configuration in bit.json
 - do not write dist files for imported components, unless `--dist` flag is used
-=======
+
 ## [0.11.2-dev.1] - 2017-12-04
 
 - generate link for npm as scoped packages
 - prevent adding AUTHORED component to an IMPORTED component using require relative syntax
->>>>>>> 66af156d
 - avoid writing long files paths for imported components when there is a shared directory among the component files and its dependencies
 
 ## [0.11.1] - 2017-11-29

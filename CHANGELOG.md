# Change Log

All notable changes to this project will be documented in this file.

The format is based on [Keep a Changelog](http://keepachangelog.com/).
and this project adheres to [Semantic Versioning](http://semver.org/).

## [unreleased]

<<<<<<< HEAD
- improve error when user try to export components with private dependencies to collection under another owner
=======
- add a new bit-doctor diagnose for broken symlinks paths on environments directories
- fix `bit status` to not show the component as modified when dependencies have different order
>>>>>>> f7a6ffea

## [14.0.7-dev.4] - 2019-04-30

- enable changing envs from package-json "bit.env" key for imported components
- show a descriptive error when a version object is missing
- throw an error when a client uses an older version that does not support "overrides" and imports components that use "overrides"

## [14.0.7-dev.3] - 2019-04-25

- improve `bit show` to display class properties
- improve performance of `bit import` by reducing memory consumption and using more cache
- fix "EMFILE: too many open files" and "JavaScript heap out of memory" errors on `bit import`
- replace the cache mechanism from roadrunner to v8-compile-cache

## [14.0.7-dev.2] - 2019-04-21

- avoid reporting errors on components with dynamic import statements (#1554)
- convert components entered to `overrides` as packages into valid component names
- improve Bit load time by changing bit-javascript to use lazy loading
- fix output for `bit list -j` (remove chalk characters and improve format)

## [14.0.7-dev.1] - 2019-04-16

- new `bit doctor` command
- support overriding environments (compiler/tester) per component
- `overrides` property supports manually adding dependencies (experimental for now)
- `overrides` property supports ignoring dependencies (experimental for now)
- fix tagging imported components to not loose package.json properties
- `overrides` property of workspace configuration supports component ids with wildcards
- support changing dependencies versions by adding them to the "overrides" property of the component configuration or workspace configuration
- obsolete the `*dependencies` properties of component bit.json.
- write component configuration data to package.json inside `bit` property on import. write to `bit.json` if `--conf` flag was used

- write workspace configuration data to package.json inside `bit` property instead of creating `bit.json` file
- generate package.json with the main property on node_modules for authored exported components instead of creating an entry point file
- obsolete the "dependencies" property of consumer bit.json
- avoid installing "undefined" npm package when importing authored components
- add authentication fallback to ssh-key in case the ssh-agent is enabled but failed to authenticate
- improve authentication error message to clearly indicate the various strategies failures
- reintroduce `-c` alias for `--no-cache` flag in `bit build` command

## [14.0.6] - 2019-04-16

- fix symlink to binary (or unsupported) files dependencies when installed via npm and have dists
- fix dependencies version resolution from package.json to support versions with range

## [14.0.5] - 2019-04-07

- fix `remove` command to not delete dependencies files from the scope as they might belong to other components
- fix symlink to binary (or unsupported) files dependencies when installed via npm


## [14.0.4] - 2019-03-18

- replace default bitsrc.io domain to bit.dev

## [14.0.3] - 2019-03-12

- fix importing components when one file is a prefix of the other in the same directory

## [14.0.2] - 2019-03-10

- prevent `bit init` from initialize a non-empty scope when `.bitmap` was deleted unless `--force` is used
- improve `bit tag` performance by decreasing hook logging
- validate paths properties of the workspace bit.json
- enable print log messages that start with a specific string to the console by prefixing the command with BIT_LOG=str
- improve error message when adding files outside the workspace
- show a descriptive error when npm 5.0.0 fails with `--json` flag
- fix errors "EISDIR" and "EEXIST" when generating links and files steps on each other
- fix links of exported components to node_modules for author when a file is not linkable to generate a symlink instead
- recognize scoped packages that were newly introduced to imported components
- fix error "consumer.loadComponentFromModel, version is missing from the id"
- enable removing a component that its workspace and scope representations are not in sync
- fix "error: Could not stat (filename) No such file or directory" when bit-checkout updates multiple files
- fix "JavaScript heap out of memory" when loading a large amount of components

## [[14.0.1] - 2019-02-24](https://github.com/teambit/bit/releases/tag/v14.0.1)

- show an error when deleting a global remote without `--global` flag
- show an error when deleting a non-exist remote
- enable custom resolve of aliases to symlink packages (bit-javascript)
- fix error "toAbsolutePath expects relative path"
- improve errors stack-trace readability
- index scope components to improve memory consumption and performance
- extract docs from non-tests files only
- fix `bit show --remote --json` to not crash when a component has a compiler
- fix `bit checkout` to update bit.json with the checked out version
- fix "Maximum call stack" error when resolving js files after css files (bit-javascript)
- fix `bit checkout --all` to write the correct data when some components are also dependencies of others
- fix `bit checkout` to install dependencies as packages when applicable
- fix `bit remove --remote` to show the dependents correctly
- hide component internal structure diff upon `bit diff` unless `--verbose` flag is used
- implement postinstall symlink generation for cases when custom-resolve modules is used with unsupported file (such as binary files)
- fix parsing `.tsx` files (bit-javascript)

## [[14.0.0] - 2019-02-04](https://github.com/teambit/bit/releases/tag/v14.0.0)

### Summary

*Bit’s v14 is released side-by-side with the release of the v2 for [bit.dev](https://bit.dev), Bit’s component community hub. New features for bit.dev v2 are announced in [Bit’s Blog](https://blog.bitsrc.io/).*

With over 65 new features, changes and bug fixes, v14 is Bit’s largest and richest release to date. V14 is focused on increased **stability**, **agility** and **performance**. It is is fully backwards compatible, and provides a faster and smoother workflow with improved compatibility throughout the ecosystem.

Here are some of v14's highlights:

- Improved performance for tracking, versioning and exporting components by up to **700%**.
- Dozens of bug fixes (~70% of open issues).
- New commands `watch` and `eject`.
- Dynamic namespaces support.
- Improved VueJS support.
- Improved CSS support.
- Auto generated documentation for React.

### New

- New `bit watch` command for building components upon file modifications.
- New `bit eject` for removing local components and installing them as packages by an NPM client
- Support dynamic namespaces (replaced the namespace/name format with a dynamic name that can have multiple slashes to indicate a hierarchical namespace).
- Support components with binary files (or non-supported extensions) as the only files.
- Support ids with wildcards (e.g. `bit tag "utils/*"`) for the following commands: `tag`, `untag`, `remove`, `untrack`, `checkout`, `merge`, `diff` and `export`.
- Support mix syntax of typescript and javascript inside .ts file
- Added react docs parsing to extract the description of the properties correctly.
- Support flow types in react doc generation.
- Support Vue files with typescript.
- Support configuring Git executable path.
- Support the new jsx syntax changes by Babel.
- Support print multiple external (build / test) errors.
- Support adding the project `package.json` file to a component.
- Support `import ~` from a local (authored) file to an imported sass component.
- Add programmatic API for add multiple components.
- Set the only dist file as main file in package.json (in case there is only one).
- Allow removing a component when it is invalid.

### Changes

- Improved performance for tracking, versioning and exporting components by up to 700%.
- CSS parser replaced for better import syntax support.
- Improve auto-tag mechanism to tag not only the dependents but also the dependents of the dependents and so on.
- Changed `--include-unmodified` to `--all`.
- Replace caporal package with commander for security reasons.
- Better error when a component was tagged without its dependencies.
- Make bit version command faster and support both `bit -v` and `bit -V` to get bit version.
- Update tty-table, flow-coverage-report and mocha-appveyor-reporter for security reasons.
- Improve exception handling for old clients connecting to a newer server.
- Shorten the generated component ID to the minimum possible.
- Return status code 1 when bit test has failing tests.
- Suppress an exception of directory-is-empty when adding multiple components and some of them are empty, show a warning instead.
- Improve "missing a main file" error when adding multiple components to print the problematic components.
- Improve performance by caching objects after loading them.
- Fix ci-update command with component version number.
- Fix `bit status` to not throw an exception for invalid components.
- Change `--conf` on `bit import` to be a path to the config dir.
- Replace the deprecated typescript-eslint-parser with @typescript-eslint/typescript-estree

### Bug fixes

- Fix link files generated to a package when it should point to an internal file of the package.
- Fix parsing React docs to show the `@example` tag.
- Fix running `bit link` from an inner directory for author.
- Fix ampersand and minus signs causing parse error in css files.
- Fix `bit add` to add the correct letter case even when `--main` or `--test` flags entered with incorrect case.
- Fix errors when component files require each other using module path.
- Fix dev-dependency that requires prod-dependency to include the dependency in the flattenedDevDependencies array.
- Do not delete isolated environment when running ci-update with keep flag and it throws exception.
- Fix import of components with circular dependencies.
- Fix link content generation for authored components on bit install.
- Fix bug with bit show when the remote component has config file.
- Fix context for testers during ci-update.
- Fix missing context in getDynamicPackageDependencies.
- Fix bug with bit show when scope path provided.
- Fix errors "JavaScript heap out of memory" and "Error: EMFILE: too many open files" when exporting a huge number of components.
- Fix error "link-generation: failed finding .. in the dependencies array" when a dependency has a devDependency installed as a component.
- Improve the stability of `bit export --eject` and provide some kind of rollback in case of failure.
- Fix bit-remove to delete authored component files when removing an authored component from an inner directory.

## [[13.0.4] - 2018-07-24](https://github.com/teambit/bit/releases/tag/v13.0.4)

### New
- send component origin repo in headers

### Changes
- improve `bit test` to run tests not only on new and modified components but also on auto-tag pending components

### Bug fixes
- fix `bit import` of a component with authored dependencies
- generate npm links for Vue packages correctly without adding .vue extension to the package
- fix `bit add` to not throw an error for imported components when mainFile is a relative path to consumer
- fix error "Cannot read property 'missing' of undefined" when a dependency of dependency has parsing errors (bit-javascript)

## [[13.0.3] - 2018-07-12](https://github.com/teambit/bit/releases/tag/v13.0.3)

### Bug fixes
- fix link files generation to support the plugin "add-module-export" of babel compiler
- fix error "Cannot read property push of undefined" when a dependent has parsing error (bit-javascript)
- avoid parsing unsupported dependencies files (bit-javascript)

## [[13.0.2] - 2018-07-10](https://github.com/teambit/bit/releases/tag/v13.0.2)

### New
- improve the tree shaking mechanism to work with unlimited number of intermediate files
- present parsing errors by `bit status` and prevent tagging it until fixed
- show the newly tagged version for auto-tagged components

### Changes
- rename `--ignore-missing-dependencies` flag of `bit tag` to `--ignore-unresolved-dependencies`
- avoid trying tree shaking on CommonJS code
- prevent dependency-resolver from parsing json files as they do not contain any dependency

### Bug fixes
- fix `bit status` to show a component as deleted when track-dir was deleted for authored
- fix parsing error when a Vue file has a dependency prefix with a Tilde inside a style section
- fix detection of .scss files when required with no extension
- don't break `bit status` when mainFile was deleted, instead, reflect it to the user with a suggestion
- fix detection of "export * from" syntax of ES6

## [[13.0.1] - 2018-06-26](https://github.com/teambit/bit/releases/tag/v13.0.1)

### New
- support `bit checkout latest` for checkout to the latest version
- add `--reset` flag to `bit checkout` command for removing local modifications
- add `--all` flag to `bit checkout` command for executing the checkout on all components
- add new flag `--skip-tests` to bit tag command
- add `--no-cache` flag to `bit build` command
- add `--include-unmodified` flag to `bit test` command
- add troubleshooting-isolating link to bit status

### Bug fixes
- fix .tsx parsing issue when the tsx dependency is required from a non .tsx file
- fix support of .json dependencies
- fix "SyntaxError: Unexpected token" when parsing .ts files with .js dependencies
- show environments when running bit show on remote component


## [[13.0.0] - 2018-06-18](https://github.com/teambit/bit/releases/tag/v13.0.0)

### Summary

With over 35 new features, changes and bug fixes, Bit's v13 is focused on increased **stability** with over 20 bug fixes and **support for common workflows** including [webpack resolve](https://webpack.js.org/configuration/resolve/), [tsconfig resolving](https://www.typescriptlang.org/docs/handbook/module-resolution.html), Vue resolve alias ([Vue Webpack template](https://github.com/vuejs-templates/webpack/blob/f21376d6c3165a4cf6e5ae33f71b16dd47d213e3/template/build/webpack.base.conf.js#L36)) , [Babel module resolver](https://github.com/tleunen/babel-plugin-module-resolver) etc. Here are some of v13's highlights.

- add ability to configure custom module resolution in Bit (paths and aliases), to support absolute import statements for projects that use similar features using Webpack, Typescript, Babel, Vue alias etc. [PR-#980](https://github.com/teambit/bit/pull/980), [#852](https://github.com/teambit/bit/issues/852), [#865](https://github.com/teambit/bit/issues/865), [#869](https://github.com/teambit/bit/issues/869)
- over 20 bug fixes including max call stack, import of binary files and more.
- environments transformed and refactored to act as native Bit extensions. [PR-#931](https://github.com/teambit/bit/pull/931)
- support "export X from Y" syntax of ES6 without importing X first. [PR-#981](https://github.com/teambit/bit/pull/981)
- support mixed mode of common-js and ES6. [PR-#1036](https://github.com/teambit/bit/pull/1036)
- support Installing Bit using NPM using `sudo`. [commit](https://github.com/teambit/bit/commit/b23a78d3fd8ba07507785d97a224775126c2b150).
- introducing new flags for `bit init` including `--reset` and `--reset-hard`. [PR-#1012](https://github.com/teambit/bit/pull/1012)

As a reminder, we're switching to major versions to indicate that we, like many others, have been using Bit in production for a long time. v13 follows the previous v0.12 and looking forward we'll continue to follow semver like we've done since 2016.

### New
- add ability to configure custom module resolution in Bit (paths and aliases), to support absolute import statements for projects that use similar features using Webpack, Typescript, Babel, etc.
- support "export X from Y" syntax of ES6 without importing X first.
- environments transformed and refactored to act as native Bit extensions
- introduce a new flag `bit init --reset-hard` to delete Bit files in order to start with a clean workspace
- introduce a new flag `bit init --reset` to recreate bit.json and .bitmap files in case they are corrupted
- add fork level to the `bit test` command
- inject dist dir to node_path variable during test process in order for the author to tag and test custom-resolved components
- added missing programmatic flags for bit isolate cmd
- support mixed mode of common-js and ES6 ("require" and "import" together)
- recognize packages required from d.ts files

### Changes
- remove alias t from bit test command (conflicts with tag command)
- do not override existing bit.json on bit init
- rename `no-launch-browser` to `suppress-browser-launch` in bit login flag
- version validation during `bit tag`

### Bug fixes
- fix import of binary files
- fix error "Maximum call stack size exceeded" when tagging or building a large file
- handle bit diff for local components without specifying a scope
- backward compatibility for components with environments with latest version
- show dependent component id when trying to install missing environment
- prevent overriding local tags from remote components upon import
- throw an error when auto tag components have a newer version
- after auto-tagging a component with a pending update it no longer becomes `modified`
- support for running bit log on local components without specifying scope name
- handle adding the same file with different letter cases (uppercase/lowercase)
- improve environments error handling
- support `bit move` and `bit import --path` when running from an inner directory
- `bit init` now recreates the scope.json if it does not exist

## [0.12.13] - 2018-05-09

### New
- add `bit show --compare` data into `bit diff` to easily see why a component is modified in one command
- when running bit login, also configure bitsrc registry for npm
- adding scss to support ~
- support components with cyclic dependencies
### Changes
- remove `--write` flag from `bit import`, the newly introduced `--merge` flag takes care of that
- improve merge-conflict error on export to show all components with conflicts
### Bug Fixes
- fix `bit remove` to not delete dependencies when they were imported directly
- add error handling to bit login
- improve the error-message "unexpected network error has occurred" to provide some useful data

## [0.12.12] - 2018-04-29

### New
- introduce a new command `bit diff` to show the files diff for modified components
- support importing component on top of a modified one and merging the changes by adding `--merge` flag to `bit import`
- add -x flag to import (short for --extension)

### Bug Fixes
- fix an end of line issue between os
- [#927](https://github.com/teambit/bit/issues/927) fix a case of link file (file that only requires another file) is part of the component
- fix bit-move of a directly imported dependency
- fix importing a different version of a dependent when dependencies are not saved as components
- fix Yarn install when a relative path is written into package.json
- fix bit-merge and bit-checkout commands for Windows
- bug fix - import after tag command was showing an error "Cannot read property 'hash' of undefined"
- fix bit-add to enable marking files as tests of existing components
- bug fix - in some circumstances, same link files were written in parallel, resulting in invalid content

## [0.12.11] - 2018-04-10

### New
- introduce a new command `bit merge` for merging a different version into the current version
- introduce a new command `bit use` for switching between versions
- add anonymous analytics usage with prompt
- support merging modified component to an older version of the component
### Changes
- rename the command `bit use` to `bit checkout`
- block tagging when a component has a newer version locally, unless `--ignore-newest-version` flag is used
- rename `--force` flag of `bit import` to `--override`
- change `bit list` to show only the authored and imported components, unless `--scope` flag is used
- `bit remove` removes components from a remote scope only when `--remote` flag is used
- improve the output of import command to show the imported versions
### Bug Fixes
- fix bit-install to work from an inner directory
- improve external test and build errors to show the stack
- support `export { default as }` syntax when extracting relevant dependencies from link files

## [0.12.10] - 2018-03-21

### New
- track directories for files changes and update .bitmap automatically
- show a component as modified (bit status) in case a new file has added to its rootDir or one of the files has renamed
- support updating dependencies versions from bit.json, package.json and bitmap files
- add an option to install peer dependencies in an isolated environment
- add the main file to file list if not specified during `bit add`
- add `--all` flag to `bit untrack` command

### Changes
- ignore files named 'LICENSE'
- test components candidates for auto-tag before tagging them

### Bug Fixes
- fix an issue with stylus dependencies from Vue files
- fix catastrophic backtracking when using Regex to find JSDoc
- fix environment import of latest version when an older version is imported
- fix exit status when ci-update fails
- fix bugs when running bit commands not from the workspace root

## [0.12.9] - 2018-03-14

- fix bug with exporting component to a very old scopes

## [0.12.8] - 2018-03-12

- send component's metadata to compilers
- fix `bit tag` with `--force` flag to force tagging when exceptions occurred during a test
- fix `bit test` error message to display the actual exception if occurred
- improve error message of `bit tag --verbose` when tests failed to include tests results
- improve handling of errors from compilers which return promises
- merge process.env from the main process to tester process fork
- symlink tester env in isolated envs
- bug fix - tests files were ignored during bit add when they're weren't part of the files array and .gitignore contained a record with leading exclamation mark

## [0.12.7] - 2018-02-28

- bug fix - specifying a component and its dependency as ids for bit remove was not working
- bug fix - fix remove component

## [0.12.6] - 2018-02-27

### New
- introduced a new command `bit untag` for reverting un-exported tags.
- support .vue files
- support `bit install` of specific ids
- init local scope inside .git
- support peerDependencies
- support passing arguments/flags to the package-manager by specifying them after '--' (e.g. `bit import -- --no-optional`)
- support compilers which return promises

### Changes
- save bit dev-dependencies components inside devDependencies section of package.json
- `bit status` shows a list of staged versions in 'staged components' section

### Bug Fixes
- show npm-client's warnings when they are about missing peer-dependencies
- fix outdated to print correct version numbers
- remove a modified component message
- resolving .gitignore files
- [#729](https://github.com/teambit/bit/issues/729) fix bit cc to clear module cache
- [#769](https://github.com/teambit/bit/issues/769) - prevent duplicate ids in bitmap when adding existing files
- [#736](https://github.com/teambit/bit/issues/736) - .gitignore is blocking everything

## [0.12.5] - 2018-02-06

- default `bit import` with no id to import objects only, unless `--write` flag is used
- decrease verbosity of npm during bit test
- added `--objects` flag to `bit import` for fetching objects only and making no changes to the filesystem
- bug fix - dists had incorrect paths in the model when originallySharedDir was the same as dist.entry
- strip dist.entry for imported and authored components only, not for nested.
- write .bitmap on bit init command
- aggregate dependencies and package dependencies in bit show
- add entered username from prompt to context for server side hooks


## [0.12.4] - 2018-01-30

- support separating dev-dependencies and dev-packages from dependencies and packages when they originated from tests files
- prompt user when trying to remove a component
- restore old behavior of requiring package installation
- support adding test files to existing component
- ignore tracked files when running bit add and print a warning message
- bug fix - bit test fails when the same environment installation was canceled before

## [0.12.3] - 2018-01-28

- avoid overriding not only modified components but also new components when running `bit import`, unless `--force' flag is used
- validate version number during tag action
- allow `bit config` to run in non initialized directory

## [0.12.2] - 2018-01-24

### New
- [#653](https://github.com/teambit/bit/issues/653) read config keys from Git config in case it's not found in bit config
- [#516](https://github.com/teambit/bit/issues/516) add `--eject` flag for `bit export` for quickly remove local components after export and install them by the npm client
### Changes
- `bit build` with no parameter, builds all authored and imported components regardless whether they're modified
### Bug Fixes
- `bit move` - updates links to node_modules and updates package.json dependencies with the new directory
- install missing environments before start build / test process
- print message in case of cyclic dependencies
- fixed ci-update from failing when no compiler or tester

## [0.12.1] - 2018-01-22

- add link-file for authored exported components from the root node_modules of a component to its main-file
- avoid fetching the dependencies of versions older than the current imported one
- migration - remove latest from compiler
- fix bug with importing old components with compiler defined
- fixed deserialize bug with bit remove

## [0.12.0] - 2018-01-18

### New
- [extension system (beta)](https://docs.bit.dev/docs/ext-concepts.html)
- [#540](https://github.com/teambit/bit/issues/540) support Yarn as package manager
- `bit import`: install hub dependencies as npm packages by default
- `bit import`: install npm packages by default
- [#613](https://github.com/teambit/bit/issues/613) `bit install` command to install all packages and link all components
- [#577](https://github.com/teambit/bit/issues/577) auto add workspaces to root package.json
- [#515](https://github.com/teambit/bit/issues/515) save direct dependencies in package.json with relative paths
- [#571](https://github.com/teambit/bit/issues/571) apply auto-tagging mechanism for imported components
- [#541](https://github.com/teambit/bit/issues/541) add package manager config to bit.json
- support saving dists files on a pre-configured directory relative to consumer root
- support `bit show --compare` with json format


### Changes
- change auto-generated node_modules links to be the same as NPM installation of components (@bit/scope.box.name)
- rename `bit bind` command to `bit link`
- reanme {PARENT_FOLDER} variable to {PARENT} in dsl of add
- rename .bit.map.json to .bitmap
- avoid writing long files paths for imported components when there is a shared directory among the component files and its dependencies
- `bit log` now shows semver instead of version hash
- [#537](https://github.com/teambit/bit/issues/537) rename dist flag to --ignore-dist and by default create dist files
- [#527](https://github.com/teambit/bit/issues/527) rename structure property in bit.json
- remove 'dist' attribute from root bit.json by default
- rename `no_dependencies` flag to `no-dependencies` on `bit import`
- rename `no_package_json` flag to `ignore-package-json` on `bit import`
- change `bit remote rm` to `bit remote del`
- run bit init automatically if dir is not initialized but contains .bitmap file
- do not write the component's bit.json file, unless `--conf` flag is set
### Bug Fixes
- [#517](https://github.com/teambit/bit/issues/517) when a nested dependency is imported directly, re-link all its dependents
- [#608](https://github.com/teambit/bit/issues/608) absolute components dependencies for new components throw an error
- [#605](https://github.com/teambit/bit/issues/605) component with modified dependencies doesn't recognize as modified
- [#592](https://github.com/teambit/bit/issues/592) auto-tagged component were not shown as staged in bit status
- [#495](https://github.com/teambit/bit/issues/495) support adding files to imported components and ignoring existing files
- [#500](https://github.com/teambit/bit/issues/500) files added under one component although it was not specified
- [#508](https://github.com/teambit/bit/issues/508) componentsDefaultDirectory do not support anything other than one dynamic param per folder
- [#543](https://github.com/teambit/bit/issues/543) remove imported component not working
- avoid building process when a component was not modified
- prevent overriding index file if exists

## [0.11.1] - 2017-11-29

- support tagging the entire local scope and all imported components to a specific tag using `--scope` and `--include_imported` flags
- add bit pack command to build packages for registry
- tag command now accepts a version
- `bit test` - paint a summary table when testing multiple components
- `bit status` - add a new section "deleted components" for components that were deleted from the file-system manually
- `bit import` - prevent overriding local changes unless --force flag was used
- sort `bit show` and `bit list` components alphabetically
- Auto update .bit.map.json to semantic versions
- improve stability and performance of the dependency resolution mechanism
- removed `--include-imported` flags as `--all` can be used for the same functionality
- `--scope` flag can be used without `--all`
- message in tag command is now optional
- `--all` and `--scope` accepts version (optional for `--all` and mandatory for `--scope`)
- fixed bug on windows that created test files as components
- fixed bit add bug when adding test files with DSL
- fixed output to be the same for tag command
- fixed bit list command display for deprecated components
- fixed bit show with compare flag to display dependencies
- don't write dists files for authored components
- bug fix - components that were not indicated as staged-components by `bit status` were exported by `bit export`
- bug fix - tests files saved with incorrect path when `bit add` was running from non-consumer root
- `bit add` - exclude a component when its main file is excluded
- bug fix - generated .ts links were not valid

## [0.11.0] - 2017-11-12
- change versions numbers to be semantic versions
- add `--outdated` flag to `bit show` command to show the local and remote versions of a component
- add `--outdated` flag to `bit list` command to show the local and remote versions of components
- `bit show` - show components that will be tagged automatically when their dependencies are tagged
- export / import performance and stability improvements
- add plugin mechanism to support different file types
- SSH authentication can be done with SSH username and password in case a private key or an SSH agent socket is not available
- SSH is not supporting passphrase in case a private key is encrypted
- reimplement cat-object command
- `bit show` - show components that will be tagged automatically when their dependencies are tagged
- bug fix - dependencies were not written to the file-system when cloning a project with an existing bit.map file
- disable the local search
- fix a bug which prevents the ci running tests in some cases
- bug fix - re-adding a component after exporting it was considered as a new component
- fix a bug which makes bit test command not work when a component use bit/ to require another component
- prevent bare-scope corruption when the export process fails
- fixed stderr maxBuffer exceeded bug in ci-update cmd
- fix a bug which makes imported components considered as modified
- fix typo in help man page

## [0.10.9] - 2017-10-18

- rename `bit commit` to `bit tag`
- extract only relevant dependencies from link files (files that only require other files)
- typescript - extract only relevant dependencies from link files (files that only require other files)
- take package version from package.json in the component / root folder to support semver package dependencies
- new field in bit.json (bindingPrefix) for dynamic links
- add flag to bit show to compare component in file system to last tagged component
- better handling deleted files
- improve bit add to convert files to valid bit names
- fixed - writing dist files to wrong directory during bit tag / test commands
- fixed remove of exported component
- prevent bare-scope corruption when the export process fails
- fixed stderr maxBuffer exceeded bug in ci-update cmd
- throw error when tester doesn't return any result for test file
- change the order of determine the main/index file - it's now ['js', 'ts', 'jsx', 'tsx', 'css', 'scss', 'less', 'sass']
- improve checkVersionCompatibility between server and client
- show correct message / error when the tester has an exception during bit test
- fix bug with printing wrong id on bit tag for component in versions between 10-19
- handle invalid bit.json
- bit add on missing test file should throw an error
- prevent test files from becoming new components
- fix bug when component version is larger than 10 it won't show as staged

## [0.10.8] - 2017-10-01

- support requiring imported components using `require('bit/namespace/name')` syntax
- new remove command for removing local and remote components
- new deprecate command for deprecating local and remote components
- new move command for moving files/directories of a component to a new location
- create package.json for imported components
- exclude import-pending components from 'new components' section
- add ignore missing dependencies to commit
- save all dependencies on one configurable directory (components/.dependencies by default)
- add support for tsx files
- generate internal component links according to their compiled version
- move a re-imported component to a new location when `bit import --prefix` is used
- fix commit and export issues when dealing with more than 500 components
- fix export of large amount of data
- fix bug with commit --force when tests throws an exception
- fix bug - when you import authored component (and there is a newer version) it duplicate it in the .bit.map.json
- fix bug - when you import authored component it was added to bit.json dependencies
- fix bug with ssh2 times out on handshake

## [0.10.7] - 2017-09-07

- improve windows support
- add bit untrack command
- support CSS/less/sass/sass as main file
- support jsx extension as the main file of a component
- support adding new files to imported components
- deprecated install command
- fix the search according to search-index v0.13.0 changes
- prevent exporting a component when the same version has been exported already to the same remote scope
- avoid running the build and test processes upon `bit status`
- allow export specific components without specifying the scope-name
- avoid tagging unmodified components unless `--force` flag is being used
- resolve dependencies from all component files regardless whether they are referenced from the main file
- bug fix - the author was not able to update his/her component in case it was changed in another scope
- bug fix - status command shows an error when components directory has an unreferenced (from bit.map) component
- avoid generating links for author components
- `bit import` from bit.json does not write to the file-system a dependency when it is also a direct import
- bug fix - export would hang when the ssh server was existing before closing
- don't calculate nested deps when calculating modified component during bit status/commit
- fixed exception is thrown in `bit ls` after exporting components
- removed `--cache` flag from `bit ls`
- added `--environment` option for `bit import`
- reformatted `bit import` output (components, dependencies, environments)
- remove duplication for missing packages warning
- Remove the npm tree output for component ci flow
- add verbosity option to some places
- added auto generated msg to bitmap and all generated link files
- fix a warning on the bit --version command
- support render tag in js docs
- bug fix - imported components were deleted from bit.map when importing nested components of the same scope and name
- write dist files on import according to .bit.map.json
- improve bit remote output (put it in a table)
- fix but with export when the remote has a dependency in the wrong version

## [0.10.6] - 2017-08-23

- windows support
- support auto updating of bit for npm installation
- support deleting files from a component
- improved bit help
- fix bit config command for linux
- update bit-javascript dependency
- fixed remote add exceptions to human-friendly errors
- improvement - when there are several potential main files, `bit add` selects the one that is closer to the root
- show a friendly error when SSH returns an invalid response
- fix an error when there are multiple open SSH connections
- update bit.map and the file system when a nested component is re-imported individually
- fix ci-update command when there are tester and compiler to use the same isolated-environment
- fix an error when importing a component, exporting it, modifying and exporting again (v3)
- fix links generation when importing from a non-consumer root path
- fix ci-update command to generate links when necessary
- fix Error: "Cannot find module './build/Release/DTraceProviderBindings'" when installing via Yarn
- fix the local and remote search
- fix the internal ci-update command where an environment has a tester without a compiler
- improved commit, add, export and status outputs
- support general failures on bit test (like on before)
- status output with missing dependencies
- help flags adjusted to new help
- missing dependencies formatted on commit
- sources no longer part of bit.json's defaults
- improve readme
- improve outputs
- improve windows support for import command
- exception when using `bit test` or `bit build` before adding first components
- add new flag to bit add to override or append files to bit component


## [0.10.5] - 2017-08-16
- improved commit, add, export and status outputs
- improved bit help
- Improve log files (rotate, color, prettyPrint)
- Support define dependencies for imported components
- bug fixes for export command

## [0.10.4] - 2017-08-15

- bug fix - component stays in "staged components" section after the second export
- support exporting binary files
- fix a bug when importing version 2 of a component while version 1 has been imported before
- fix a bug when exporting version 3 of a component after importing version 2
- bug fix - install test environment if not exist upon bit test
- Fix conflicts when import from bit.json more than one component with the same nested deps
- Remove duplicates from missing packages (during import) warning
- improve error on adding non existing file
- improve support for imported components as dependencies of authored components
- auto-resolve dependencies for imported components

## [0.10.3] - 2017-08-08

- fix memory leak when exporting a big amount of components
- fix running import command from a non-root directory
- support specifying multiple ids using export command
- fix the auto creating dependencies during commit
- performance improvement for status and commit

## [0.10.2] - 2017-08-07
Improve resolving packages dependencies for ts files

## [0.10.1] - 2017-08-07

## [0.10.0] - 2017-08-07
### BREAKING CHANGES

- Upgrade: Bit now works with a new set of APIs and data models for the code component and scope consumer.
- Important: Bit is not backward compatible with remote scopes running older versions of Bit.

## [0.6.6-rc.1] - 2017-06-28
- Add babel-plugin-transform-runtime to support async functions

## [0.6.5] - 2017-06-26

## [0.6.5-rc.1] - 2017-06-26
- bugfix - install drivers in scope level before test in scope
- bugfix - install drivers in scope level before build in scope
- bugfix - calling to old bind command during component e2e tests

## [0.6.4] - 2017-06-25

- update "bit-javascript" dependency to 0.6.4
## [0.6.3-rc.3] - 2017-06-15

- `bit test` shows the error stack in case of a fatal error
- add logger
- support debug-mode for e2e tests

## [0.6.3-rc.2] - 2017-06-08

- update "bit-javascript" dependency to rc ("^0.6.4-rc.1")
- Try using cache before fetching remote

## [0.6.3-rc.1] - 2017-06-06

- support running e2e tests in a dev environment where `bit` command is different (such as bit-dev)
- `bit import` no longer uses the internal cache objects to retrieve remote bit-components.
- avoid corrupted data in a scope when dependencies somehow are not being resolved.
- allow `bit init` when there is a bit.json file without the `source` or `env` attributes.
- bug fix: don't show the version-compatibility warning more than once
- remove duplications from dependencies list of `bit import` output.
- suppress dependencies list upon `bit import`, unless a flag `--display_dependencies` is being used.
- warn for missing driver
- set the file-extension of the built-dist-file according to the current language ('.js' by default)
- support async/await syntax.
- remove the injection of bit-js module into the tester environment.
- add bit-javascript as a dependency and a post install hook.
- do not show tests output in case of thrown error on commit, use verbose flag to see the error.
- parse @property tag of JSDoc
- add `bit reset` command for cancelling the last local commit
- extract the importing bit.json components functionality from `bit import` into a new command `bit install`.
- add infrastructure for e2e tests
- fix onExport hook to get called after writing dependencies to bit.json
- increased max listeners to 100 (prevent warning message)
- colored commit success message
- support for merge conflict error reporting via ssh
- docs - fix bitsrc links to work

## [0.6.2] - 2017-05-21

- [removed] JSDoc data are saved only for functions with a tag `@bit`.
- fixed component classification (local or external)

## [0.6.1] - 2017-05-18 rc

- JSDoc data are saved only for functions with a tag `@bit`.
- do not terminate watcher after failures.
- add the commit-log details to the Component object, so then it'll be available for `bit show --json` and `bit export`.

## [0.6.0] - 2017-05-15

- do not preserve node.js path cache for required bit-driver because it varies over time.

## [0.5.13] - 2017-05-14

- enable bit watch command -> build-all-inline on every change

## [0.5.12] - 2017-05-14

- enable "bit build --inline" command with no arguments for building all inline components

## [0.5.11] - 2017-05-11

- send a correct error message on commit with wrong id.
- add onModify hook.
- show error-message for 'bit build' when no compiler is specified.
- write dependencies on modify.
- do not write bit.json's `misc` and `lang` properties if the default value is presented.
- send correct error message when there is invalid inline id (wip).
- add bind command (which calls the driver bind command).

## [0.5.10] - 2017-05-11

- fix bug with specs that need compiling for server use

## [0.5.9] - 2017-05-11

- fix bug with specs that need compiling

## [0.5.8] - 2017-05-11

- write the specDist only if it exists

## [0.5.7] - 2017-05-10

- fix test for components without compiler

## [0.5.6] - 2017-05-10

- implement the isolated environment for build

## [0.5.5] - 2017-05-09

### Change

- bare scope test creates a new environment and runs the tests there.
- test command -i runs the tests on the file system (inline components).
- build command now saves dist/\<implFileName> && dist/\<specsFileName> for the specs file.
- change the component resolver to fetch from dist/\<implFileName> instead of dist/dist.js.

- package dependencies of environment modules would be installed at component level from now.
- npm loader would not be present, --verbose will show npm output after the installation is done.

### Fixed

- bug with environment installation (npm install at project level).

### Added

- add module 'component-resolver' to resolve a component path using its ID.
- support generating an isolated bit-component environment on-the-fly so it will be easier to run build and test from everywhere
- the compiler can implement a build method instead of compile, get an entry file and run webpack for example (wip). implemented for inline_components, and still need to implement environment module in order to fully work.
- add --skip-update option to the main bit help page.
- run some hooks (for now: onCommit, onCreate, onExport and onImport) using a language-driver
- lang attribute on the bit.json, enable language that will save on the model of the component.

## [0.5.4] - 2017-05-07

### Fixed

- ssh is exiting before writing the entire response.
- exception was thrown when trying to read non-existing private key.

## [0.5.3] - 2017-04-27

### Fixed

- put [search] index procedure under try catch, warns in case it fails.
- fixed bug with list/show remote components with misc files.

## [0.5.2] - 2017-04-27

### Fixed

- issue with npm ensure that was caused due to latest version changes
- issue with installing deps from local cache instead of external
- exit code with only numeric values

## [0.5.1] - 2017-04-18

### Added

- support adding misc files to a bit component
- enable "bit test --inline" command with no arguments (test all inline components)

### Change

- npm install for bit dependencies will work via temp package.json instead of invoking parallel npmi

### Fixed

- when exporting and missing @this, show friendly error

## [0.5.0]

** breaking change - a scope with this version won't work with consumer with lower versions **

### Change

- ssh protocol has changes and now contains headers with bit version
- do not override files upon "bit create" unless -f (--force) flag is used

### Fixed

- bit ls and show commands can be performed outside of bit scope

### Added

- if there is a difference between the versions of the remote bit and the local bit (the remote scope has a greater version) bit throws a error/warning message according to semver difference major/minor
- bit scope-config public command
- license file inflation
- scope meta model

### Removed

- bit resolver command

## [0.4.5]

### Fixed

- error message on component not found
- hotfix for multifetch bug
- add 'no results found' message on ci when there are no specs

## [0.4.4]

### Fixed

- bug fix: typo on destructuring for making export compatible

## [0.4.3]

### Fixed

- added validation on stdin readable for private cmd _put

## [0.4.2]

### Fixed

- make the ssh mechanism backwards compatible with older versions

## [0.4.1]

### Added

- put now work with stream (after export) instead of putting the data on a command argument

### Change

- replace the use of sequest module with ssh2 module directly.

## [0.4.0]

### Added

- bit cat-scope private command
- bit refresh-scope private command for updating model

### Change

- change the header of the bit-objects to contain the hash of the file as a second argument

## [0.3.4]

### Fixed

- add the hash to the header of the any bit-object

## [0.3.3]

### Fixed

- add posix as an optional dependency (windows)

### Added

- specsResults verbose output after ci-update
- add bit clear-cache cmd
- now running clear cache before bit update

## [0.3.2]

### Added

- add bit-dev script for linking dev command, for development
- circle ci integration
- package node v6.10.0 (LTS) (working for osx, debian, centos)

### Fixed

- throw the right error code when inner problem occures
- handled errors will also have exit code 1

## [0.3.0]

### Change

- saving the component id to bit.json after export is a default behavior.
- bit export --forget flag for not saving to bit.json after export.

### Fixed

- Solved bug with specsResults pass attribute not updating after ci update.

## [0.2.6]

### Fixed

- bug with @ on scope annotation
- improved readme and docs

## [0.2.5]

### Added

- documentation under ./docs
- gitbook integration

### Change

- change mock-require to mockery on testing mechanism
- support node 4 with babel-preset-env + add plugins, instead of stage-0 preset

## [0.2.4]

### Added

- add source-map support for dist (enables compiled bit debugging)

### Change

- small fix after import without peer dependencies (do not show the peer dependencies header)

## [0.2.3]

### Added

- import multiple components on one import (bit import componentA componentB)
- write components specific version in bit.json after import -s flag
- distinguish between peerDependencies and dependencies on the output of an import command

## [0.2.2]

### Added

- loader for export command

### Change

- scope now fetch devDependencies (compiler/tester) on export
- scope does not fetch devDependencies on import
- changed dev to environment flag on import command

## [0.2.1] hot-fix

fix a bug with import many ones function

## [0.2.0]

### Added

- loaders.
- stablize version.
- improve error handling.

## [0.1.0]<|MERGE_RESOLUTION|>--- conflicted
+++ resolved
@@ -7,12 +7,9 @@
 
 ## [unreleased]
 
-<<<<<<< HEAD
-- improve error when user try to export components with private dependencies to collection under another owner
-=======
 - add a new bit-doctor diagnose for broken symlinks paths on environments directories
 - fix `bit status` to not show the component as modified when dependencies have different order
->>>>>>> f7a6ffea
+- improve error when user try to export components with private dependencies to collection under another owner
 
 ## [14.0.7-dev.4] - 2019-04-30
 

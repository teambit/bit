--- conflicted
+++ resolved
@@ -14,11 +14,8 @@
 - throw an error when auto tag components has a newer version
 - fix output when running bit diff after tagging component
 - fix - after auto-tagging a component with a pending update - it became modified
-<<<<<<< HEAD
 - fix - show component on bit list even when there is duplicate entries in bitmap file
-=======
-- added missing programmatic flags for bit isolate cmd
->>>>>>> e7fd85f4
+- added missing programmatic flags for bit isolate cm
 
 ## [13.0.0-dev.10] - 2018-06-08
 

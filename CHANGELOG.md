--- conflicted
+++ resolved
@@ -7,11 +7,8 @@
 
 ## [unreleased]
 
-<<<<<<< HEAD
 - [#2072](https://github.com/teambit/bit/issues/2072) upgrade bit-javascript to support React fragments
-=======
 - [#2024](https://github.com/teambit/bit/issues/2024) rebuild components upon dependencies changes for compilers that build dependencies
->>>>>>> 90da1dcc
 - [#2067](https://github.com/teambit/bit/issues/2067) fix `bit checkout` to not duplicate modified files when the shared dir has changed
 
 ## [14.4.1] - 2019-10-06

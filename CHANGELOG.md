# Change Log

All notable changes to this project will be documented in this file.

The format is based on [Keep a Changelog](http://keepachangelog.com/).
and this project adheres to [Semantic Versioning](http://semver.org/).

## [unreleased]
- prevent exporting a component when the same version has been exported already to the same remote scope
- support adding new files to imported components
- avoid running the build and test processes upon `bit status`
- allow export specific components without specifying the scope-name
- avoid committing unmodified components unless `--force` flag is being used
- resolve dependencies from all component files regardless whether they are referenced from the main file
- bug fix - author was not able to update his/her component in case it was changed in other scope
- bug fix - status command shows an error when components directory has an unreferenced (from bit.map) component
- avoid generating links for author components
- `bit import` from bit.json does not write to the file-system a dependency when it is also a direct import
- bug fix - export would hang when the ssh server were existing before closing
- don't calculate nested deps when calculating modified component during bit status / commit
- fixed exception thrown in `bit ls` after exporting components
- removed `--cache` flag from `bit ls`
- deprecated install command
- added `--environment` option for `bit import`
- reformatted `bit import` output (components, dependencies, environments)
- remove duplication for missing packages warning
- Remove the npm tree output for component ci flow
- add verbosity option to some places
<<<<<<< HEAD
- improve windows support
=======
- added auto generated msg to bitmap and all generated link files
>>>>>>> 27f10e72


## [0.10.6] - 2017-08-23

- windows support
- support auto updating of bit for npm installation
- support deleting files from a component
- improved bit help
- fix bit config command for linux
- update bit-javascript dependency
- fixed remote add exceptions to human-friendly errors
- improvement - when there are several potential main files, `bit add` selects the one that is closer to the root
- show a friendly error when SSH returns an invalid response
- fix an error when there are multiple open SSH connections
- update bit.map and the file system when a nested component is re-imported individually
- fix ci-update command when there are tester and compiler to use the same isolated-environment
- fix an error when importing a component, exporting it, modifying and exporting again (v3)
- fix links generation when importing from a non-consumer root path
- fix ci-update command to generate links when necessary
- fix Error: "Cannot find module './build/Release/DTraceProviderBindings'" when installing via Yarn
- fix the local and remote search
- fix the internal ci-update command where an environment has a tester without a compiler
- improved commit, add, export and status outputs
- support general failures on bit test (like on before)
- status output with missing dependencies
- help flags adjusted to new help
- missing dependencies formatted on commit
- sources no longer part of bit.json's defaults
- improve readme
- improve outputs
- improve windows support for import command
- exception when using `bit test` or `bit build` before adding first components
- add new flag to bit add to override or append files to bit component


## [0.10.5] - 2017-08-16
- improved commit, add, export and status outputs
- improved bit help
- Improve log files (rotate, color, prettyPrint)
- Support define dependencies for imported components
- bug fixes for export command

## [0.10.4] - 2017-08-15

- bug fix - component stays in "staged components" section after the second export
- support exporting binary files
- fix a bug when importing version 2 of a component while version 1 has been imported before
- fix a bug when exporting version 3 of a component after importing version 2
- bug fix - install test environment if not exist upon bit test
- Fix conflicts when import from bit.json more than one component with the same nested deps
- Remove duplicates from missing packages (during import) warning
- improve error on adding non existing file
- improve support for imported components as dependencies of authored components
- auto-resolve dependencies for imported components

## [0.10.3] - 2017-08-08

- fix memory leak when exporting a big amount of components
- fix running import command from a non-root directory
- support specifying multiple ids using export command
- fix the auto creating dependencies during commit
- performance improvement for status and commit

## [0.10.2] - 2017-08-07
Improve resolving packages dependencies for ts files

## [0.10.1] - 2017-08-07

## [0.10.0] - 2017-08-07
### BREAKING CHANGES

- Upgrade: Bit now works with a new set of APIs and data models for the code component and scope consumer.
- Important: Bit is not backward compatible with remote scopes running older versions of Bit.

## [0.6.6-rc.1] - 2017-06-28
- Add babel-plugin-transform-runtime to support async functions

## [0.6.5] - 2017-06-26

## [0.6.5-rc.1] - 2017-06-26
- bugfix - install drivers in scope level before test in scope
- bugfix - install drivers in scope level before build in scope
- bugfix - calling to old bind command during component e2e tests

## [0.6.4] - 2017-06-25

- update "bit-javascript" dependency to 0.6.4
## [0.6.3-rc.3] - 2017-06-15

- `bit test` shows the error stack in case of a fatal error
- add logger
- support debug-mode for e2e tests

## [0.6.3-rc.2] - 2017-06-08

- update "bit-javascript" dependency to rc ("^0.6.4-rc.1")
- Try using cache before fetching remote

## [0.6.3-rc.1] - 2017-06-06

- support running e2e tests in a dev environment where `bit` command is different (such as bit-dev)
- `bit import` no longer uses the internal cache objects to retrieve remote bit-components.
- avoid corrupted data in a scope when dependencies somehow are not being resolved.
- allow `bit init` when there is a bit.json file without the `source` or `env` attributes.
- bug fix: don't show the version-compatibility warning more than once
- remove duplications from dependencies list of `bit import` output.
- suppress dependencies list upon `bit import`, unless a flag `--display_dependencies` is being used.
- warn for missing driver
- set the file-extension of the built-dist-file according to the current language ('.js' by default)
- support async/await syntax.
- remove the injection of bit-js module into the tester environment.
- add bit-javascript as a dependency and a post install hook.
- do not show tests output in case of thrown error on commit, use verbose flag to see the error.
- parse @property tag of JSDoc
- add `bit reset` command for cancelling the last local commit
- extract the importing bit.json components functionality from `bit import` into a new command `bit install`.
- add infrastructure for e2e tests
- fix onExport hook to get called after writing dependencies to bit.json
- increased max listeners to 100 (prevent warning message)
- colored commit success message
- support for merge conflict error reporting via ssh
- docs - fix bitsrc links to work

## [0.6.2] - 2017-05-21

- [removed] JSDoc data are saved only for functions with a tag `@bit`.
- fixed component classification (local or external)

## [0.6.1] - 2017-05-18 rc

- JSDoc data are saved only for functions with a tag `@bit`.
- do not terminate watcher after failures.
- add the commit-log details to the Component object, so then it'll be available for `bit show --json` and `bit export`.

## [0.6.0] - 2017-05-15

- do not preserve node.js path cache for required bit-driver because it varies over time.

## [0.5.13] - 2017-05-14

- enable bit watch command -> build-all-inline on every change

## [0.5.12] - 2017-05-14

- enable "bit build --inline" command with no arguments for building all inline components

## [0.5.11] - 2017-05-11

- send a correct error message on commit with wrong id.
- add onModify hook.
- show error-message for 'bit build' when no compiler is specified.
- write dependencies on modify.
- do not write bit.json's `misc` and `lang` properties if the default value is presented.
- send correct error message when there is invalid inline id (wip).
- add bind command (which calls the driver bind command).

## [0.5.10] - 2017-05-11

- fix bug with specs that need compiling for server use

## [0.5.9] - 2017-05-11

- fix bug with specs that need compiling

## [0.5.8] - 2017-05-11

- write the specDist only if it exists

## [0.5.7] - 2017-05-10

- fix test for components without compiler

## [0.5.6] - 2017-05-10

- implement the isolated environment for build

## [0.5.5] - 2017-05-09

### Change

- bare scope test creates a new environment and runs the tests there.
- test command -i runs the tests on the file system (inline components).
- build command now saves dist/\<implFileName> && dist/\<specsFileName> for the specs file.
- change the component resolver to fetch from dist/\<implFileName> instead of dist/dist.js.

- package dependencies of environment modules would be installed at component level from now.
- npm loader would not be present, --verbose will show npm output after the installation is done.

### Fixed

- bug with environment installation (npm install at project level).

### Added

- add module 'component-resolver' to resolve a component path using its ID.
- support generating an isolated bit-component environment on-the-fly so it will be easier to run build and test from everywhere
- the compiler can implement a build method instead of compile, get an entry file and run webpack for example (wip). implemented for inline_components, and still need to implement environment module in order to fully work.
- add --skip-update option to the main bit help page.
- run some hooks (for now: onCommit, onCreate, onExport and onImport) using a language-driver
- lang attribute on the bit.json, enable language that will save on the model of the component.

## [0.5.4] - 2017-05-07

### Fixed

- ssh is exiting before writing the entire response.
- exception was thrown when trying to read non-existing private key.

## [0.5.3] - 2017-04-27

### Fixed

- put [search] index procedure under try catch, warns in case it fails.
- fixed bug with list/show remote components with misc files.

## [0.5.2] - 2017-04-27

### Fixed

- issue with npm ensure that was caused due to latest version changes
- issue with installing deps from local cache instead of external
- exit code with only numeric values

## [0.5.1] - 2017-04-18

### Added

- support adding misc files to a bit component
- enable "bit test --inline" command with no arguments (test all inline components)

### Change

- npm install for bit dependencies will work via temp package.json instead of invoking parallel npmi

### Fixed

- when exporting and missing @this, show friendly error

## [0.5.0]

** breaking change - a scope with this version won't work with consumer with lower versions **

### Change

- ssh protocol has changes and now contains headers with bit version
- do not override files upon "bit create" unless -f (--force) flag is used

### Fixed

- bit ls and show commands can be performed outside of bit scope

### Added

- if there is a difference between the versions of the remote bit and the local bit (the remote scope has a greater version) bit throws a error/warning message according to semver difference major/minor
- bit scope-config public command
- license file inflation
- scope meta model

### Removed

- bit resolver command

## [0.4.5]

### Fixed

- error message on component not found
- hotfix for multifetch bug
- add 'no results found' message on ci when there are no specs

## [0.4.4]

### Fixed

- bug fix: typo on destructuring for making export compatible

## [0.4.3]

### Fixed

- added validation on stdin readable for private cmd _put

## [0.4.2]

### Fixed

- make the ssh mechanism backwards compatible with older versions

## [0.4.1]

### Added

- put now work with stream (after export) instead of putting the data on a command argument

### Change

- replace the use of sequest module with ssh2 module directly.

## [0.4.0]

### Added

- bit cat-scope private command
- bit refresh-scope private command for updating model

### Change

- change the header of the bit-objects to contain the hash of the file as a second argument

## [0.3.4]

### Fixed

- add the hash to the header of the any bit-object

## [0.3.3]

### Fixed

- add posix as an optional dependency (windows)

### Added

- specsResults verbose output after ci-update
- add bit clear-cache cmd
- now running clear cache before bit update

## [0.3.2]

### Added

- add bit-dev script for linking dev command, for development
- circle ci integration
- package node v6.10.0 (LTS) (working for osx, debian, centos)

### Fixed

- throw the right error code when inner problem occures
- handled errors will also have exit code 1

## [0.3.0]

### Change

- saving the component id to bit.json after export is a default behavior.
- bit export --forget flag for not saving to bit.json after export.

### Fixed

- Solved bug with specsResults pass attribute not updating after ci update.

## [0.2.6]

### Fixed

- bug with @ on scope annotation
- improved readme and docs

## [0.2.5]

### Added

- documentation under ./docs
- gitbook integration

### Change

- change mock-require to mockery on testing mechanism
- support node 4 with babel-preset-env + add plugins, instead of stage-0 preset

## [0.2.4]

### Added

- add source-map support for dist (enables compiled bit debugging)

### Change

- small fix after import without peer dependencies (do not show the peer dependencies header)

## [0.2.3]

### Added

- import multiple components on one import (bit import componentA componentB)
- write components specific version in bit.json after import -s flag
- distinguish between peerDependencies and dependencies on the output of an import command

## [0.2.2]

### Added

- loader for export command

### Change

- scope now fetch devDependencies (compiler/tester) on export
- scope does not fetch devDependencies on import
- changed dev to environment flag on import command

## [0.2.1] hot-fix

fix a bug with import many ones function

## [0.2.0]

### Added

- loaders.
- stablize version.
- improve error handling.

## [0.1.0]

initial version

<|MERGE_RESOLUTION|>--- conflicted
+++ resolved
@@ -26,11 +26,8 @@
 - remove duplication for missing packages warning
 - Remove the npm tree output for component ci flow
 - add verbosity option to some places
-<<<<<<< HEAD
 - improve windows support
-=======
 - added auto generated msg to bitmap and all generated link files
->>>>>>> 27f10e72
 
 
 ## [0.10.6] - 2017-08-23

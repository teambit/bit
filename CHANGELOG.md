# Change Log

All notable changes to this project will be documented in this file.

The format is based on [Keep a Changelog](http://keepachangelog.com/).
and this project adheres to [Semantic Versioning](http://semver.org/).

## [unreleased

- add all flag to untrack command
- fix bugs when running bit commands not from the workspace root
- fix calculation of bit dependency package json resolving
<<<<<<< HEAD
- add main file to file list if not specified
=======
- fix issue with stylus dependencies from vue files
>>>>>>> 1ac78161

## [0.12.10-dev.2] - 2018-03-18

- fix track-directory feature when running bit from an inner directory
- bug fix - promise was not resolved when a component is an instance of Symlink

## [0.12.10-dev.2] - 2018-03-15

- fix catastrophic backtracking when using Regex to find JSDoc
- enable running build/test from internal directory of a scope
- fix exit status when ci-update fails
- add an option to install peer dependencies in isolated envs

## [0.12.10-dev.1] - 2018-03-14

- test components candidates for auto-tag before tagging them
- show a component as modified (bit status) in case a new file has added to its rootDir or one of the files has renamed
- track directories for files changes and update .bitmap automatically
- fix environment import of latest version when an older version is imported

## [0.12.9] - 2018-03-14

- fix bug with exporting component to a very old scopes

## [0.12.8] - 2018-03-12

- send component's metadata to compilers
- fix `bit tag` with `--force` flag to force tagging when exceptions occurred during a test
- fix `bit test` error message to display the actual exception if occurred
- improve error message of `bit tag --verbose` when tests failed to include tests results
- improve handling of errors from compilers which return promises
- merge process.env from the main process to tester process fork
- symlink tester env in isolated envs
- bug fix - tests files were ignored during bit add when they're weren't part of the files array and .gitignore contained a record with leading exclamation mark

## [0.12.7] - 2018-02-28

- bug fix - specifying a component and its dependency as ids for bit remove was not working
- bug fix - fix remove component

## [0.12.6] - 2018-02-27

### New
- introduced a new command `bit untag` for reverting un-exported tags.
- support .vue files
- support `bit install` of specific ids
- init local scope inside .git
- support peerDependencies
- support passing arguments/flags to the package-manager by specifying them after '--' (e.g. `bit import -- --no-optional`)
- support compilers which return promises

### Changes
- save bit dev-dependencies components inside devDependencies section of package.json
- `bit status` shows a list of staged versions in 'staged components' section

### Bug Fixes
- show npm-client's warnings when they are about missing peer-dependencies
- fix outdated to print correct version numbers
- remove a modified component message
- resolving .gitignore files
- [#729](https://github.com/teambit/bit/issues/729) fix bit cc to clear module cache
- [#769](https://github.com/teambit/bit/issues/769) - prevent duplicate ids in bitmap when adding existing files
- [#736](https://github.com/teambit/bit/issues/736) - .gitignore is blocking everything

## [0.12.5] - 2018-02-06

- default `bit import` with no id to import objects only, unless `--write` flag is used
- decrease verbosity of npm during bit test
- added `--objects` flag to `bit import` for fetching objects only and making no changes to the filesystem
- bug fix - dists had incorrect paths in the model when originallySharedDir was the same as dist.entry
- strip dist.entry for imported and authored components only, not for nested.
- write .bitmap on bit init command
- aggregate dependencies and package dependencies in bit show
- add entered username from prompt to context for server side hooks


## [0.12.4] - 2018-01-30

- support separating dev-dependencies and dev-packages from dependencies and packages when they originated from tests files
- prompt user when trying to remove a component
- restore old behavior of requiring package installation
- support adding test files to existing component
- ignore tracked files when running bit add and print a warning message
- bug fix - bit test fails when the same environment installation was canceled before

## [0.12.3] - 2018-01-28

- avoid overriding not only modified components but also new components when running `bit import`, unless `--force' flag is used
- validate version number during tag action
- allow `bit config` to run in non initialized directory

## [0.12.2] - 2018-01-24

### New
- [#653](https://github.com/teambit/bit/issues/653) read config keys from Git config in case it's not found in bit config
- [#516](https://github.com/teambit/bit/issues/516) add `--eject` flag for `bit export` for quickly remove local components after export and install them by the npm client
### Changes
- `bit build` with no parameter, builds all authored and imported components regardless whether they're modified
### Bug Fixes
- `bit move` - updates links to node_modules and updates package.json dependencies with the new directory
- install missing environments before start build / test process
- print message in case of cyclic dependencies
- fixed ci-update from failing when no compiler or tester

## [0.12.1] - 2018-01-22

- add link-file for authored exported components from the root node_modules of a component to its main-file
- avoid fetching the dependencies of versions older than the current imported one
- migration - remove latest from compiler
- fix bug with importing old components with compiler defined
- fixed deserialize bug with bit remove

## [0.12.0] - 2018-01-18

### New
- [extension system (beta)](https://docs.bitsrc.io/docs/ext-concepts.html)
- [#540](https://github.com/teambit/bit/issues/540) support Yarn as package manager
- `bit import`: install hub dependencies as npm packages by default
- `bit import`: install npm packages by default
- [#613](https://github.com/teambit/bit/issues/613) `bit install` command to install all packages and link all components
- [#577](https://github.com/teambit/bit/issues/577) auto add workspaces to root package.json
- [#515](https://github.com/teambit/bit/issues/515) save direct dependencies in package.json with relative paths
- [#571](https://github.com/teambit/bit/issues/571) apply auto-tagging mechanism for imported components
- [#541](https://github.com/teambit/bit/issues/541) add package manager config to bit.json
- support saving dists files on a pre-configured directory relative to consumer root
- support `bit show --compare` with json format
### Changes
- change auto-generated node_modules links to be the same as NPM installation of components (@bit/scope.box.name)
- rename `bit bind` command to `bit link`
- reanme {PARENT_FOLDER} variable to {PARENT} in dsl of add
- rename .bit.map.json to .bitmap
- avoid writing long files paths for imported components when there is a shared directory among the component files and its dependencies
- `bit log` now shows semver instead of version hash
- [#537](https://github.com/teambit/bit/issues/537) rename dist flag to --ignore-dist and by default create dist files
- [#527](https://github.com/teambit/bit/issues/527) rename structure property in bit.json
- remove 'dist' attribute from root bit.json by default
- rename `no_dependencies` flag to `no-dependencies` on `bit import`
- rename `no_package_json` flag to `ignore-package-json` on `bit import`
- change `bit remote rm` to `bit remote del`
- run bit init automatically if dir is not initialized but contains .bitmap file
- do not write the component's bit.json file, unless `--conf` flag is set
### Bug Fixes
- [#517](https://github.com/teambit/bit/issues/517) when a nested dependency is imported directly, re-link all its dependents
- [#608](https://github.com/teambit/bit/issues/608) absolute components dependencies for new components throw an error
- [#605](https://github.com/teambit/bit/issues/605) component with modified dependencies doesn't recognize as modified
- [#592](https://github.com/teambit/bit/issues/592) auto-tagged component were not shown as staged in bit status
- [#495](https://github.com/teambit/bit/issues/495) support adding files to imported components and ignoring existing files
- [#500](https://github.com/teambit/bit/issues/500) files added under one component although it was not specified
- [#508](https://github.com/teambit/bit/issues/508) componentsDefaultDirectory do not support anything other than one dynamic param per folder
- [#543](https://github.com/teambit/bit/issues/543) remove imported component not working
- avoid building process when a component was not modified
- prevent overriding index file if exists

## [0.11.1] - 2017-11-29

- support tagging the entire local scope and all imported components to a specific tag using `--scope` and `--include_imported` flags
- add bit pack command to build packages for registry
- tag command now accepts a version
- `bit test` - paint a summary table when testing multiple components
- `bit status` - add a new section "deleted components" for components that were deleted from the file-system manually
- `bit import` - prevent overriding local changes unless --force flag was used
- sort `bit show` and `bit list` components alphabetically
- Auto update .bit.map.json to semantic versions
- improve stability and performance of the dependency resolution mechanism
- removed `--include-imported` flags as `--all` can be used for the same functionality
- `--scope` flag can be used without `--all`
- message in tag command is now optional
- `--all` and `--scope` accepts version (optional for `--all` and mandatory for `--scope`)
- fixed bug on windows that created test files as components
- fixed bit add bug when adding test files with DSL
- fixed output to be the same for tag command
- fixed bit list command display for deprecated components
- fixed bit show with compare flag to display dependencies
- don't write dists files for authored components
- bug fix - components that were not indicated as staged-components by `bit status` were exported by `bit export`
- bug fix - tests files saved with incorrect path when `bit add` was running from non-consumer root
- `bit add` - exclude a component when its main file is excluded
- bug fix - generated .ts links were not valid

## [0.11.0] - 2017-11-12
- change versions numbers to be semantic versions
- add `--outdated` flag to `bit show` command to show the local and remote versions of a component
- add `--outdated` flag to `bit list` command to show the local and remote versions of components
- `bit show` - show components that will be tagged automatically when their dependencies are tagged
- export / import performance and stability improvements
- add plugin mechanism to support different file types
- SSH authentication can be done with SSH username and password in case a private key or an SSH agent socket is not available
- SSH is not supporting passphrase in case a private key is encrypted
- reimplement cat-object command
- `bit show` - show components that will be tagged automatically when their dependencies are tagged
- bug fix - dependencies were not written to the file-system when cloning a project with an existing bit.map file
- disable the local search
- fix a bug which prevents the ci running tests in some cases
- bug fix - re-adding a component after exporting it was considered as a new component
- fix a bug which makes bit test command not work when a component use bit/ to require another component
- prevent bare-scope corruption when the export process fails
- fixed stderr maxBuffer exceeded bug in ci-update cmd
- fix a bug which makes imported components considered as modified
- fix typo in help man page

## [0.10.9] - 2017-10-18

- rename `bit commit` to `bit tag`
- extract only relevant dependencies from link files (files that only require other files)
- typescript - extract only relevant dependencies from link files (files that only require other files)
- take package version from package.json in the component / root folder to support semver package dependencies
- new field in bit.json (bindingPrefix) for dynamic links
- add flag to bit show to compare component in file system to last tagged component
- better handling deleted files
- improve bit add to convert files to valid bit names
- fixed - writing dist files to wrong directory during bit tag / test commands
- fixed remove of exported component
- prevent bare-scope corruption when the export process fails
- fixed stderr maxBuffer exceeded bug in ci-update cmd
- throw error when tester doesn't return any result for test file
- change the order of determine the main/index file - it's now ['js', 'ts', 'jsx', 'tsx', 'css', 'scss', 'less', 'sass']
- improve checkVersionCompatibility between server and client
- show correct message / error when the tester has an exception during bit test
- fix bug with printing wrong id on bit tag for component in versions between 10-19
- handle invalid bit.json
- bit add on missing test file should throw an error
- prevent test files from becoming new components
- fix bug when component version is larger than 10 it won't show as staged

## [0.10.8] - 2017-10-01

- support requiring imported components using `require('bit/namespace/name')` syntax
- new remove command for removing local and remote components
- new deprecate command for deprecating local and remote components
- new move command for moving files/directories of a component to a new location
- create package.json for imported components
- exclude import-pending components from 'new components' section
- add ignore missing dependencies to commit
- save all dependencies on one configurable directory (components/.dependencies by default)
- add support for tsx files
- generate internal component links according to their compiled version
- move a re-imported component to a new location when `bit import --prefix` is used
- fix commit and export issues when dealing with more than 500 components
- fix export of large amount of data
- fix bug with commit --force when tests throws an exception
- fix bug - when you import authored component (and there is a newer version) it duplicate it in the .bit.map.json
- fix bug - when you import authored component it was added to bit.json dependencies
- fix bug with ssh2 times out on handshake

## [0.10.7] - 2017-09-07

- improve windows support
- add bit untrack command
- support CSS/less/sass/sass as main file
- support jsx extension as the main file of a component
- support adding new files to imported components
- deprecated install command
- fix the search according to search-index v0.13.0 changes
- prevent exporting a component when the same version has been exported already to the same remote scope
- avoid running the build and test processes upon `bit status`
- allow export specific components without specifying the scope-name
- avoid committing unmodified components unless `--force` flag is being used
- resolve dependencies from all component files regardless whether they are referenced from the main file
- bug fix - the author was not able to update his/her component in case it was changed in another scope
- bug fix - status command shows an error when components directory has an unreferenced (from bit.map) component
- avoid generating links for author components
- `bit import` from bit.json does not write to the file-system a dependency when it is also a direct import
- bug fix - export would hang when the ssh server was existing before closing
- don't calculate nested deps when calculating modified component during bit status/commit
- fixed exception is thrown in `bit ls` after exporting components
- removed `--cache` flag from `bit ls`
- added `--environment` option for `bit import`
- reformatted `bit import` output (components, dependencies, environments)
- remove duplication for missing packages warning
- Remove the npm tree output for component ci flow
- add verbosity option to some places
- added auto generated msg to bitmap and all generated link files
- fix a warning on the bit --version command
- support render tag in js docs
- bug fix - imported components were deleted from bit.map when importing nested components of the same scope and name
- write dist files on import according to .bit.map.json
- improve bit remote output (put it in a table)
- fix but with export when the remote has a dependency in the wrong version

## [0.10.6] - 2017-08-23

- windows support
- support auto updating of bit for npm installation
- support deleting files from a component
- improved bit help
- fix bit config command for linux
- update bit-javascript dependency
- fixed remote add exceptions to human-friendly errors
- improvement - when there are several potential main files, `bit add` selects the one that is closer to the root
- show a friendly error when SSH returns an invalid response
- fix an error when there are multiple open SSH connections
- update bit.map and the file system when a nested component is re-imported individually
- fix ci-update command when there are tester and compiler to use the same isolated-environment
- fix an error when importing a component, exporting it, modifying and exporting again (v3)
- fix links generation when importing from a non-consumer root path
- fix ci-update command to generate links when necessary
- fix Error: "Cannot find module './build/Release/DTraceProviderBindings'" when installing via Yarn
- fix the local and remote search
- fix the internal ci-update command where an environment has a tester without a compiler
- improved commit, add, export and status outputs
- support general failures on bit test (like on before)
- status output with missing dependencies
- help flags adjusted to new help
- missing dependencies formatted on commit
- sources no longer part of bit.json's defaults
- improve readme
- improve outputs
- improve windows support for import command
- exception when using `bit test` or `bit build` before adding first components
- add new flag to bit add to override or append files to bit component


## [0.10.5] - 2017-08-16
- improved commit, add, export and status outputs
- improved bit help
- Improve log files (rotate, color, prettyPrint)
- Support define dependencies for imported components
- bug fixes for export command

## [0.10.4] - 2017-08-15

- bug fix - component stays in "staged components" section after the second export
- support exporting binary files
- fix a bug when importing version 2 of a component while version 1 has been imported before
- fix a bug when exporting version 3 of a component after importing version 2
- bug fix - install test environment if not exist upon bit test
- Fix conflicts when import from bit.json more than one component with the same nested deps
- Remove duplicates from missing packages (during import) warning
- improve error on adding non existing file
- improve support for imported components as dependencies of authored components
- auto-resolve dependencies for imported components

## [0.10.3] - 2017-08-08

- fix memory leak when exporting a big amount of components
- fix running import command from a non-root directory
- support specifying multiple ids using export command
- fix the auto creating dependencies during commit
- performance improvement for status and commit

## [0.10.2] - 2017-08-07
Improve resolving packages dependencies for ts files

## [0.10.1] - 2017-08-07

## [0.10.0] - 2017-08-07
### BREAKING CHANGES

- Upgrade: Bit now works with a new set of APIs and data models for the code component and scope consumer.
- Important: Bit is not backward compatible with remote scopes running older versions of Bit.

## [0.6.6-rc.1] - 2017-06-28
- Add babel-plugin-transform-runtime to support async functions

## [0.6.5] - 2017-06-26

## [0.6.5-rc.1] - 2017-06-26
- bugfix - install drivers in scope level before test in scope
- bugfix - install drivers in scope level before build in scope
- bugfix - calling to old bind command during component e2e tests

## [0.6.4] - 2017-06-25

- update "bit-javascript" dependency to 0.6.4
## [0.6.3-rc.3] - 2017-06-15

- `bit test` shows the error stack in case of a fatal error
- add logger
- support debug-mode for e2e tests

## [0.6.3-rc.2] - 2017-06-08

- update "bit-javascript" dependency to rc ("^0.6.4-rc.1")
- Try using cache before fetching remote

## [0.6.3-rc.1] - 2017-06-06

- support running e2e tests in a dev environment where `bit` command is different (such as bit-dev)
- `bit import` no longer uses the internal cache objects to retrieve remote bit-components.
- avoid corrupted data in a scope when dependencies somehow are not being resolved.
- allow `bit init` when there is a bit.json file without the `source` or `env` attributes.
- bug fix: don't show the version-compatibility warning more than once
- remove duplications from dependencies list of `bit import` output.
- suppress dependencies list upon `bit import`, unless a flag `--display_dependencies` is being used.
- warn for missing driver
- set the file-extension of the built-dist-file according to the current language ('.js' by default)
- support async/await syntax.
- remove the injection of bit-js module into the tester environment.
- add bit-javascript as a dependency and a post install hook.
- do not show tests output in case of thrown error on commit, use verbose flag to see the error.
- parse @property tag of JSDoc
- add `bit reset` command for cancelling the last local commit
- extract the importing bit.json components functionality from `bit import` into a new command `bit install`.
- add infrastructure for e2e tests
- fix onExport hook to get called after writing dependencies to bit.json
- increased max listeners to 100 (prevent warning message)
- colored commit success message
- support for merge conflict error reporting via ssh
- docs - fix bitsrc links to work

## [0.6.2] - 2017-05-21

- [removed] JSDoc data are saved only for functions with a tag `@bit`.
- fixed component classification (local or external)

## [0.6.1] - 2017-05-18 rc

- JSDoc data are saved only for functions with a tag `@bit`.
- do not terminate watcher after failures.
- add the commit-log details to the Component object, so then it'll be available for `bit show --json` and `bit export`.

## [0.6.0] - 2017-05-15

- do not preserve node.js path cache for required bit-driver because it varies over time.

## [0.5.13] - 2017-05-14

- enable bit watch command -> build-all-inline on every change

## [0.5.12] - 2017-05-14

- enable "bit build --inline" command with no arguments for building all inline components

## [0.5.11] - 2017-05-11

- send a correct error message on commit with wrong id.
- add onModify hook.
- show error-message for 'bit build' when no compiler is specified.
- write dependencies on modify.
- do not write bit.json's `misc` and `lang` properties if the default value is presented.
- send correct error message when there is invalid inline id (wip).
- add bind command (which calls the driver bind command).

## [0.5.10] - 2017-05-11

- fix bug with specs that need compiling for server use

## [0.5.9] - 2017-05-11

- fix bug with specs that need compiling

## [0.5.8] - 2017-05-11

- write the specDist only if it exists

## [0.5.7] - 2017-05-10

- fix test for components without compiler

## [0.5.6] - 2017-05-10

- implement the isolated environment for build

## [0.5.5] - 2017-05-09

### Change

- bare scope test creates a new environment and runs the tests there.
- test command -i runs the tests on the file system (inline components).
- build command now saves dist/\<implFileName> && dist/\<specsFileName> for the specs file.
- change the component resolver to fetch from dist/\<implFileName> instead of dist/dist.js.

- package dependencies of environment modules would be installed at component level from now.
- npm loader would not be present, --verbose will show npm output after the installation is done.

### Fixed

- bug with environment installation (npm install at project level).

### Added

- add module 'component-resolver' to resolve a component path using its ID.
- support generating an isolated bit-component environment on-the-fly so it will be easier to run build and test from everywhere
- the compiler can implement a build method instead of compile, get an entry file and run webpack for example (wip). implemented for inline_components, and still need to implement environment module in order to fully work.
- add --skip-update option to the main bit help page.
- run some hooks (for now: onCommit, onCreate, onExport and onImport) using a language-driver
- lang attribute on the bit.json, enable language that will save on the model of the component.

## [0.5.4] - 2017-05-07

### Fixed

- ssh is exiting before writing the entire response.
- exception was thrown when trying to read non-existing private key.

## [0.5.3] - 2017-04-27

### Fixed

- put [search] index procedure under try catch, warns in case it fails.
- fixed bug with list/show remote components with misc files.

## [0.5.2] - 2017-04-27

### Fixed

- issue with npm ensure that was caused due to latest version changes
- issue with installing deps from local cache instead of external
- exit code with only numeric values

## [0.5.1] - 2017-04-18

### Added

- support adding misc files to a bit component
- enable "bit test --inline" command with no arguments (test all inline components)

### Change

- npm install for bit dependencies will work via temp package.json instead of invoking parallel npmi

### Fixed

- when exporting and missing @this, show friendly error

## [0.5.0]

** breaking change - a scope with this version won't work with consumer with lower versions **

### Change

- ssh protocol has changes and now contains headers with bit version
- do not override files upon "bit create" unless -f (--force) flag is used

### Fixed

- bit ls and show commands can be performed outside of bit scope

### Added

- if there is a difference between the versions of the remote bit and the local bit (the remote scope has a greater version) bit throws a error/warning message according to semver difference major/minor
- bit scope-config public command
- license file inflation
- scope meta model

### Removed

- bit resolver command

## [0.4.5]

### Fixed

- error message on component not found
- hotfix for multifetch bug
- add 'no results found' message on ci when there are no specs

## [0.4.4]

### Fixed

- bug fix: typo on destructuring for making export compatible

## [0.4.3]

### Fixed

- added validation on stdin readable for private cmd _put

## [0.4.2]

### Fixed

- make the ssh mechanism backwards compatible with older versions

## [0.4.1]

### Added

- put now work with stream (after export) instead of putting the data on a command argument

### Change

- replace the use of sequest module with ssh2 module directly.

## [0.4.0]

### Added

- bit cat-scope private command
- bit refresh-scope private command for updating model

### Change

- change the header of the bit-objects to contain the hash of the file as a second argument

## [0.3.4]

### Fixed

- add the hash to the header of the any bit-object

## [0.3.3]

### Fixed

- add posix as an optional dependency (windows)

### Added

- specsResults verbose output after ci-update
- add bit clear-cache cmd
- now running clear cache before bit update

## [0.3.2]

### Added

- add bit-dev script for linking dev command, for development
- circle ci integration
- package node v6.10.0 (LTS) (working for osx, debian, centos)

### Fixed

- throw the right error code when inner problem occures
- handled errors will also have exit code 1

## [0.3.0]

### Change

- saving the component id to bit.json after export is a default behavior.
- bit export --forget flag for not saving to bit.json after export.

### Fixed

- Solved bug with specsResults pass attribute not updating after ci update.

## [0.2.6]

### Fixed

- bug with @ on scope annotation
- improved readme and docs

## [0.2.5]

### Added

- documentation under ./docs
- gitbook integration

### Change

- change mock-require to mockery on testing mechanism
- support node 4 with babel-preset-env + add plugins, instead of stage-0 preset

## [0.2.4]

### Added

- add source-map support for dist (enables compiled bit debugging)

### Change

- small fix after import without peer dependencies (do not show the peer dependencies header)

## [0.2.3]

### Added

- import multiple components on one import (bit import componentA componentB)
- write components specific version in bit.json after import -s flag
- distinguish between peerDependencies and dependencies on the output of an import command

## [0.2.2]

### Added

- loader for export command

### Change

- scope now fetch devDependencies (compiler/tester) on export
- scope does not fetch devDependencies on import
- changed dev to environment flag on import command

## [0.2.1] hot-fix

fix a bug with import many ones function

## [0.2.0]

### Added

- loaders.
- stablize version.
- improve error handling.

## [0.1.0]

initial version

<|MERGE_RESOLUTION|>--- conflicted
+++ resolved
@@ -10,11 +10,8 @@
 - add all flag to untrack command
 - fix bugs when running bit commands not from the workspace root
 - fix calculation of bit dependency package json resolving
-<<<<<<< HEAD
+- fix issue with stylus dependencies from vue files
 - add main file to file list if not specified
-=======
-- fix issue with stylus dependencies from vue files
->>>>>>> 1ac78161
 
 ## [0.12.10-dev.2] - 2018-03-18
 

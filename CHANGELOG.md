--- conflicted
+++ resolved
@@ -7,11 +7,8 @@
 
 ## [unreleased]
 
-<<<<<<< HEAD
 - [#1956](https://github.com/teambit/bit/issues/1956) introduce a new flag `--codemod` for `bit export` to replace the import/require statements in the source to the newly exported scope
-=======
 - [#1721](https://github.com/teambit/bit/issues/1721) enable removing/workspace-propagating a compiler/tester from component's config
->>>>>>> 2e2c8f31
 - [#1966](https://github.com/teambit/bit/issues/1966) prevent intermediate console printing when `--json` flag is used
 
 ## [14.2.6-dev.3] - 2019-09-03

# Change Log

All notable changes to this project will be documented in this file.

The format is based on [Keep a Changelog](http://keepachangelog.com/).
and this project adheres to [Semantic Versioning](http://semver.org/).

## [unreleased]

<<<<<<< HEAD
- make bit status recursively show untracked files dependencies
=======
## [[14.6.0] - 2019-11-24](https://github.com/teambit/bit/releases/tag/v14.6.0)

- compress ssh args before sending
- add new global config `ssh_no_compress`
>>>>>>> 2a78c744

## [[14.5.0] - 2019-11-24](https://github.com/teambit/bit/releases/tag/v14.5.0)

### New

- support anonymous authentication for remote read operations
- add `--token` flag for commands that runs against a remote server
- [#2101](https://github.com/teambit/bit/issues/2101) suggest matching commands

### Changes

- improve loader when building components
- add `--no-warnings` flag to bit test child process

### Bug fixes

- [#2147](https://github.com/teambit/bit/issues/2147) fix overrides to respect dependencies received by a compiler/tester/extension
- fix symlink errors when generating links to `d.ts` files
- [#2140](https://github.com/teambit/bit/issues/2140) update bit-javascript to support `import { x as y }` syntax
- fix fork of a component when a dependency exists in an older version only
- update `react-docgen` version from `2.21.0` to `4.1.1`
- keep flattened dependencies saved by auto-tag up to date, although they're not part of the current tag
- show a message about missing test files in the compiled files

### Experimental

- expose buildOne and buildAll for programmatic api (Experimental)

### Internal

- consolidate isolation options
- formalize isolate api result

## [[14.4.3] - 2019-10-23](https://github.com/teambit/bit/releases/tag/v14.4.3)

### Bug fixes

- lock memfs package version to v2.15.5 due to issues with the v2.16.0

## [[14.4.2] - 2019-10-23](https://github.com/teambit/bit/releases/tag/v14.4.2)

### Bug fixes

- [#2024](https://github.com/teambit/bit/issues/2024) rebuild components upon dependencies changes for compilers that build dependencies
- [#2067](https://github.com/teambit/bit/issues/2067) fix `bit checkout` to not duplicate modified files when the shared dir has changed
- [#2079](https://github.com/teambit/bit/issues/2079) update bit-javascript to fix error when Yarn workspaces uses nohoist
- [#2072](https://github.com/teambit/bit/issues/2072) update bit-javascript to support React fragments

### Experimental

- [#2066](https://github.com/teambit/bit/issues/2066) introduce `--skip-auto-tag` flag for `bit tag`

### Internal

- move from flow to typescript

## [[14.4.1] - 2019-10-06](https://github.com/teambit/bit/releases/tag/v14.4.1)

### Bug fixes

- [#2019](https://github.com/teambit/bit/issues/2019) fix `bit import --merge` to not override changed dependencies
- [#2023](https://github.com/teambit/bit/issues/2023) better handle external errors from compilers
- [#2013](https://github.com/teambit/bit/issues/2013) fix bit import when one module resolution alias is a directory of another alias for extensions other than `.js`
- [#2033](https://github.com/teambit/bit/issues/2033) improve bit link to build unrecognized missing links
- [#2035](https://github.com/teambit/bit/issues/2035) fix "unable to manually add the dependency" error when package.json of an imported component is missing
- [#2034](https://github.com/teambit/bit/issues/2034) make sure versions are not deleted upon tag when components have cycle dependencies and a version is specified
- [#2027](https://github.com/teambit/bit/issues/2027) fix ComponentNotFound error when building a typescript component and its Bit dependency is installed as a package
- [#2011](https://github.com/teambit/bit/issues/2011) update dependents package.json files when ejecting dependencies
- fix bit graph edge colouring for regular dependencies
- call pre and post export hooks actions

## [[14.4.0] - 2019-09-24](https://github.com/teambit/bit/releases/tag/v14.4.0)

### New
- [#1981](https://github.com/teambit/bit/issues/1981) allow compilers to add all dependencies types and not only devDependencies

### Changes
- [#2004](https://github.com/teambit/bit/issues/2004) ask for approval before exporting a component to another scope (fork)

### Bug fixes
- [#2013](https://github.com/teambit/bit/issues/2013) fix bit import when one module resolution alias is a directory of another alias
- block tagging components with prerelease versions
- fix "Converting circular structure to JSON" error when logging a circular metadata object
- fix exporting to a different scope than workspace configuration of `defaultScope`
- fix exporting components with and without scope at the same time
- [#1999](https://github.com/teambit/bit/issues/1999) show a descriptive error when a component is missing from the scope

### Experimental
- [#1956](https://github.com/teambit/bit/issues/1956) introduce a new flag `--rewire` for `bit export` to replace the import/require statements in the source to the newly exported scope

## [[14.3.0] - 2019-09-11](https://github.com/teambit/bit/releases/tag/v14.3.0)

### New
- [#1956](https://github.com/teambit/bit/issues/1956) add `defaultScope` settings in workspace config for `bit export` to use when no remote scope defined for component
- [#1990](https://github.com/teambit/bit/issues/1990) auto add `@types/package-name` for *.tsx files
​
### Changes
- generate `node_modules` links upon build for new components
​
### Bug fixes
- fail early when exporting nested dependency
- fix an error "Cannot read property log of null" upon bit log
- [#1988](https://github.com/teambit/bit/issues/1988) avoid adding a component to root package.json when importing with `--ignore-package-json` flag
- [#1972](https://github.com/teambit/bit/issues/1972) fix generated links to nested dependencies in the capsule
- [#1966](https://github.com/teambit/bit/issues/1966) prevent intermediate console printing when `--json` flag is used
- [#1721](https://github.com/teambit/bit/issues/1721) enable removing/workspace-propagating a compiler/tester from component's config
- [#1965](https://github.com/teambit/bit/issues/1965) fix generated links for `.scss` and `.sass` packages to point to the main file
- [#1959](https://github.com/teambit/bit/issues/1959) improve message when running `bit build` when compiler not configured
- fix dist replacements upon export (for angular compiler) to support require statements to an internal path
- [#1947](https://github.com/teambit/bit/issues/1947) workaround an angular-compiler issue when the dists have a prefix
​
### Experimental
- [#1956](https://github.com/teambit/bit/issues/1956) add `--include-dependencies`flag for `bit export` to be export all component-dependencies to the remote scope
- [#1956](https://github.com/teambit/bit/issues/1956) support exporting components without mentioning a remote by exporting to their last remotes

## [[14.2.4] - 2019-08-13](https://github.com/teambit/bit/releases/tag/v14.2.4)
​
### New

- [#1867](https://github.com/teambit/bit/issues/1867) apply workspace overrides config on imported components
- [#1863](https://github.com/teambit/bit/issues/1863) allow excluding components from `overrides` rules
- [#1865](https://github.com/teambit/bit/issues/1865) allow adding `package.json` props via `overrides`
- [#1837](https://github.com/teambit/bit/issues/1837) enable executing commands on remote components outside of bit-workspace
- [#913](https://github.com/teambit/bit/issues/913) add new flags to bit init `-c|--compiler`, `-t|--tester`, `-d|--default-directory`, `-p|--package-manager`
- [#1889](https://github.com/teambit/bit/issues/1889) auto add `@types/package-name` to the dependencies of TS components
- added `no_warnings` config to eliminate some warnings from being written to the stdout
​
### Changes
​
- remove Angular dependencies from bit-javascript, instead, use TS compiler to parse Angular Decorators
- [#1892](https://github.com/teambit/bit/issues/1892) deprecating `bit list --bare` and replace with `bit list --raw`
- [#1774](https://github.com/teambit/bit/issues/1774) improve access errors and warn when sudo is used
- change shortcut flag to `bit init` standalone from `t` to `T`
​
### Bug fixes
​
- safer access to bit global config
- [#1903](https://github.com/teambit/bit/issues/1903) fix importing dependents to not override dependencies
- fix capsule to respect the `override` property of vinyl files
- [#1925](https://github.com/teambit/bit/issues/1925) update bit-javascript to fix Angular non-relative paths from decorators
​
### Experimental
​
- [#1885](https://github.com/teambit/bit/issues/1885) introduce new flags `--dependents` and `--dependencies` for `bit show` to display them all recursively
- [#1908](https://github.com/teambit/bit/issues/1908) new bit init interactive
Collapse

## [[14.2.3] - 2019-07-28](https://github.com/teambit/bit/releases/tag/v14.2.3)

- [#1714](https://github.com/teambit/bit/issues/1714) auto recognize mainFile when a file added with the same name as its dir
- [#1683](https://github.com/teambit/bit/issues/1683) introduce `--namespace` flag for `bit list` to support namespaces with wildcards
- [#1727](https://github.com/teambit/bit/issues/1727) prevent saving objects that link to invalid objects
- [#1856](https://github.com/teambit/bit/issues/1856) fix links deletion from `node_modules` after installing packages by a compiler on a capsule
- [#1710](https://github.com/teambit/bit/issues/1710) improve performance of importing an entire collection

## [14.2.2] - 2019-07-24

### New

- add workspacePath and bitmapFileName to post-add hook invocation

### Changes

- improve `bit watch` to watch directories instead of only files to support addition / deletion
- [#1634](https://github.com/teambit/bit/issues/1634) improve the output of `bit watch`

### Bug fixes

- fix "Cannot read property 'push' of undefined" error upon `bit status`
- build only the component of the modified/added/removed file upon `bit watch`
- [#1668](https://github.com/teambit/bit/issues/1668) bug fix - `bit watch` doesn't update files

## [[14.2.1] - 2019-07-21](https://github.com/teambit/bit/releases/tag/v14.2.1)

### Bug fixes

- fix "Cannot read property 'length' of undefined" error upon `bit status`
- fix error "unable to link" upon `bit build` when dist is outside the components dir
- [#1705](https://github.com/teambit/bit/issues/1705) preserve newline type of `package.json` and add a newline at the end (same as NPM does)

## [[14.2.0] - 2019-07-18](https://github.com/teambit/bit/releases/tag/v14.2.0)

Bit is now available to install as a binary with all dependencies. This is the prefer method to install Bit, as it is bundled with its runtime. Note that when you install with npm / yarn Bit only supports node < `8.12.0`.

### New

- Support packaging bit-bin into a binary file according to the OS by running `npm run pkg`
- Enable compilers and testers to isolate components using capsule.
- add `--no-cache` flag to `bit ci-update` command
- [#1762](https://github.com/teambit/bit/issues/1762) allow compilers to add properties to `package.json` file.
- [#1770](https://github.com/teambit/bit/issues/1770) modify dependency links for compilers that bundle them.
- [#1663](https://github.com/teambit/bit/issues/1663) Support toposort order when compiling components.
- [#1808](https://github.com/teambit/bit/issues/1808) Adding `dist-path-template` as a `package.json` value, which gets replaced with the calculated dist path upon import.
- Generate `index.d.ts` file for `node_modules` links generated for typescript's `custom-resolve-modules`.
- Add a custom entry point file for Angular components
- Support providing different main-file for dists by a compiler
- Support identify angular dependencies

### Changes

- fix require statements to an internal package file to not include extensions if they're [.js, .ts, .tsx, .jsx]
- [#1792](https://github.com/teambit/bit/issues/1792) don't generate entry-point files for nested dependencies when their `package.json` is written
- change dependency links generated when dependencies are saved as components to be module paths and not relative paths

### Bug fixes

- [#1817](https://github.com/teambit/bit/issues/1817) fix `ComponentNotFound` error when tagging after `export`, `tag` and `untag` for author using compiler that builds dependencies.
- [#1810](https://github.com/teambit/bit/issues/1810) avoid generating link files with `.ts`, `.jsx` and `.tsx` inside `node_modules`.
- [#1807](https://github.com/teambit/bit/issues/1807) fix resolution of dependency when 2 files require it and one of them using alias
- [#1796](https://github.com/teambit/bit/issues/1796) fix dependency resolution when 2 files of component import different things from a file of another component
- [#1779](https://github.com/teambit/bit/issues/1779) update bit-javascript to prioritize custom-resolve settings
- avoid generating duplicate `require` statements within dependency links files of ES6
- update bit-javascript to fix finding tsconfig.json for Angular projects
- [#1750](https://github.com/teambit/bit/issues/1750) improve the output to clarify when a dependency package is missing
- [#1752](https://github.com/teambit/bit/issues/1752) fix dependency links generation when originally there were multiple link files
- fix `directory` flag of `bit ci-update` command
- fix installation errors on Windows related to `posix` package by replacing it with `uid-number`
- [#1734](https://github.com/teambit/bit/issues/1734) fix error "unable to add the file ..." when the require statement was of `.` or `..` as the only string

### Experimental

- add `post-add` hook
- add option to isolate component into "capsule" via `bit isolate` command

### Internal

- update execa to v2.0.3
- upgrade to babel 7

## [14.1.3] - 2019-06-06

### Bug fixes

- [#1708](https://github.com/teambit/bit/issues/1708) support `require` with apostrophes
- [#1698](https://github.com/teambit/bit/issues/1698) fix dependency version resolution when imported component requires authored component
- [#1702](https://github.com/teambit/bit/issues/1702) fix error "failed adding a symlink into DataToPersist, src is empty"
- [#1699](https://github.com/teambit/bit/issues/1699) fix config.get is not a function

## [14.1.2] - 2019-06-02

### New

- introduce a new command `bit undeprecate` to revert deprecation of components
- introduce a new flag `--machine-name` for `bit login` to help CI servers keep their token not revoked
- support `bit import` with wildcards to import an entire scope or particular namespace(s)
- support changing the log to json format by running `bit config set log_json_format true`
- add bit version validation to `bit doctor` command
- add validation for npm executable on `bit doctor`
- add validation for yarn executable on `bit doctor`

### Changes

- sort `.bitmap` component ids alphabetically to reduce chances for git conflicts (#1671)
- [#1627](https://github.com/teambit/bit/issues/1627) improve `bit tag` output
- add a suggestion to run `bit doctor` on various errors
- avoid generating links of devDependencies when installing component as packages (#1614)
- add metadata to `bit doctor` output
- update `bit add` help message with instructions for using glob patterns with `--tests`
- rewrite dependencies when installed as components even when exist to rebuild their dist directory

### Bug fixes

- [#1665](https://github.com/teambit/bit/issues/1665) fix resolve-modules prefix with Tilda
- improve sync between `.bitmap` file and the local store, see [#1543](https://github.com/teambit/bit/issues/1543) for complete use cases
- fix `bit remove` and `bit eject` to delete the dist directory when located outside the components dir
- fix `bit eject` to support component custom npm registry scope
- fix generated `package.json` when dist is outside the components dir to point the `main` to the dist file (#1648)
- ignore `import`/`require` statements from CDN (HTTP/HTTPS)
- avoid generating package.json inside node_modules for an author when one of the component files is package.json
- preserve indentation of `package.json` files and default to 2 spaces, similar to NPM (#1630)
- show a descriptive error when the dist directory configured to be outside the components dir and is missing files


## [14.1.1] - 2019-05-16

### Bug fixes

- fix bit build to not generate `index.js` files when `package.json` file already exists
- prevent overwriting author files by not writing auto-generated content on symlink files (#1628)
- avoid changing the local version of a component to the latest when exporting an older version
- fix post-receive-hook to send all exported versions and not only the latest
- fix dependency resolution to identify link (proxy) files correctly
- fix bit status to not show a component as modified after tag when the version is modified in the dependent package.json
- fix "npm ERR! enoent ENOENT" errors when importing/installing multiple components
- fix dependency value in the dependent package.json to include the path when importing them both in the same command
- fix "EEXIST: file already exists" error when running `bit link` or `bit install` and the dist is outside the component directory
- fix `bit add` to ignore directories when their files are added (#1406)

## [[14.1.0] - 2019-05-01](https://github.com/teambit/bit/releases/tag/v14.1.0)

### New

- [enable manual manipulation for component dependency resolution and environment configuration using `overrides`](http://docs.bit.dev/docs/conf-bit-json.html#overrides).

### Changes

- [moving Bit configuration to `package.json`.](http://docs.bit.dev/docs/initializing-bit.html#bit-config)
- improve performance of `bit import` by reducing memory consumption and using more cache
- reintroduce `-c` alias for `--no-cache` flag in `bit build` command
- improve authentication error message to clearly indicate the various strategies failures
- add authentication fallback to ssh-key in case the ssh-agent is enabled but failed to authenticate
- avoid installing "undefined" npm package when importing authored components
- improve Bit load time by changing bit-javascript to use lazy loading
- remove `dependencies` property from workspace `bit.json`.
- improve `bit show` to display class properties
- replace the cache mechanism from roadrunner to v8-compile-cache

### Bug fixes

- fix "EMFILE: too many open files" and "JavaScript heap out of memory" errors on `bit import`
- fix output for `bit list -j` (remove chalk characters and improve format)
- avoid reporting errors on components with dynamic import statements (#1554)
- fix tagging imported components to not loose `package.json` properties
- fix symlink generation when a binary file is required from another file within the same component using custom resolve module
- fix `bit status` to not show the component as modified when dependencies have different order
- show a descriptive error when user try to export components with private dependencies to collection under another owner
- show a descriptive error when a version object is missing

### Experimental

- `bit doctor` command and APIs to run diagnosis on a workspace

## [14.0.6] - 2019-04-16

- fix symlink to binary (or unsupported) files dependencies when installed via npm and have dists
- fix dependencies version resolution from package.json to support versions with range

## [14.0.5] - 2019-04-07

- fix `remove` command to not delete dependencies files from the scope as they might belong to other components
- fix symlink to binary (or unsupported) files dependencies when installed via npm


## [14.0.4] - 2019-03-18

- replace default bitsrc.io domain to bit.dev

## [14.0.3] - 2019-03-12

- fix importing components when one file is a prefix of the other in the same directory

## [14.0.2] - 2019-03-10

- prevent `bit init` from initialize a non-empty scope when `.bitmap` was deleted unless `--force` is used
- improve `bit tag` performance by decreasing hook logging
- validate paths properties of the workspace bit.json
- enable print log messages that start with a specific string to the console by prefixing the command with BIT_LOG=str
- improve error message when adding files outside the workspace
- show a descriptive error when npm 5.0.0 fails with `--json` flag
- fix errors "EISDIR" and "EEXIST" when generating links and files steps on each other
- fix links of exported components to node_modules for author when a file is not linkable to generate a symlink instead
- recognize scoped packages that were newly introduced to imported components
- fix error "consumer.loadComponentFromModel, version is missing from the id"
- enable removing a component that its workspace and scope representations are not in sync
- fix "error: Could not stat (filename) No such file or directory" when bit-checkout updates multiple files
- fix "JavaScript heap out of memory" when loading a large amount of components

## [[14.0.1] - 2019-02-24](https://github.com/teambit/bit/releases/tag/v14.0.1)

- show an error when deleting a global remote without `--global` flag
- show an error when deleting a non-exist remote
- enable custom resolve of aliases to symlink packages (bit-javascript)
- fix error "toAbsolutePath expects relative path"
- improve errors stack-trace readability
- index scope components to improve memory consumption and performance
- extract docs from non-tests files only
- fix `bit show --remote --json` to not crash when a component has a compiler
- fix `bit checkout` to update bit.json with the checked out version
- fix "Maximum call stack" error when resolving js files after css files (bit-javascript)
- fix `bit checkout --all` to write the correct data when some components are also dependencies of others
- fix `bit checkout` to install dependencies as packages when applicable
- fix `bit remove --remote` to show the dependents correctly
- hide component internal structure diff upon `bit diff` unless `--verbose` flag is used
- implement postinstall symlink generation for cases when custom-resolve modules is used with unsupported file (such as binary files)
- fix parsing `.tsx` files (bit-javascript)

## [[14.0.0] - 2019-02-04](https://github.com/teambit/bit/releases/tag/v14.0.0)

### Summary

*Bit’s v14 is released side-by-side with the release of the v2 for [bit.dev](https://bit.dev), Bit’s component community hub. New features for bit.dev v2 are announced in [Bit’s Blog](https://blog.bitsrc.io/).*

With over 65 new features, changes and bug fixes, v14 is Bit’s largest and richest release to date. V14 is focused on increased **stability**, **agility** and **performance**. It is is fully backwards compatible, and provides a faster and smoother workflow with improved compatibility throughout the ecosystem.

Here are some of v14's highlights:

- Improved performance for tracking, versioning and exporting components by up to **700%**.
- Dozens of bug fixes (~70% of open issues).
- New commands `watch` and `eject`.
- Dynamic namespaces support.
- Improved VueJS support.
- Improved CSS support.
- Auto generated documentation for React.

### New

- New `bit watch` command for building components upon file modifications.
- New `bit eject` for removing local components and installing them as packages by an NPM client
- Support dynamic namespaces (replaced the namespace/name format with a dynamic name that can have multiple slashes to indicate a hierarchical namespace).
- Support components with binary files (or non-supported extensions) as the only files.
- Support ids with wildcards (e.g. `bit tag "utils/*"`) for the following commands: `tag`, `untag`, `remove`, `untrack`, `checkout`, `merge`, `diff` and `export`.
- Support mix syntax of typescript and javascript inside .ts file
- Added react docs parsing to extract the description of the properties correctly.
- Support flow types in react doc generation.
- Support Vue files with typescript.
- Support configuring Git executable path.
- Support the new jsx syntax changes by Babel.
- Support print multiple external (build / test) errors.
- Support adding the project `package.json` file to a component.
- Support `import ~` from a local (authored) file to an imported sass component.
- Add programmatic API for add multiple components.
- Set the only dist file as main file in package.json (in case there is only one).
- Allow removing a component when it is invalid.

### Changes

- Improved performance for tracking, versioning and exporting components by up to 700%.
- CSS parser replaced for better import syntax support.
- Improve auto-tag mechanism to tag not only the dependents but also the dependents of the dependents and so on.
- Changed `--include-unmodified` to `--all`.
- Replace caporal package with commander for security reasons.
- Better error when a component was tagged without its dependencies.
- Make bit version command faster and support both `bit -v` and `bit -V` to get bit version.
- Update tty-table, flow-coverage-report and mocha-appveyor-reporter for security reasons.
- Improve exception handling for old clients connecting to a newer server.
- Shorten the generated component ID to the minimum possible.
- Return status code 1 when bit test has failing tests.
- Suppress an exception of directory-is-empty when adding multiple components and some of them are empty, show a warning instead.
- Improve "missing a main file" error when adding multiple components to print the problematic components.
- Improve performance by caching objects after loading them.
- Fix ci-update command with component version number.
- Fix `bit status` to not throw an exception for invalid components.
- Change `--conf` on `bit import` to be a path to the config dir.
- Replace the deprecated typescript-eslint-parser with @typescript-eslint/typescript-estree

### Bug fixes

- Fix link files generated to a package when it should point to an internal file of the package.
- Fix parsing React docs to show the `@example` tag.
- Fix running `bit link` from an inner directory for author.
- Fix ampersand and minus signs causing parse error in css files.
- Fix `bit add` to add the correct letter case even when `--main` or `--test` flags entered with incorrect case.
- Fix errors when component files require each other using module path.
- Fix dev-dependency that requires prod-dependency to include the dependency in the flattenedDevDependencies array.
- Do not delete isolated environment when running ci-update with keep flag and it throws exception.
- Fix import of components with circular dependencies.
- Fix link content generation for authored components on bit install.
- Fix bug with bit show when the remote component has config file.
- Fix context for testers during ci-update.
- Fix missing context in getDynamicPackageDependencies.
- Fix bug with bit show when scope path provided.
- Fix errors "JavaScript heap out of memory" and "Error: EMFILE: too many open files" when exporting a huge number of components.
- Fix error "link-generation: failed finding .. in the dependencies array" when a dependency has a devDependency installed as a component.
- Improve the stability of `bit export --eject` and provide some kind of rollback in case of failure.
- Fix bit-remove to delete authored component files when removing an authored component from an inner directory.

## [[13.0.4] - 2018-07-24](https://github.com/teambit/bit/releases/tag/v13.0.4)

### New
- send component origin repo in headers

### Changes
- improve `bit test` to run tests not only on new and modified components but also on auto-tag pending components

### Bug fixes
- fix `bit import` of a component with authored dependencies
- generate npm links for Vue packages correctly without adding .vue extension to the package
- fix `bit add` to not throw an error for imported components when mainFile is a relative path to consumer
- fix error "Cannot read property 'missing' of undefined" when a dependency of dependency has parsing errors (bit-javascript)

## [[13.0.3] - 2018-07-12](https://github.com/teambit/bit/releases/tag/v13.0.3)

### Bug fixes
- fix link files generation to support the plugin "add-module-export" of babel compiler
- fix error "Cannot read property push of undefined" when a dependent has parsing error (bit-javascript)
- avoid parsing unsupported dependencies files (bit-javascript)

## [[13.0.2] - 2018-07-10](https://github.com/teambit/bit/releases/tag/v13.0.2)

### New
- improve the tree shaking mechanism to work with unlimited number of intermediate files
- present parsing errors by `bit status` and prevent tagging it until fixed
- show the newly tagged version for auto-tagged components

### Changes
- rename `--ignore-missing-dependencies` flag of `bit tag` to `--ignore-unresolved-dependencies`
- avoid trying tree shaking on CommonJS code
- prevent dependency-resolver from parsing json files as they do not contain any dependency

### Bug fixes
- fix `bit status` to show a component as deleted when track-dir was deleted for authored
- fix parsing error when a Vue file has a dependency prefix with a Tilde inside a style section
- fix detection of .scss files when required with no extension
- don't break `bit status` when mainFile was deleted, instead, reflect it to the user with a suggestion
- fix detection of "export * from" syntax of ES6

## [[13.0.1] - 2018-06-26](https://github.com/teambit/bit/releases/tag/v13.0.1)

### New
- support `bit checkout latest` for checkout to the latest version
- add `--reset` flag to `bit checkout` command for removing local modifications
- add `--all` flag to `bit checkout` command for executing the checkout on all components
- add new flag `--skip-tests` to bit tag command
- add `--no-cache` flag to `bit build` command
- add `--include-unmodified` flag to `bit test` command
- add troubleshooting-isolating link to bit status

### Bug fixes
- fix .tsx parsing issue when the tsx dependency is required from a non .tsx file
- fix support of .json dependencies
- fix "SyntaxError: Unexpected token" when parsing .ts files with .js dependencies
- show environments when running bit show on remote component


## [[13.0.0] - 2018-06-18](https://github.com/teambit/bit/releases/tag/v13.0.0)

### Summary

With over 35 new features, changes and bug fixes, Bit's v13 is focused on increased **stability** with over 20 bug fixes and **support for common workflows** including [webpack resolve](https://webpack.js.org/configuration/resolve/), [tsconfig resolving](https://www.typescriptlang.org/docs/handbook/module-resolution.html), Vue resolve alias ([Vue Webpack template](https://github.com/vuejs-templates/webpack/blob/f21376d6c3165a4cf6e5ae33f71b16dd47d213e3/template/build/webpack.base.conf.js#L36)) , [Babel module resolver](https://github.com/tleunen/babel-plugin-module-resolver) etc. Here are some of v13's highlights.

- add ability to configure custom module resolution in Bit (paths and aliases), to support absolute import statements for projects that use similar features using Webpack, Typescript, Babel, Vue alias etc. [PR-#980](https://github.com/teambit/bit/pull/980), [#852](https://github.com/teambit/bit/issues/852), [#865](https://github.com/teambit/bit/issues/865), [#869](https://github.com/teambit/bit/issues/869)
- over 20 bug fixes including max call stack, import of binary files and more.
- environments transformed and refactored to act as native Bit extensions. [PR-#931](https://github.com/teambit/bit/pull/931)
- support "export X from Y" syntax of ES6 without importing X first. [PR-#981](https://github.com/teambit/bit/pull/981)
- support mixed mode of common-js and ES6. [PR-#1036](https://github.com/teambit/bit/pull/1036)
- support Installing Bit using NPM using `sudo`. [commit](https://github.com/teambit/bit/commit/b23a78d3fd8ba07507785d97a224775126c2b150).
- introducing new flags for `bit init` including `--reset` and `--reset-hard`. [PR-#1012](https://github.com/teambit/bit/pull/1012)

As a reminder, we're switching to major versions to indicate that we, like many others, have been using Bit in production for a long time. v13 follows the previous v0.12 and looking forward we'll continue to follow semver like we've done since 2016.

### New
- add ability to configure custom module resolution in Bit (paths and aliases), to support absolute import statements for projects that use similar features using Webpack, Typescript, Babel, etc.
- support "export X from Y" syntax of ES6 without importing X first.
- environments transformed and refactored to act as native Bit extensions
- introduce a new flag `bit init --reset-hard` to delete Bit files in order to start with a clean workspace
- introduce a new flag `bit init --reset` to recreate bit.json and .bitmap files in case they are corrupted
- add fork level to the `bit test` command
- inject dist dir to node_path variable during test process in order for the author to tag and test custom-resolved components
- added missing programmatic flags for bit isolate cmd
- support mixed mode of common-js and ES6 ("require" and "import" together)
- recognize packages required from d.ts files

### Changes
- remove alias t from bit test command (conflicts with tag command)
- do not override existing bit.json on bit init
- rename `no-launch-browser` to `suppress-browser-launch` in bit login flag
- version validation during `bit tag`

### Bug fixes
- fix import of binary files
- fix error "Maximum call stack size exceeded" when tagging or building a large file
- handle bit diff for local components without specifying a scope
- backward compatibility for components with environments with latest version
- show dependent component id when trying to install missing environment
- prevent overriding local tags from remote components upon import
- throw an error when auto tag components have a newer version
- after auto-tagging a component with a pending update it no longer becomes `modified`
- support for running bit log on local components without specifying scope name
- handle adding the same file with different letter cases (uppercase/lowercase)
- improve environments error handling
- support `bit move` and `bit import --path` when running from an inner directory
- `bit init` now recreates the scope.json if it does not exist

## [0.12.13] - 2018-05-09

### New
- add `bit show --compare` data into `bit diff` to easily see why a component is modified in one command
- when running bit login, also configure bitsrc registry for npm
- adding scss to support ~
- support components with cyclic dependencies
### Changes
- remove `--write` flag from `bit import`, the newly introduced `--merge` flag takes care of that
- improve merge-conflict error on export to show all components with conflicts
### Bug Fixes
- fix `bit remove` to not delete dependencies when they were imported directly
- add error handling to bit login
- improve the error-message "unexpected network error has occurred" to provide some useful data

## [0.12.12] - 2018-04-29

### New
- introduce a new command `bit diff` to show the files diff for modified components
- support importing component on top of a modified one and merging the changes by adding `--merge` flag to `bit import`
- add -x flag to import (short for --extension)

### Bug Fixes
- fix an end of line issue between os
- [#927](https://github.com/teambit/bit/issues/927) fix a case of link file (file that only requires another file) is part of the component
- fix bit-move of a directly imported dependency
- fix importing a different version of a dependent when dependencies are not saved as components
- fix Yarn install when a relative path is written into package.json
- fix bit-merge and bit-checkout commands for Windows
- bug fix - import after tag command was showing an error "Cannot read property 'hash' of undefined"
- fix bit-add to enable marking files as tests of existing components
- bug fix - in some circumstances, same link files were written in parallel, resulting in invalid content

## [0.12.11] - 2018-04-10

### New
- introduce a new command `bit merge` for merging a different version into the current version
- introduce a new command `bit use` for switching between versions
- add anonymous analytics usage with prompt
- support merging modified component to an older version of the component
### Changes
- rename the command `bit use` to `bit checkout`
- block tagging when a component has a newer version locally, unless `--ignore-newest-version` flag is used
- rename `--force` flag of `bit import` to `--override`
- change `bit list` to show only the authored and imported components, unless `--scope` flag is used
- `bit remove` removes components from a remote scope only when `--remote` flag is used
- improve the output of import command to show the imported versions
### Bug Fixes
- fix bit-install to work from an inner directory
- improve external test and build errors to show the stack
- support `export { default as }` syntax when extracting relevant dependencies from link files

## [0.12.10] - 2018-03-21

### New
- track directories for files changes and update .bitmap automatically
- show a component as modified (bit status) in case a new file has added to its rootDir or one of the files has renamed
- support updating dependencies versions from bit.json, package.json and bitmap files
- add an option to install peer dependencies in an isolated environment
- add the main file to file list if not specified during `bit add`
- add `--all` flag to `bit untrack` command

### Changes
- ignore files named 'LICENSE'
- test components candidates for auto-tag before tagging them

### Bug Fixes
- fix an issue with stylus dependencies from Vue files
- fix catastrophic backtracking when using Regex to find JSDoc
- fix environment import of latest version when an older version is imported
- fix exit status when ci-update fails
- fix bugs when running bit commands not from the workspace root

## [0.12.9] - 2018-03-14

- fix bug with exporting component to a very old scopes

## [0.12.8] - 2018-03-12

- send component's metadata to compilers
- fix `bit tag` with `--force` flag to force tagging when exceptions occurred during a test
- fix `bit test` error message to display the actual exception if occurred
- improve error message of `bit tag --verbose` when tests failed to include tests results
- improve handling of errors from compilers which return promises
- merge process.env from the main process to tester process fork
- symlink tester env in isolated envs
- bug fix - tests files were ignored during bit add when they're weren't part of the files array and .gitignore contained a record with leading exclamation mark

## [0.12.7] - 2018-02-28

- bug fix - specifying a component and its dependency as ids for bit remove was not working
- bug fix - fix remove component

## [0.12.6] - 2018-02-27

### New
- introduced a new command `bit untag` for reverting un-exported tags.
- support .vue files
- support `bit install` of specific ids
- init local scope inside .git
- support peerDependencies
- support passing arguments/flags to the package-manager by specifying them after '--' (e.g. `bit import -- --no-optional`)
- support compilers which return promises

### Changes
- save bit dev-dependencies components inside devDependencies section of package.json
- `bit status` shows a list of staged versions in 'staged components' section

### Bug Fixes
- show npm-client's warnings when they are about missing peer-dependencies
- fix outdated to print correct version numbers
- remove a modified component message
- resolving .gitignore files
- [#729](https://github.com/teambit/bit/issues/729) fix bit cc to clear module cache
- [#769](https://github.com/teambit/bit/issues/769) - prevent duplicate ids in bitmap when adding existing files
- [#736](https://github.com/teambit/bit/issues/736) - .gitignore is blocking everything

## [0.12.5] - 2018-02-06

- default `bit import` with no id to import objects only, unless `--write` flag is used
- decrease verbosity of npm during bit test
- added `--objects` flag to `bit import` for fetching objects only and making no changes to the filesystem
- bug fix - dists had incorrect paths in the model when originallySharedDir was the same as dist.entry
- strip dist.entry for imported and authored components only, not for nested.
- write .bitmap on bit init command
- aggregate dependencies and package dependencies in bit show
- add entered username from prompt to context for server side hooks


## [0.12.4] - 2018-01-30

- support separating dev-dependencies and dev-packages from dependencies and packages when they originated from tests files
- prompt user when trying to remove a component
- restore old behavior of requiring package installation
- support adding test files to existing component
- ignore tracked files when running bit add and print a warning message
- bug fix - bit test fails when the same environment installation was canceled before

## [0.12.3] - 2018-01-28

- avoid overriding not only modified components but also new components when running `bit import`, unless `--force' flag is used
- validate version number during tag action
- allow `bit config` to run in non initialized directory

## [0.12.2] - 2018-01-24

### New
- [#653](https://github.com/teambit/bit/issues/653) read config keys from Git config in case it's not found in bit config
- [#516](https://github.com/teambit/bit/issues/516) add `--eject` flag for `bit export` for quickly remove local components after export and install them by the npm client
### Changes
- `bit build` with no parameter, builds all authored and imported components regardless whether they're modified
### Bug Fixes
- `bit move` - updates links to node_modules and updates package.json dependencies with the new directory
- install missing environments before start build / test process
- print message in case of cyclic dependencies
- fixed ci-update from failing when no compiler or tester

## [0.12.1] - 2018-01-22

- add link-file for authored exported components from the root node_modules of a component to its main-file
- avoid fetching the dependencies of versions older than the current imported one
- migration - remove latest from compiler
- fix bug with importing old components with compiler defined
- fixed deserialize bug with bit remove

## [0.12.0] - 2018-01-18

### New
- [extension system (beta)](https://docs.bit.dev/docs/ext-concepts.html)
- [#540](https://github.com/teambit/bit/issues/540) support Yarn as package manager
- `bit import`: install hub dependencies as npm packages by default
- `bit import`: install npm packages by default
- [#613](https://github.com/teambit/bit/issues/613) `bit install` command to install all packages and link all components
- [#577](https://github.com/teambit/bit/issues/577) auto add workspaces to root package.json
- [#515](https://github.com/teambit/bit/issues/515) save direct dependencies in package.json with relative paths
- [#571](https://github.com/teambit/bit/issues/571) apply auto-tagging mechanism for imported components
- [#541](https://github.com/teambit/bit/issues/541) add package manager config to bit.json
- support saving dists files on a pre-configured directory relative to consumer root
- support `bit show --compare` with json format


### Changes
- change auto-generated node_modules links to be the same as NPM installation of components (@bit/scope.box.name)
- rename `bit bind` command to `bit link`
- reanme {PARENT_FOLDER} variable to {PARENT} in dsl of add
- rename .bit.map.json to .bitmap
- avoid writing long files paths for imported components when there is a shared directory among the component files and its dependencies
- `bit log` now shows semver instead of version hash
- [#537](https://github.com/teambit/bit/issues/537) rename dist flag to --ignore-dist and by default create dist files
- [#527](https://github.com/teambit/bit/issues/527) rename structure property in bit.json
- remove 'dist' attribute from root bit.json by default
- rename `no_dependencies` flag to `no-dependencies` on `bit import`
- rename `no_package_json` flag to `ignore-package-json` on `bit import`
- change `bit remote rm` to `bit remote del`
- run bit init automatically if dir is not initialized but contains .bitmap file
- do not write the component's bit.json file, unless `--conf` flag is set
### Bug Fixes
- [#517](https://github.com/teambit/bit/issues/517) when a nested dependency is imported directly, re-link all its dependents
- [#608](https://github.com/teambit/bit/issues/608) absolute components dependencies for new components throw an error
- [#605](https://github.com/teambit/bit/issues/605) component with modified dependencies doesn't recognize as modified
- [#592](https://github.com/teambit/bit/issues/592) auto-tagged component were not shown as staged in bit status
- [#495](https://github.com/teambit/bit/issues/495) support adding files to imported components and ignoring existing files
- [#500](https://github.com/teambit/bit/issues/500) files added under one component although it was not specified
- [#508](https://github.com/teambit/bit/issues/508) componentsDefaultDirectory do not support anything other than one dynamic param per folder
- [#543](https://github.com/teambit/bit/issues/543) remove imported component not working
- avoid building process when a component was not modified
- prevent overriding index file if exists

## [0.11.1] - 2017-11-29

- support tagging the entire local scope and all imported components to a specific tag using `--scope` and `--include_imported` flags
- add bit pack command to build packages for registry
- tag command now accepts a version
- `bit test` - paint a summary table when testing multiple components
- `bit status` - add a new section "deleted components" for components that were deleted from the file-system manually
- `bit import` - prevent overriding local changes unless --force flag was used
- sort `bit show` and `bit list` components alphabetically
- Auto update .bit.map.json to semantic versions
- improve stability and performance of the dependency resolution mechanism
- removed `--include-imported` flags as `--all` can be used for the same functionality
- `--scope` flag can be used without `--all`
- message in tag command is now optional
- `--all` and `--scope` accepts version (optional for `--all` and mandatory for `--scope`)
- fixed bug on windows that created test files as components
- fixed bit add bug when adding test files with DSL
- fixed output to be the same for tag command
- fixed bit list command display for deprecated components
- fixed bit show with compare flag to display dependencies
- don't write dists files for authored components
- bug fix - components that were not indicated as staged-components by `bit status` were exported by `bit export`
- bug fix - tests files saved with incorrect path when `bit add` was running from non-consumer root
- `bit add` - exclude a component when its main file is excluded
- bug fix - generated .ts links were not valid

## [0.11.0] - 2017-11-12
- change versions numbers to be semantic versions
- add `--outdated` flag to `bit show` command to show the local and remote versions of a component
- add `--outdated` flag to `bit list` command to show the local and remote versions of components
- `bit show` - show components that will be tagged automatically when their dependencies are tagged
- export / import performance and stability improvements
- add plugin mechanism to support different file types
- SSH authentication can be done with SSH username and password in case a private key or an SSH agent socket is not available
- SSH is not supporting passphrase in case a private key is encrypted
- reimplement cat-object command
- `bit show` - show components that will be tagged automatically when their dependencies are tagged
- bug fix - dependencies were not written to the file-system when cloning a project with an existing bit.map file
- disable the local search
- fix a bug which prevents the ci running tests in some cases
- bug fix - re-adding a component after exporting it was considered as a new component
- fix a bug which makes bit test command not work when a component use bit/ to require another component
- prevent bare-scope corruption when the export process fails
- fixed stderr maxBuffer exceeded bug in ci-update cmd
- fix a bug which makes imported components considered as modified
- fix typo in help man page

## [0.10.9] - 2017-10-18

- rename `bit commit` to `bit tag`
- extract only relevant dependencies from link files (files that only require other files)
- typescript - extract only relevant dependencies from link files (files that only require other files)
- take package version from package.json in the component / root folder to support semver package dependencies
- new field in bit.json (bindingPrefix) for dynamic links
- add flag to bit show to compare component in file system to last tagged component
- better handling deleted files
- improve bit add to convert files to valid bit names
- fixed - writing dist files to wrong directory during bit tag / test commands
- fixed remove of exported component
- prevent bare-scope corruption when the export process fails
- fixed stderr maxBuffer exceeded bug in ci-update cmd
- throw error when tester doesn't return any result for test file
- change the order of determine the main/index file - it's now ['js', 'ts', 'jsx', 'tsx', 'css', 'scss', 'less', 'sass']
- improve checkVersionCompatibility between server and client
- show correct message / error when the tester has an exception during bit test
- fix bug with printing wrong id on bit tag for component in versions between 10-19
- handle invalid bit.json
- bit add on missing test file should throw an error
- prevent test files from becoming new components
- fix bug when component version is larger than 10 it won't show as staged

## [0.10.8] - 2017-10-01

- support requiring imported components using `require('bit/namespace/name')` syntax
- new remove command for removing local and remote components
- new deprecate command for deprecating local and remote components
- new move command for moving files/directories of a component to a new location
- create package.json for imported components
- exclude import-pending components from 'new components' section
- add ignore missing dependencies to commit
- save all dependencies on one configurable directory (components/.dependencies by default)
- add support for tsx files
- generate internal component links according to their compiled version
- move a re-imported component to a new location when `bit import --prefix` is used
- fix commit and export issues when dealing with more than 500 components
- fix export of large amount of data
- fix bug with commit --force when tests throws an exception
- fix bug - when you import authored component (and there is a newer version) it duplicate it in the .bit.map.json
- fix bug - when you import authored component it was added to bit.json dependencies
- fix bug with ssh2 times out on handshake

## [0.10.7] - 2017-09-07

- improve windows support
- add bit untrack command
- support CSS/less/sass/sass as main file
- support jsx extension as the main file of a component
- support adding new files to imported components
- deprecated install command
- fix the search according to search-index v0.13.0 changes
- prevent exporting a component when the same version has been exported already to the same remote scope
- avoid running the build and test processes upon `bit status`
- allow export specific components without specifying the scope-name
- avoid tagging unmodified components unless `--force` flag is being used
- resolve dependencies from all component files regardless whether they are referenced from the main file
- bug fix - the author was not able to update his/her component in case it was changed in another scope
- bug fix - status command shows an error when components directory has an unreferenced (from bit.map) component
- avoid generating links for author components
- `bit import` from bit.json does not write to the file-system a dependency when it is also a direct import
- bug fix - export would hang when the ssh server was existing before closing
- don't calculate nested deps when calculating modified component during bit status/commit
- fixed exception is thrown in `bit ls` after exporting components
- removed `--cache` flag from `bit ls`
- added `--environment` option for `bit import`
- reformatted `bit import` output (components, dependencies, environments)
- remove duplication for missing packages warning
- Remove the npm tree output for component ci flow
- add verbosity option to some places
- added auto generated msg to bitmap and all generated link files
- fix a warning on the bit --version command
- support render tag in js docs
- bug fix - imported components were deleted from bit.map when importing nested components of the same scope and name
- write dist files on import according to .bit.map.json
- improve bit remote output (put it in a table)
- fix but with export when the remote has a dependency in the wrong version

## [0.10.6] - 2017-08-23

- windows support
- support auto updating of bit for npm installation
- support deleting files from a component
- improved bit help
- fix bit config command for linux
- update bit-javascript dependency
- fixed remote add exceptions to human-friendly errors
- improvement - when there are several potential main files, `bit add` selects the one that is closer to the root
- show a friendly error when SSH returns an invalid response
- fix an error when there are multiple open SSH connections
- update bit.map and the file system when a nested component is re-imported individually
- fix ci-update command when there are tester and compiler to use the same isolated-environment
- fix an error when importing a component, exporting it, modifying and exporting again (v3)
- fix links generation when importing from a non-consumer root path
- fix ci-update command to generate links when necessary
- fix Error: "Cannot find module './build/Release/DTraceProviderBindings'" when installing via Yarn
- fix the local and remote search
- fix the internal ci-update command where an environment has a tester without a compiler
- improved commit, add, export and status outputs
- support general failures on bit test (like on before)
- status output with missing dependencies
- help flags adjusted to new help
- missing dependencies formatted on commit
- sources no longer part of bit.json's defaults
- improve readme
- improve outputs
- improve windows support for import command
- exception when using `bit test` or `bit build` before adding first components
- add new flag to bit add to override or append files to bit component


## [0.10.5] - 2017-08-16
- improved commit, add, export and status outputs
- improved bit help
- Improve log files (rotate, color, prettyPrint)
- Support define dependencies for imported components
- bug fixes for export command

## [0.10.4] - 2017-08-15

- bug fix - component stays in "staged components" section after the second export
- support exporting binary files
- fix a bug when importing version 2 of a component while version 1 has been imported before
- fix a bug when exporting version 3 of a component after importing version 2
- bug fix - install test environment if not exist upon bit test
- Fix conflicts when import from bit.json more than one component with the same nested deps
- Remove duplicates from missing packages (during import) warning
- improve error on adding non existing file
- improve support for imported components as dependencies of authored components
- auto-resolve dependencies for imported components

## [0.10.3] - 2017-08-08

- fix memory leak when exporting a big amount of components
- fix running import command from a non-root directory
- support specifying multiple ids using export command
- fix the auto creating dependencies during commit
- performance improvement for status and commit

## [0.10.2] - 2017-08-07
Improve resolving packages dependencies for ts files

## [0.10.1] - 2017-08-07

## [0.10.0] - 2017-08-07
### BREAKING CHANGES

- Upgrade: Bit now works with a new set of APIs and data models for the code component and scope consumer.
- Important: Bit is not backward compatible with remote scopes running older versions of Bit.

## [0.6.6-rc.1] - 2017-06-28
- Add babel-plugin-transform-runtime to support async functions

## [0.6.5] - 2017-06-26

## [0.6.5-rc.1] - 2017-06-26
- bugfix - install drivers in scope level before test in scope
- bugfix - install drivers in scope level before build in scope
- bugfix - calling to old bind command during component e2e tests

## [0.6.4] - 2017-06-25

- update "bit-javascript" dependency to 0.6.4
## [0.6.3-rc.3] - 2017-06-15

- `bit test` shows the error stack in case of a fatal error
- add logger
- support debug-mode for e2e tests

## [0.6.3-rc.2] - 2017-06-08

- update "bit-javascript" dependency to rc ("^0.6.4-rc.1")
- Try using cache before fetching remote

## [0.6.3-rc.1] - 2017-06-06

- support running e2e tests in a dev environment where `bit` command is different (such as bit-dev)
- `bit import` no longer uses the internal cache objects to retrieve remote bit-components.
- avoid corrupted data in a scope when dependencies somehow are not being resolved.
- allow `bit init` when there is a bit.json file without the `source` or `env` attributes.
- bug fix: don't show the version-compatibility warning more than once
- remove duplications from dependencies list of `bit import` output.
- suppress dependencies list upon `bit import`, unless a flag `--display_dependencies` is being used.
- warn for missing driver
- set the file-extension of the built-dist-file according to the current language ('.js' by default)
- support async/await syntax.
- remove the injection of bit-js module into the tester environment.
- add bit-javascript as a dependency and a post install hook.
- do not show tests output in case of thrown error on commit, use verbose flag to see the error.
- parse @property tag of JSDoc
- add `bit reset` command for cancelling the last local commit
- extract the importing bit.json components functionality from `bit import` into a new command `bit install`.
- add infrastructure for e2e tests
- fix onExport hook to get called after writing dependencies to bit.json
- increased max listeners to 100 (prevent warning message)
- colored commit success message
- support for merge conflict error reporting via ssh
- docs - fix bitsrc links to work

## [0.6.2] - 2017-05-21

- [removed] JSDoc data are saved only for functions with a tag `@bit`.
- fixed component classification (local or external)

## [0.6.1] - 2017-05-18 rc

- JSDoc data are saved only for functions with a tag `@bit`.
- do not terminate watcher after failures.
- add the commit-log details to the Component object, so then it'll be available for `bit show --json` and `bit export`.

## [0.6.0] - 2017-05-15

- do not preserve node.js path cache for required bit-driver because it varies over time.

## [0.5.13] - 2017-05-14

- enable bit watch command -> build-all-inline on every change

## [0.5.12] - 2017-05-14

- enable "bit build --inline" command with no arguments for building all inline components

## [0.5.11] - 2017-05-11

- send a correct error message on commit with wrong id.
- add onModify hook.
- show error-message for 'bit build' when no compiler is specified.
- write dependencies on modify.
- do not write bit.json's `misc` and `lang` properties if the default value is presented.
- send correct error message when there is invalid inline id (wip).
- add bind command (which calls the driver bind command).

## [0.5.10] - 2017-05-11

- fix bug with specs that need compiling for server use

## [0.5.9] - 2017-05-11

- fix bug with specs that need compiling

## [0.5.8] - 2017-05-11

- write the specDist only if it exists

## [0.5.7] - 2017-05-10

- fix test for components without compiler

## [0.5.6] - 2017-05-10

- implement the isolated environment for build

## [0.5.5] - 2017-05-09

### Change

- bare scope test creates a new environment and runs the tests there.
- test command -i runs the tests on the file system (inline components).
- build command now saves dist/\<implFileName> && dist/\<specsFileName> for the specs file.
- change the component resolver to fetch from dist/\<implFileName> instead of dist/dist.js.

- package dependencies of environment modules would be installed at component level from now.
- npm loader would not be present, --verbose will show npm output after the installation is done.

### Fixed

- bug with environment installation (npm install at project level).

### Added

- add module 'component-resolver' to resolve a component path using its ID.
- support generating an isolated bit-component environment on-the-fly so it will be easier to run build and test from everywhere
- the compiler can implement a build method instead of compile, get an entry file and run webpack for example (wip). implemented for inline_components, and still need to implement environment module in order to fully work.
- add --skip-update option to the main bit help page.
- run some hooks (for now: onCommit, onCreate, onExport and onImport) using a language-driver
- lang attribute on the bit.json, enable language that will save on the model of the component.

## [0.5.4] - 2017-05-07

### Fixed

- ssh is exiting before writing the entire response.
- exception was thrown when trying to read non-existing private key.

## [0.5.3] - 2017-04-27

### Fixed

- put [search] index procedure under try catch, warns in case it fails.
- fixed bug with list/show remote components with misc files.

## [0.5.2] - 2017-04-27

### Fixed

- issue with npm ensure that was caused due to latest version changes
- issue with installing deps from local cache instead of external
- exit code with only numeric values

## [0.5.1] - 2017-04-18

### Added

- support adding misc files to a bit component
- enable "bit test --inline" command with no arguments (test all inline components)

### Change

- npm install for bit dependencies will work via temp package.json instead of invoking parallel npmi

### Fixed

- when exporting and missing @this, show friendly error

## [0.5.0]

** breaking change - a scope with this version won't work with consumer with lower versions **

### Change

- ssh protocol has changes and now contains headers with bit version
- do not override files upon "bit create" unless -f (--force) flag is used

### Fixed

- bit ls and show commands can be performed outside of bit scope

### Added

- if there is a difference between the versions of the remote bit and the local bit (the remote scope has a greater version) bit throws a error/warning message according to semver difference major/minor
- bit scope-config public command
- license file inflation
- scope meta model

### Removed

- bit resolver command

## [0.4.5]

### Fixed

- error message on component not found
- hotfix for multifetch bug
- add 'no results found' message on ci when there are no specs

## [0.4.4]

### Fixed

- bug fix: typo on destructuring for making export compatible

## [0.4.3]

### Fixed

- added validation on stdin readable for private cmd _put

## [0.4.2]

### Fixed

- make the ssh mechanism backwards compatible with older versions

## [0.4.1]

### Added

- put now work with stream (after export) instead of putting the data on a command argument

### Change

- replace the use of sequest module with ssh2 module directly.

## [0.4.0]

### Added

- bit cat-scope private command
- bit refresh-scope private command for updating model

### Change

- change the header of the bit-objects to contain the hash of the file as a second argument

## [0.3.4]

### Fixed

- add the hash to the header of the any bit-object

## [0.3.3]

### Fixed

- add posix as an optional dependency (windows)

### Added

- specsResults verbose output after ci-update
- add bit clear-cache cmd
- now running clear cache before bit update

## [0.3.2]

### Added

- add bit-dev script for linking dev command, for development
- circle ci integration
- package node v6.10.0 (LTS) (working for osx, debian, centos)

### Fixed

- throw the right error code when inner problem occures
- handled errors will also have exit code 1

## [0.3.0]

### Change

- saving the component id to bit.json after export is a default behavior.
- bit export --forget flag for not saving to bit.json after export.

### Fixed

- Solved bug with specsResults pass attribute not updating after ci update.

## [0.2.6]

### Fixed

- bug with @ on scope annotation
- improved readme and docs

## [0.2.5]

### Added

- documentation under ./docs
- gitbook integration

### Change

- change mock-require to mockery on testing mechanism
- support node 4 with babel-preset-env + add plugins, instead of stage-0 preset

## [0.2.4]

### Added

- add source-map support for dist (enables compiled bit debugging)

### Change

- small fix after import without peer dependencies (do not show the peer dependencies header)

## [0.2.3]

### Added

- import multiple components on one import (bit import componentA componentB)
- write components specific version in bit.json after import -s flag
- distinguish between peerDependencies and dependencies on the output of an import command

## [0.2.2]

### Added

- loader for export command

### Change

- scope now fetch devDependencies (compiler/tester) on export
- scope does not fetch devDependencies on import
- changed dev to environment flag on import command

## [0.2.1] hot-fix

fix a bug with import many ones function

## [0.2.0]

### Added

- loaders.
- stablize version.
- improve error handling.

## [0.1.0]<|MERGE_RESOLUTION|>--- conflicted
+++ resolved
@@ -7,14 +7,12 @@
 
 ## [unreleased]
 
-<<<<<<< HEAD
 - make bit status recursively show untracked files dependencies
-=======
+
 ## [[14.6.0] - 2019-11-24](https://github.com/teambit/bit/releases/tag/v14.6.0)
 
 - compress ssh args before sending
 - add new global config `ssh_no_compress`
->>>>>>> 2a78c744
 
 ## [[14.5.0] - 2019-11-24](https://github.com/teambit/bit/releases/tag/v14.5.0)
 

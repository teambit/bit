# Change Log

All notable changes to this project will be documented in this file.

The format is based on [Keep a Changelog](http://keepachangelog.com/).
and this project adheres to [Semantic Versioning](http://semver.org/).

## [unreleased]

<<<<<<< HEAD
- keep flattened dependencies saved by auto-tag up to date, although they're not part of the current tag
- consolidate isolation options
- formalize isolate api result
=======
## [14.4.4-dev.1] - 2019-11-02

- keep flattened dependencies saved by auto-tag up to date, although they're not part of the current tag
- consolidate isolation options
- formalize isolate api result
- add `--no-warnings` flag to bit test child process
- show a message about missing test files in the compiled files
- support anonymous authentication for remote read operations
>>>>>>> 0a037586

## [[14.4.3] - 2019-10-23](https://github.com/teambit/bit/releases/tag/v14.4.3)

### Bug fixes

- lock memfs package version to v2.15.5 due to issues with the v2.16.0

## [[14.4.2] - 2019-10-23](https://github.com/teambit/bit/releases/tag/v14.4.2)

### Bug fixes

- [#2024](https://github.com/teambit/bit/issues/2024) rebuild components upon dependencies changes for compilers that build dependencies
- [#2067](https://github.com/teambit/bit/issues/2067) fix `bit checkout` to not duplicate modified files when the shared dir has changed
- [#2079](https://github.com/teambit/bit/issues/2079) update bit-javascript to fix error when Yarn workspaces uses nohoist
- [#2072](https://github.com/teambit/bit/issues/2072) update bit-javascript to support React fragments

### Experimental

- [#2066](https://github.com/teambit/bit/issues/2066) introduce `--skip-auto-tag` flag for `bit tag`

### Internal

- move from flow to typescript

## [[14.4.1] - 2019-10-06](https://github.com/teambit/bit/releases/tag/v14.4.1)

### Bug fixes

- [#2019](https://github.com/teambit/bit/issues/2019) fix `bit import --merge` to not override changed dependencies
- [#2023](https://github.com/teambit/bit/issues/2023) better handle external errors from compilers
- [#2013](https://github.com/teambit/bit/issues/2013) fix bit import when one module resolution alias is a directory of another alias for extensions other than `.js`
- [#2033](https://github.com/teambit/bit/issues/2033) improve bit link to build unrecognized missing links
- [#2035](https://github.com/teambit/bit/issues/2035) fix "unable to manually add the dependency" error when package.json of an imported component is missing
- [#2034](https://github.com/teambit/bit/issues/2034) make sure versions are not deleted upon tag when components have cycle dependencies and a version is specified
- [#2027](https://github.com/teambit/bit/issues/2027) fix ComponentNotFound error when building a typescript component and its Bit dependency is installed as a package
- [#2011](https://github.com/teambit/bit/issues/2011) update dependents package.json files when ejecting dependencies
- fix bit graph edge colouring for regular dependencies
- call pre and post export hooks actions

## [[14.4.0] - 2019-09-24](https://github.com/teambit/bit/releases/tag/v14.4.0)

### New
- [#1981](https://github.com/teambit/bit/issues/1981) allow compilers to add all dependencies types and not only devDependencies

### Changes
- [#2004](https://github.com/teambit/bit/issues/2004) ask for approval before exporting a component to another scope (fork)

### Bug fixes
- [#2013](https://github.com/teambit/bit/issues/2013) fix bit import when one module resolution alias is a directory of another alias
- block tagging components with prerelease versions
- fix "Converting circular structure to JSON" error when logging a circular metadata object
- fix exporting to a different scope than workspace configuration of `defaultScope`
- fix exporting components with and without scope at the same time
- [#1999](https://github.com/teambit/bit/issues/1999) show a descriptive error when a component is missing from the scope

### Experimental
- [#1956](https://github.com/teambit/bit/issues/1956) introduce a new flag `--rewire` for `bit export` to replace the import/require statements in the source to the newly exported scope

## [[14.3.0] - 2019-09-11](https://github.com/teambit/bit/releases/tag/v14.3.0)

### New
- [#1956](https://github.com/teambit/bit/issues/1956) add `defaultScope` settings in workspace config for `bit export` to use when no remote scope defined for component
- [#1990](https://github.com/teambit/bit/issues/1990) auto add `@types/package-name` for *.tsx files
​
### Changes
- generate `node_modules` links upon build for new components
​
### Bug fixes
- fail early when exporting nested dependency
- fix an error "Cannot read property log of null" upon bit log
- [#1988](https://github.com/teambit/bit/issues/1988) avoid adding a component to root package.json when importing with `--ignore-package-json` flag
- [#1972](https://github.com/teambit/bit/issues/1972) fix generated links to nested dependencies in the capsule
- [#1966](https://github.com/teambit/bit/issues/1966) prevent intermediate console printing when `--json` flag is used
- [#1721](https://github.com/teambit/bit/issues/1721) enable removing/workspace-propagating a compiler/tester from component's config
- [#1965](https://github.com/teambit/bit/issues/1965) fix generated links for `.scss` and `.sass` packages to point to the main file
- [#1959](https://github.com/teambit/bit/issues/1959) improve message when running `bit build` when compiler not configured
- fix dist replacements upon export (for angular compiler) to support require statements to an internal path
- [#1947](https://github.com/teambit/bit/issues/1947) workaround an angular-compiler issue when the dists have a prefix
​
### Experimental
- [#1956](https://github.com/teambit/bit/issues/1956) add `--include-dependencies`flag for `bit export` to be export all component-dependencies to the remote scope
- [#1956](https://github.com/teambit/bit/issues/1956) support exporting components without mentioning a remote by exporting to their last remotes

## [[14.2.4] - 2019-08-13](https://github.com/teambit/bit/releases/tag/v14.2.4)
​
### New

- [#1867](https://github.com/teambit/bit/issues/1867) apply workspace overrides config on imported components
- [#1863](https://github.com/teambit/bit/issues/1863) allow excluding components from `overrides` rules
- [#1865](https://github.com/teambit/bit/issues/1865) allow adding `package.json` props via `overrides`
- [#1837](https://github.com/teambit/bit/issues/1837) enable executing commands on remote components outside of bit-workspace
- [#913](https://github.com/teambit/bit/issues/913) add new flags to bit init `-c|--compiler`, `-t|--tester`, `-d|--default-directory`, `-p|--package-manager`
- [#1889](https://github.com/teambit/bit/issues/1889) auto add `@types/package-name` to the dependencies of TS components
- added `no_warnings` config to eliminate some warnings from being written to the stdout
​
### Changes
​
- remove Angular dependencies from bit-javascript, instead, use TS compiler to parse Angular Decorators
- [#1892](https://github.com/teambit/bit/issues/1892) deprecating `bit list --bare` and replace with `bit list --raw`
- [#1774](https://github.com/teambit/bit/issues/1774) improve access errors and warn when sudo is used
- change shortcut flag to `bit init` standalone from `t` to `T`
​
### Bug fixes
​
- safer access to bit global config
- [#1903](https://github.com/teambit/bit/issues/1903) fix importing dependents to not override dependencies
- fix capsule to respect the `override` property of vinyl files
- [#1925](https://github.com/teambit/bit/issues/1925) update bit-javascript to fix Angular non-relative paths from decorators
​
### Experimental
​
- [#1885](https://github.com/teambit/bit/issues/1885) introduce new flags `--dependents` and `--dependencies` for `bit show` to display them all recursively
- [#1908](https://github.com/teambit/bit/issues/1908) new bit init interactive
Collapse

## [[14.2.3] - 2019-07-28](https://github.com/teambit/bit/releases/tag/v14.2.3)

- [#1714](https://github.com/teambit/bit/issues/1714) auto recognize mainFile when a file added with the same name as its dir
- [#1683](https://github.com/teambit/bit/issues/1683) introduce `--namespace` flag for `bit list` to support namespaces with wildcards
- [#1727](https://github.com/teambit/bit/issues/1727) prevent saving objects that link to invalid objects
- [#1856](https://github.com/teambit/bit/issues/1856) fix links deletion from `node_modules` after installing packages by a compiler on a capsule
- [#1710](https://github.com/teambit/bit/issues/1710) improve performance of importing an entire collection

## [14.2.2] - 2019-07-24

### New

- add workspacePath and bitmapFileName to post-add hook invocation

### Changes

- improve `bit watch` to watch directories instead of only files to support addition / deletion
- [#1634](https://github.com/teambit/bit/issues/1634) improve the output of `bit watch`

### Bug fixes

- fix "Cannot read property 'push' of undefined" error upon `bit status`
- build only the component of the modified/added/removed file upon `bit watch`
- [#1668](https://github.com/teambit/bit/issues/1668) bug fix - `bit watch` doesn't update files

## [[14.2.1] - 2019-07-21](https://github.com/teambit/bit/releases/tag/v14.2.1)

### Bug fixes

- fix "Cannot read property 'length' of undefined" error upon `bit status`
- fix error "unable to link" upon `bit build` when dist is outside the components dir
- [#1705](https://github.com/teambit/bit/issues/1705) preserve newline type of `package.json` and add a newline at the end (same as NPM does)

## [[14.2.0] - 2019-07-18](https://github.com/teambit/bit/releases/tag/v14.2.0)

Bit is now available to install as a binary with all dependencies. This is the prefer method to install Bit, as it is bundled with its runtime. Note that when you install with npm / yarn Bit only supports node < `8.12.0`.

### New

- Support packaging bit-bin into a binary file according to the OS by running `npm run pkg`
- Enable compilers and testers to isolate components using capsule.
- add `--no-cache` flag to `bit ci-update` command
- [#1762](https://github.com/teambit/bit/issues/1762) allow compilers to add properties to `package.json` file.
- [#1770](https://github.com/teambit/bit/issues/1770) modify dependency links for compilers that bundle them.
- [#1663](https://github.com/teambit/bit/issues/1663) Support toposort order when compiling components.
- [#1808](https://github.com/teambit/bit/issues/1808) Adding `dist-path-template` as a `package.json` value, which gets replaced with the calculated dist path upon import.
- Generate `index.d.ts` file for `node_modules` links generated for typescript's `custom-resolve-modules`.
- Add a custom entry point file for Angular components
- Support providing different main-file for dists by a compiler
- Support identify angular dependencies

### Changes

- fix require statements to an internal package file to not include extensions if they're [.js, .ts, .tsx, .jsx]
- [#1792](https://github.com/teambit/bit/issues/1792) don't generate entry-point files for nested dependencies when their `package.json` is written
- change dependency links generated when dependencies are saved as components to be module paths and not relative paths

### Bug fixes

- [#1817](https://github.com/teambit/bit/issues/1817) fix `ComponentNotFound` error when tagging after `export`, `tag` and `untag` for author using compiler that builds dependencies.
- [#1810](https://github.com/teambit/bit/issues/1810) avoid generating link files with `.ts`, `.jsx` and `.tsx` inside `node_modules`.
- [#1807](https://github.com/teambit/bit/issues/1807) fix resolution of dependency when 2 files require it and one of them using alias
- [#1796](https://github.com/teambit/bit/issues/1796) fix dependency resolution when 2 files of component import different things from a file of another component
- [#1779](https://github.com/teambit/bit/issues/1779) update bit-javascript to prioritize custom-resolve settings
- avoid generating duplicate `require` statements within dependency links files of ES6
- update bit-javascript to fix finding tsconfig.json for Angular projects
- [#1750](https://github.com/teambit/bit/issues/1750) improve the output to clarify when a dependency package is missing
- [#1752](https://github.com/teambit/bit/issues/1752) fix dependency links generation when originally there were multiple link files
- fix `directory` flag of `bit ci-update` command
- fix installation errors on Windows related to `posix` package by replacing it with `uid-number`
- [#1734](https://github.com/teambit/bit/issues/1734) fix error "unable to add the file ..." when the require statement was of `.` or `..` as the only string

### Experimental

- add `post-add` hook
- add option to isolate component into "capsule" via `bit isolate` command

### Internal

- update execa to v2.0.3
- upgrade to babel 7

## [14.1.3] - 2019-06-06

### Bug fixes

- [#1708](https://github.com/teambit/bit/issues/1708) support `require` with apostrophes
- [#1698](https://github.com/teambit/bit/issues/1698) fix dependency version resolution when imported component requires authored component
- [#1702](https://github.com/teambit/bit/issues/1702) fix error "failed adding a symlink into DataToPersist, src is empty"
- [#1699](https://github.com/teambit/bit/issues/1699) fix config.get is not a function

## [14.1.2] - 2019-06-02

### New

- introduce a new command `bit undeprecate` to revert deprecation of components
- introduce a new flag `--machine-name` for `bit login` to help CI servers keep their token not revoked
- support `bit import` with wildcards to import an entire scope or particular namespace(s)
- support changing the log to json format by running `bit config set log_json_format true`
- add bit version validation to `bit doctor` command
- add validation for npm executable on `bit doctor`
- add validation for yarn executable on `bit doctor`

### Changes

- sort `.bitmap` component ids alphabetically to reduce chances for git conflicts (#1671)
- [#1627](https://github.com/teambit/bit/issues/1627) improve `bit tag` output
- add a suggestion to run `bit doctor` on various errors
- avoid generating links of devDependencies when installing component as packages (#1614)
- add metadata to `bit doctor` output
- update `bit add` help message with instructions for using glob patterns with `--tests`
- rewrite dependencies when installed as components even when exist to rebuild their dist directory

### Bug fixes

- [#1665](https://github.com/teambit/bit/issues/1665) fix resolve-modules prefix with Tilda
- improve sync between `.bitmap` file and the local store, see [#1543](https://github.com/teambit/bit/issues/1543) for complete use cases
- fix `bit remove` and `bit eject` to delete the dist directory when located outside the components dir
- fix `bit eject` to support component custom npm registry scope
- fix generated `package.json` when dist is outside the components dir to point the `main` to the dist file (#1648)
- ignore `import`/`require` statements from CDN (HTTP/HTTPS)
- avoid generating package.json inside node_modules for an author when one of the component files is package.json
- preserve indentation of `package.json` files and default to 2 spaces, similar to NPM (#1630)
- show a descriptive error when the dist directory configured to be outside the components dir and is missing files


## [14.1.1] - 2019-05-16

### Bug fixes

- fix bit build to not generate `index.js` files when `package.json` file already exists
- prevent overwriting author files by not writing auto-generated content on symlink files (#1628)
- avoid changing the local version of a component to the latest when exporting an older version
- fix post-receive-hook to send all exported versions and not only the latest
- fix dependency resolution to identify link (proxy) files correctly
- fix bit status to not show a component as modified after tag when the version is modified in the dependent package.json
- fix "npm ERR! enoent ENOENT" errors when importing/installing multiple components
- fix dependency value in the dependent package.json to include the path when importing them both in the same command
- fix "EEXIST: file already exists" error when running `bit link` or `bit install` and the dist is outside the component directory
- fix `bit add` to ignore directories when their files are added (#1406)

## [[14.1.0] - 2019-05-01](https://github.com/teambit/bit/releases/tag/v14.1.0)

### New

- [enable manual manipulation for component dependency resolution and environment configuration using `overrides`](http://docs.bit.dev/docs/conf-bit-json.html#overrides).

### Changes

- [moving Bit configuration to `package.json`.](http://docs.bit.dev/docs/initializing-bit.html#bit-config)
- improve performance of `bit import` by reducing memory consumption and using more cache
- reintroduce `-c` alias for `--no-cache` flag in `bit build` command
- improve authentication error message to clearly indicate the various strategies failures
- add authentication fallback to ssh-key in case the ssh-agent is enabled but failed to authenticate
- avoid installing "undefined" npm package when importing authored components
- improve Bit load time by changing bit-javascript to use lazy loading
- remove `dependencies` property from workspace `bit.json`.
- improve `bit show` to display class properties
- replace the cache mechanism from roadrunner to v8-compile-cache

### Bug fixes

- fix "EMFILE: too many open files" and "JavaScript heap out of memory" errors on `bit import`
- fix output for `bit list -j` (remove chalk characters and improve format)
- avoid reporting errors on components with dynamic import statements (#1554)
- fix tagging imported components to not loose `package.json` properties
- fix symlink generation when a binary file is required from another file within the same component using custom resolve module
- fix `bit status` to not show the component as modified when dependencies have different order
- show a descriptive error when user try to export components with private dependencies to collection under another owner
- show a descriptive error when a version object is missing

### Experimental

- `bit doctor` command and APIs to run diagnosis on a workspace

## [14.0.6] - 2019-04-16

- fix symlink to binary (or unsupported) files dependencies when installed via npm and have dists
- fix dependencies version resolution from package.json to support versions with range

## [14.0.5] - 2019-04-07

- fix `remove` command to not delete dependencies files from the scope as they might belong to other components
- fix symlink to binary (or unsupported) files dependencies when installed via npm


## [14.0.4] - 2019-03-18

- replace default bitsrc.io domain to bit.dev

## [14.0.3] - 2019-03-12

- fix importing components when one file is a prefix of the other in the same directory

## [14.0.2] - 2019-03-10

- prevent `bit init` from initialize a non-empty scope when `.bitmap` was deleted unless `--force` is used
- improve `bit tag` performance by decreasing hook logging
- validate paths properties of the workspace bit.json
- enable print log messages that start with a specific string to the console by prefixing the command with BIT_LOG=str
- improve error message when adding files outside the workspace
- show a descriptive error when npm 5.0.0 fails with `--json` flag
- fix errors "EISDIR" and "EEXIST" when generating links and files steps on each other
- fix links of exported components to node_modules for author when a file is not linkable to generate a symlink instead
- recognize scoped packages that were newly introduced to imported components
- fix error "consumer.loadComponentFromModel, version is missing from the id"
- enable removing a component that its workspace and scope representations are not in sync
- fix "error: Could not stat (filename) No such file or directory" when bit-checkout updates multiple files
- fix "JavaScript heap out of memory" when loading a large amount of components

## [[14.0.1] - 2019-02-24](https://github.com/teambit/bit/releases/tag/v14.0.1)

- show an error when deleting a global remote without `--global` flag
- show an error when deleting a non-exist remote
- enable custom resolve of aliases to symlink packages (bit-javascript)
- fix error "toAbsolutePath expects relative path"
- improve errors stack-trace readability
- index scope components to improve memory consumption and performance
- extract docs from non-tests files only
- fix `bit show --remote --json` to not crash when a component has a compiler
- fix `bit checkout` to update bit.json with the checked out version
- fix "Maximum call stack" error when resolving js files after css files (bit-javascript)
- fix `bit checkout --all` to write the correct data when some components are also dependencies of others
- fix `bit checkout` to install dependencies as packages when applicable
- fix `bit remove --remote` to show the dependents correctly
- hide component internal structure diff upon `bit diff` unless `--verbose` flag is used
- implement postinstall symlink generation for cases when custom-resolve modules is used with unsupported file (such as binary files)
- fix parsing `.tsx` files (bit-javascript)

## [[14.0.0] - 2019-02-04](https://github.com/teambit/bit/releases/tag/v14.0.0)

### Summary

*Bit’s v14 is released side-by-side with the release of the v2 for [bit.dev](https://bit.dev), Bit’s component community hub. New features for bit.dev v2 are announced in [Bit’s Blog](https://blog.bitsrc.io/).*

With over 65 new features, changes and bug fixes, v14 is Bit’s largest and richest release to date. V14 is focused on increased **stability**, **agility** and **performance**. It is is fully backwards compatible, and provides a faster and smoother workflow with improved compatibility throughout the ecosystem.

Here are some of v14's highlights:

- Improved performance for tracking, versioning and exporting components by up to **700%**.
- Dozens of bug fixes (~70% of open issues).
- New commands `watch` and `eject`.
- Dynamic namespaces support.
- Improved VueJS support.
- Improved CSS support.
- Auto generated documentation for React.

### New

- New `bit watch` command for building components upon file modifications.
- New `bit eject` for removing local components and installing them as packages by an NPM client
- Support dynamic namespaces (replaced the namespace/name format with a dynamic name that can have multiple slashes to indicate a hierarchical namespace).
- Support components with binary files (or non-supported extensions) as the only files.
- Support ids with wildcards (e.g. `bit tag "utils/*"`) for the following commands: `tag`, `untag`, `remove`, `untrack`, `checkout`, `merge`, `diff` and `export`.
- Support mix syntax of typescript and javascript inside .ts file
- Added react docs parsing to extract the description of the properties correctly.
- Support flow types in react doc generation.
- Support Vue files with typescript.
- Support configuring Git executable path.
- Support the new jsx syntax changes by Babel.
- Support print multiple external (build / test) errors.
- Support adding the project `package.json` file to a component.
- Support `import ~` from a local (authored) file to an imported sass component.
- Add programmatic API for add multiple components.
- Set the only dist file as main file in package.json (in case there is only one).
- Allow removing a component when it is invalid.

### Changes

- Improved performance for tracking, versioning and exporting components by up to 700%.
- CSS parser replaced for better import syntax support.
- Improve auto-tag mechanism to tag not only the dependents but also the dependents of the dependents and so on.
- Changed `--include-unmodified` to `--all`.
- Replace caporal package with commander for security reasons.
- Better error when a component was tagged without its dependencies.
- Make bit version command faster and support both `bit -v` and `bit -V` to get bit version.
- Update tty-table, flow-coverage-report and mocha-appveyor-reporter for security reasons.
- Improve exception handling for old clients connecting to a newer server.
- Shorten the generated component ID to the minimum possible.
- Return status code 1 when bit test has failing tests.
- Suppress an exception of directory-is-empty when adding multiple components and some of them are empty, show a warning instead.
- Improve "missing a main file" error when adding multiple components to print the problematic components.
- Improve performance by caching objects after loading them.
- Fix ci-update command with component version number.
- Fix `bit status` to not throw an exception for invalid components.
- Change `--conf` on `bit import` to be a path to the config dir.
- Replace the deprecated typescript-eslint-parser with @typescript-eslint/typescript-estree

### Bug fixes

- Fix link files generated to a package when it should point to an internal file of the package.
- Fix parsing React docs to show the `@example` tag.
- Fix running `bit link` from an inner directory for author.
- Fix ampersand and minus signs causing parse error in css files.
- Fix `bit add` to add the correct letter case even when `--main` or `--test` flags entered with incorrect case.
- Fix errors when component files require each other using module path.
- Fix dev-dependency that requires prod-dependency to include the dependency in the flattenedDevDependencies array.
- Do not delete isolated environment when running ci-update with keep flag and it throws exception.
- Fix import of components with circular dependencies.
- Fix link content generation for authored components on bit install.
- Fix bug with bit show when the remote component has config file.
- Fix context for testers during ci-update.
- Fix missing context in getDynamicPackageDependencies.
- Fix bug with bit show when scope path provided.
- Fix errors "JavaScript heap out of memory" and "Error: EMFILE: too many open files" when exporting a huge number of components.
- Fix error "link-generation: failed finding .. in the dependencies array" when a dependency has a devDependency installed as a component.
- Improve the stability of `bit export --eject` and provide some kind of rollback in case of failure.
- Fix bit-remove to delete authored component files when removing an authored component from an inner directory.

## [[13.0.4] - 2018-07-24](https://github.com/teambit/bit/releases/tag/v13.0.4)

### New
- send component origin repo in headers

### Changes
- improve `bit test` to run tests not only on new and modified components but also on auto-tag pending components

### Bug fixes
- fix `bit import` of a component with authored dependencies
- generate npm links for Vue packages correctly without adding .vue extension to the package
- fix `bit add` to not throw an error for imported components when mainFile is a relative path to consumer
- fix error "Cannot read property 'missing' of undefined" when a dependency of dependency has parsing errors (bit-javascript)

## [[13.0.3] - 2018-07-12](https://github.com/teambit/bit/releases/tag/v13.0.3)

### Bug fixes
- fix link files generation to support the plugin "add-module-export" of babel compiler
- fix error "Cannot read property push of undefined" when a dependent has parsing error (bit-javascript)
- avoid parsing unsupported dependencies files (bit-javascript)

## [[13.0.2] - 2018-07-10](https://github.com/teambit/bit/releases/tag/v13.0.2)

### New
- improve the tree shaking mechanism to work with unlimited number of intermediate files
- present parsing errors by `bit status` and prevent tagging it until fixed
- show the newly tagged version for auto-tagged components

### Changes
- rename `--ignore-missing-dependencies` flag of `bit tag` to `--ignore-unresolved-dependencies`
- avoid trying tree shaking on CommonJS code
- prevent dependency-resolver from parsing json files as they do not contain any dependency

### Bug fixes
- fix `bit status` to show a component as deleted when track-dir was deleted for authored
- fix parsing error when a Vue file has a dependency prefix with a Tilde inside a style section
- fix detection of .scss files when required with no extension
- don't break `bit status` when mainFile was deleted, instead, reflect it to the user with a suggestion
- fix detection of "export * from" syntax of ES6

## [[13.0.1] - 2018-06-26](https://github.com/teambit/bit/releases/tag/v13.0.1)

### New
- support `bit checkout latest` for checkout to the latest version
- add `--reset` flag to `bit checkout` command for removing local modifications
- add `--all` flag to `bit checkout` command for executing the checkout on all components
- add new flag `--skip-tests` to bit tag command
- add `--no-cache` flag to `bit build` command
- add `--include-unmodified` flag to `bit test` command
- add troubleshooting-isolating link to bit status

### Bug fixes
- fix .tsx parsing issue when the tsx dependency is required from a non .tsx file
- fix support of .json dependencies
- fix "SyntaxError: Unexpected token" when parsing .ts files with .js dependencies
- show environments when running bit show on remote component


## [[13.0.0] - 2018-06-18](https://github.com/teambit/bit/releases/tag/v13.0.0)

### Summary

With over 35 new features, changes and bug fixes, Bit's v13 is focused on increased **stability** with over 20 bug fixes and **support for common workflows** including [webpack resolve](https://webpack.js.org/configuration/resolve/), [tsconfig resolving](https://www.typescriptlang.org/docs/handbook/module-resolution.html), Vue resolve alias ([Vue Webpack template](https://github.com/vuejs-templates/webpack/blob/f21376d6c3165a4cf6e5ae33f71b16dd47d213e3/template/build/webpack.base.conf.js#L36)) , [Babel module resolver](https://github.com/tleunen/babel-plugin-module-resolver) etc. Here are some of v13's highlights.

- add ability to configure custom module resolution in Bit (paths and aliases), to support absolute import statements for projects that use similar features using Webpack, Typescript, Babel, Vue alias etc. [PR-#980](https://github.com/teambit/bit/pull/980), [#852](https://github.com/teambit/bit/issues/852), [#865](https://github.com/teambit/bit/issues/865), [#869](https://github.com/teambit/bit/issues/869)
- over 20 bug fixes including max call stack, import of binary files and more.
- environments transformed and refactored to act as native Bit extensions. [PR-#931](https://github.com/teambit/bit/pull/931)
- support "export X from Y" syntax of ES6 without importing X first. [PR-#981](https://github.com/teambit/bit/pull/981)
- support mixed mode of common-js and ES6. [PR-#1036](https://github.com/teambit/bit/pull/1036)
- support Installing Bit using NPM using `sudo`. [commit](https://github.com/teambit/bit/commit/b23a78d3fd8ba07507785d97a224775126c2b150).
- introducing new flags for `bit init` including `--reset` and `--reset-hard`. [PR-#1012](https://github.com/teambit/bit/pull/1012)

As a reminder, we're switching to major versions to indicate that we, like many others, have been using Bit in production for a long time. v13 follows the previous v0.12 and looking forward we'll continue to follow semver like we've done since 2016.

### New
- add ability to configure custom module resolution in Bit (paths and aliases), to support absolute import statements for projects that use similar features using Webpack, Typescript, Babel, etc.
- support "export X from Y" syntax of ES6 without importing X first.
- environments transformed and refactored to act as native Bit extensions
- introduce a new flag `bit init --reset-hard` to delete Bit files in order to start with a clean workspace
- introduce a new flag `bit init --reset` to recreate bit.json and .bitmap files in case they are corrupted
- add fork level to the `bit test` command
- inject dist dir to node_path variable during test process in order for the author to tag and test custom-resolved components
- added missing programmatic flags for bit isolate cmd
- support mixed mode of common-js and ES6 ("require" and "import" together)
- recognize packages required from d.ts files

### Changes
- remove alias t from bit test command (conflicts with tag command)
- do not override existing bit.json on bit init
- rename `no-launch-browser` to `suppress-browser-launch` in bit login flag
- version validation during `bit tag`

### Bug fixes
- fix import of binary files
- fix error "Maximum call stack size exceeded" when tagging or building a large file
- handle bit diff for local components without specifying a scope
- backward compatibility for components with environments with latest version
- show dependent component id when trying to install missing environment
- prevent overriding local tags from remote components upon import
- throw an error when auto tag components have a newer version
- after auto-tagging a component with a pending update it no longer becomes `modified`
- support for running bit log on local components without specifying scope name
- handle adding the same file with different letter cases (uppercase/lowercase)
- improve environments error handling
- support `bit move` and `bit import --path` when running from an inner directory
- `bit init` now recreates the scope.json if it does not exist

## [0.12.13] - 2018-05-09

### New
- add `bit show --compare` data into `bit diff` to easily see why a component is modified in one command
- when running bit login, also configure bitsrc registry for npm
- adding scss to support ~
- support components with cyclic dependencies
### Changes
- remove `--write` flag from `bit import`, the newly introduced `--merge` flag takes care of that
- improve merge-conflict error on export to show all components with conflicts
### Bug Fixes
- fix `bit remove` to not delete dependencies when they were imported directly
- add error handling to bit login
- improve the error-message "unexpected network error has occurred" to provide some useful data

## [0.12.12] - 2018-04-29

### New
- introduce a new command `bit diff` to show the files diff for modified components
- support importing component on top of a modified one and merging the changes by adding `--merge` flag to `bit import`
- add -x flag to import (short for --extension)

### Bug Fixes
- fix an end of line issue between os
- [#927](https://github.com/teambit/bit/issues/927) fix a case of link file (file that only requires another file) is part of the component
- fix bit-move of a directly imported dependency
- fix importing a different version of a dependent when dependencies are not saved as components
- fix Yarn install when a relative path is written into package.json
- fix bit-merge and bit-checkout commands for Windows
- bug fix - import after tag command was showing an error "Cannot read property 'hash' of undefined"
- fix bit-add to enable marking files as tests of existing components
- bug fix - in some circumstances, same link files were written in parallel, resulting in invalid content

## [0.12.11] - 2018-04-10

### New
- introduce a new command `bit merge` for merging a different version into the current version
- introduce a new command `bit use` for switching between versions
- add anonymous analytics usage with prompt
- support merging modified component to an older version of the component
### Changes
- rename the command `bit use` to `bit checkout`
- block tagging when a component has a newer version locally, unless `--ignore-newest-version` flag is used
- rename `--force` flag of `bit import` to `--override`
- change `bit list` to show only the authored and imported components, unless `--scope` flag is used
- `bit remove` removes components from a remote scope only when `--remote` flag is used
- improve the output of import command to show the imported versions
### Bug Fixes
- fix bit-install to work from an inner directory
- improve external test and build errors to show the stack
- support `export { default as }` syntax when extracting relevant dependencies from link files

## [0.12.10] - 2018-03-21

### New
- track directories for files changes and update .bitmap automatically
- show a component as modified (bit status) in case a new file has added to its rootDir or one of the files has renamed
- support updating dependencies versions from bit.json, package.json and bitmap files
- add an option to install peer dependencies in an isolated environment
- add the main file to file list if not specified during `bit add`
- add `--all` flag to `bit untrack` command

### Changes
- ignore files named 'LICENSE'
- test components candidates for auto-tag before tagging them

### Bug Fixes
- fix an issue with stylus dependencies from Vue files
- fix catastrophic backtracking when using Regex to find JSDoc
- fix environment import of latest version when an older version is imported
- fix exit status when ci-update fails
- fix bugs when running bit commands not from the workspace root

## [0.12.9] - 2018-03-14

- fix bug with exporting component to a very old scopes

## [0.12.8] - 2018-03-12

- send component's metadata to compilers
- fix `bit tag` with `--force` flag to force tagging when exceptions occurred during a test
- fix `bit test` error message to display the actual exception if occurred
- improve error message of `bit tag --verbose` when tests failed to include tests results
- improve handling of errors from compilers which return promises
- merge process.env from the main process to tester process fork
- symlink tester env in isolated envs
- bug fix - tests files were ignored during bit add when they're weren't part of the files array and .gitignore contained a record with leading exclamation mark

## [0.12.7] - 2018-02-28

- bug fix - specifying a component and its dependency as ids for bit remove was not working
- bug fix - fix remove component

## [0.12.6] - 2018-02-27

### New
- introduced a new command `bit untag` for reverting un-exported tags.
- support .vue files
- support `bit install` of specific ids
- init local scope inside .git
- support peerDependencies
- support passing arguments/flags to the package-manager by specifying them after '--' (e.g. `bit import -- --no-optional`)
- support compilers which return promises

### Changes
- save bit dev-dependencies components inside devDependencies section of package.json
- `bit status` shows a list of staged versions in 'staged components' section

### Bug Fixes
- show npm-client's warnings when they are about missing peer-dependencies
- fix outdated to print correct version numbers
- remove a modified component message
- resolving .gitignore files
- [#729](https://github.com/teambit/bit/issues/729) fix bit cc to clear module cache
- [#769](https://github.com/teambit/bit/issues/769) - prevent duplicate ids in bitmap when adding existing files
- [#736](https://github.com/teambit/bit/issues/736) - .gitignore is blocking everything

## [0.12.5] - 2018-02-06

- default `bit import` with no id to import objects only, unless `--write` flag is used
- decrease verbosity of npm during bit test
- added `--objects` flag to `bit import` for fetching objects only and making no changes to the filesystem
- bug fix - dists had incorrect paths in the model when originallySharedDir was the same as dist.entry
- strip dist.entry for imported and authored components only, not for nested.
- write .bitmap on bit init command
- aggregate dependencies and package dependencies in bit show
- add entered username from prompt to context for server side hooks


## [0.12.4] - 2018-01-30

- support separating dev-dependencies and dev-packages from dependencies and packages when they originated from tests files
- prompt user when trying to remove a component
- restore old behavior of requiring package installation
- support adding test files to existing component
- ignore tracked files when running bit add and print a warning message
- bug fix - bit test fails when the same environment installation was canceled before

## [0.12.3] - 2018-01-28

- avoid overriding not only modified components but also new components when running `bit import`, unless `--force' flag is used
- validate version number during tag action
- allow `bit config` to run in non initialized directory

## [0.12.2] - 2018-01-24

### New
- [#653](https://github.com/teambit/bit/issues/653) read config keys from Git config in case it's not found in bit config
- [#516](https://github.com/teambit/bit/issues/516) add `--eject` flag for `bit export` for quickly remove local components after export and install them by the npm client
### Changes
- `bit build` with no parameter, builds all authored and imported components regardless whether they're modified
### Bug Fixes
- `bit move` - updates links to node_modules and updates package.json dependencies with the new directory
- install missing environments before start build / test process
- print message in case of cyclic dependencies
- fixed ci-update from failing when no compiler or tester

## [0.12.1] - 2018-01-22

- add link-file for authored exported components from the root node_modules of a component to its main-file
- avoid fetching the dependencies of versions older than the current imported one
- migration - remove latest from compiler
- fix bug with importing old components with compiler defined
- fixed deserialize bug with bit remove

## [0.12.0] - 2018-01-18

### New
- [extension system (beta)](https://docs.bit.dev/docs/ext-concepts.html)
- [#540](https://github.com/teambit/bit/issues/540) support Yarn as package manager
- `bit import`: install hub dependencies as npm packages by default
- `bit import`: install npm packages by default
- [#613](https://github.com/teambit/bit/issues/613) `bit install` command to install all packages and link all components
- [#577](https://github.com/teambit/bit/issues/577) auto add workspaces to root package.json
- [#515](https://github.com/teambit/bit/issues/515) save direct dependencies in package.json with relative paths
- [#571](https://github.com/teambit/bit/issues/571) apply auto-tagging mechanism for imported components
- [#541](https://github.com/teambit/bit/issues/541) add package manager config to bit.json
- support saving dists files on a pre-configured directory relative to consumer root
- support `bit show --compare` with json format


### Changes
- change auto-generated node_modules links to be the same as NPM installation of components (@bit/scope.box.name)
- rename `bit bind` command to `bit link`
- reanme {PARENT_FOLDER} variable to {PARENT} in dsl of add
- rename .bit.map.json to .bitmap
- avoid writing long files paths for imported components when there is a shared directory among the component files and its dependencies
- `bit log` now shows semver instead of version hash
- [#537](https://github.com/teambit/bit/issues/537) rename dist flag to --ignore-dist and by default create dist files
- [#527](https://github.com/teambit/bit/issues/527) rename structure property in bit.json
- remove 'dist' attribute from root bit.json by default
- rename `no_dependencies` flag to `no-dependencies` on `bit import`
- rename `no_package_json` flag to `ignore-package-json` on `bit import`
- change `bit remote rm` to `bit remote del`
- run bit init automatically if dir is not initialized but contains .bitmap file
- do not write the component's bit.json file, unless `--conf` flag is set
### Bug Fixes
- [#517](https://github.com/teambit/bit/issues/517) when a nested dependency is imported directly, re-link all its dependents
- [#608](https://github.com/teambit/bit/issues/608) absolute components dependencies for new components throw an error
- [#605](https://github.com/teambit/bit/issues/605) component with modified dependencies doesn't recognize as modified
- [#592](https://github.com/teambit/bit/issues/592) auto-tagged component were not shown as staged in bit status
- [#495](https://github.com/teambit/bit/issues/495) support adding files to imported components and ignoring existing files
- [#500](https://github.com/teambit/bit/issues/500) files added under one component although it was not specified
- [#508](https://github.com/teambit/bit/issues/508) componentsDefaultDirectory do not support anything other than one dynamic param per folder
- [#543](https://github.com/teambit/bit/issues/543) remove imported component not working
- avoid building process when a component was not modified
- prevent overriding index file if exists

## [0.11.1] - 2017-11-29

- support tagging the entire local scope and all imported components to a specific tag using `--scope` and `--include_imported` flags
- add bit pack command to build packages for registry
- tag command now accepts a version
- `bit test` - paint a summary table when testing multiple components
- `bit status` - add a new section "deleted components" for components that were deleted from the file-system manually
- `bit import` - prevent overriding local changes unless --force flag was used
- sort `bit show` and `bit list` components alphabetically
- Auto update .bit.map.json to semantic versions
- improve stability and performance of the dependency resolution mechanism
- removed `--include-imported` flags as `--all` can be used for the same functionality
- `--scope` flag can be used without `--all`
- message in tag command is now optional
- `--all` and `--scope` accepts version (optional for `--all` and mandatory for `--scope`)
- fixed bug on windows that created test files as components
- fixed bit add bug when adding test files with DSL
- fixed output to be the same for tag command
- fixed bit list command display for deprecated components
- fixed bit show with compare flag to display dependencies
- don't write dists files for authored components
- bug fix - components that were not indicated as staged-components by `bit status` were exported by `bit export`
- bug fix - tests files saved with incorrect path when `bit add` was running from non-consumer root
- `bit add` - exclude a component when its main file is excluded
- bug fix - generated .ts links were not valid

## [0.11.0] - 2017-11-12
- change versions numbers to be semantic versions
- add `--outdated` flag to `bit show` command to show the local and remote versions of a component
- add `--outdated` flag to `bit list` command to show the local and remote versions of components
- `bit show` - show components that will be tagged automatically when their dependencies are tagged
- export / import performance and stability improvements
- add plugin mechanism to support different file types
- SSH authentication can be done with SSH username and password in case a private key or an SSH agent socket is not available
- SSH is not supporting passphrase in case a private key is encrypted
- reimplement cat-object command
- `bit show` - show components that will be tagged automatically when their dependencies are tagged
- bug fix - dependencies were not written to the file-system when cloning a project with an existing bit.map file
- disable the local search
- fix a bug which prevents the ci running tests in some cases
- bug fix - re-adding a component after exporting it was considered as a new component
- fix a bug which makes bit test command not work when a component use bit/ to require another component
- prevent bare-scope corruption when the export process fails
- fixed stderr maxBuffer exceeded bug in ci-update cmd
- fix a bug which makes imported components considered as modified
- fix typo in help man page

## [0.10.9] - 2017-10-18

- rename `bit commit` to `bit tag`
- extract only relevant dependencies from link files (files that only require other files)
- typescript - extract only relevant dependencies from link files (files that only require other files)
- take package version from package.json in the component / root folder to support semver package dependencies
- new field in bit.json (bindingPrefix) for dynamic links
- add flag to bit show to compare component in file system to last tagged component
- better handling deleted files
- improve bit add to convert files to valid bit names
- fixed - writing dist files to wrong directory during bit tag / test commands
- fixed remove of exported component
- prevent bare-scope corruption when the export process fails
- fixed stderr maxBuffer exceeded bug in ci-update cmd
- throw error when tester doesn't return any result for test file
- change the order of determine the main/index file - it's now ['js', 'ts', 'jsx', 'tsx', 'css', 'scss', 'less', 'sass']
- improve checkVersionCompatibility between server and client
- show correct message / error when the tester has an exception during bit test
- fix bug with printing wrong id on bit tag for component in versions between 10-19
- handle invalid bit.json
- bit add on missing test file should throw an error
- prevent test files from becoming new components
- fix bug when component version is larger than 10 it won't show as staged

## [0.10.8] - 2017-10-01

- support requiring imported components using `require('bit/namespace/name')` syntax
- new remove command for removing local and remote components
- new deprecate command for deprecating local and remote components
- new move command for moving files/directories of a component to a new location
- create package.json for imported components
- exclude import-pending components from 'new components' section
- add ignore missing dependencies to commit
- save all dependencies on one configurable directory (components/.dependencies by default)
- add support for tsx files
- generate internal component links according to their compiled version
- move a re-imported component to a new location when `bit import --prefix` is used
- fix commit and export issues when dealing with more than 500 components
- fix export of large amount of data
- fix bug with commit --force when tests throws an exception
- fix bug - when you import authored component (and there is a newer version) it duplicate it in the .bit.map.json
- fix bug - when you import authored component it was added to bit.json dependencies
- fix bug with ssh2 times out on handshake

## [0.10.7] - 2017-09-07

- improve windows support
- add bit untrack command
- support CSS/less/sass/sass as main file
- support jsx extension as the main file of a component
- support adding new files to imported components
- deprecated install command
- fix the search according to search-index v0.13.0 changes
- prevent exporting a component when the same version has been exported already to the same remote scope
- avoid running the build and test processes upon `bit status`
- allow export specific components without specifying the scope-name
- avoid tagging unmodified components unless `--force` flag is being used
- resolve dependencies from all component files regardless whether they are referenced from the main file
- bug fix - the author was not able to update his/her component in case it was changed in another scope
- bug fix - status command shows an error when components directory has an unreferenced (from bit.map) component
- avoid generating links for author components
- `bit import` from bit.json does not write to the file-system a dependency when it is also a direct import
- bug fix - export would hang when the ssh server was existing before closing
- don't calculate nested deps when calculating modified component during bit status/commit
- fixed exception is thrown in `bit ls` after exporting components
- removed `--cache` flag from `bit ls`
- added `--environment` option for `bit import`
- reformatted `bit import` output (components, dependencies, environments)
- remove duplication for missing packages warning
- Remove the npm tree output for component ci flow
- add verbosity option to some places
- added auto generated msg to bitmap and all generated link files
- fix a warning on the bit --version command
- support render tag in js docs
- bug fix - imported components were deleted from bit.map when importing nested components of the same scope and name
- write dist files on import according to .bit.map.json
- improve bit remote output (put it in a table)
- fix but with export when the remote has a dependency in the wrong version

## [0.10.6] - 2017-08-23

- windows support
- support auto updating of bit for npm installation
- support deleting files from a component
- improved bit help
- fix bit config command for linux
- update bit-javascript dependency
- fixed remote add exceptions to human-friendly errors
- improvement - when there are several potential main files, `bit add` selects the one that is closer to the root
- show a friendly error when SSH returns an invalid response
- fix an error when there are multiple open SSH connections
- update bit.map and the file system when a nested component is re-imported individually
- fix ci-update command when there are tester and compiler to use the same isolated-environment
- fix an error when importing a component, exporting it, modifying and exporting again (v3)
- fix links generation when importing from a non-consumer root path
- fix ci-update command to generate links when necessary
- fix Error: "Cannot find module './build/Release/DTraceProviderBindings'" when installing via Yarn
- fix the local and remote search
- fix the internal ci-update command where an environment has a tester without a compiler
- improved commit, add, export and status outputs
- support general failures on bit test (like on before)
- status output with missing dependencies
- help flags adjusted to new help
- missing dependencies formatted on commit
- sources no longer part of bit.json's defaults
- improve readme
- improve outputs
- improve windows support for import command
- exception when using `bit test` or `bit build` before adding first components
- add new flag to bit add to override or append files to bit component


## [0.10.5] - 2017-08-16
- improved commit, add, export and status outputs
- improved bit help
- Improve log files (rotate, color, prettyPrint)
- Support define dependencies for imported components
- bug fixes for export command

## [0.10.4] - 2017-08-15

- bug fix - component stays in "staged components" section after the second export
- support exporting binary files
- fix a bug when importing version 2 of a component while version 1 has been imported before
- fix a bug when exporting version 3 of a component after importing version 2
- bug fix - install test environment if not exist upon bit test
- Fix conflicts when import from bit.json more than one component with the same nested deps
- Remove duplicates from missing packages (during import) warning
- improve error on adding non existing file
- improve support for imported components as dependencies of authored components
- auto-resolve dependencies for imported components

## [0.10.3] - 2017-08-08

- fix memory leak when exporting a big amount of components
- fix running import command from a non-root directory
- support specifying multiple ids using export command
- fix the auto creating dependencies during commit
- performance improvement for status and commit

## [0.10.2] - 2017-08-07
Improve resolving packages dependencies for ts files

## [0.10.1] - 2017-08-07

## [0.10.0] - 2017-08-07
### BREAKING CHANGES

- Upgrade: Bit now works with a new set of APIs and data models for the code component and scope consumer.
- Important: Bit is not backward compatible with remote scopes running older versions of Bit.

## [0.6.6-rc.1] - 2017-06-28
- Add babel-plugin-transform-runtime to support async functions

## [0.6.5] - 2017-06-26

## [0.6.5-rc.1] - 2017-06-26
- bugfix - install drivers in scope level before test in scope
- bugfix - install drivers in scope level before build in scope
- bugfix - calling to old bind command during component e2e tests

## [0.6.4] - 2017-06-25

- update "bit-javascript" dependency to 0.6.4
## [0.6.3-rc.3] - 2017-06-15

- `bit test` shows the error stack in case of a fatal error
- add logger
- support debug-mode for e2e tests

## [0.6.3-rc.2] - 2017-06-08

- update "bit-javascript" dependency to rc ("^0.6.4-rc.1")
- Try using cache before fetching remote

## [0.6.3-rc.1] - 2017-06-06

- support running e2e tests in a dev environment where `bit` command is different (such as bit-dev)
- `bit import` no longer uses the internal cache objects to retrieve remote bit-components.
- avoid corrupted data in a scope when dependencies somehow are not being resolved.
- allow `bit init` when there is a bit.json file without the `source` or `env` attributes.
- bug fix: don't show the version-compatibility warning more than once
- remove duplications from dependencies list of `bit import` output.
- suppress dependencies list upon `bit import`, unless a flag `--display_dependencies` is being used.
- warn for missing driver
- set the file-extension of the built-dist-file according to the current language ('.js' by default)
- support async/await syntax.
- remove the injection of bit-js module into the tester environment.
- add bit-javascript as a dependency and a post install hook.
- do not show tests output in case of thrown error on commit, use verbose flag to see the error.
- parse @property tag of JSDoc
- add `bit reset` command for cancelling the last local commit
- extract the importing bit.json components functionality from `bit import` into a new command `bit install`.
- add infrastructure for e2e tests
- fix onExport hook to get called after writing dependencies to bit.json
- increased max listeners to 100 (prevent warning message)
- colored commit success message
- support for merge conflict error reporting via ssh
- docs - fix bitsrc links to work

## [0.6.2] - 2017-05-21

- [removed] JSDoc data are saved only for functions with a tag `@bit`.
- fixed component classification (local or external)

## [0.6.1] - 2017-05-18 rc

- JSDoc data are saved only for functions with a tag `@bit`.
- do not terminate watcher after failures.
- add the commit-log details to the Component object, so then it'll be available for `bit show --json` and `bit export`.

## [0.6.0] - 2017-05-15

- do not preserve node.js path cache for required bit-driver because it varies over time.

## [0.5.13] - 2017-05-14

- enable bit watch command -> build-all-inline on every change

## [0.5.12] - 2017-05-14

- enable "bit build --inline" command with no arguments for building all inline components

## [0.5.11] - 2017-05-11

- send a correct error message on commit with wrong id.
- add onModify hook.
- show error-message for 'bit build' when no compiler is specified.
- write dependencies on modify.
- do not write bit.json's `misc` and `lang` properties if the default value is presented.
- send correct error message when there is invalid inline id (wip).
- add bind command (which calls the driver bind command).

## [0.5.10] - 2017-05-11

- fix bug with specs that need compiling for server use

## [0.5.9] - 2017-05-11

- fix bug with specs that need compiling

## [0.5.8] - 2017-05-11

- write the specDist only if it exists

## [0.5.7] - 2017-05-10

- fix test for components without compiler

## [0.5.6] - 2017-05-10

- implement the isolated environment for build

## [0.5.5] - 2017-05-09

### Change

- bare scope test creates a new environment and runs the tests there.
- test command -i runs the tests on the file system (inline components).
- build command now saves dist/\<implFileName> && dist/\<specsFileName> for the specs file.
- change the component resolver to fetch from dist/\<implFileName> instead of dist/dist.js.

- package dependencies of environment modules would be installed at component level from now.
- npm loader would not be present, --verbose will show npm output after the installation is done.

### Fixed

- bug with environment installation (npm install at project level).

### Added

- add module 'component-resolver' to resolve a component path using its ID.
- support generating an isolated bit-component environment on-the-fly so it will be easier to run build and test from everywhere
- the compiler can implement a build method instead of compile, get an entry file and run webpack for example (wip). implemented for inline_components, and still need to implement environment module in order to fully work.
- add --skip-update option to the main bit help page.
- run some hooks (for now: onCommit, onCreate, onExport and onImport) using a language-driver
- lang attribute on the bit.json, enable language that will save on the model of the component.

## [0.5.4] - 2017-05-07

### Fixed

- ssh is exiting before writing the entire response.
- exception was thrown when trying to read non-existing private key.

## [0.5.3] - 2017-04-27

### Fixed

- put [search] index procedure under try catch, warns in case it fails.
- fixed bug with list/show remote components with misc files.

## [0.5.2] - 2017-04-27

### Fixed

- issue with npm ensure that was caused due to latest version changes
- issue with installing deps from local cache instead of external
- exit code with only numeric values

## [0.5.1] - 2017-04-18

### Added

- support adding misc files to a bit component
- enable "bit test --inline" command with no arguments (test all inline components)

### Change

- npm install for bit dependencies will work via temp package.json instead of invoking parallel npmi

### Fixed

- when exporting and missing @this, show friendly error

## [0.5.0]

** breaking change - a scope with this version won't work with consumer with lower versions **

### Change

- ssh protocol has changes and now contains headers with bit version
- do not override files upon "bit create" unless -f (--force) flag is used

### Fixed

- bit ls and show commands can be performed outside of bit scope

### Added

- if there is a difference between the versions of the remote bit and the local bit (the remote scope has a greater version) bit throws a error/warning message according to semver difference major/minor
- bit scope-config public command
- license file inflation
- scope meta model

### Removed

- bit resolver command

## [0.4.5]

### Fixed

- error message on component not found
- hotfix for multifetch bug
- add 'no results found' message on ci when there are no specs

## [0.4.4]

### Fixed

- bug fix: typo on destructuring for making export compatible

## [0.4.3]

### Fixed

- added validation on stdin readable for private cmd _put

## [0.4.2]

### Fixed

- make the ssh mechanism backwards compatible with older versions

## [0.4.1]

### Added

- put now work with stream (after export) instead of putting the data on a command argument

### Change

- replace the use of sequest module with ssh2 module directly.

## [0.4.0]

### Added

- bit cat-scope private command
- bit refresh-scope private command for updating model

### Change

- change the header of the bit-objects to contain the hash of the file as a second argument

## [0.3.4]

### Fixed

- add the hash to the header of the any bit-object

## [0.3.3]

### Fixed

- add posix as an optional dependency (windows)

### Added

- specsResults verbose output after ci-update
- add bit clear-cache cmd
- now running clear cache before bit update

## [0.3.2]

### Added

- add bit-dev script for linking dev command, for development
- circle ci integration
- package node v6.10.0 (LTS) (working for osx, debian, centos)

### Fixed

- throw the right error code when inner problem occures
- handled errors will also have exit code 1

## [0.3.0]

### Change

- saving the component id to bit.json after export is a default behavior.
- bit export --forget flag for not saving to bit.json after export.

### Fixed

- Solved bug with specsResults pass attribute not updating after ci update.

## [0.2.6]

### Fixed

- bug with @ on scope annotation
- improved readme and docs

## [0.2.5]

### Added

- documentation under ./docs
- gitbook integration

### Change

- change mock-require to mockery on testing mechanism
- support node 4 with babel-preset-env + add plugins, instead of stage-0 preset

## [0.2.4]

### Added

- add source-map support for dist (enables compiled bit debugging)

### Change

- small fix after import without peer dependencies (do not show the peer dependencies header)

## [0.2.3]

### Added

- import multiple components on one import (bit import componentA componentB)
- write components specific version in bit.json after import -s flag
- distinguish between peerDependencies and dependencies on the output of an import command

## [0.2.2]

### Added

- loader for export command

### Change

- scope now fetch devDependencies (compiler/tester) on export
- scope does not fetch devDependencies on import
- changed dev to environment flag on import command

## [0.2.1] hot-fix

fix a bug with import many ones function

## [0.2.0]

### Added

- loaders.
- stablize version.
- improve error handling.

## [0.1.0]<|MERGE_RESOLUTION|>--- conflicted
+++ resolved
@@ -7,11 +7,6 @@
 
 ## [unreleased]
 
-<<<<<<< HEAD
-- keep flattened dependencies saved by auto-tag up to date, although they're not part of the current tag
-- consolidate isolation options
-- formalize isolate api result
-=======
 ## [14.4.4-dev.1] - 2019-11-02
 
 - keep flattened dependencies saved by auto-tag up to date, although they're not part of the current tag
@@ -20,7 +15,6 @@
 - add `--no-warnings` flag to bit test child process
 - show a message about missing test files in the compiled files
 - support anonymous authentication for remote read operations
->>>>>>> 0a037586
 
 ## [[14.4.3] - 2019-10-23](https://github.com/teambit/bit/releases/tag/v14.4.3)
 

# Change Log

All notable changes to this project will be documented in this file.

The format is based on [Keep a Changelog](http://keepachangelog.com/).
and this project adheres to [Semantic Versioning](http://semver.org/).

## [unreleased]

<<<<<<< HEAD
- support adding the project `package.json` file to a component
=======
- update bit-javascript to allow `import ~` from a local (authored) file to an imported sass component

## [13.0.5-dev.6 - 2018-09-16]

- fix ci-update command with component version number (internal)
>>>>>>> 7829aec1

## [13.0.5-dev.5 - 2018-09-12]

- set the only dist file as main file in package.json (in case there is only one)
- pass workspace path to add many components API

## [13.0.5-dev.4 - 2018-09-05]

- new programmatic API for add multiple components
- update bit-javascript to improve scalability of the dependency resolution

## [13.0.5-dev.3 - 2018-08-27]

- update bit-javascript to show a descriptive error when failed to parse css, sass, scss and less files
- improve auto-tag mechanism to tag not only the dependents but also the dependents of the dependents and so on
- fix `bit status` to not throw an exception for invalid components
- support components with binary files (or non-supported extensions) as the only files
- allow removing a component when it is invalid
- add `getSchema` to extension life cycle
- validate extension's rawConfig against extension schema
- changed `--include-unmodified` to `--all`

## [13.0.5-dev.2 - 2018-08-20]

- change `--conf` on `bit import` to be a path to the config dir

## [13.0.5-dev.1 - 2018-08-14]

- support Bit components dependencies for compilers and testers
- resolve dependencies of environments configuration files
- new envs-attach command to attach component's envs to workspace envs
- automatically detach envs of component when changed from imported workspace
- support dynamic namespaces (replaced the box+name format with a dynamic name that can have multiple slashes to indicate a hierarchical namespace)
- new eject-conf command to write bit.json and envs config files to file system
- new inject-conf command to delete bit.json and envs config files from the file system
- support return `{ write: true }` from environment init function

## [[13.0.4] - 2018-07-24](https://github.com/teambit/bit/releases/tag/v13.0.4)

### New
- send component origin repo in headers

### Changes
- improve `bit test` to run tests not only on new and modified components but also on auto-tag pending components

### Bug fixes
- fix `bit import` of a component with authored dependencies
- generate npm links for Vue packages correctly without adding .vue extension to the package
- fix `bit add` to not throw an error for imported components when mainFile is a relative path to consumer
- fix error "Cannot read property 'missing' of undefined" when a dependency of dependency has parsing errors (bit-javascript)

## [[13.0.3] - 2018-07-12](https://github.com/teambit/bit/releases/tag/v13.0.3)

### Bug fixes
- fix link files generation to support the plugin "add-module-export" of babel compiler
- fix error "Cannot read property push of undefined" when a dependent has parsing error (bit-javascript)
- avoid parsing unsupported dependencies files (bit-javascript)

## [[13.0.2] - 2018-07-10](https://github.com/teambit/bit/releases/tag/v13.0.2)

### New
- improve the tree shaking mechanism to work with unlimited number of intermediate files
- present parsing errors by `bit status` and prevent tagging it until fixed
- show the newly tagged version for auto-tagged components

### Changes
- rename `--ignore-missing-dependencies` flag of `bit tag` to `--ignore-unresolved-dependencies`
- avoid trying tree shaking on CommonJS code
- prevent dependency-resolver from parsing json files as they do not contain any dependency

### Bug fixes
- fix `bit status` to show a component as deleted when track-dir was deleted for authored
- fix parsing error when a Vue file has a dependency prefix with a Tilde inside a style section
- fix detection of .scss files when required with no extension
- don't break `bit status` when mainFile was deleted, instead, reflect it to the user with a suggestion
- fix detection of "export * from" syntax of ES6

## [[13.0.1] - 2018-06-26](https://github.com/teambit/bit/releases/tag/v13.0.1)

### New
- support `bit checkout latest` for checkout to the latest version
- add `--reset` flag to `bit checkout` command for removing local modifications
- add `--all` flag to `bit checkout` command for executing the checkout on all components
- add new flag `--skip-tests` to bit tag command
- add `--no-cache` flag to `bit build` command
- add `--include-unmodified` flag to `bit test` command
- add troubleshooting-isolating link to bit status

### Bug fixes
- fix .tsx parsing issue when the tsx dependency is required from a non .tsx file
- fix support of .json dependencies
- fix "SyntaxError: Unexpected token" when parsing .ts files with .js dependencies
- show environments when running bit show on remote component


## [[13.0.0] - 2018-06-18](https://github.com/teambit/bit/releases/tag/v13.0.0)

### Summary

With over 35 new features, changes and bug fixes, Bit's v13 is focused on increased **stability** with over 20 bug fixes and **support for common workflows** including [webpack resolve](https://webpack.js.org/configuration/resolve/), [tsconfig resolving](https://www.typescriptlang.org/docs/handbook/module-resolution.html), Vue resolve alias ([Vue Webpack template](https://github.com/vuejs-templates/webpack/blob/f21376d6c3165a4cf6e5ae33f71b16dd47d213e3/template/build/webpack.base.conf.js#L36)) , [Babel module resolver](https://github.com/tleunen/babel-plugin-module-resolver) etc. Here are some of v13's highlights.

- add ability to configure custom module resolution in Bit (paths and aliases), to support absolute import statements for projects that use similar features using Webpack, Typescript, Babel, Vue alias etc. [PR-#980](https://github.com/teambit/bit/pull/980), [#852](https://github.com/teambit/bit/issues/852), [#865](https://github.com/teambit/bit/issues/865), [#869](https://github.com/teambit/bit/issues/869)
- over 20 bug fixes including max call stack, import of binary files and more.
- environments transformed and refactored to act as native Bit extensions. [PR-#931](https://github.com/teambit/bit/pull/931)
- support "export X from Y" syntax of ES6 without importing X first. [PR-#981](https://github.com/teambit/bit/pull/981)
- support mixed mode of common-js and ES6. [PR-#1036](https://github.com/teambit/bit/pull/1036)
- support Installing Bit using NPM using `sudo`. [commit](https://github.com/teambit/bit/commit/b23a78d3fd8ba07507785d97a224775126c2b150).
- introducing new flags for `bit init` including `--reset` and `--reset-hard`. [PR-#1012](https://github.com/teambit/bit/pull/1012)

As a reminder, we're switching to major versions to indicate that we, like many others, have been using Bit in production for a long time. v13 follows the previous v0.12 and looking forward we'll continue to follow semver like we've done since 2016.

### New
- add ability to configure custom module resolution in Bit (paths and aliases), to support absolute import statements for projects that use similar features using Webpack, Typescript, Babel, etc.
- support "export X from Y" syntax of ES6 without importing X first.
- environments transformed and refactored to act as native Bit extensions
- introduce a new flag `bit init --reset-hard` to delete Bit files in order to start with a clean workspace
- introduce a new flag `bit init --reset` to recreate bit.json and .bitmap files in case they are corrupted
- add fork level to the `bit test` command
- inject dist dir to node_path variable during test process in order for the author to tag and test custom-resolved components
- added missing programmatic flags for bit isolate cmd
- support mixed mode of common-js and ES6 ("require" and "import" together)
- recognize packages required from d.ts files

### Changes
- remove alias t from bit test command (conflicts with tag command)
- do not override existing bit.json on bit init
- rename `no-launch-browser` to `suppress-browser-launch` in bit login flag
- version validation during `bit tag`

### Bug fixes
- fix import of binary files
- fix error "Maximum call stack size exceeded" when tagging or building a large file
- handle bit diff for local components without specifying a scope
- backward compatibility for components with environments with latest version
- show dependent component id when trying to install missing environment
- prevent overriding local tags from remote components upon import
- throw an error when auto tag components have a newer version
- after auto-tagging a component with a pending update it no longer becomes `modified`
- support for running bit log on local components without specifying scope name
- handle adding the same file with different letter cases (uppercase/lowercase)
- improve environments error handling
- support `bit move` and `bit import --path` when running from an inner directory
- `bit init` now recreates the scope.json if it does not exist

## [0.12.13] - 2018-05-09

### New
- add `bit show --compare` data into `bit diff` to easily see why a component is modified in one command
- when running bit login, also configure bitsrc registry for npm
- adding scss to support ~
- support components with cyclic dependencies
### Changes
- remove `--write` flag from `bit import`, the newly introduced `--merge` flag takes care of that
- improve merge-conflict error on export to show all components with conflicts
### Bug Fixes
- fix `bit remove` to not delete dependencies when they were imported directly
- add error handling to bit login
- improve the error-message "unexpected network error has occurred" to provide some useful data

## [0.12.12] - 2018-04-29

### New
- introduce a new command `bit diff` to show the files diff for modified components
- support importing component on top of a modified one and merging the changes by adding `--merge` flag to `bit import`
- add -x flag to import (short for --extension)

### Bug Fixes
- fix an end of line issue between os
- [#927](https://github.com/teambit/bit/issues/927) fix a case of link file (file that only requires another file) is part of the component
- fix bit-move of a directly imported dependency
- fix importing a different version of a dependent when dependencies are not saved as components
- fix Yarn install when a relative path is written into package.json
- fix bit-merge and bit-checkout commands for Windows
- bug fix - import after tag command was showing an error "Cannot read property 'hash' of undefined"
- fix bit-add to enable marking files as tests of existing components
- bug fix - in some circumstances, same link files were written in parallel, resulting in invalid content

## [0.12.11] - 2018-04-10

### New
- introduce a new command `bit merge` for merging a different version into the current version
- introduce a new command `bit use` for switching between versions
- add anonymous analytics usage with prompt
- support merging modified component to an older version of the component
### Changes
- rename the command `bit use` to `bit checkout`
- block tagging when a component has a newer version locally, unless `--ignore-newest-version` flag is used
- rename `--force` flag of `bit import` to `--override`
- change `bit list` to show only the authored and imported components, unless `--scope` flag is used
- `bit remove` removes components from a remote scope only when `--remote` flag is used
- improve the output of import command to show the imported versions
### Bug Fixes
- fix bit-install to work from an inner directory
- improve external test and build errors to show the stack
- support `export { default as }` syntax when extracting relevant dependencies from link files

## [0.12.10] - 2018-03-21

### New
- track directories for files changes and update .bitmap automatically
- show a component as modified (bit status) in case a new file has added to its rootDir or one of the files has renamed
- support updating dependencies versions from bit.json, package.json and bitmap files
- add an option to install peer dependencies in an isolated environment
- add the main file to file list if not specified during `bit add`
- add `--all` flag to `bit untrack` command

### Changes
- ignore files named 'LICENSE'
- test components candidates for auto-tag before tagging them

### Bug Fixes
- fix an issue with stylus dependencies from Vue files
- fix catastrophic backtracking when using Regex to find JSDoc
- fix environment import of latest version when an older version is imported
- fix exit status when ci-update fails
- fix bugs when running bit commands not from the workspace root

## [0.12.9] - 2018-03-14

- fix bug with exporting component to a very old scopes

## [0.12.8] - 2018-03-12

- send component's metadata to compilers
- fix `bit tag` with `--force` flag to force tagging when exceptions occurred during a test
- fix `bit test` error message to display the actual exception if occurred
- improve error message of `bit tag --verbose` when tests failed to include tests results
- improve handling of errors from compilers which return promises
- merge process.env from the main process to tester process fork
- symlink tester env in isolated envs
- bug fix - tests files were ignored during bit add when they're weren't part of the files array and .gitignore contained a record with leading exclamation mark

## [0.12.7] - 2018-02-28

- bug fix - specifying a component and its dependency as ids for bit remove was not working
- bug fix - fix remove component

## [0.12.6] - 2018-02-27

### New
- introduced a new command `bit untag` for reverting un-exported tags.
- support .vue files
- support `bit install` of specific ids
- init local scope inside .git
- support peerDependencies
- support passing arguments/flags to the package-manager by specifying them after '--' (e.g. `bit import -- --no-optional`)
- support compilers which return promises

### Changes
- save bit dev-dependencies components inside devDependencies section of package.json
- `bit status` shows a list of staged versions in 'staged components' section

### Bug Fixes
- show npm-client's warnings when they are about missing peer-dependencies
- fix outdated to print correct version numbers
- remove a modified component message
- resolving .gitignore files
- [#729](https://github.com/teambit/bit/issues/729) fix bit cc to clear module cache
- [#769](https://github.com/teambit/bit/issues/769) - prevent duplicate ids in bitmap when adding existing files
- [#736](https://github.com/teambit/bit/issues/736) - .gitignore is blocking everything

## [0.12.5] - 2018-02-06

- default `bit import` with no id to import objects only, unless `--write` flag is used
- decrease verbosity of npm during bit test
- added `--objects` flag to `bit import` for fetching objects only and making no changes to the filesystem
- bug fix - dists had incorrect paths in the model when originallySharedDir was the same as dist.entry
- strip dist.entry for imported and authored components only, not for nested.
- write .bitmap on bit init command
- aggregate dependencies and package dependencies in bit show
- add entered username from prompt to context for server side hooks


## [0.12.4] - 2018-01-30

- support separating dev-dependencies and dev-packages from dependencies and packages when they originated from tests files
- prompt user when trying to remove a component
- restore old behavior of requiring package installation
- support adding test files to existing component
- ignore tracked files when running bit add and print a warning message
- bug fix - bit test fails when the same environment installation was canceled before

## [0.12.3] - 2018-01-28

- avoid overriding not only modified components but also new components when running `bit import`, unless `--force' flag is used
- validate version number during tag action
- allow `bit config` to run in non initialized directory

## [0.12.2] - 2018-01-24

### New
- [#653](https://github.com/teambit/bit/issues/653) read config keys from Git config in case it's not found in bit config
- [#516](https://github.com/teambit/bit/issues/516) add `--eject` flag for `bit export` for quickly remove local components after export and install them by the npm client
### Changes
- `bit build` with no parameter, builds all authored and imported components regardless whether they're modified
### Bug Fixes
- `bit move` - updates links to node_modules and updates package.json dependencies with the new directory
- install missing environments before start build / test process
- print message in case of cyclic dependencies
- fixed ci-update from failing when no compiler or tester

## [0.12.1] - 2018-01-22

- add link-file for authored exported components from the root node_modules of a component to its main-file
- avoid fetching the dependencies of versions older than the current imported one
- migration - remove latest from compiler
- fix bug with importing old components with compiler defined
- fixed deserialize bug with bit remove

## [0.12.0] - 2018-01-18

### New
- [extension system (beta)](https://docs.bitsrc.io/docs/ext-concepts.html)
- [#540](https://github.com/teambit/bit/issues/540) support Yarn as package manager
- `bit import`: install hub dependencies as npm packages by default
- `bit import`: install npm packages by default
- [#613](https://github.com/teambit/bit/issues/613) `bit install` command to install all packages and link all components
- [#577](https://github.com/teambit/bit/issues/577) auto add workspaces to root package.json
- [#515](https://github.com/teambit/bit/issues/515) save direct dependencies in package.json with relative paths
- [#571](https://github.com/teambit/bit/issues/571) apply auto-tagging mechanism for imported components
- [#541](https://github.com/teambit/bit/issues/541) add package manager config to bit.json
- support saving dists files on a pre-configured directory relative to consumer root
- support `bit show --compare` with json format


### Changes
- change auto-generated node_modules links to be the same as NPM installation of components (@bit/scope.box.name)
- rename `bit bind` command to `bit link`
- reanme {PARENT_FOLDER} variable to {PARENT} in dsl of add
- rename .bit.map.json to .bitmap
- avoid writing long files paths for imported components when there is a shared directory among the component files and its dependencies
- `bit log` now shows semver instead of version hash
- [#537](https://github.com/teambit/bit/issues/537) rename dist flag to --ignore-dist and by default create dist files
- [#527](https://github.com/teambit/bit/issues/527) rename structure property in bit.json
- remove 'dist' attribute from root bit.json by default
- rename `no_dependencies` flag to `no-dependencies` on `bit import`
- rename `no_package_json` flag to `ignore-package-json` on `bit import`
- change `bit remote rm` to `bit remote del`
- run bit init automatically if dir is not initialized but contains .bitmap file
- do not write the component's bit.json file, unless `--conf` flag is set
### Bug Fixes
- [#517](https://github.com/teambit/bit/issues/517) when a nested dependency is imported directly, re-link all its dependents
- [#608](https://github.com/teambit/bit/issues/608) absolute components dependencies for new components throw an error
- [#605](https://github.com/teambit/bit/issues/605) component with modified dependencies doesn't recognize as modified
- [#592](https://github.com/teambit/bit/issues/592) auto-tagged component were not shown as staged in bit status
- [#495](https://github.com/teambit/bit/issues/495) support adding files to imported components and ignoring existing files
- [#500](https://github.com/teambit/bit/issues/500) files added under one component although it was not specified
- [#508](https://github.com/teambit/bit/issues/508) componentsDefaultDirectory do not support anything other than one dynamic param per folder
- [#543](https://github.com/teambit/bit/issues/543) remove imported component not working
- avoid building process when a component was not modified
- prevent overriding index file if exists

## [0.11.1] - 2017-11-29

- support tagging the entire local scope and all imported components to a specific tag using `--scope` and `--include_imported` flags
- add bit pack command to build packages for registry
- tag command now accepts a version
- `bit test` - paint a summary table when testing multiple components
- `bit status` - add a new section "deleted components" for components that were deleted from the file-system manually
- `bit import` - prevent overriding local changes unless --force flag was used
- sort `bit show` and `bit list` components alphabetically
- Auto update .bit.map.json to semantic versions
- improve stability and performance of the dependency resolution mechanism
- removed `--include-imported` flags as `--all` can be used for the same functionality
- `--scope` flag can be used without `--all`
- message in tag command is now optional
- `--all` and `--scope` accepts version (optional for `--all` and mandatory for `--scope`)
- fixed bug on windows that created test files as components
- fixed bit add bug when adding test files with DSL
- fixed output to be the same for tag command
- fixed bit list command display for deprecated components
- fixed bit show with compare flag to display dependencies
- don't write dists files for authored components
- bug fix - components that were not indicated as staged-components by `bit status` were exported by `bit export`
- bug fix - tests files saved with incorrect path when `bit add` was running from non-consumer root
- `bit add` - exclude a component when its main file is excluded
- bug fix - generated .ts links were not valid

## [0.11.0] - 2017-11-12
- change versions numbers to be semantic versions
- add `--outdated` flag to `bit show` command to show the local and remote versions of a component
- add `--outdated` flag to `bit list` command to show the local and remote versions of components
- `bit show` - show components that will be tagged automatically when their dependencies are tagged
- export / import performance and stability improvements
- add plugin mechanism to support different file types
- SSH authentication can be done with SSH username and password in case a private key or an SSH agent socket is not available
- SSH is not supporting passphrase in case a private key is encrypted
- reimplement cat-object command
- `bit show` - show components that will be tagged automatically when their dependencies are tagged
- bug fix - dependencies were not written to the file-system when cloning a project with an existing bit.map file
- disable the local search
- fix a bug which prevents the ci running tests in some cases
- bug fix - re-adding a component after exporting it was considered as a new component
- fix a bug which makes bit test command not work when a component use bit/ to require another component
- prevent bare-scope corruption when the export process fails
- fixed stderr maxBuffer exceeded bug in ci-update cmd
- fix a bug which makes imported components considered as modified
- fix typo in help man page

## [0.10.9] - 2017-10-18

- rename `bit commit` to `bit tag`
- extract only relevant dependencies from link files (files that only require other files)
- typescript - extract only relevant dependencies from link files (files that only require other files)
- take package version from package.json in the component / root folder to support semver package dependencies
- new field in bit.json (bindingPrefix) for dynamic links
- add flag to bit show to compare component in file system to last tagged component
- better handling deleted files
- improve bit add to convert files to valid bit names
- fixed - writing dist files to wrong directory during bit tag / test commands
- fixed remove of exported component
- prevent bare-scope corruption when the export process fails
- fixed stderr maxBuffer exceeded bug in ci-update cmd
- throw error when tester doesn't return any result for test file
- change the order of determine the main/index file - it's now ['js', 'ts', 'jsx', 'tsx', 'css', 'scss', 'less', 'sass']
- improve checkVersionCompatibility between server and client
- show correct message / error when the tester has an exception during bit test
- fix bug with printing wrong id on bit tag for component in versions between 10-19
- handle invalid bit.json
- bit add on missing test file should throw an error
- prevent test files from becoming new components
- fix bug when component version is larger than 10 it won't show as staged

## [0.10.8] - 2017-10-01

- support requiring imported components using `require('bit/namespace/name')` syntax
- new remove command for removing local and remote components
- new deprecate command for deprecating local and remote components
- new move command for moving files/directories of a component to a new location
- create package.json for imported components
- exclude import-pending components from 'new components' section
- add ignore missing dependencies to commit
- save all dependencies on one configurable directory (components/.dependencies by default)
- add support for tsx files
- generate internal component links according to their compiled version
- move a re-imported component to a new location when `bit import --prefix` is used
- fix commit and export issues when dealing with more than 500 components
- fix export of large amount of data
- fix bug with commit --force when tests throws an exception
- fix bug - when you import authored component (and there is a newer version) it duplicate it in the .bit.map.json
- fix bug - when you import authored component it was added to bit.json dependencies
- fix bug with ssh2 times out on handshake

## [0.10.7] - 2017-09-07

- improve windows support
- add bit untrack command
- support CSS/less/sass/sass as main file
- support jsx extension as the main file of a component
- support adding new files to imported components
- deprecated install command
- fix the search according to search-index v0.13.0 changes
- prevent exporting a component when the same version has been exported already to the same remote scope
- avoid running the build and test processes upon `bit status`
- allow export specific components without specifying the scope-name
- avoid committing unmodified components unless `--force` flag is being used
- resolve dependencies from all component files regardless whether they are referenced from the main file
- bug fix - the author was not able to update his/her component in case it was changed in another scope
- bug fix - status command shows an error when components directory has an unreferenced (from bit.map) component
- avoid generating links for author components
- `bit import` from bit.json does not write to the file-system a dependency when it is also a direct import
- bug fix - export would hang when the ssh server was existing before closing
- don't calculate nested deps when calculating modified component during bit status/commit
- fixed exception is thrown in `bit ls` after exporting components
- removed `--cache` flag from `bit ls`
- added `--environment` option for `bit import`
- reformatted `bit import` output (components, dependencies, environments)
- remove duplication for missing packages warning
- Remove the npm tree output for component ci flow
- add verbosity option to some places
- added auto generated msg to bitmap and all generated link files
- fix a warning on the bit --version command
- support render tag in js docs
- bug fix - imported components were deleted from bit.map when importing nested components of the same scope and name
- write dist files on import according to .bit.map.json
- improve bit remote output (put it in a table)
- fix but with export when the remote has a dependency in the wrong version

## [0.10.6] - 2017-08-23

- windows support
- support auto updating of bit for npm installation
- support deleting files from a component
- improved bit help
- fix bit config command for linux
- update bit-javascript dependency
- fixed remote add exceptions to human-friendly errors
- improvement - when there are several potential main files, `bit add` selects the one that is closer to the root
- show a friendly error when SSH returns an invalid response
- fix an error when there are multiple open SSH connections
- update bit.map and the file system when a nested component is re-imported individually
- fix ci-update command when there are tester and compiler to use the same isolated-environment
- fix an error when importing a component, exporting it, modifying and exporting again (v3)
- fix links generation when importing from a non-consumer root path
- fix ci-update command to generate links when necessary
- fix Error: "Cannot find module './build/Release/DTraceProviderBindings'" when installing via Yarn
- fix the local and remote search
- fix the internal ci-update command where an environment has a tester without a compiler
- improved commit, add, export and status outputs
- support general failures on bit test (like on before)
- status output with missing dependencies
- help flags adjusted to new help
- missing dependencies formatted on commit
- sources no longer part of bit.json's defaults
- improve readme
- improve outputs
- improve windows support for import command
- exception when using `bit test` or `bit build` before adding first components
- add new flag to bit add to override or append files to bit component


## [0.10.5] - 2017-08-16
- improved commit, add, export and status outputs
- improved bit help
- Improve log files (rotate, color, prettyPrint)
- Support define dependencies for imported components
- bug fixes for export command

## [0.10.4] - 2017-08-15

- bug fix - component stays in "staged components" section after the second export
- support exporting binary files
- fix a bug when importing version 2 of a component while version 1 has been imported before
- fix a bug when exporting version 3 of a component after importing version 2
- bug fix - install test environment if not exist upon bit test
- Fix conflicts when import from bit.json more than one component with the same nested deps
- Remove duplicates from missing packages (during import) warning
- improve error on adding non existing file
- improve support for imported components as dependencies of authored components
- auto-resolve dependencies for imported components

## [0.10.3] - 2017-08-08

- fix memory leak when exporting a big amount of components
- fix running import command from a non-root directory
- support specifying multiple ids using export command
- fix the auto creating dependencies during commit
- performance improvement for status and commit

## [0.10.2] - 2017-08-07
Improve resolving packages dependencies for ts files

## [0.10.1] - 2017-08-07

## [0.10.0] - 2017-08-07
### BREAKING CHANGES

- Upgrade: Bit now works with a new set of APIs and data models for the code component and scope consumer.
- Important: Bit is not backward compatible with remote scopes running older versions of Bit.

## [0.6.6-rc.1] - 2017-06-28
- Add babel-plugin-transform-runtime to support async functions

## [0.6.5] - 2017-06-26

## [0.6.5-rc.1] - 2017-06-26
- bugfix - install drivers in scope level before test in scope
- bugfix - install drivers in scope level before build in scope
- bugfix - calling to old bind command during component e2e tests

## [0.6.4] - 2017-06-25

- update "bit-javascript" dependency to 0.6.4
## [0.6.3-rc.3] - 2017-06-15

- `bit test` shows the error stack in case of a fatal error
- add logger
- support debug-mode for e2e tests

## [0.6.3-rc.2] - 2017-06-08

- update "bit-javascript" dependency to rc ("^0.6.4-rc.1")
- Try using cache before fetching remote

## [0.6.3-rc.1] - 2017-06-06

- support running e2e tests in a dev environment where `bit` command is different (such as bit-dev)
- `bit import` no longer uses the internal cache objects to retrieve remote bit-components.
- avoid corrupted data in a scope when dependencies somehow are not being resolved.
- allow `bit init` when there is a bit.json file without the `source` or `env` attributes.
- bug fix: don't show the version-compatibility warning more than once
- remove duplications from dependencies list of `bit import` output.
- suppress dependencies list upon `bit import`, unless a flag `--display_dependencies` is being used.
- warn for missing driver
- set the file-extension of the built-dist-file according to the current language ('.js' by default)
- support async/await syntax.
- remove the injection of bit-js module into the tester environment.
- add bit-javascript as a dependency and a post install hook.
- do not show tests output in case of thrown error on commit, use verbose flag to see the error.
- parse @property tag of JSDoc
- add `bit reset` command for cancelling the last local commit
- extract the importing bit.json components functionality from `bit import` into a new command `bit install`.
- add infrastructure for e2e tests
- fix onExport hook to get called after writing dependencies to bit.json
- increased max listeners to 100 (prevent warning message)
- colored commit success message
- support for merge conflict error reporting via ssh
- docs - fix bitsrc links to work

## [0.6.2] - 2017-05-21

- [removed] JSDoc data are saved only for functions with a tag `@bit`.
- fixed component classification (local or external)

## [0.6.1] - 2017-05-18 rc

- JSDoc data are saved only for functions with a tag `@bit`.
- do not terminate watcher after failures.
- add the commit-log details to the Component object, so then it'll be available for `bit show --json` and `bit export`.

## [0.6.0] - 2017-05-15

- do not preserve node.js path cache for required bit-driver because it varies over time.

## [0.5.13] - 2017-05-14

- enable bit watch command -> build-all-inline on every change

## [0.5.12] - 2017-05-14

- enable "bit build --inline" command with no arguments for building all inline components

## [0.5.11] - 2017-05-11

- send a correct error message on commit with wrong id.
- add onModify hook.
- show error-message for 'bit build' when no compiler is specified.
- write dependencies on modify.
- do not write bit.json's `misc` and `lang` properties if the default value is presented.
- send correct error message when there is invalid inline id (wip).
- add bind command (which calls the driver bind command).

## [0.5.10] - 2017-05-11

- fix bug with specs that need compiling for server use

## [0.5.9] - 2017-05-11

- fix bug with specs that need compiling

## [0.5.8] - 2017-05-11

- write the specDist only if it exists

## [0.5.7] - 2017-05-10

- fix test for components without compiler

## [0.5.6] - 2017-05-10

- implement the isolated environment for build

## [0.5.5] - 2017-05-09

### Change

- bare scope test creates a new environment and runs the tests there.
- test command -i runs the tests on the file system (inline components).
- build command now saves dist/\<implFileName> && dist/\<specsFileName> for the specs file.
- change the component resolver to fetch from dist/\<implFileName> instead of dist/dist.js.

- package dependencies of environment modules would be installed at component level from now.
- npm loader would not be present, --verbose will show npm output after the installation is done.

### Fixed

- bug with environment installation (npm install at project level).

### Added

- add module 'component-resolver' to resolve a component path using its ID.
- support generating an isolated bit-component environment on-the-fly so it will be easier to run build and test from everywhere
- the compiler can implement a build method instead of compile, get an entry file and run webpack for example (wip). implemented for inline_components, and still need to implement environment module in order to fully work.
- add --skip-update option to the main bit help page.
- run some hooks (for now: onCommit, onCreate, onExport and onImport) using a language-driver
- lang attribute on the bit.json, enable language that will save on the model of the component.

## [0.5.4] - 2017-05-07

### Fixed

- ssh is exiting before writing the entire response.
- exception was thrown when trying to read non-existing private key.

## [0.5.3] - 2017-04-27

### Fixed

- put [search] index procedure under try catch, warns in case it fails.
- fixed bug with list/show remote components with misc files.

## [0.5.2] - 2017-04-27

### Fixed

- issue with npm ensure that was caused due to latest version changes
- issue with installing deps from local cache instead of external
- exit code with only numeric values

## [0.5.1] - 2017-04-18

### Added

- support adding misc files to a bit component
- enable "bit test --inline" command with no arguments (test all inline components)

### Change

- npm install for bit dependencies will work via temp package.json instead of invoking parallel npmi

### Fixed

- when exporting and missing @this, show friendly error

## [0.5.0]

** breaking change - a scope with this version won't work with consumer with lower versions **

### Change

- ssh protocol has changes and now contains headers with bit version
- do not override files upon "bit create" unless -f (--force) flag is used

### Fixed

- bit ls and show commands can be performed outside of bit scope

### Added

- if there is a difference between the versions of the remote bit and the local bit (the remote scope has a greater version) bit throws a error/warning message according to semver difference major/minor
- bit scope-config public command
- license file inflation
- scope meta model

### Removed

- bit resolver command

## [0.4.5]

### Fixed

- error message on component not found
- hotfix for multifetch bug
- add 'no results found' message on ci when there are no specs

## [0.4.4]

### Fixed

- bug fix: typo on destructuring for making export compatible

## [0.4.3]

### Fixed

- added validation on stdin readable for private cmd _put

## [0.4.2]

### Fixed

- make the ssh mechanism backwards compatible with older versions

## [0.4.1]

### Added

- put now work with stream (after export) instead of putting the data on a command argument

### Change

- replace the use of sequest module with ssh2 module directly.

## [0.4.0]

### Added

- bit cat-scope private command
- bit refresh-scope private command for updating model

### Change

- change the header of the bit-objects to contain the hash of the file as a second argument

## [0.3.4]

### Fixed

- add the hash to the header of the any bit-object

## [0.3.3]

### Fixed

- add posix as an optional dependency (windows)

### Added

- specsResults verbose output after ci-update
- add bit clear-cache cmd
- now running clear cache before bit update

## [0.3.2]

### Added

- add bit-dev script for linking dev command, for development
- circle ci integration
- package node v6.10.0 (LTS) (working for osx, debian, centos)

### Fixed

- throw the right error code when inner problem occures
- handled errors will also have exit code 1

## [0.3.0]

### Change

- saving the component id to bit.json after export is a default behavior.
- bit export --forget flag for not saving to bit.json after export.

### Fixed

- Solved bug with specsResults pass attribute not updating after ci update.

## [0.2.6]

### Fixed

- bug with @ on scope annotation
- improved readme and docs

## [0.2.5]

### Added

- documentation under ./docs
- gitbook integration

### Change

- change mock-require to mockery on testing mechanism
- support node 4 with babel-preset-env + add plugins, instead of stage-0 preset

## [0.2.4]

### Added

- add source-map support for dist (enables compiled bit debugging)

### Change

- small fix after import without peer dependencies (do not show the peer dependencies header)

## [0.2.3]

### Added

- import multiple components on one import (bit import componentA componentB)
- write components specific version in bit.json after import -s flag
- distinguish between peerDependencies and dependencies on the output of an import command

## [0.2.2]

### Added

- loader for export command

### Change

- scope now fetch devDependencies (compiler/tester) on export
- scope does not fetch devDependencies on import
- changed dev to environment flag on import command

## [0.2.1] hot-fix

fix a bug with import many ones function

## [0.2.0]

### Added

- loaders.
- stablize version.
- improve error handling.

## [0.1.0]<|MERGE_RESOLUTION|>--- conflicted
+++ resolved
@@ -7,15 +7,12 @@
 
 ## [unreleased]
 
-<<<<<<< HEAD
 - support adding the project `package.json` file to a component
-=======
 - update bit-javascript to allow `import ~` from a local (authored) file to an imported sass component
 
 ## [13.0.5-dev.6 - 2018-09-16]
 
 - fix ci-update command with component version number (internal)
->>>>>>> 7829aec1
 
 ## [13.0.5-dev.5 - 2018-09-12]
 

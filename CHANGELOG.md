--- conflicted
+++ resolved
@@ -7,13 +7,7 @@
 
 ## [unreleased]
 
-<<<<<<< HEAD
 - support overriding environments (compiler/tester) per component
-- fix symlink to binary (or unsupported) files dependencies when installed via npm and have dists
-- fix dependencies version resolution from package.json to support versions with range
-
-## [14.0.6-dev.1] - 2019-04-07
-
 - `overrides` property supports manually adding dependencies (experimental for now)
 - `overrides` property supports ignoring dependencies (experimental for now)
 - fix tagging imported components to not loose package.json properties
@@ -30,13 +24,12 @@
 - improve authentication error message to clearly indicate the various strategies failures
 - reintroduce `-c` alias for `--no-cache` flag in `bit build` command
 
-=======
 ## [14.0.6] - 2019-04-16
 
 - fix symlink to binary (or unsupported) files dependencies when installed via npm and have dists
 - fix dependencies version resolution from package.json to support versions with range
 
->>>>>>> fefc3d6d
+
 ## [14.0.5] - 2019-04-07
 
 - fix `remove` command to not delete dependencies files from the scope as they might belong to other components

# Change Log

All notable changes to this project will be documented in this file.

The format is based on [Keep a Changelog](http://keepachangelog.com/).
and this project adheres to [Semantic Versioning](http://semver.org/).

## [unreleased]

<<<<<<< HEAD
- add `bit reset` command for cancelling the last local commit
=======
- increased max listeners to 100 (prevent warning message)
- colored commit success message
- support for merge conflict error reporting via ssh

## [0.6.2] - 2017-05-21

- [removed] JSDoc data are saved only for functions with a tag `@bit`.
- fixed component classification (local or external)
>>>>>>> 6cd1edb8

## [0.6.1] - 2017-05-18 rc

- JSDoc data are saved only for functions with a tag `@bit`.
- do not terminate watcher after failures.
- add the commit-log details to the Component object, so then it'll be available for `bit show --json` and `bit export`.

## [0.6.0] - 2017-05-15

- do not preserve node.js path cache for required bit-driver because it varies over time.

## [0.5.13] - 2017-05-14

- enable bit watch command -> build-all-inline on every change

## [0.5.12] - 2017-05-14

- enable "bit build --inline" command with no arguments for building all inline components

## [0.5.11] - 2017-05-11

- send a correct error message on commit with wrong id.
- add onModify hook.
- show error-message for 'bit build' when no compiler is specified.
- write dependencies on modify.
- do not write bit.json's `misc` and `lang` properties if the default value is presented.
- send correct error message when there is invalid inline id (wip).
- add bind command (which calls the driver bind command).

## [0.5.10] - 2017-05-11

- fix bug with specs that need compiling for server use

## [0.5.9] - 2017-05-11

- fix bug with specs that need compiling

## [0.5.8] - 2017-05-11

- write the specDist only if it exists

## [0.5.7] - 2017-05-10

- fix test for components without compiler

## [0.5.6] - 2017-05-10

- implement the isolated environment for build

## [0.5.5] - 2017-05-09

### Change

- bare scope test creates a new environment and runs the tests there.
- test command -i runs the tests on the file system (inline components).
- build command now saves dist/\<implFileName> && dist/\<specsFileName> for the specs file.
- change the component resolver to fetch from dist/\<implFileName> instead of dist/dist.js.

- package dependencies of environment modules would be installed at component level from now.
- npm loader would not be present, --verbose will show npm output after the installation is done.

### Fixed

- bug with environment installation (npm install at project level).

### Added

- add module 'component-resolver' to resolve a component path using its ID.
- support generating an isolated bit-component environment on-the-fly so it will be easier to run build and test from everywhere
- the compiler can implement a build method instead of compile, get an entry file and run webpack for example (wip). implemented for inline_components, and still need to implement environment module in order to fully work.
- add --skip-update option to the main bit help page.
- run some hooks (for now: onCommit, onCreate, onExport and onImport) using a language-driver
- lang attribute on the bit.json, enable language that will save on the model of the component.

## [0.5.4] - 2017-05-07

### Fixed

- ssh is exiting before writing the entire response.
- exception was thrown when trying to read non-existing private key.

## [0.5.3] - 2017-04-27

### Fixed

- put [search] index procedure under try catch, warns in case it fails.
- fixed bug with list/show remote components with misc files.

## [0.5.2] - 2017-04-27

### Fixed

- issue with npm ensure that was caused due to latest version changes
- issue with installing deps from local cache instead of external
- exit code with only numeric values

## [0.5.1] - 2017-04-18

### Added

- support adding misc files to a bit component
- enable "bit test --inline" command with no arguments (test all inline components)

### Change

- npm install for bit dependencies will work via temp package.json instead of invoking parallel npmi

### Fixed

- when exporting and missing @this, show friendly error

## [0.5.0]

** breaking change - a scope with this version won't work with consumer with lower versions **

### Change

- ssh protocol has changes and now contains headers with bit version
- do not override files upon "bit create" unless -f (--force) flag is used

### Fixed

- bit ls and show commands can be performed outside of bit scope

### Added

- if there is a difference between the versions of the remote bit and the local bit (the remote scope has a greater version) bit throws a error/warning message according to semver difference major/minor
- bit scope-config public command
- license file inflation
- scope meta model

### Removed

- bit resolver command

## [0.4.5]

### Fixed

- error message on component not found
- hotfix for multifetch bug
- add 'no results found' message on ci when there are no specs

## [0.4.4]

### Fixed

- bug fix: typo on destructuring for making export compatible

## [0.4.3]

### Fixed

- added validation on stdin readable for private cmd _put

## [0.4.2]

### Fixed

- make the ssh mechanism backwards compatible with older versions

## [0.4.1]

### Added

- put now work with stream (after export) instead of putting the data on a command argument

### Change

- replace the use of sequest module with ssh2 module directly.

## [0.4.0]

### Added

- bit cat-scope private command
- bit refresh-scope private command for updating model

### Change

- change the header of the bit-objects to contain the hash of the file as a second argument

## [0.3.4]

### Fixed

- add the hash to the header of the any bit-object

## [0.3.3]

### Fixed

- add posix as an optional dependency (windows)

### Added

- specsResults verbose output after ci-update
- add bit clear-cache cmd
- now running clear cache before bit update

## [0.3.2]

### Added

- add bit-dev script for linking dev command, for development
- circle ci integration
- package node v6.10.0 (LTS) (working for osx, debian, centos)

### Fixed

- throw the right error code when inner problem occures
- handled errors will also have exit code 1

## [0.3.0]

### Change

- saving the component id to bit.json after export is a default behavior.
- bit export --forget flag for not saving to bit.json after export.

### Fixed

- Solved bug with specsResults pass attribute not updating after ci update.

## [0.2.6]

### Fixed

- bug with @ on scope annotation
- improved readme and docs

## [0.2.5]

### Added

- documentation under ./docs
- gitbook integration

### Change

- change mock-require to mockery on testing mechanism
- support node 4 with babel-preset-env + add plugins, instead of stage-0 preset

## [0.2.4]

### Added

- add source-map support for dist (enables compiled bit debugging)

### Change

- small fix after import without peer dependencies (do not show the peer dependencies header)

## [0.2.3]

### Added

- import multiple components on one import (bit import componentA componentB)
- write components specific version in bit.json after import -s flag
- distinguish between peerDependencies and dependencies on the output of an import command

## [0.2.2]

### Added

- loader for export command

### Change

- scope now fetch devDependencies (compiler/tester) on export
- scope does not fetch devDependencies on import
- changed dev to environment flag on import command

## [0.2.1] hot-fix

fix a bug with import many ones function

## [0.2.0]

### Added

- loaders.
- stablize version.
- improve error handling.

## [0.1.0]

initial version

<|MERGE_RESOLUTION|>--- conflicted
+++ resolved
@@ -7,9 +7,7 @@
 
 ## [unreleased]
 
-<<<<<<< HEAD
 - add `bit reset` command for cancelling the last local commit
-=======
 - increased max listeners to 100 (prevent warning message)
 - colored commit success message
 - support for merge conflict error reporting via ssh
@@ -18,7 +16,6 @@
 
 - [removed] JSDoc data are saved only for functions with a tag `@bit`.
 - fixed component classification (local or external)
->>>>>>> 6cd1edb8
 
 ## [0.6.1] - 2017-05-18 rc
 

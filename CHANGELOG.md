--- conflicted
+++ resolved
@@ -7,11 +7,8 @@
 
 ## [unreleased]
 
-<<<<<<< HEAD
+- support separating dev-dependencies and dev-packages from dependencies and packages when they originated from tests files 
 - prompt user when trying to remove from remote scope
-=======
-- support separating dev-dependencies and dev-packages from dependencies and packages when they originated from tests files 
->>>>>>> 6413b303
 
 ## [0.12.3] - 2018-01-28
 

--- conflicted
+++ resolved
@@ -7,15 +7,13 @@
 
 ## [unreleased]
 
-<<<<<<< HEAD
-- changed `--include-unmodified` to `--all`
-=======
 - improve auto-tag mechanism to tag not only the dependents but also the dependents of the dependents and so on
 - fix `bit status` to not throw an exception for invalid components
 - support components with binary files (or non-supported extensions) as the only files
 - allow removing a component when it is invalid
 - add `getSchema` to extension life cycle
 - validate extension's rawConfig against extension schema
+- changed `--include-unmodified` to `--all`
 
 ## [13.0.5-dev.2 - 2018-08-20]
 
@@ -23,7 +21,6 @@
 
 ## [13.0.5-dev.1 - 2018-08-14]
 
->>>>>>> 5fac48ff
 - support Bit components dependencies for compilers and testers
 - resolve dependencies of environments configuration files
 - new envs-attach command to attach component's envs to workspace envs

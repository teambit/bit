# Change Log

All notable changes to this project will be documented in this file.

The format is based on [Keep a Changelog](http://keepachangelog.com/).
and this project adheres to [Semantic Versioning](http://semver.org/).

## [unreleased]

<<<<<<< HEAD
- do not cache components in the objects directory upon `bit import`, unless it is a bit bare scope. 
=======
- add the commit-log details to the Component object, so then it'll be available for `bit show --json` and `bit export`.
>>>>>>> 5edc9935

## [0.6.0] - 2017-05-15

- do not preserve node.js path cache for required bit-driver because it varies over time.

## [0.5.13] - 2017-05-14 rc

- enable bit watch command -> build-all-inline on every change

## [0.5.12] - 2017-05-14 rc

- enable "bit build --inline" command with no arguments for building all inline components

## [0.5.11] - 2017-05-11 rc

- send a correct error message on commit with wrong id.
- add onModify hook.
- show error-message for 'bit build' when no compiler is specified.
- write dependencies on modify.
- do not write bit.json's `misc` and `lang` properties if the default value is presented.
- send correct error message when there is invalid inline id (wip).
- add bind command (which calls the driver bind command).

## [0.5.10] - 2017-05-11 rc

- fix bug with specs that need compiling for server use

## [0.5.9] - 2017-05-11 rc

- fix bug with specs that need compiling

## [0.5.8] - 2017-05-11 rc

- write the specDist only if it exists

## [0.5.7] - 2017-05-10 rc

- fix test for components without compiler

## [0.5.6] - 2017-05-10 rc

- implement the isolated environment for build

## [0.5.5] - 2017-05-09 rc

### Change

- bare scope test creates a new environment and runs the tests there.
- test command -i runs the tests on the file system (inline components).
- build command now saves dist/\<implFileName> && dist/\<specsFileName> for the specs file.
- change the component resolver to fetch from dist/\<implFileName> instead of dist/dist.js.

- package dependencies of environment modules would be installed at component level from now.
- npm loader would not be present, --verbose will show npm output after the installation is done.

### Fixed

- bug with environment installation (npm install at project level).

### Added

- add module 'component-resolver' to resolve a component path using its ID.
- support generating an isolated bit-component environment on-the-fly so it will be easier to run build and test from everywhere
- the compiler can implement a build method instead of compile, get an entry file and run webpack for example (wip). implemented for inline_components, and still need to implement environment module in order to fully work.
- add --skip-update option to the main bit help page.
- run some hooks (for now: onCommit, onCreate, onExport and onImport) using a language-driver
- lang attribute on the bit.json, enable language that will save on the model of the component.

## [0.5.4] - 2017-05-07

### Fixed

- ssh is exiting before writing the entire response.
- exception was thrown when trying to read non-existing private key.

## [0.5.3] - 2017-04-27

### Fixed

- put [search] index procedure under try catch, warns in case it fails.
- fixed bug with list/show remote components with misc files.

## [0.5.2] - 2017-04-27

### Fixed

- issue with npm ensure that was caused due to latest version changes
- issue with installing deps from local cache instead of external
- exit code with only numeric values

## [0.5.1] - 2017-04-18

### Added

- support adding misc files to a bit component
- enable "bit test --inline" command with no arguments (test all inline components)

### Change

- npm install for bit dependencies will work via temp package.json instead of invoking parallel npmi

### Fixed

- when exporting and missing @this, show friendly error

## [0.5.0]

** breaking change - a scope with this version won't work with consumer with lower versions **

### Change

- ssh protocol has changes and now contains headers with bit version
- do not override files upon "bit create" unless -f (--force) flag is used

### Fixed

- bit ls and show commands can be performed outside of bit scope

### Added

- if there is a difference between the versions of the remote bit and the local bit (the remote scope has a greater version) bit throws a error/warning message according to semver difference major/minor
- bit scope-config public command
- license file inflation
- scope meta model

### Removed

- bit resolver command

## [0.4.5]

### Fixed

- error message on component not found
- hotfix for multifetch bug
- add 'no results found' message on ci when there are no specs

## [0.4.4]

### Fixed

- bug fix: typo on destructuring for making export compatible

## [0.4.3]

### Fixed

- added validation on stdin readable for private cmd _put

## [0.4.2]

### Fixed

- make the ssh mechanism backwards compatible with older versions

## [0.4.1]

### Added

- put now work with stream (after export) instead of putting the data on a command argument

### Change

- replace the use of sequest module with ssh2 module directly.

## [0.4.0]

### Added

- bit cat-scope private command
- bit refresh-scope private command for updating model

### Change

- change the header of the bit-objects to contain the hash of the file as a second argument

## [0.3.4]

### Fixed

- add the hash to the header of the any bit-object

## [0.3.3]

### Fixed

- add posix as an optional dependency (windows)

### Added

- specsResults verbose output after ci-update
- add bit clear-cache cmd
- now running clear cache before bit update

## [0.3.2]

### Added

- add bit-dev script for linking dev command, for development
- circle ci integration
- package node v6.10.0 (LTS) (working for osx, debian, centos)

### Fixed

- throw the right error code when inner problem occures
- handled errors will also have exit code 1

## [0.3.0]

### Change

- saving the component id to bit.json after export is a default behavior.
- bit export --forget flag for not saving to bit.json after export.

### Fixed

- Solved bug with specsResults pass attribute not updating after ci update.

## [0.2.6]

### Fixed

- bug with @ on scope annotation
- improved readme and docs

## [0.2.5]

### Added

- documentation under ./docs
- gitbook integration

### Change

- change mock-require to mockery on testing mechanism
- support node 4 with babel-preset-env + add plugins, instead of stage-0 preset

## [0.2.4]

### Added

- add source-map support for dist (enables compiled bit debugging)

### Change

- small fix after import without peer dependencies (do not show the peer dependencies header)

## [0.2.3]

### Added

- import multiple components on one import (bit import componentA componentB)
- write components specific version in bit.json after import -s flag
- distinguish between peerDependencies and dependencies on the output of an import command

## [0.2.2]

### Added

- loader for export command

### Change

- scope now fetch devDependencies (compiler/tester) on export
- scope does not fetch devDependencies on import
- changed dev to environment flag on import command

## [0.2.1] hot-fix

fix a bug with import many ones function

## [0.2.0]

### Added

- loaders.
- stablize version.
- improve error handling.

## [0.1.0]

initial version

<|MERGE_RESOLUTION|>--- conflicted
+++ resolved
@@ -7,11 +7,8 @@
 
 ## [unreleased]
 
-<<<<<<< HEAD
 - do not cache components in the objects directory upon `bit import`, unless it is a bit bare scope. 
-=======
 - add the commit-log details to the Component object, so then it'll be available for `bit show --json` and `bit export`.
->>>>>>> 5edc9935
 
 ## [0.6.0] - 2017-05-15
 

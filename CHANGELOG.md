--- conflicted
+++ resolved
@@ -6,13 +6,12 @@
 and this project adheres to [Semantic Versioning](http://semver.org/).
 
 ## [unreleased]
-<<<<<<< HEAD
+
 - bit add' on missing test file should throw an error
 - prevent test files from becoming new components
-=======
 - rename `bit commit` to `bit tag`
 - fix bug when component version is larger than 10 it won't show as staged
->>>>>>> b9b6559d
+
 
 ## [0.10.8] - 2017-10-01
 

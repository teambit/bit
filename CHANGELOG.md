# Change Log

All notable changes to this project will be documented in this file.

The format is based on [Keep a Changelog](http://keepachangelog.com/).
and this project adheres to [Semantic Versioning](http://semver.org/).

## [unreleased]

<<<<<<< HEAD
- fix dependency resolution to identify link (proxy) files correctly
=======
- fix bit status to not show a component as modified after tag when the version is modified in the dependent package.json
>>>>>>> b46c4faa
- fix "npm ERR! enoent ENOENT" errors when importing/installing multiple components
- fix dependency value in the dependent package.json to include the path when importing them both in the same command
- fix "EEXIST: file already exists" error when running `bit link` or `bit install` and the dist is outside the component directory
- fix `bit add` to ignore directories when their files are added (#1406)

## [[14.1.0] - 2019-05-01](https://github.com/teambit/bit/releases/tag/v14.1.0)

### New

- [enable manual manipulation for component dependency resolution and environment configuration using `overrides`](http://docs.bit.dev/docs/conf-bit-json.html#overrides).

### Changes

- [moving Bit configuration to `package.json`.](http://docs.bit.dev/docs/initializing-bit.html#bit-config)
- improve performance of `bit import` by reducing memory consumption and using more cache
- reintroduce `-c` alias for `--no-cache` flag in `bit build` command
- improve authentication error message to clearly indicate the various strategies failures
- add authentication fallback to ssh-key in case the ssh-agent is enabled but failed to authenticate
- avoid installing "undefined" npm package when importing authored components
- improve Bit load time by changing bit-javascript to use lazy loading
- remove `dependencies` property from workspace `bit.json`.
- improve `bit show` to display class properties
- replace the cache mechanism from roadrunner to v8-compile-cache

### Bug fixes

- fix "EMFILE: too many open files" and "JavaScript heap out of memory" errors on `bit import`
- fix output for `bit list -j` (remove chalk characters and improve format)
- avoid reporting errors on components with dynamic import statements (#1554)
- fix tagging imported components to not loose `package.json` properties
- fix symlink generation when a binary file is required from another file within the same component using custom resolve module
- fix `bit status` to not show the component as modified when dependencies have different order
- show a descriptive error when user try to export components with private dependencies to collection under another owner
- show a descriptive error when a version object is missing

### Experimental

- `bit doctor` command and APIs to run diagnosis on a workspace

## [14.0.6] - 2019-04-16

- fix symlink to binary (or unsupported) files dependencies when installed via npm and have dists
- fix dependencies version resolution from package.json to support versions with range

## [14.0.5] - 2019-04-07

- fix `remove` command to not delete dependencies files from the scope as they might belong to other components
- fix symlink to binary (or unsupported) files dependencies when installed via npm


## [14.0.4] - 2019-03-18

- replace default bitsrc.io domain to bit.dev

## [14.0.3] - 2019-03-12

- fix importing components when one file is a prefix of the other in the same directory

## [14.0.2] - 2019-03-10

- prevent `bit init` from initialize a non-empty scope when `.bitmap` was deleted unless `--force` is used
- improve `bit tag` performance by decreasing hook logging
- validate paths properties of the workspace bit.json
- enable print log messages that start with a specific string to the console by prefixing the command with BIT_LOG=str
- improve error message when adding files outside the workspace
- show a descriptive error when npm 5.0.0 fails with `--json` flag
- fix errors "EISDIR" and "EEXIST" when generating links and files steps on each other
- fix links of exported components to node_modules for author when a file is not linkable to generate a symlink instead
- recognize scoped packages that were newly introduced to imported components
- fix error "consumer.loadComponentFromModel, version is missing from the id"
- enable removing a component that its workspace and scope representations are not in sync
- fix "error: Could not stat (filename) No such file or directory" when bit-checkout updates multiple files
- fix "JavaScript heap out of memory" when loading a large amount of components

## [[14.0.1] - 2019-02-24](https://github.com/teambit/bit/releases/tag/v14.0.1)

- show an error when deleting a global remote without `--global` flag
- show an error when deleting a non-exist remote
- enable custom resolve of aliases to symlink packages (bit-javascript)
- fix error "toAbsolutePath expects relative path"
- improve errors stack-trace readability
- index scope components to improve memory consumption and performance
- extract docs from non-tests files only
- fix `bit show --remote --json` to not crash when a component has a compiler
- fix `bit checkout` to update bit.json with the checked out version
- fix "Maximum call stack" error when resolving js files after css files (bit-javascript)
- fix `bit checkout --all` to write the correct data when some components are also dependencies of others
- fix `bit checkout` to install dependencies as packages when applicable
- fix `bit remove --remote` to show the dependents correctly
- hide component internal structure diff upon `bit diff` unless `--verbose` flag is used
- implement postinstall symlink generation for cases when custom-resolve modules is used with unsupported file (such as binary files)
- fix parsing `.tsx` files (bit-javascript)

## [[14.0.0] - 2019-02-04](https://github.com/teambit/bit/releases/tag/v14.0.0)

### Summary

*Bit’s v14 is released side-by-side with the release of the v2 for [bit.dev](https://bit.dev), Bit’s component community hub. New features for bit.dev v2 are announced in [Bit’s Blog](https://blog.bitsrc.io/).*

With over 65 new features, changes and bug fixes, v14 is Bit’s largest and richest release to date. V14 is focused on increased **stability**, **agility** and **performance**. It is is fully backwards compatible, and provides a faster and smoother workflow with improved compatibility throughout the ecosystem.

Here are some of v14's highlights:

- Improved performance for tracking, versioning and exporting components by up to **700%**.
- Dozens of bug fixes (~70% of open issues).
- New commands `watch` and `eject`.
- Dynamic namespaces support.
- Improved VueJS support.
- Improved CSS support.
- Auto generated documentation for React.

### New

- New `bit watch` command for building components upon file modifications.
- New `bit eject` for removing local components and installing them as packages by an NPM client
- Support dynamic namespaces (replaced the namespace/name format with a dynamic name that can have multiple slashes to indicate a hierarchical namespace).
- Support components with binary files (or non-supported extensions) as the only files.
- Support ids with wildcards (e.g. `bit tag "utils/*"`) for the following commands: `tag`, `untag`, `remove`, `untrack`, `checkout`, `merge`, `diff` and `export`.
- Support mix syntax of typescript and javascript inside .ts file
- Added react docs parsing to extract the description of the properties correctly.
- Support flow types in react doc generation.
- Support Vue files with typescript.
- Support configuring Git executable path.
- Support the new jsx syntax changes by Babel.
- Support print multiple external (build / test) errors.
- Support adding the project `package.json` file to a component.
- Support `import ~` from a local (authored) file to an imported sass component.
- Add programmatic API for add multiple components.
- Set the only dist file as main file in package.json (in case there is only one).
- Allow removing a component when it is invalid.

### Changes

- Improved performance for tracking, versioning and exporting components by up to 700%.
- CSS parser replaced for better import syntax support.
- Improve auto-tag mechanism to tag not only the dependents but also the dependents of the dependents and so on.
- Changed `--include-unmodified` to `--all`.
- Replace caporal package with commander for security reasons.
- Better error when a component was tagged without its dependencies.
- Make bit version command faster and support both `bit -v` and `bit -V` to get bit version.
- Update tty-table, flow-coverage-report and mocha-appveyor-reporter for security reasons.
- Improve exception handling for old clients connecting to a newer server.
- Shorten the generated component ID to the minimum possible.
- Return status code 1 when bit test has failing tests.
- Suppress an exception of directory-is-empty when adding multiple components and some of them are empty, show a warning instead.
- Improve "missing a main file" error when adding multiple components to print the problematic components.
- Improve performance by caching objects after loading them.
- Fix ci-update command with component version number.
- Fix `bit status` to not throw an exception for invalid components.
- Change `--conf` on `bit import` to be a path to the config dir.
- Replace the deprecated typescript-eslint-parser with @typescript-eslint/typescript-estree

### Bug fixes

- Fix link files generated to a package when it should point to an internal file of the package.
- Fix parsing React docs to show the `@example` tag.
- Fix running `bit link` from an inner directory for author.
- Fix ampersand and minus signs causing parse error in css files.
- Fix `bit add` to add the correct letter case even when `--main` or `--test` flags entered with incorrect case.
- Fix errors when component files require each other using module path.
- Fix dev-dependency that requires prod-dependency to include the dependency in the flattenedDevDependencies array.
- Do not delete isolated environment when running ci-update with keep flag and it throws exception.
- Fix import of components with circular dependencies.
- Fix link content generation for authored components on bit install.
- Fix bug with bit show when the remote component has config file.
- Fix context for testers during ci-update.
- Fix missing context in getDynamicPackageDependencies.
- Fix bug with bit show when scope path provided.
- Fix errors "JavaScript heap out of memory" and "Error: EMFILE: too many open files" when exporting a huge number of components.
- Fix error "link-generation: failed finding .. in the dependencies array" when a dependency has a devDependency installed as a component.
- Improve the stability of `bit export --eject` and provide some kind of rollback in case of failure.
- Fix bit-remove to delete authored component files when removing an authored component from an inner directory.

## [[13.0.4] - 2018-07-24](https://github.com/teambit/bit/releases/tag/v13.0.4)

### New
- send component origin repo in headers

### Changes
- improve `bit test` to run tests not only on new and modified components but also on auto-tag pending components

### Bug fixes
- fix `bit import` of a component with authored dependencies
- generate npm links for Vue packages correctly without adding .vue extension to the package
- fix `bit add` to not throw an error for imported components when mainFile is a relative path to consumer
- fix error "Cannot read property 'missing' of undefined" when a dependency of dependency has parsing errors (bit-javascript)

## [[13.0.3] - 2018-07-12](https://github.com/teambit/bit/releases/tag/v13.0.3)

### Bug fixes
- fix link files generation to support the plugin "add-module-export" of babel compiler
- fix error "Cannot read property push of undefined" when a dependent has parsing error (bit-javascript)
- avoid parsing unsupported dependencies files (bit-javascript)

## [[13.0.2] - 2018-07-10](https://github.com/teambit/bit/releases/tag/v13.0.2)

### New
- improve the tree shaking mechanism to work with unlimited number of intermediate files
- present parsing errors by `bit status` and prevent tagging it until fixed
- show the newly tagged version for auto-tagged components

### Changes
- rename `--ignore-missing-dependencies` flag of `bit tag` to `--ignore-unresolved-dependencies`
- avoid trying tree shaking on CommonJS code
- prevent dependency-resolver from parsing json files as they do not contain any dependency

### Bug fixes
- fix `bit status` to show a component as deleted when track-dir was deleted for authored
- fix parsing error when a Vue file has a dependency prefix with a Tilde inside a style section
- fix detection of .scss files when required with no extension
- don't break `bit status` when mainFile was deleted, instead, reflect it to the user with a suggestion
- fix detection of "export * from" syntax of ES6

## [[13.0.1] - 2018-06-26](https://github.com/teambit/bit/releases/tag/v13.0.1)

### New
- support `bit checkout latest` for checkout to the latest version
- add `--reset` flag to `bit checkout` command for removing local modifications
- add `--all` flag to `bit checkout` command for executing the checkout on all components
- add new flag `--skip-tests` to bit tag command
- add `--no-cache` flag to `bit build` command
- add `--include-unmodified` flag to `bit test` command
- add troubleshooting-isolating link to bit status

### Bug fixes
- fix .tsx parsing issue when the tsx dependency is required from a non .tsx file
- fix support of .json dependencies
- fix "SyntaxError: Unexpected token" when parsing .ts files with .js dependencies
- show environments when running bit show on remote component


## [[13.0.0] - 2018-06-18](https://github.com/teambit/bit/releases/tag/v13.0.0)

### Summary

With over 35 new features, changes and bug fixes, Bit's v13 is focused on increased **stability** with over 20 bug fixes and **support for common workflows** including [webpack resolve](https://webpack.js.org/configuration/resolve/), [tsconfig resolving](https://www.typescriptlang.org/docs/handbook/module-resolution.html), Vue resolve alias ([Vue Webpack template](https://github.com/vuejs-templates/webpack/blob/f21376d6c3165a4cf6e5ae33f71b16dd47d213e3/template/build/webpack.base.conf.js#L36)) , [Babel module resolver](https://github.com/tleunen/babel-plugin-module-resolver) etc. Here are some of v13's highlights.

- add ability to configure custom module resolution in Bit (paths and aliases), to support absolute import statements for projects that use similar features using Webpack, Typescript, Babel, Vue alias etc. [PR-#980](https://github.com/teambit/bit/pull/980), [#852](https://github.com/teambit/bit/issues/852), [#865](https://github.com/teambit/bit/issues/865), [#869](https://github.com/teambit/bit/issues/869)
- over 20 bug fixes including max call stack, import of binary files and more.
- environments transformed and refactored to act as native Bit extensions. [PR-#931](https://github.com/teambit/bit/pull/931)
- support "export X from Y" syntax of ES6 without importing X first. [PR-#981](https://github.com/teambit/bit/pull/981)
- support mixed mode of common-js and ES6. [PR-#1036](https://github.com/teambit/bit/pull/1036)
- support Installing Bit using NPM using `sudo`. [commit](https://github.com/teambit/bit/commit/b23a78d3fd8ba07507785d97a224775126c2b150).
- introducing new flags for `bit init` including `--reset` and `--reset-hard`. [PR-#1012](https://github.com/teambit/bit/pull/1012)

As a reminder, we're switching to major versions to indicate that we, like many others, have been using Bit in production for a long time. v13 follows the previous v0.12 and looking forward we'll continue to follow semver like we've done since 2016.

### New
- add ability to configure custom module resolution in Bit (paths and aliases), to support absolute import statements for projects that use similar features using Webpack, Typescript, Babel, etc.
- support "export X from Y" syntax of ES6 without importing X first.
- environments transformed and refactored to act as native Bit extensions
- introduce a new flag `bit init --reset-hard` to delete Bit files in order to start with a clean workspace
- introduce a new flag `bit init --reset` to recreate bit.json and .bitmap files in case they are corrupted
- add fork level to the `bit test` command
- inject dist dir to node_path variable during test process in order for the author to tag and test custom-resolved components
- added missing programmatic flags for bit isolate cmd
- support mixed mode of common-js and ES6 ("require" and "import" together)
- recognize packages required from d.ts files

### Changes
- remove alias t from bit test command (conflicts with tag command)
- do not override existing bit.json on bit init
- rename `no-launch-browser` to `suppress-browser-launch` in bit login flag
- version validation during `bit tag`

### Bug fixes
- fix import of binary files
- fix error "Maximum call stack size exceeded" when tagging or building a large file
- handle bit diff for local components without specifying a scope
- backward compatibility for components with environments with latest version
- show dependent component id when trying to install missing environment
- prevent overriding local tags from remote components upon import
- throw an error when auto tag components have a newer version
- after auto-tagging a component with a pending update it no longer becomes `modified`
- support for running bit log on local components without specifying scope name
- handle adding the same file with different letter cases (uppercase/lowercase)
- improve environments error handling
- support `bit move` and `bit import --path` when running from an inner directory
- `bit init` now recreates the scope.json if it does not exist

## [0.12.13] - 2018-05-09

### New
- add `bit show --compare` data into `bit diff` to easily see why a component is modified in one command
- when running bit login, also configure bitsrc registry for npm
- adding scss to support ~
- support components with cyclic dependencies
### Changes
- remove `--write` flag from `bit import`, the newly introduced `--merge` flag takes care of that
- improve merge-conflict error on export to show all components with conflicts
### Bug Fixes
- fix `bit remove` to not delete dependencies when they were imported directly
- add error handling to bit login
- improve the error-message "unexpected network error has occurred" to provide some useful data

## [0.12.12] - 2018-04-29

### New
- introduce a new command `bit diff` to show the files diff for modified components
- support importing component on top of a modified one and merging the changes by adding `--merge` flag to `bit import`
- add -x flag to import (short for --extension)

### Bug Fixes
- fix an end of line issue between os
- [#927](https://github.com/teambit/bit/issues/927) fix a case of link file (file that only requires another file) is part of the component
- fix bit-move of a directly imported dependency
- fix importing a different version of a dependent when dependencies are not saved as components
- fix Yarn install when a relative path is written into package.json
- fix bit-merge and bit-checkout commands for Windows
- bug fix - import after tag command was showing an error "Cannot read property 'hash' of undefined"
- fix bit-add to enable marking files as tests of existing components
- bug fix - in some circumstances, same link files were written in parallel, resulting in invalid content

## [0.12.11] - 2018-04-10

### New
- introduce a new command `bit merge` for merging a different version into the current version
- introduce a new command `bit use` for switching between versions
- add anonymous analytics usage with prompt
- support merging modified component to an older version of the component
### Changes
- rename the command `bit use` to `bit checkout`
- block tagging when a component has a newer version locally, unless `--ignore-newest-version` flag is used
- rename `--force` flag of `bit import` to `--override`
- change `bit list` to show only the authored and imported components, unless `--scope` flag is used
- `bit remove` removes components from a remote scope only when `--remote` flag is used
- improve the output of import command to show the imported versions
### Bug Fixes
- fix bit-install to work from an inner directory
- improve external test and build errors to show the stack
- support `export { default as }` syntax when extracting relevant dependencies from link files

## [0.12.10] - 2018-03-21

### New
- track directories for files changes and update .bitmap automatically
- show a component as modified (bit status) in case a new file has added to its rootDir or one of the files has renamed
- support updating dependencies versions from bit.json, package.json and bitmap files
- add an option to install peer dependencies in an isolated environment
- add the main file to file list if not specified during `bit add`
- add `--all` flag to `bit untrack` command

### Changes
- ignore files named 'LICENSE'
- test components candidates for auto-tag before tagging them

### Bug Fixes
- fix an issue with stylus dependencies from Vue files
- fix catastrophic backtracking when using Regex to find JSDoc
- fix environment import of latest version when an older version is imported
- fix exit status when ci-update fails
- fix bugs when running bit commands not from the workspace root

## [0.12.9] - 2018-03-14

- fix bug with exporting component to a very old scopes

## [0.12.8] - 2018-03-12

- send component's metadata to compilers
- fix `bit tag` with `--force` flag to force tagging when exceptions occurred during a test
- fix `bit test` error message to display the actual exception if occurred
- improve error message of `bit tag --verbose` when tests failed to include tests results
- improve handling of errors from compilers which return promises
- merge process.env from the main process to tester process fork
- symlink tester env in isolated envs
- bug fix - tests files were ignored during bit add when they're weren't part of the files array and .gitignore contained a record with leading exclamation mark

## [0.12.7] - 2018-02-28

- bug fix - specifying a component and its dependency as ids for bit remove was not working
- bug fix - fix remove component

## [0.12.6] - 2018-02-27

### New
- introduced a new command `bit untag` for reverting un-exported tags.
- support .vue files
- support `bit install` of specific ids
- init local scope inside .git
- support peerDependencies
- support passing arguments/flags to the package-manager by specifying them after '--' (e.g. `bit import -- --no-optional`)
- support compilers which return promises

### Changes
- save bit dev-dependencies components inside devDependencies section of package.json
- `bit status` shows a list of staged versions in 'staged components' section

### Bug Fixes
- show npm-client's warnings when they are about missing peer-dependencies
- fix outdated to print correct version numbers
- remove a modified component message
- resolving .gitignore files
- [#729](https://github.com/teambit/bit/issues/729) fix bit cc to clear module cache
- [#769](https://github.com/teambit/bit/issues/769) - prevent duplicate ids in bitmap when adding existing files
- [#736](https://github.com/teambit/bit/issues/736) - .gitignore is blocking everything

## [0.12.5] - 2018-02-06

- default `bit import` with no id to import objects only, unless `--write` flag is used
- decrease verbosity of npm during bit test
- added `--objects` flag to `bit import` for fetching objects only and making no changes to the filesystem
- bug fix - dists had incorrect paths in the model when originallySharedDir was the same as dist.entry
- strip dist.entry for imported and authored components only, not for nested.
- write .bitmap on bit init command
- aggregate dependencies and package dependencies in bit show
- add entered username from prompt to context for server side hooks


## [0.12.4] - 2018-01-30

- support separating dev-dependencies and dev-packages from dependencies and packages when they originated from tests files
- prompt user when trying to remove a component
- restore old behavior of requiring package installation
- support adding test files to existing component
- ignore tracked files when running bit add and print a warning message
- bug fix - bit test fails when the same environment installation was canceled before

## [0.12.3] - 2018-01-28

- avoid overriding not only modified components but also new components when running `bit import`, unless `--force' flag is used
- validate version number during tag action
- allow `bit config` to run in non initialized directory

## [0.12.2] - 2018-01-24

### New
- [#653](https://github.com/teambit/bit/issues/653) read config keys from Git config in case it's not found in bit config
- [#516](https://github.com/teambit/bit/issues/516) add `--eject` flag for `bit export` for quickly remove local components after export and install them by the npm client
### Changes
- `bit build` with no parameter, builds all authored and imported components regardless whether they're modified
### Bug Fixes
- `bit move` - updates links to node_modules and updates package.json dependencies with the new directory
- install missing environments before start build / test process
- print message in case of cyclic dependencies
- fixed ci-update from failing when no compiler or tester

## [0.12.1] - 2018-01-22

- add link-file for authored exported components from the root node_modules of a component to its main-file
- avoid fetching the dependencies of versions older than the current imported one
- migration - remove latest from compiler
- fix bug with importing old components with compiler defined
- fixed deserialize bug with bit remove

## [0.12.0] - 2018-01-18

### New
- [extension system (beta)](https://docs.bit.dev/docs/ext-concepts.html)
- [#540](https://github.com/teambit/bit/issues/540) support Yarn as package manager
- `bit import`: install hub dependencies as npm packages by default
- `bit import`: install npm packages by default
- [#613](https://github.com/teambit/bit/issues/613) `bit install` command to install all packages and link all components
- [#577](https://github.com/teambit/bit/issues/577) auto add workspaces to root package.json
- [#515](https://github.com/teambit/bit/issues/515) save direct dependencies in package.json with relative paths
- [#571](https://github.com/teambit/bit/issues/571) apply auto-tagging mechanism for imported components
- [#541](https://github.com/teambit/bit/issues/541) add package manager config to bit.json
- support saving dists files on a pre-configured directory relative to consumer root
- support `bit show --compare` with json format


### Changes
- change auto-generated node_modules links to be the same as NPM installation of components (@bit/scope.box.name)
- rename `bit bind` command to `bit link`
- reanme {PARENT_FOLDER} variable to {PARENT} in dsl of add
- rename .bit.map.json to .bitmap
- avoid writing long files paths for imported components when there is a shared directory among the component files and its dependencies
- `bit log` now shows semver instead of version hash
- [#537](https://github.com/teambit/bit/issues/537) rename dist flag to --ignore-dist and by default create dist files
- [#527](https://github.com/teambit/bit/issues/527) rename structure property in bit.json
- remove 'dist' attribute from root bit.json by default
- rename `no_dependencies` flag to `no-dependencies` on `bit import`
- rename `no_package_json` flag to `ignore-package-json` on `bit import`
- change `bit remote rm` to `bit remote del`
- run bit init automatically if dir is not initialized but contains .bitmap file
- do not write the component's bit.json file, unless `--conf` flag is set
### Bug Fixes
- [#517](https://github.com/teambit/bit/issues/517) when a nested dependency is imported directly, re-link all its dependents
- [#608](https://github.com/teambit/bit/issues/608) absolute components dependencies for new components throw an error
- [#605](https://github.com/teambit/bit/issues/605) component with modified dependencies doesn't recognize as modified
- [#592](https://github.com/teambit/bit/issues/592) auto-tagged component were not shown as staged in bit status
- [#495](https://github.com/teambit/bit/issues/495) support adding files to imported components and ignoring existing files
- [#500](https://github.com/teambit/bit/issues/500) files added under one component although it was not specified
- [#508](https://github.com/teambit/bit/issues/508) componentsDefaultDirectory do not support anything other than one dynamic param per folder
- [#543](https://github.com/teambit/bit/issues/543) remove imported component not working
- avoid building process when a component was not modified
- prevent overriding index file if exists

## [0.11.1] - 2017-11-29

- support tagging the entire local scope and all imported components to a specific tag using `--scope` and `--include_imported` flags
- add bit pack command to build packages for registry
- tag command now accepts a version
- `bit test` - paint a summary table when testing multiple components
- `bit status` - add a new section "deleted components" for components that were deleted from the file-system manually
- `bit import` - prevent overriding local changes unless --force flag was used
- sort `bit show` and `bit list` components alphabetically
- Auto update .bit.map.json to semantic versions
- improve stability and performance of the dependency resolution mechanism
- removed `--include-imported` flags as `--all` can be used for the same functionality
- `--scope` flag can be used without `--all`
- message in tag command is now optional
- `--all` and `--scope` accepts version (optional for `--all` and mandatory for `--scope`)
- fixed bug on windows that created test files as components
- fixed bit add bug when adding test files with DSL
- fixed output to be the same for tag command
- fixed bit list command display for deprecated components
- fixed bit show with compare flag to display dependencies
- don't write dists files for authored components
- bug fix - components that were not indicated as staged-components by `bit status` were exported by `bit export`
- bug fix - tests files saved with incorrect path when `bit add` was running from non-consumer root
- `bit add` - exclude a component when its main file is excluded
- bug fix - generated .ts links were not valid

## [0.11.0] - 2017-11-12
- change versions numbers to be semantic versions
- add `--outdated` flag to `bit show` command to show the local and remote versions of a component
- add `--outdated` flag to `bit list` command to show the local and remote versions of components
- `bit show` - show components that will be tagged automatically when their dependencies are tagged
- export / import performance and stability improvements
- add plugin mechanism to support different file types
- SSH authentication can be done with SSH username and password in case a private key or an SSH agent socket is not available
- SSH is not supporting passphrase in case a private key is encrypted
- reimplement cat-object command
- `bit show` - show components that will be tagged automatically when their dependencies are tagged
- bug fix - dependencies were not written to the file-system when cloning a project with an existing bit.map file
- disable the local search
- fix a bug which prevents the ci running tests in some cases
- bug fix - re-adding a component after exporting it was considered as a new component
- fix a bug which makes bit test command not work when a component use bit/ to require another component
- prevent bare-scope corruption when the export process fails
- fixed stderr maxBuffer exceeded bug in ci-update cmd
- fix a bug which makes imported components considered as modified
- fix typo in help man page

## [0.10.9] - 2017-10-18

- rename `bit commit` to `bit tag`
- extract only relevant dependencies from link files (files that only require other files)
- typescript - extract only relevant dependencies from link files (files that only require other files)
- take package version from package.json in the component / root folder to support semver package dependencies
- new field in bit.json (bindingPrefix) for dynamic links
- add flag to bit show to compare component in file system to last tagged component
- better handling deleted files
- improve bit add to convert files to valid bit names
- fixed - writing dist files to wrong directory during bit tag / test commands
- fixed remove of exported component
- prevent bare-scope corruption when the export process fails
- fixed stderr maxBuffer exceeded bug in ci-update cmd
- throw error when tester doesn't return any result for test file
- change the order of determine the main/index file - it's now ['js', 'ts', 'jsx', 'tsx', 'css', 'scss', 'less', 'sass']
- improve checkVersionCompatibility between server and client
- show correct message / error when the tester has an exception during bit test
- fix bug with printing wrong id on bit tag for component in versions between 10-19
- handle invalid bit.json
- bit add on missing test file should throw an error
- prevent test files from becoming new components
- fix bug when component version is larger than 10 it won't show as staged

## [0.10.8] - 2017-10-01

- support requiring imported components using `require('bit/namespace/name')` syntax
- new remove command for removing local and remote components
- new deprecate command for deprecating local and remote components
- new move command for moving files/directories of a component to a new location
- create package.json for imported components
- exclude import-pending components from 'new components' section
- add ignore missing dependencies to commit
- save all dependencies on one configurable directory (components/.dependencies by default)
- add support for tsx files
- generate internal component links according to their compiled version
- move a re-imported component to a new location when `bit import --prefix` is used
- fix commit and export issues when dealing with more than 500 components
- fix export of large amount of data
- fix bug with commit --force when tests throws an exception
- fix bug - when you import authored component (and there is a newer version) it duplicate it in the .bit.map.json
- fix bug - when you import authored component it was added to bit.json dependencies
- fix bug with ssh2 times out on handshake

## [0.10.7] - 2017-09-07

- improve windows support
- add bit untrack command
- support CSS/less/sass/sass as main file
- support jsx extension as the main file of a component
- support adding new files to imported components
- deprecated install command
- fix the search according to search-index v0.13.0 changes
- prevent exporting a component when the same version has been exported already to the same remote scope
- avoid running the build and test processes upon `bit status`
- allow export specific components without specifying the scope-name
- avoid tagging unmodified components unless `--force` flag is being used
- resolve dependencies from all component files regardless whether they are referenced from the main file
- bug fix - the author was not able to update his/her component in case it was changed in another scope
- bug fix - status command shows an error when components directory has an unreferenced (from bit.map) component
- avoid generating links for author components
- `bit import` from bit.json does not write to the file-system a dependency when it is also a direct import
- bug fix - export would hang when the ssh server was existing before closing
- don't calculate nested deps when calculating modified component during bit status/commit
- fixed exception is thrown in `bit ls` after exporting components
- removed `--cache` flag from `bit ls`
- added `--environment` option for `bit import`
- reformatted `bit import` output (components, dependencies, environments)
- remove duplication for missing packages warning
- Remove the npm tree output for component ci flow
- add verbosity option to some places
- added auto generated msg to bitmap and all generated link files
- fix a warning on the bit --version command
- support render tag in js docs
- bug fix - imported components were deleted from bit.map when importing nested components of the same scope and name
- write dist files on import according to .bit.map.json
- improve bit remote output (put it in a table)
- fix but with export when the remote has a dependency in the wrong version

## [0.10.6] - 2017-08-23

- windows support
- support auto updating of bit for npm installation
- support deleting files from a component
- improved bit help
- fix bit config command for linux
- update bit-javascript dependency
- fixed remote add exceptions to human-friendly errors
- improvement - when there are several potential main files, `bit add` selects the one that is closer to the root
- show a friendly error when SSH returns an invalid response
- fix an error when there are multiple open SSH connections
- update bit.map and the file system when a nested component is re-imported individually
- fix ci-update command when there are tester and compiler to use the same isolated-environment
- fix an error when importing a component, exporting it, modifying and exporting again (v3)
- fix links generation when importing from a non-consumer root path
- fix ci-update command to generate links when necessary
- fix Error: "Cannot find module './build/Release/DTraceProviderBindings'" when installing via Yarn
- fix the local and remote search
- fix the internal ci-update command where an environment has a tester without a compiler
- improved commit, add, export and status outputs
- support general failures on bit test (like on before)
- status output with missing dependencies
- help flags adjusted to new help
- missing dependencies formatted on commit
- sources no longer part of bit.json's defaults
- improve readme
- improve outputs
- improve windows support for import command
- exception when using `bit test` or `bit build` before adding first components
- add new flag to bit add to override or append files to bit component


## [0.10.5] - 2017-08-16
- improved commit, add, export and status outputs
- improved bit help
- Improve log files (rotate, color, prettyPrint)
- Support define dependencies for imported components
- bug fixes for export command

## [0.10.4] - 2017-08-15

- bug fix - component stays in "staged components" section after the second export
- support exporting binary files
- fix a bug when importing version 2 of a component while version 1 has been imported before
- fix a bug when exporting version 3 of a component after importing version 2
- bug fix - install test environment if not exist upon bit test
- Fix conflicts when import from bit.json more than one component with the same nested deps
- Remove duplicates from missing packages (during import) warning
- improve error on adding non existing file
- improve support for imported components as dependencies of authored components
- auto-resolve dependencies for imported components

## [0.10.3] - 2017-08-08

- fix memory leak when exporting a big amount of components
- fix running import command from a non-root directory
- support specifying multiple ids using export command
- fix the auto creating dependencies during commit
- performance improvement for status and commit

## [0.10.2] - 2017-08-07
Improve resolving packages dependencies for ts files

## [0.10.1] - 2017-08-07

## [0.10.0] - 2017-08-07
### BREAKING CHANGES

- Upgrade: Bit now works with a new set of APIs and data models for the code component and scope consumer.
- Important: Bit is not backward compatible with remote scopes running older versions of Bit.

## [0.6.6-rc.1] - 2017-06-28
- Add babel-plugin-transform-runtime to support async functions

## [0.6.5] - 2017-06-26

## [0.6.5-rc.1] - 2017-06-26
- bugfix - install drivers in scope level before test in scope
- bugfix - install drivers in scope level before build in scope
- bugfix - calling to old bind command during component e2e tests

## [0.6.4] - 2017-06-25

- update "bit-javascript" dependency to 0.6.4
## [0.6.3-rc.3] - 2017-06-15

- `bit test` shows the error stack in case of a fatal error
- add logger
- support debug-mode for e2e tests

## [0.6.3-rc.2] - 2017-06-08

- update "bit-javascript" dependency to rc ("^0.6.4-rc.1")
- Try using cache before fetching remote

## [0.6.3-rc.1] - 2017-06-06

- support running e2e tests in a dev environment where `bit` command is different (such as bit-dev)
- `bit import` no longer uses the internal cache objects to retrieve remote bit-components.
- avoid corrupted data in a scope when dependencies somehow are not being resolved.
- allow `bit init` when there is a bit.json file without the `source` or `env` attributes.
- bug fix: don't show the version-compatibility warning more than once
- remove duplications from dependencies list of `bit import` output.
- suppress dependencies list upon `bit import`, unless a flag `--display_dependencies` is being used.
- warn for missing driver
- set the file-extension of the built-dist-file according to the current language ('.js' by default)
- support async/await syntax.
- remove the injection of bit-js module into the tester environment.
- add bit-javascript as a dependency and a post install hook.
- do not show tests output in case of thrown error on commit, use verbose flag to see the error.
- parse @property tag of JSDoc
- add `bit reset` command for cancelling the last local commit
- extract the importing bit.json components functionality from `bit import` into a new command `bit install`.
- add infrastructure for e2e tests
- fix onExport hook to get called after writing dependencies to bit.json
- increased max listeners to 100 (prevent warning message)
- colored commit success message
- support for merge conflict error reporting via ssh
- docs - fix bitsrc links to work

## [0.6.2] - 2017-05-21

- [removed] JSDoc data are saved only for functions with a tag `@bit`.
- fixed component classification (local or external)

## [0.6.1] - 2017-05-18 rc

- JSDoc data are saved only for functions with a tag `@bit`.
- do not terminate watcher after failures.
- add the commit-log details to the Component object, so then it'll be available for `bit show --json` and `bit export`.

## [0.6.0] - 2017-05-15

- do not preserve node.js path cache for required bit-driver because it varies over time.

## [0.5.13] - 2017-05-14

- enable bit watch command -> build-all-inline on every change

## [0.5.12] - 2017-05-14

- enable "bit build --inline" command with no arguments for building all inline components

## [0.5.11] - 2017-05-11

- send a correct error message on commit with wrong id.
- add onModify hook.
- show error-message for 'bit build' when no compiler is specified.
- write dependencies on modify.
- do not write bit.json's `misc` and `lang` properties if the default value is presented.
- send correct error message when there is invalid inline id (wip).
- add bind command (which calls the driver bind command).

## [0.5.10] - 2017-05-11

- fix bug with specs that need compiling for server use

## [0.5.9] - 2017-05-11

- fix bug with specs that need compiling

## [0.5.8] - 2017-05-11

- write the specDist only if it exists

## [0.5.7] - 2017-05-10

- fix test for components without compiler

## [0.5.6] - 2017-05-10

- implement the isolated environment for build

## [0.5.5] - 2017-05-09

### Change

- bare scope test creates a new environment and runs the tests there.
- test command -i runs the tests on the file system (inline components).
- build command now saves dist/\<implFileName> && dist/\<specsFileName> for the specs file.
- change the component resolver to fetch from dist/\<implFileName> instead of dist/dist.js.

- package dependencies of environment modules would be installed at component level from now.
- npm loader would not be present, --verbose will show npm output after the installation is done.

### Fixed

- bug with environment installation (npm install at project level).

### Added

- add module 'component-resolver' to resolve a component path using its ID.
- support generating an isolated bit-component environment on-the-fly so it will be easier to run build and test from everywhere
- the compiler can implement a build method instead of compile, get an entry file and run webpack for example (wip). implemented for inline_components, and still need to implement environment module in order to fully work.
- add --skip-update option to the main bit help page.
- run some hooks (for now: onCommit, onCreate, onExport and onImport) using a language-driver
- lang attribute on the bit.json, enable language that will save on the model of the component.

## [0.5.4] - 2017-05-07

### Fixed

- ssh is exiting before writing the entire response.
- exception was thrown when trying to read non-existing private key.

## [0.5.3] - 2017-04-27

### Fixed

- put [search] index procedure under try catch, warns in case it fails.
- fixed bug with list/show remote components with misc files.

## [0.5.2] - 2017-04-27

### Fixed

- issue with npm ensure that was caused due to latest version changes
- issue with installing deps from local cache instead of external
- exit code with only numeric values

## [0.5.1] - 2017-04-18

### Added

- support adding misc files to a bit component
- enable "bit test --inline" command with no arguments (test all inline components)

### Change

- npm install for bit dependencies will work via temp package.json instead of invoking parallel npmi

### Fixed

- when exporting and missing @this, show friendly error

## [0.5.0]

** breaking change - a scope with this version won't work with consumer with lower versions **

### Change

- ssh protocol has changes and now contains headers with bit version
- do not override files upon "bit create" unless -f (--force) flag is used

### Fixed

- bit ls and show commands can be performed outside of bit scope

### Added

- if there is a difference between the versions of the remote bit and the local bit (the remote scope has a greater version) bit throws a error/warning message according to semver difference major/minor
- bit scope-config public command
- license file inflation
- scope meta model

### Removed

- bit resolver command

## [0.4.5]

### Fixed

- error message on component not found
- hotfix for multifetch bug
- add 'no results found' message on ci when there are no specs

## [0.4.4]

### Fixed

- bug fix: typo on destructuring for making export compatible

## [0.4.3]

### Fixed

- added validation on stdin readable for private cmd _put

## [0.4.2]

### Fixed

- make the ssh mechanism backwards compatible with older versions

## [0.4.1]

### Added

- put now work with stream (after export) instead of putting the data on a command argument

### Change

- replace the use of sequest module with ssh2 module directly.

## [0.4.0]

### Added

- bit cat-scope private command
- bit refresh-scope private command for updating model

### Change

- change the header of the bit-objects to contain the hash of the file as a second argument

## [0.3.4]

### Fixed

- add the hash to the header of the any bit-object

## [0.3.3]

### Fixed

- add posix as an optional dependency (windows)

### Added

- specsResults verbose output after ci-update
- add bit clear-cache cmd
- now running clear cache before bit update

## [0.3.2]

### Added

- add bit-dev script for linking dev command, for development
- circle ci integration
- package node v6.10.0 (LTS) (working for osx, debian, centos)

### Fixed

- throw the right error code when inner problem occures
- handled errors will also have exit code 1

## [0.3.0]

### Change

- saving the component id to bit.json after export is a default behavior.
- bit export --forget flag for not saving to bit.json after export.

### Fixed

- Solved bug with specsResults pass attribute not updating after ci update.

## [0.2.6]

### Fixed

- bug with @ on scope annotation
- improved readme and docs

## [0.2.5]

### Added

- documentation under ./docs
- gitbook integration

### Change

- change mock-require to mockery on testing mechanism
- support node 4 with babel-preset-env + add plugins, instead of stage-0 preset

## [0.2.4]

### Added

- add source-map support for dist (enables compiled bit debugging)

### Change

- small fix after import without peer dependencies (do not show the peer dependencies header)

## [0.2.3]

### Added

- import multiple components on one import (bit import componentA componentB)
- write components specific version in bit.json after import -s flag
- distinguish between peerDependencies and dependencies on the output of an import command

## [0.2.2]

### Added

- loader for export command

### Change

- scope now fetch devDependencies (compiler/tester) on export
- scope does not fetch devDependencies on import
- changed dev to environment flag on import command

## [0.2.1] hot-fix

fix a bug with import many ones function

## [0.2.0]

### Added

- loaders.
- stablize version.
- improve error handling.

## [0.1.0]<|MERGE_RESOLUTION|>--- conflicted
+++ resolved
@@ -7,11 +7,8 @@
 
 ## [unreleased]
 
-<<<<<<< HEAD
 - fix dependency resolution to identify link (proxy) files correctly
-=======
 - fix bit status to not show a component as modified after tag when the version is modified in the dependent package.json
->>>>>>> b46c4faa
 - fix "npm ERR! enoent ENOENT" errors when importing/installing multiple components
 - fix dependency value in the dependent package.json to include the path when importing them both in the same command
 - fix "EEXIST: file already exists" error when running `bit link` or `bit install` and the dist is outside the component directory

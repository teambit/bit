# Change Log

All notable changes to this project will be documented in this file.

The format is based on [Keep a Changelog](http://keepachangelog.com/).
and this project adheres to [Semantic Versioning](http://semver.org/).

## [unreleased]

<<<<<<< HEAD
- [#1808](https://github.com/teambit/bit/issues/1808) support adding dist-path-template as a package-json value, which gets replaced with the calculated dist path upon import
=======
- update execa to v2.0.3
>>>>>>> 3c4e0980
- [#1792](https://github.com/teambit/bit/issues/1792) don't generate entry-point files for nested dependencies when their `package.json` is written
- [#1817](https://github.com/teambit/bit/issues/1817) fix ComponentNotFound error when tagging after export & tag & untag for author using compiler that builds dependencies

## [14.1.4-dev.10] - 2019-07-11

- [#1810](https://github.com/teambit/bit/issues/1810) avoid generating link files with ts/jsx/tsx extensions inside node_modules
- [#1809](https://github.com/teambit/bit/issues/1809) avoid building components multiple times for compilers that support building dependencies
- [#1807](https://github.com/teambit/bit/issues/1807) fix resolution of dependency when 2 files require it and one of them using alias

## [14.1.4-dev.9] - 2019-07-10

- [#1789](https://github.com/teambit/bit/issues/1789) prevent removal of peer-dependencies from capsule
- [#1799](https://github.com/teambit/bit/issues/1799) strip shared directory before writing files into the capsule
- [#1798](https://github.com/teambit/bit/issues/1798) fix replacing the component to full ids to work for all cases
- [#1796](https://github.com/teambit/bit/issues/1796) fix dependency resolution when 2 files of component import different things from a file of another component

## [14.1.4-dev.8] - 2019-07-07

- [#1770](https://github.com/teambit/bit/issues/1770) update dependency link files when bundling them
- [#1663](https://github.com/teambit/bit/issues/1663) allow compilers to get the capsule ready with dependencies built in a topological order
- [#1788](https://github.com/teambit/bit/issues/1788) can't update the `pacakge.json` props from compiler who uses capsule

## [14.1.4-dev.7] - 2019-07-03

- await for a promise calls on post-add (one) hook

## [14.1.4-dev.6] - 2019-07-02

- fix require statements to an internal package file to not include extensions if they're [.js, .ts, .tsx, .jsx]
- [#1762](https://github.com/teambit/bit/issues/1762) allow compilers to add properties to `package.json` file
- change dependency links generated when dependencies are saved as components to be module paths and not relative paths
- add a custom entry point file for Angular components
- [#1750](https://github.com/teambit/bit/issues/1750) improve the output to clarify when a dependency package is missing
- [#1752](https://github.com/teambit/bit/issues/1752) fix dependency links generation when originally there were multiple link files
- await for a promise calls on post-add (many) hook

## [14.1.4-dev.5] - 2019-06-25

- add experimental `post-add` hook

## [14.1.4-dev.4] - 2019-06-24

- add `--no-cache` flag to `bit ci-update` command
- fix `directory` flag of `bit ci-update` command

## [14.1.4-dev.3] - 2019-06-23

- upgrade to babel 7
- fix installation errors on Windows related to `posix` package by replacing it with `uid-number`

## [14.1.4-dev.2] - 2019-06-18

- improve isolation by capsule to install peer-dependencies
- provide testers with a capsule isolate function

## [14.1.4-dev.1] - 2019-06-17

- fix publishing of bit-bin package to include the components directory

## [14.1.4-angular.4] - 2019-06-14

- [#1734](https://github.com/teambit/bit/issues/1734) fix error "unable to add the file ..." when the require statement was of `.` or `..` as the only string

## [14.1.4-angular.3] - 2019-06-12

- support different main-file for dists

## [14.1.4-angular.2] - 2019-06-11

- add option to isolate component into "capsule"
- enable compilers to isolate components using capsule

## [14.1.4-angular.1] - 2019-06-10

- support identify angular dependencies

## [14.1.3] - 2019-06-06

### Bug fixes

- [#1708](https://github.com/teambit/bit/issues/1708) support `require` with apostrophes
- [#1698](https://github.com/teambit/bit/issues/1698) fix dependency version resolution when imported component requires authored component
- [#1702](https://github.com/teambit/bit/issues/1702) fix error "failed adding a symlink into DataToPersist, src is empty"
- [#1699](https://github.com/teambit/bit/issues/1699) fix config.get is not a function

## [14.1.2] - 2019-06-02

### New

- introduce a new command `bit undeprecate` to revert deprecation of components
- introduce a new flag `--machine-name` for `bit login` to help CI servers keep their token not revoked
- support `bit import` with wildcards to import an entire scope or particular namespace(s)
- support changing the log to json format by running `bit config set log_json_format true`
- add bit version validation to `bit doctor` command
- add validation for npm executable on `bit doctor`
- add validation for yarn executable on `bit doctor`

### Changes

- sort `.bitmap` component ids alphabetically to reduce chances for git conflicts (#1671)
- [#1627](https://github.com/teambit/bit/issues/1627) improve `bit tag` output
- add a suggestion to run `bit doctor` on various errors
- avoid generating links of devDependencies when installing component as packages (#1614)
- add metadata to `bit doctor` output
- update `bit add` help message with instructions for using glob patterns with `--tests`
- rewrite dependencies when installed as components even when exist to rebuild their dist directory

### Bug fixes

- [#1665](https://github.com/teambit/bit/issues/1665) fix resolve-modules prefix with Tilda
- improve sync between `.bitmap` file and the local store, see [#1543](https://github.com/teambit/bit/issues/1543) for complete use cases
- fix `bit remove` and `bit eject` to delete the dist directory when located outside the components dir
- fix `bit eject` to support component custom npm registry scope
- fix generated `package.json` when dist is outside the components dir to point the `main` to the dist file (#1648)
- ignore `import`/`require` statements from CDN (HTTP/HTTPS)
- avoid generating package.json inside node_modules for an author when one of the component files is package.json
- preserve indentation of `package.json` files and default to 2 spaces, similar to NPM (#1630)
- show a descriptive error when the dist directory configured to be outside the components dir and is missing files


## [14.1.1] - 2019-05-16

### Bug fixes

- fix bit build to not generate `index.js` files when `package.json` file already exists
- prevent overwriting author files by not writing auto-generated content on symlink files (#1628)
- avoid changing the local version of a component to the latest when exporting an older version
- fix post-receive-hook to send all exported versions and not only the latest
- fix dependency resolution to identify link (proxy) files correctly
- fix bit status to not show a component as modified after tag when the version is modified in the dependent package.json
- fix "npm ERR! enoent ENOENT" errors when importing/installing multiple components
- fix dependency value in the dependent package.json to include the path when importing them both in the same command
- fix "EEXIST: file already exists" error when running `bit link` or `bit install` and the dist is outside the component directory
- fix `bit add` to ignore directories when their files are added (#1406)

## [[14.1.0] - 2019-05-01](https://github.com/teambit/bit/releases/tag/v14.1.0)

### New

- [enable manual manipulation for component dependency resolution and environment configuration using `overrides`](http://docs.bit.dev/docs/conf-bit-json.html#overrides).

### Changes

- [moving Bit configuration to `package.json`.](http://docs.bit.dev/docs/initializing-bit.html#bit-config)
- improve performance of `bit import` by reducing memory consumption and using more cache
- reintroduce `-c` alias for `--no-cache` flag in `bit build` command
- improve authentication error message to clearly indicate the various strategies failures
- add authentication fallback to ssh-key in case the ssh-agent is enabled but failed to authenticate
- avoid installing "undefined" npm package when importing authored components
- improve Bit load time by changing bit-javascript to use lazy loading
- remove `dependencies` property from workspace `bit.json`.
- improve `bit show` to display class properties
- replace the cache mechanism from roadrunner to v8-compile-cache

### Bug fixes

- fix "EMFILE: too many open files" and "JavaScript heap out of memory" errors on `bit import`
- fix output for `bit list -j` (remove chalk characters and improve format)
- avoid reporting errors on components with dynamic import statements (#1554)
- fix tagging imported components to not loose `package.json` properties
- fix symlink generation when a binary file is required from another file within the same component using custom resolve module
- fix `bit status` to not show the component as modified when dependencies have different order
- show a descriptive error when user try to export components with private dependencies to collection under another owner
- show a descriptive error when a version object is missing

### Experimental

- `bit doctor` command and APIs to run diagnosis on a workspace

## [14.0.6] - 2019-04-16

- fix symlink to binary (or unsupported) files dependencies when installed via npm and have dists
- fix dependencies version resolution from package.json to support versions with range

## [14.0.5] - 2019-04-07

- fix `remove` command to not delete dependencies files from the scope as they might belong to other components
- fix symlink to binary (or unsupported) files dependencies when installed via npm


## [14.0.4] - 2019-03-18

- replace default bitsrc.io domain to bit.dev

## [14.0.3] - 2019-03-12

- fix importing components when one file is a prefix of the other in the same directory

## [14.0.2] - 2019-03-10

- prevent `bit init` from initialize a non-empty scope when `.bitmap` was deleted unless `--force` is used
- improve `bit tag` performance by decreasing hook logging
- validate paths properties of the workspace bit.json
- enable print log messages that start with a specific string to the console by prefixing the command with BIT_LOG=str
- improve error message when adding files outside the workspace
- show a descriptive error when npm 5.0.0 fails with `--json` flag
- fix errors "EISDIR" and "EEXIST" when generating links and files steps on each other
- fix links of exported components to node_modules for author when a file is not linkable to generate a symlink instead
- recognize scoped packages that were newly introduced to imported components
- fix error "consumer.loadComponentFromModel, version is missing from the id"
- enable removing a component that its workspace and scope representations are not in sync
- fix "error: Could not stat (filename) No such file or directory" when bit-checkout updates multiple files
- fix "JavaScript heap out of memory" when loading a large amount of components

## [[14.0.1] - 2019-02-24](https://github.com/teambit/bit/releases/tag/v14.0.1)

- show an error when deleting a global remote without `--global` flag
- show an error when deleting a non-exist remote
- enable custom resolve of aliases to symlink packages (bit-javascript)
- fix error "toAbsolutePath expects relative path"
- improve errors stack-trace readability
- index scope components to improve memory consumption and performance
- extract docs from non-tests files only
- fix `bit show --remote --json` to not crash when a component has a compiler
- fix `bit checkout` to update bit.json with the checked out version
- fix "Maximum call stack" error when resolving js files after css files (bit-javascript)
- fix `bit checkout --all` to write the correct data when some components are also dependencies of others
- fix `bit checkout` to install dependencies as packages when applicable
- fix `bit remove --remote` to show the dependents correctly
- hide component internal structure diff upon `bit diff` unless `--verbose` flag is used
- implement postinstall symlink generation for cases when custom-resolve modules is used with unsupported file (such as binary files)
- fix parsing `.tsx` files (bit-javascript)

## [[14.0.0] - 2019-02-04](https://github.com/teambit/bit/releases/tag/v14.0.0)

### Summary

*Bit’s v14 is released side-by-side with the release of the v2 for [bit.dev](https://bit.dev), Bit’s component community hub. New features for bit.dev v2 are announced in [Bit’s Blog](https://blog.bitsrc.io/).*

With over 65 new features, changes and bug fixes, v14 is Bit’s largest and richest release to date. V14 is focused on increased **stability**, **agility** and **performance**. It is is fully backwards compatible, and provides a faster and smoother workflow with improved compatibility throughout the ecosystem.

Here are some of v14's highlights:

- Improved performance for tracking, versioning and exporting components by up to **700%**.
- Dozens of bug fixes (~70% of open issues).
- New commands `watch` and `eject`.
- Dynamic namespaces support.
- Improved VueJS support.
- Improved CSS support.
- Auto generated documentation for React.

### New

- New `bit watch` command for building components upon file modifications.
- New `bit eject` for removing local components and installing them as packages by an NPM client
- Support dynamic namespaces (replaced the namespace/name format with a dynamic name that can have multiple slashes to indicate a hierarchical namespace).
- Support components with binary files (or non-supported extensions) as the only files.
- Support ids with wildcards (e.g. `bit tag "utils/*"`) for the following commands: `tag`, `untag`, `remove`, `untrack`, `checkout`, `merge`, `diff` and `export`.
- Support mix syntax of typescript and javascript inside .ts file
- Added react docs parsing to extract the description of the properties correctly.
- Support flow types in react doc generation.
- Support Vue files with typescript.
- Support configuring Git executable path.
- Support the new jsx syntax changes by Babel.
- Support print multiple external (build / test) errors.
- Support adding the project `package.json` file to a component.
- Support `import ~` from a local (authored) file to an imported sass component.
- Add programmatic API for add multiple components.
- Set the only dist file as main file in package.json (in case there is only one).
- Allow removing a component when it is invalid.

### Changes

- Improved performance for tracking, versioning and exporting components by up to 700%.
- CSS parser replaced for better import syntax support.
- Improve auto-tag mechanism to tag not only the dependents but also the dependents of the dependents and so on.
- Changed `--include-unmodified` to `--all`.
- Replace caporal package with commander for security reasons.
- Better error when a component was tagged without its dependencies.
- Make bit version command faster and support both `bit -v` and `bit -V` to get bit version.
- Update tty-table, flow-coverage-report and mocha-appveyor-reporter for security reasons.
- Improve exception handling for old clients connecting to a newer server.
- Shorten the generated component ID to the minimum possible.
- Return status code 1 when bit test has failing tests.
- Suppress an exception of directory-is-empty when adding multiple components and some of them are empty, show a warning instead.
- Improve "missing a main file" error when adding multiple components to print the problematic components.
- Improve performance by caching objects after loading them.
- Fix ci-update command with component version number.
- Fix `bit status` to not throw an exception for invalid components.
- Change `--conf` on `bit import` to be a path to the config dir.
- Replace the deprecated typescript-eslint-parser with @typescript-eslint/typescript-estree

### Bug fixes

- Fix link files generated to a package when it should point to an internal file of the package.
- Fix parsing React docs to show the `@example` tag.
- Fix running `bit link` from an inner directory for author.
- Fix ampersand and minus signs causing parse error in css files.
- Fix `bit add` to add the correct letter case even when `--main` or `--test` flags entered with incorrect case.
- Fix errors when component files require each other using module path.
- Fix dev-dependency that requires prod-dependency to include the dependency in the flattenedDevDependencies array.
- Do not delete isolated environment when running ci-update with keep flag and it throws exception.
- Fix import of components with circular dependencies.
- Fix link content generation for authored components on bit install.
- Fix bug with bit show when the remote component has config file.
- Fix context for testers during ci-update.
- Fix missing context in getDynamicPackageDependencies.
- Fix bug with bit show when scope path provided.
- Fix errors "JavaScript heap out of memory" and "Error: EMFILE: too many open files" when exporting a huge number of components.
- Fix error "link-generation: failed finding .. in the dependencies array" when a dependency has a devDependency installed as a component.
- Improve the stability of `bit export --eject` and provide some kind of rollback in case of failure.
- Fix bit-remove to delete authored component files when removing an authored component from an inner directory.

## [[13.0.4] - 2018-07-24](https://github.com/teambit/bit/releases/tag/v13.0.4)

### New
- send component origin repo in headers

### Changes
- improve `bit test` to run tests not only on new and modified components but also on auto-tag pending components

### Bug fixes
- fix `bit import` of a component with authored dependencies
- generate npm links for Vue packages correctly without adding .vue extension to the package
- fix `bit add` to not throw an error for imported components when mainFile is a relative path to consumer
- fix error "Cannot read property 'missing' of undefined" when a dependency of dependency has parsing errors (bit-javascript)

## [[13.0.3] - 2018-07-12](https://github.com/teambit/bit/releases/tag/v13.0.3)

### Bug fixes
- fix link files generation to support the plugin "add-module-export" of babel compiler
- fix error "Cannot read property push of undefined" when a dependent has parsing error (bit-javascript)
- avoid parsing unsupported dependencies files (bit-javascript)

## [[13.0.2] - 2018-07-10](https://github.com/teambit/bit/releases/tag/v13.0.2)

### New
- improve the tree shaking mechanism to work with unlimited number of intermediate files
- present parsing errors by `bit status` and prevent tagging it until fixed
- show the newly tagged version for auto-tagged components

### Changes
- rename `--ignore-missing-dependencies` flag of `bit tag` to `--ignore-unresolved-dependencies`
- avoid trying tree shaking on CommonJS code
- prevent dependency-resolver from parsing json files as they do not contain any dependency

### Bug fixes
- fix `bit status` to show a component as deleted when track-dir was deleted for authored
- fix parsing error when a Vue file has a dependency prefix with a Tilde inside a style section
- fix detection of .scss files when required with no extension
- don't break `bit status` when mainFile was deleted, instead, reflect it to the user with a suggestion
- fix detection of "export * from" syntax of ES6

## [[13.0.1] - 2018-06-26](https://github.com/teambit/bit/releases/tag/v13.0.1)

### New
- support `bit checkout latest` for checkout to the latest version
- add `--reset` flag to `bit checkout` command for removing local modifications
- add `--all` flag to `bit checkout` command for executing the checkout on all components
- add new flag `--skip-tests` to bit tag command
- add `--no-cache` flag to `bit build` command
- add `--include-unmodified` flag to `bit test` command
- add troubleshooting-isolating link to bit status

### Bug fixes
- fix .tsx parsing issue when the tsx dependency is required from a non .tsx file
- fix support of .json dependencies
- fix "SyntaxError: Unexpected token" when parsing .ts files with .js dependencies
- show environments when running bit show on remote component


## [[13.0.0] - 2018-06-18](https://github.com/teambit/bit/releases/tag/v13.0.0)

### Summary

With over 35 new features, changes and bug fixes, Bit's v13 is focused on increased **stability** with over 20 bug fixes and **support for common workflows** including [webpack resolve](https://webpack.js.org/configuration/resolve/), [tsconfig resolving](https://www.typescriptlang.org/docs/handbook/module-resolution.html), Vue resolve alias ([Vue Webpack template](https://github.com/vuejs-templates/webpack/blob/f21376d6c3165a4cf6e5ae33f71b16dd47d213e3/template/build/webpack.base.conf.js#L36)) , [Babel module resolver](https://github.com/tleunen/babel-plugin-module-resolver) etc. Here are some of v13's highlights.

- add ability to configure custom module resolution in Bit (paths and aliases), to support absolute import statements for projects that use similar features using Webpack, Typescript, Babel, Vue alias etc. [PR-#980](https://github.com/teambit/bit/pull/980), [#852](https://github.com/teambit/bit/issues/852), [#865](https://github.com/teambit/bit/issues/865), [#869](https://github.com/teambit/bit/issues/869)
- over 20 bug fixes including max call stack, import of binary files and more.
- environments transformed and refactored to act as native Bit extensions. [PR-#931](https://github.com/teambit/bit/pull/931)
- support "export X from Y" syntax of ES6 without importing X first. [PR-#981](https://github.com/teambit/bit/pull/981)
- support mixed mode of common-js and ES6. [PR-#1036](https://github.com/teambit/bit/pull/1036)
- support Installing Bit using NPM using `sudo`. [commit](https://github.com/teambit/bit/commit/b23a78d3fd8ba07507785d97a224775126c2b150).
- introducing new flags for `bit init` including `--reset` and `--reset-hard`. [PR-#1012](https://github.com/teambit/bit/pull/1012)

As a reminder, we're switching to major versions to indicate that we, like many others, have been using Bit in production for a long time. v13 follows the previous v0.12 and looking forward we'll continue to follow semver like we've done since 2016.

### New
- add ability to configure custom module resolution in Bit (paths and aliases), to support absolute import statements for projects that use similar features using Webpack, Typescript, Babel, etc.
- support "export X from Y" syntax of ES6 without importing X first.
- environments transformed and refactored to act as native Bit extensions
- introduce a new flag `bit init --reset-hard` to delete Bit files in order to start with a clean workspace
- introduce a new flag `bit init --reset` to recreate bit.json and .bitmap files in case they are corrupted
- add fork level to the `bit test` command
- inject dist dir to node_path variable during test process in order for the author to tag and test custom-resolved components
- added missing programmatic flags for bit isolate cmd
- support mixed mode of common-js and ES6 ("require" and "import" together)
- recognize packages required from d.ts files

### Changes
- remove alias t from bit test command (conflicts with tag command)
- do not override existing bit.json on bit init
- rename `no-launch-browser` to `suppress-browser-launch` in bit login flag
- version validation during `bit tag`

### Bug fixes
- fix import of binary files
- fix error "Maximum call stack size exceeded" when tagging or building a large file
- handle bit diff for local components without specifying a scope
- backward compatibility for components with environments with latest version
- show dependent component id when trying to install missing environment
- prevent overriding local tags from remote components upon import
- throw an error when auto tag components have a newer version
- after auto-tagging a component with a pending update it no longer becomes `modified`
- support for running bit log on local components without specifying scope name
- handle adding the same file with different letter cases (uppercase/lowercase)
- improve environments error handling
- support `bit move` and `bit import --path` when running from an inner directory
- `bit init` now recreates the scope.json if it does not exist

## [0.12.13] - 2018-05-09

### New
- add `bit show --compare` data into `bit diff` to easily see why a component is modified in one command
- when running bit login, also configure bitsrc registry for npm
- adding scss to support ~
- support components with cyclic dependencies
### Changes
- remove `--write` flag from `bit import`, the newly introduced `--merge` flag takes care of that
- improve merge-conflict error on export to show all components with conflicts
### Bug Fixes
- fix `bit remove` to not delete dependencies when they were imported directly
- add error handling to bit login
- improve the error-message "unexpected network error has occurred" to provide some useful data

## [0.12.12] - 2018-04-29

### New
- introduce a new command `bit diff` to show the files diff for modified components
- support importing component on top of a modified one and merging the changes by adding `--merge` flag to `bit import`
- add -x flag to import (short for --extension)

### Bug Fixes
- fix an end of line issue between os
- [#927](https://github.com/teambit/bit/issues/927) fix a case of link file (file that only requires another file) is part of the component
- fix bit-move of a directly imported dependency
- fix importing a different version of a dependent when dependencies are not saved as components
- fix Yarn install when a relative path is written into package.json
- fix bit-merge and bit-checkout commands for Windows
- bug fix - import after tag command was showing an error "Cannot read property 'hash' of undefined"
- fix bit-add to enable marking files as tests of existing components
- bug fix - in some circumstances, same link files were written in parallel, resulting in invalid content

## [0.12.11] - 2018-04-10

### New
- introduce a new command `bit merge` for merging a different version into the current version
- introduce a new command `bit use` for switching between versions
- add anonymous analytics usage with prompt
- support merging modified component to an older version of the component
### Changes
- rename the command `bit use` to `bit checkout`
- block tagging when a component has a newer version locally, unless `--ignore-newest-version` flag is used
- rename `--force` flag of `bit import` to `--override`
- change `bit list` to show only the authored and imported components, unless `--scope` flag is used
- `bit remove` removes components from a remote scope only when `--remote` flag is used
- improve the output of import command to show the imported versions
### Bug Fixes
- fix bit-install to work from an inner directory
- improve external test and build errors to show the stack
- support `export { default as }` syntax when extracting relevant dependencies from link files

## [0.12.10] - 2018-03-21

### New
- track directories for files changes and update .bitmap automatically
- show a component as modified (bit status) in case a new file has added to its rootDir or one of the files has renamed
- support updating dependencies versions from bit.json, package.json and bitmap files
- add an option to install peer dependencies in an isolated environment
- add the main file to file list if not specified during `bit add`
- add `--all` flag to `bit untrack` command

### Changes
- ignore files named 'LICENSE'
- test components candidates for auto-tag before tagging them

### Bug Fixes
- fix an issue with stylus dependencies from Vue files
- fix catastrophic backtracking when using Regex to find JSDoc
- fix environment import of latest version when an older version is imported
- fix exit status when ci-update fails
- fix bugs when running bit commands not from the workspace root

## [0.12.9] - 2018-03-14

- fix bug with exporting component to a very old scopes

## [0.12.8] - 2018-03-12

- send component's metadata to compilers
- fix `bit tag` with `--force` flag to force tagging when exceptions occurred during a test
- fix `bit test` error message to display the actual exception if occurred
- improve error message of `bit tag --verbose` when tests failed to include tests results
- improve handling of errors from compilers which return promises
- merge process.env from the main process to tester process fork
- symlink tester env in isolated envs
- bug fix - tests files were ignored during bit add when they're weren't part of the files array and .gitignore contained a record with leading exclamation mark

## [0.12.7] - 2018-02-28

- bug fix - specifying a component and its dependency as ids for bit remove was not working
- bug fix - fix remove component

## [0.12.6] - 2018-02-27

### New
- introduced a new command `bit untag` for reverting un-exported tags.
- support .vue files
- support `bit install` of specific ids
- init local scope inside .git
- support peerDependencies
- support passing arguments/flags to the package-manager by specifying them after '--' (e.g. `bit import -- --no-optional`)
- support compilers which return promises

### Changes
- save bit dev-dependencies components inside devDependencies section of package.json
- `bit status` shows a list of staged versions in 'staged components' section

### Bug Fixes
- show npm-client's warnings when they are about missing peer-dependencies
- fix outdated to print correct version numbers
- remove a modified component message
- resolving .gitignore files
- [#729](https://github.com/teambit/bit/issues/729) fix bit cc to clear module cache
- [#769](https://github.com/teambit/bit/issues/769) - prevent duplicate ids in bitmap when adding existing files
- [#736](https://github.com/teambit/bit/issues/736) - .gitignore is blocking everything

## [0.12.5] - 2018-02-06

- default `bit import` with no id to import objects only, unless `--write` flag is used
- decrease verbosity of npm during bit test
- added `--objects` flag to `bit import` for fetching objects only and making no changes to the filesystem
- bug fix - dists had incorrect paths in the model when originallySharedDir was the same as dist.entry
- strip dist.entry for imported and authored components only, not for nested.
- write .bitmap on bit init command
- aggregate dependencies and package dependencies in bit show
- add entered username from prompt to context for server side hooks


## [0.12.4] - 2018-01-30

- support separating dev-dependencies and dev-packages from dependencies and packages when they originated from tests files
- prompt user when trying to remove a component
- restore old behavior of requiring package installation
- support adding test files to existing component
- ignore tracked files when running bit add and print a warning message
- bug fix - bit test fails when the same environment installation was canceled before

## [0.12.3] - 2018-01-28

- avoid overriding not only modified components but also new components when running `bit import`, unless `--force' flag is used
- validate version number during tag action
- allow `bit config` to run in non initialized directory

## [0.12.2] - 2018-01-24

### New
- [#653](https://github.com/teambit/bit/issues/653) read config keys from Git config in case it's not found in bit config
- [#516](https://github.com/teambit/bit/issues/516) add `--eject` flag for `bit export` for quickly remove local components after export and install them by the npm client
### Changes
- `bit build` with no parameter, builds all authored and imported components regardless whether they're modified
### Bug Fixes
- `bit move` - updates links to node_modules and updates package.json dependencies with the new directory
- install missing environments before start build / test process
- print message in case of cyclic dependencies
- fixed ci-update from failing when no compiler or tester

## [0.12.1] - 2018-01-22

- add link-file for authored exported components from the root node_modules of a component to its main-file
- avoid fetching the dependencies of versions older than the current imported one
- migration - remove latest from compiler
- fix bug with importing old components with compiler defined
- fixed deserialize bug with bit remove

## [0.12.0] - 2018-01-18

### New
- [extension system (beta)](https://docs.bit.dev/docs/ext-concepts.html)
- [#540](https://github.com/teambit/bit/issues/540) support Yarn as package manager
- `bit import`: install hub dependencies as npm packages by default
- `bit import`: install npm packages by default
- [#613](https://github.com/teambit/bit/issues/613) `bit install` command to install all packages and link all components
- [#577](https://github.com/teambit/bit/issues/577) auto add workspaces to root package.json
- [#515](https://github.com/teambit/bit/issues/515) save direct dependencies in package.json with relative paths
- [#571](https://github.com/teambit/bit/issues/571) apply auto-tagging mechanism for imported components
- [#541](https://github.com/teambit/bit/issues/541) add package manager config to bit.json
- support saving dists files on a pre-configured directory relative to consumer root
- support `bit show --compare` with json format


### Changes
- change auto-generated node_modules links to be the same as NPM installation of components (@bit/scope.box.name)
- rename `bit bind` command to `bit link`
- reanme {PARENT_FOLDER} variable to {PARENT} in dsl of add
- rename .bit.map.json to .bitmap
- avoid writing long files paths for imported components when there is a shared directory among the component files and its dependencies
- `bit log` now shows semver instead of version hash
- [#537](https://github.com/teambit/bit/issues/537) rename dist flag to --ignore-dist and by default create dist files
- [#527](https://github.com/teambit/bit/issues/527) rename structure property in bit.json
- remove 'dist' attribute from root bit.json by default
- rename `no_dependencies` flag to `no-dependencies` on `bit import`
- rename `no_package_json` flag to `ignore-package-json` on `bit import`
- change `bit remote rm` to `bit remote del`
- run bit init automatically if dir is not initialized but contains .bitmap file
- do not write the component's bit.json file, unless `--conf` flag is set
### Bug Fixes
- [#517](https://github.com/teambit/bit/issues/517) when a nested dependency is imported directly, re-link all its dependents
- [#608](https://github.com/teambit/bit/issues/608) absolute components dependencies for new components throw an error
- [#605](https://github.com/teambit/bit/issues/605) component with modified dependencies doesn't recognize as modified
- [#592](https://github.com/teambit/bit/issues/592) auto-tagged component were not shown as staged in bit status
- [#495](https://github.com/teambit/bit/issues/495) support adding files to imported components and ignoring existing files
- [#500](https://github.com/teambit/bit/issues/500) files added under one component although it was not specified
- [#508](https://github.com/teambit/bit/issues/508) componentsDefaultDirectory do not support anything other than one dynamic param per folder
- [#543](https://github.com/teambit/bit/issues/543) remove imported component not working
- avoid building process when a component was not modified
- prevent overriding index file if exists

## [0.11.1] - 2017-11-29

- support tagging the entire local scope and all imported components to a specific tag using `--scope` and `--include_imported` flags
- add bit pack command to build packages for registry
- tag command now accepts a version
- `bit test` - paint a summary table when testing multiple components
- `bit status` - add a new section "deleted components" for components that were deleted from the file-system manually
- `bit import` - prevent overriding local changes unless --force flag was used
- sort `bit show` and `bit list` components alphabetically
- Auto update .bit.map.json to semantic versions
- improve stability and performance of the dependency resolution mechanism
- removed `--include-imported` flags as `--all` can be used for the same functionality
- `--scope` flag can be used without `--all`
- message in tag command is now optional
- `--all` and `--scope` accepts version (optional for `--all` and mandatory for `--scope`)
- fixed bug on windows that created test files as components
- fixed bit add bug when adding test files with DSL
- fixed output to be the same for tag command
- fixed bit list command display for deprecated components
- fixed bit show with compare flag to display dependencies
- don't write dists files for authored components
- bug fix - components that were not indicated as staged-components by `bit status` were exported by `bit export`
- bug fix - tests files saved with incorrect path when `bit add` was running from non-consumer root
- `bit add` - exclude a component when its main file is excluded
- bug fix - generated .ts links were not valid

## [0.11.0] - 2017-11-12
- change versions numbers to be semantic versions
- add `--outdated` flag to `bit show` command to show the local and remote versions of a component
- add `--outdated` flag to `bit list` command to show the local and remote versions of components
- `bit show` - show components that will be tagged automatically when their dependencies are tagged
- export / import performance and stability improvements
- add plugin mechanism to support different file types
- SSH authentication can be done with SSH username and password in case a private key or an SSH agent socket is not available
- SSH is not supporting passphrase in case a private key is encrypted
- reimplement cat-object command
- `bit show` - show components that will be tagged automatically when their dependencies are tagged
- bug fix - dependencies were not written to the file-system when cloning a project with an existing bit.map file
- disable the local search
- fix a bug which prevents the ci running tests in some cases
- bug fix - re-adding a component after exporting it was considered as a new component
- fix a bug which makes bit test command not work when a component use bit/ to require another component
- prevent bare-scope corruption when the export process fails
- fixed stderr maxBuffer exceeded bug in ci-update cmd
- fix a bug which makes imported components considered as modified
- fix typo in help man page

## [0.10.9] - 2017-10-18

- rename `bit commit` to `bit tag`
- extract only relevant dependencies from link files (files that only require other files)
- typescript - extract only relevant dependencies from link files (files that only require other files)
- take package version from package.json in the component / root folder to support semver package dependencies
- new field in bit.json (bindingPrefix) for dynamic links
- add flag to bit show to compare component in file system to last tagged component
- better handling deleted files
- improve bit add to convert files to valid bit names
- fixed - writing dist files to wrong directory during bit tag / test commands
- fixed remove of exported component
- prevent bare-scope corruption when the export process fails
- fixed stderr maxBuffer exceeded bug in ci-update cmd
- throw error when tester doesn't return any result for test file
- change the order of determine the main/index file - it's now ['js', 'ts', 'jsx', 'tsx', 'css', 'scss', 'less', 'sass']
- improve checkVersionCompatibility between server and client
- show correct message / error when the tester has an exception during bit test
- fix bug with printing wrong id on bit tag for component in versions between 10-19
- handle invalid bit.json
- bit add on missing test file should throw an error
- prevent test files from becoming new components
- fix bug when component version is larger than 10 it won't show as staged

## [0.10.8] - 2017-10-01

- support requiring imported components using `require('bit/namespace/name')` syntax
- new remove command for removing local and remote components
- new deprecate command for deprecating local and remote components
- new move command for moving files/directories of a component to a new location
- create package.json for imported components
- exclude import-pending components from 'new components' section
- add ignore missing dependencies to commit
- save all dependencies on one configurable directory (components/.dependencies by default)
- add support for tsx files
- generate internal component links according to their compiled version
- move a re-imported component to a new location when `bit import --prefix` is used
- fix commit and export issues when dealing with more than 500 components
- fix export of large amount of data
- fix bug with commit --force when tests throws an exception
- fix bug - when you import authored component (and there is a newer version) it duplicate it in the .bit.map.json
- fix bug - when you import authored component it was added to bit.json dependencies
- fix bug with ssh2 times out on handshake

## [0.10.7] - 2017-09-07

- improve windows support
- add bit untrack command
- support CSS/less/sass/sass as main file
- support jsx extension as the main file of a component
- support adding new files to imported components
- deprecated install command
- fix the search according to search-index v0.13.0 changes
- prevent exporting a component when the same version has been exported already to the same remote scope
- avoid running the build and test processes upon `bit status`
- allow export specific components without specifying the scope-name
- avoid tagging unmodified components unless `--force` flag is being used
- resolve dependencies from all component files regardless whether they are referenced from the main file
- bug fix - the author was not able to update his/her component in case it was changed in another scope
- bug fix - status command shows an error when components directory has an unreferenced (from bit.map) component
- avoid generating links for author components
- `bit import` from bit.json does not write to the file-system a dependency when it is also a direct import
- bug fix - export would hang when the ssh server was existing before closing
- don't calculate nested deps when calculating modified component during bit status/commit
- fixed exception is thrown in `bit ls` after exporting components
- removed `--cache` flag from `bit ls`
- added `--environment` option for `bit import`
- reformatted `bit import` output (components, dependencies, environments)
- remove duplication for missing packages warning
- Remove the npm tree output for component ci flow
- add verbosity option to some places
- added auto generated msg to bitmap and all generated link files
- fix a warning on the bit --version command
- support render tag in js docs
- bug fix - imported components were deleted from bit.map when importing nested components of the same scope and name
- write dist files on import according to .bit.map.json
- improve bit remote output (put it in a table)
- fix but with export when the remote has a dependency in the wrong version

## [0.10.6] - 2017-08-23

- windows support
- support auto updating of bit for npm installation
- support deleting files from a component
- improved bit help
- fix bit config command for linux
- update bit-javascript dependency
- fixed remote add exceptions to human-friendly errors
- improvement - when there are several potential main files, `bit add` selects the one that is closer to the root
- show a friendly error when SSH returns an invalid response
- fix an error when there are multiple open SSH connections
- update bit.map and the file system when a nested component is re-imported individually
- fix ci-update command when there are tester and compiler to use the same isolated-environment
- fix an error when importing a component, exporting it, modifying and exporting again (v3)
- fix links generation when importing from a non-consumer root path
- fix ci-update command to generate links when necessary
- fix Error: "Cannot find module './build/Release/DTraceProviderBindings'" when installing via Yarn
- fix the local and remote search
- fix the internal ci-update command where an environment has a tester without a compiler
- improved commit, add, export and status outputs
- support general failures on bit test (like on before)
- status output with missing dependencies
- help flags adjusted to new help
- missing dependencies formatted on commit
- sources no longer part of bit.json's defaults
- improve readme
- improve outputs
- improve windows support for import command
- exception when using `bit test` or `bit build` before adding first components
- add new flag to bit add to override or append files to bit component


## [0.10.5] - 2017-08-16
- improved commit, add, export and status outputs
- improved bit help
- Improve log files (rotate, color, prettyPrint)
- Support define dependencies for imported components
- bug fixes for export command

## [0.10.4] - 2017-08-15

- bug fix - component stays in "staged components" section after the second export
- support exporting binary files
- fix a bug when importing version 2 of a component while version 1 has been imported before
- fix a bug when exporting version 3 of a component after importing version 2
- bug fix - install test environment if not exist upon bit test
- Fix conflicts when import from bit.json more than one component with the same nested deps
- Remove duplicates from missing packages (during import) warning
- improve error on adding non existing file
- improve support for imported components as dependencies of authored components
- auto-resolve dependencies for imported components

## [0.10.3] - 2017-08-08

- fix memory leak when exporting a big amount of components
- fix running import command from a non-root directory
- support specifying multiple ids using export command
- fix the auto creating dependencies during commit
- performance improvement for status and commit

## [0.10.2] - 2017-08-07
Improve resolving packages dependencies for ts files

## [0.10.1] - 2017-08-07

## [0.10.0] - 2017-08-07
### BREAKING CHANGES

- Upgrade: Bit now works with a new set of APIs and data models for the code component and scope consumer.
- Important: Bit is not backward compatible with remote scopes running older versions of Bit.

## [0.6.6-rc.1] - 2017-06-28
- Add babel-plugin-transform-runtime to support async functions

## [0.6.5] - 2017-06-26

## [0.6.5-rc.1] - 2017-06-26
- bugfix - install drivers in scope level before test in scope
- bugfix - install drivers in scope level before build in scope
- bugfix - calling to old bind command during component e2e tests

## [0.6.4] - 2017-06-25

- update "bit-javascript" dependency to 0.6.4
## [0.6.3-rc.3] - 2017-06-15

- `bit test` shows the error stack in case of a fatal error
- add logger
- support debug-mode for e2e tests

## [0.6.3-rc.2] - 2017-06-08

- update "bit-javascript" dependency to rc ("^0.6.4-rc.1")
- Try using cache before fetching remote

## [0.6.3-rc.1] - 2017-06-06

- support running e2e tests in a dev environment where `bit` command is different (such as bit-dev)
- `bit import` no longer uses the internal cache objects to retrieve remote bit-components.
- avoid corrupted data in a scope when dependencies somehow are not being resolved.
- allow `bit init` when there is a bit.json file without the `source` or `env` attributes.
- bug fix: don't show the version-compatibility warning more than once
- remove duplications from dependencies list of `bit import` output.
- suppress dependencies list upon `bit import`, unless a flag `--display_dependencies` is being used.
- warn for missing driver
- set the file-extension of the built-dist-file according to the current language ('.js' by default)
- support async/await syntax.
- remove the injection of bit-js module into the tester environment.
- add bit-javascript as a dependency and a post install hook.
- do not show tests output in case of thrown error on commit, use verbose flag to see the error.
- parse @property tag of JSDoc
- add `bit reset` command for cancelling the last local commit
- extract the importing bit.json components functionality from `bit import` into a new command `bit install`.
- add infrastructure for e2e tests
- fix onExport hook to get called after writing dependencies to bit.json
- increased max listeners to 100 (prevent warning message)
- colored commit success message
- support for merge conflict error reporting via ssh
- docs - fix bitsrc links to work

## [0.6.2] - 2017-05-21

- [removed] JSDoc data are saved only for functions with a tag `@bit`.
- fixed component classification (local or external)

## [0.6.1] - 2017-05-18 rc

- JSDoc data are saved only for functions with a tag `@bit`.
- do not terminate watcher after failures.
- add the commit-log details to the Component object, so then it'll be available for `bit show --json` and `bit export`.

## [0.6.0] - 2017-05-15

- do not preserve node.js path cache for required bit-driver because it varies over time.

## [0.5.13] - 2017-05-14

- enable bit watch command -> build-all-inline on every change

## [0.5.12] - 2017-05-14

- enable "bit build --inline" command with no arguments for building all inline components

## [0.5.11] - 2017-05-11

- send a correct error message on commit with wrong id.
- add onModify hook.
- show error-message for 'bit build' when no compiler is specified.
- write dependencies on modify.
- do not write bit.json's `misc` and `lang` properties if the default value is presented.
- send correct error message when there is invalid inline id (wip).
- add bind command (which calls the driver bind command).

## [0.5.10] - 2017-05-11

- fix bug with specs that need compiling for server use

## [0.5.9] - 2017-05-11

- fix bug with specs that need compiling

## [0.5.8] - 2017-05-11

- write the specDist only if it exists

## [0.5.7] - 2017-05-10

- fix test for components without compiler

## [0.5.6] - 2017-05-10

- implement the isolated environment for build

## [0.5.5] - 2017-05-09

### Change

- bare scope test creates a new environment and runs the tests there.
- test command -i runs the tests on the file system (inline components).
- build command now saves dist/\<implFileName> && dist/\<specsFileName> for the specs file.
- change the component resolver to fetch from dist/\<implFileName> instead of dist/dist.js.

- package dependencies of environment modules would be installed at component level from now.
- npm loader would not be present, --verbose will show npm output after the installation is done.

### Fixed

- bug with environment installation (npm install at project level).

### Added

- add module 'component-resolver' to resolve a component path using its ID.
- support generating an isolated bit-component environment on-the-fly so it will be easier to run build and test from everywhere
- the compiler can implement a build method instead of compile, get an entry file and run webpack for example (wip). implemented for inline_components, and still need to implement environment module in order to fully work.
- add --skip-update option to the main bit help page.
- run some hooks (for now: onCommit, onCreate, onExport and onImport) using a language-driver
- lang attribute on the bit.json, enable language that will save on the model of the component.

## [0.5.4] - 2017-05-07

### Fixed

- ssh is exiting before writing the entire response.
- exception was thrown when trying to read non-existing private key.

## [0.5.3] - 2017-04-27

### Fixed

- put [search] index procedure under try catch, warns in case it fails.
- fixed bug with list/show remote components with misc files.

## [0.5.2] - 2017-04-27

### Fixed

- issue with npm ensure that was caused due to latest version changes
- issue with installing deps from local cache instead of external
- exit code with only numeric values

## [0.5.1] - 2017-04-18

### Added

- support adding misc files to a bit component
- enable "bit test --inline" command with no arguments (test all inline components)

### Change

- npm install for bit dependencies will work via temp package.json instead of invoking parallel npmi

### Fixed

- when exporting and missing @this, show friendly error

## [0.5.0]

** breaking change - a scope with this version won't work with consumer with lower versions **

### Change

- ssh protocol has changes and now contains headers with bit version
- do not override files upon "bit create" unless -f (--force) flag is used

### Fixed

- bit ls and show commands can be performed outside of bit scope

### Added

- if there is a difference between the versions of the remote bit and the local bit (the remote scope has a greater version) bit throws a error/warning message according to semver difference major/minor
- bit scope-config public command
- license file inflation
- scope meta model

### Removed

- bit resolver command

## [0.4.5]

### Fixed

- error message on component not found
- hotfix for multifetch bug
- add 'no results found' message on ci when there are no specs

## [0.4.4]

### Fixed

- bug fix: typo on destructuring for making export compatible

## [0.4.3]

### Fixed

- added validation on stdin readable for private cmd _put

## [0.4.2]

### Fixed

- make the ssh mechanism backwards compatible with older versions

## [0.4.1]

### Added

- put now work with stream (after export) instead of putting the data on a command argument

### Change

- replace the use of sequest module with ssh2 module directly.

## [0.4.0]

### Added

- bit cat-scope private command
- bit refresh-scope private command for updating model

### Change

- change the header of the bit-objects to contain the hash of the file as a second argument

## [0.3.4]

### Fixed

- add the hash to the header of the any bit-object

## [0.3.3]

### Fixed

- add posix as an optional dependency (windows)

### Added

- specsResults verbose output after ci-update
- add bit clear-cache cmd
- now running clear cache before bit update

## [0.3.2]

### Added

- add bit-dev script for linking dev command, for development
- circle ci integration
- package node v6.10.0 (LTS) (working for osx, debian, centos)

### Fixed

- throw the right error code when inner problem occures
- handled errors will also have exit code 1

## [0.3.0]

### Change

- saving the component id to bit.json after export is a default behavior.
- bit export --forget flag for not saving to bit.json after export.

### Fixed

- Solved bug with specsResults pass attribute not updating after ci update.

## [0.2.6]

### Fixed

- bug with @ on scope annotation
- improved readme and docs

## [0.2.5]

### Added

- documentation under ./docs
- gitbook integration

### Change

- change mock-require to mockery on testing mechanism
- support node 4 with babel-preset-env + add plugins, instead of stage-0 preset

## [0.2.4]

### Added

- add source-map support for dist (enables compiled bit debugging)

### Change

- small fix after import without peer dependencies (do not show the peer dependencies header)

## [0.2.3]

### Added

- import multiple components on one import (bit import componentA componentB)
- write components specific version in bit.json after import -s flag
- distinguish between peerDependencies and dependencies on the output of an import command

## [0.2.2]

### Added

- loader for export command

### Change

- scope now fetch devDependencies (compiler/tester) on export
- scope does not fetch devDependencies on import
- changed dev to environment flag on import command

## [0.2.1] hot-fix

fix a bug with import many ones function

## [0.2.0]

### Added

- loaders.
- stablize version.
- improve error handling.

## [0.1.0]<|MERGE_RESOLUTION|>--- conflicted
+++ resolved
@@ -7,11 +7,8 @@
 
 ## [unreleased]
 
-<<<<<<< HEAD
 - [#1808](https://github.com/teambit/bit/issues/1808) support adding dist-path-template as a package-json value, which gets replaced with the calculated dist path upon import
-=======
 - update execa to v2.0.3
->>>>>>> 3c4e0980
 - [#1792](https://github.com/teambit/bit/issues/1792) don't generate entry-point files for nested dependencies when their `package.json` is written
 - [#1817](https://github.com/teambit/bit/issues/1817) fix ComponentNotFound error when tagging after export & tag & untag for author using compiler that builds dependencies
 

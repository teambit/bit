# Change Log

All notable changes to this project will be documented in this file.

The format is based on [Keep a Changelog](http://keepachangelog.com/).
and this project adheres to [Semantic Versioning](http://semver.org/).

## [unreleased]

<<<<<<< HEAD
- bug fix - tests files saved with incorrect path when `bit add` was running from non-consumer root  
=======
- `bit add` - exclude a component when its main file is excluded 
- `bit test` - paint a summary table when testing multiple components 
- reimplement cat-object command
>>>>>>> e3a2df65

## [0.11.0-test.8] - 2017-11-08
- remove the ssh agent support (it's buggy)

## [0.11.0-test.7] - 2017-11-08

- SSH is not supporting passphrase in case a private key is encrypted
- SSH authentication can be done with SSH username and password in case a private key or an SSH agent socket are not available
- `bit show` - show components that will be tagged automatically when their dependencies are tagged
- bug fix - dependencies were not written to the file-system when cloning a project with an existing bit.map file
- disable the local search

## [0.11.0-test.3] - 2017-11-06

- change versions numbers to be semantic versions
- export / import performence and stability improvements
- fix a bug which prevent the ci running tests in some cases
- add plugin mechanism to support different file types
- bug fix - re-adding a component after exporting it was considered as a new component 
- fix a bug which makes bit test command not work when a component use bit/ to require another component

## [0.10.10-dev.1] - 2017-10-30

- add `--outdated` flag to `bit show` command to show the local and remote versions of a component
- add `--outdated` flag to `bit list` command to show the local and remote versions of components
- prevent bare-scope corruption when the export process fails
- fixed stderr maxBuffer exceeded bug in ci-update cmd
- fix bug which make imported components considered as modified
- fix typo in help man page

## [0.10.9] - 2017-10-18

- rename `bit commit` to `bit tag`
- extract only relevant dependencies from link files (files that only require other files)
- typescript - extract only relevant dependencies from link files (files that only require other files)
- take package version from package.json in the component / root folder to support semver package dependencies
- new field in bit.json (bindingPrefix) for dynamic links
- add flag to bit show to compare component in file system to last tagged component
- better handling deleted files
- improve bit add to convert files to valid bit names
- fixed - writing dist files to wrong directory during bit tag / test commands
- fixed remove of exported component
- prevent bare-scope corruption when the export process fails
- fixed stderr maxBuffer exceeded bug in ci-update cmd
- throw error when tester doesn't return any result for test file
- change the order of determine the main/index file - it's now ['js', 'ts', 'jsx', 'tsx', 'css', 'scss', 'less', 'sass']
- improve checkVersionCompatibility between server and client
- show correct message / error when the tester has an exception during bit test
- fix bug with printing wrong id on bit tag for component in versions between 10-19
- handle invalid bit.json
- bit add on missing test file should throw an error
- prevent test files from becoming new components
- fix bug when component version is larger than 10 it won't show as staged

## [0.10.8] - 2017-10-01

- support requiring imported components using `require('bit/namespace/name')` syntax
- new remove command for removing local and remote components
- new deprecate command for deprecating local and remote components
- new move command for moving files/directories of a component to a new location
- create package.json for imported components
- exclude import-pending components from 'new components' section
- add ignore missing dependencies to commit
- save all dependencies on one configurable directory (components/.dependencies by default)
- add support for tsx files
- generate internal component links according to their compiled version
- move a re-imported component to a new location when `bit import --prefix` is used
- fix commit and export issues when dealing with more than 500 components
- fix export of large amount of data
- fix bug with commit --force when tests throws an exception
- fix bug - when you import authored component (and there is a newer version) it duplicate it in the .bit.map.json
- fix bug - when you import authored component it was added to bit.json dependencies
- fix bug with ssh2 times out on handshake

## [0.10.7] - 2017-09-07

- improve windows support
- add bit untrack command
- support CSS/less/sass/sass as main file
- support jsx extension as the main file of a component
- support adding new files to imported components
- deprecated install command
- fix the search according to search-index v0.13.0 changes
- prevent exporting a component when the same version has been exported already to the same remote scope
- avoid running the build and test processes upon `bit status`
- allow export specific components without specifying the scope-name
- avoid committing unmodified components unless `--force` flag is being used
- resolve dependencies from all component files regardless whether they are referenced from the main file
- bug fix - the author was not able to update his/her component in case it was changed in another scope
- bug fix - status command shows an error when components directory has an unreferenced (from bit.map) component
- avoid generating links for author components
- `bit import` from bit.json does not write to the file-system a dependency when it is also a direct import
- bug fix - export would hang when the ssh server was existing before closing
- don't calculate nested deps when calculating modified component during bit status/commit
- fixed exception is thrown in `bit ls` after exporting components
- removed `--cache` flag from `bit ls`
- added `--environment` option for `bit import`
- reformatted `bit import` output (components, dependencies, environments)
- remove duplication for missing packages warning
- Remove the npm tree output for component ci flow
- add verbosity option to some places
- added auto generated msg to bitmap and all generated link files
- fix a warning on the bit --version command
- support render tag in js docs
- bug fix - imported components were deleted from bit.map when importing nested components of the same scope and name
- write dist files on import according to .bit.map.json
- improve bit remote output (put it in a table)
- fix but with export when the remote has a dependency in the wrong version

## [0.10.6] - 2017-08-23

- windows support
- support auto updating of bit for npm installation
- support deleting files from a component
- improved bit help
- fix bit config command for linux
- update bit-javascript dependency
- fixed remote add exceptions to human-friendly errors
- improvement - when there are several potential main files, `bit add` selects the one that is closer to the root
- show a friendly error when SSH returns an invalid response
- fix an error when there are multiple open SSH connections
- update bit.map and the file system when a nested component is re-imported individually
- fix ci-update command when there are tester and compiler to use the same isolated-environment
- fix an error when importing a component, exporting it, modifying and exporting again (v3)
- fix links generation when importing from a non-consumer root path
- fix ci-update command to generate links when necessary
- fix Error: "Cannot find module './build/Release/DTraceProviderBindings'" when installing via Yarn
- fix the local and remote search
- fix the internal ci-update command where an environment has a tester without a compiler
- improved commit, add, export and status outputs
- support general failures on bit test (like on before)
- status output with missing dependencies
- help flags adjusted to new help
- missing dependencies formatted on commit
- sources no longer part of bit.json's defaults
- improve readme
- improve outputs
- improve windows support for import command
- exception when using `bit test` or `bit build` before adding first components
- add new flag to bit add to override or append files to bit component


## [0.10.5] - 2017-08-16
- improved commit, add, export and status outputs
- improved bit help
- Improve log files (rotate, color, prettyPrint)
- Support define dependencies for imported components
- bug fixes for export command

## [0.10.4] - 2017-08-15

- bug fix - component stays in "staged components" section after the second export
- support exporting binary files
- fix a bug when importing version 2 of a component while version 1 has been imported before
- fix a bug when exporting version 3 of a component after importing version 2
- bug fix - install test environment if not exist upon bit test
- Fix conflicts when import from bit.json more than one component with the same nested deps
- Remove duplicates from missing packages (during import) warning
- improve error on adding non existing file
- improve support for imported components as dependencies of authored components
- auto-resolve dependencies for imported components

## [0.10.3] - 2017-08-08

- fix memory leak when exporting a big amount of components
- fix running import command from a non-root directory
- support specifying multiple ids using export command
- fix the auto creating dependencies during commit
- performance improvement for status and commit

## [0.10.2] - 2017-08-07
Improve resolving packages dependencies for ts files

## [0.10.1] - 2017-08-07

## [0.10.0] - 2017-08-07
### BREAKING CHANGES

- Upgrade: Bit now works with a new set of APIs and data models for the code component and scope consumer.
- Important: Bit is not backward compatible with remote scopes running older versions of Bit.

## [0.6.6-rc.1] - 2017-06-28
- Add babel-plugin-transform-runtime to support async functions

## [0.6.5] - 2017-06-26

## [0.6.5-rc.1] - 2017-06-26
- bugfix - install drivers in scope level before test in scope
- bugfix - install drivers in scope level before build in scope
- bugfix - calling to old bind command during component e2e tests

## [0.6.4] - 2017-06-25

- update "bit-javascript" dependency to 0.6.4
## [0.6.3-rc.3] - 2017-06-15

- `bit test` shows the error stack in case of a fatal error
- add logger
- support debug-mode for e2e tests

## [0.6.3-rc.2] - 2017-06-08

- update "bit-javascript" dependency to rc ("^0.6.4-rc.1")
- Try using cache before fetching remote

## [0.6.3-rc.1] - 2017-06-06

- support running e2e tests in a dev environment where `bit` command is different (such as bit-dev)
- `bit import` no longer uses the internal cache objects to retrieve remote bit-components.
- avoid corrupted data in a scope when dependencies somehow are not being resolved.
- allow `bit init` when there is a bit.json file without the `source` or `env` attributes.
- bug fix: don't show the version-compatibility warning more than once
- remove duplications from dependencies list of `bit import` output.
- suppress dependencies list upon `bit import`, unless a flag `--display_dependencies` is being used.
- warn for missing driver
- set the file-extension of the built-dist-file according to the current language ('.js' by default)
- support async/await syntax.
- remove the injection of bit-js module into the tester environment.
- add bit-javascript as a dependency and a post install hook.
- do not show tests output in case of thrown error on commit, use verbose flag to see the error.
- parse @property tag of JSDoc
- add `bit reset` command for cancelling the last local commit
- extract the importing bit.json components functionality from `bit import` into a new command `bit install`.
- add infrastructure for e2e tests
- fix onExport hook to get called after writing dependencies to bit.json
- increased max listeners to 100 (prevent warning message)
- colored commit success message
- support for merge conflict error reporting via ssh
- docs - fix bitsrc links to work

## [0.6.2] - 2017-05-21

- [removed] JSDoc data are saved only for functions with a tag `@bit`.
- fixed component classification (local or external)

## [0.6.1] - 2017-05-18 rc

- JSDoc data are saved only for functions with a tag `@bit`.
- do not terminate watcher after failures.
- add the commit-log details to the Component object, so then it'll be available for `bit show --json` and `bit export`.

## [0.6.0] - 2017-05-15

- do not preserve node.js path cache for required bit-driver because it varies over time.

## [0.5.13] - 2017-05-14

- enable bit watch command -> build-all-inline on every change

## [0.5.12] - 2017-05-14

- enable "bit build --inline" command with no arguments for building all inline components

## [0.5.11] - 2017-05-11

- send a correct error message on commit with wrong id.
- add onModify hook.
- show error-message for 'bit build' when no compiler is specified.
- write dependencies on modify.
- do not write bit.json's `misc` and `lang` properties if the default value is presented.
- send correct error message when there is invalid inline id (wip).
- add bind command (which calls the driver bind command).

## [0.5.10] - 2017-05-11

- fix bug with specs that need compiling for server use

## [0.5.9] - 2017-05-11

- fix bug with specs that need compiling

## [0.5.8] - 2017-05-11

- write the specDist only if it exists

## [0.5.7] - 2017-05-10

- fix test for components without compiler

## [0.5.6] - 2017-05-10

- implement the isolated environment for build

## [0.5.5] - 2017-05-09

### Change

- bare scope test creates a new environment and runs the tests there.
- test command -i runs the tests on the file system (inline components).
- build command now saves dist/\<implFileName> && dist/\<specsFileName> for the specs file.
- change the component resolver to fetch from dist/\<implFileName> instead of dist/dist.js.

- package dependencies of environment modules would be installed at component level from now.
- npm loader would not be present, --verbose will show npm output after the installation is done.

### Fixed

- bug with environment installation (npm install at project level).

### Added

- add module 'component-resolver' to resolve a component path using its ID.
- support generating an isolated bit-component environment on-the-fly so it will be easier to run build and test from everywhere
- the compiler can implement a build method instead of compile, get an entry file and run webpack for example (wip). implemented for inline_components, and still need to implement environment module in order to fully work.
- add --skip-update option to the main bit help page.
- run some hooks (for now: onCommit, onCreate, onExport and onImport) using a language-driver
- lang attribute on the bit.json, enable language that will save on the model of the component.

## [0.5.4] - 2017-05-07

### Fixed

- ssh is exiting before writing the entire response.
- exception was thrown when trying to read non-existing private key.

## [0.5.3] - 2017-04-27

### Fixed

- put [search] index procedure under try catch, warns in case it fails.
- fixed bug with list/show remote components with misc files.

## [0.5.2] - 2017-04-27

### Fixed

- issue with npm ensure that was caused due to latest version changes
- issue with installing deps from local cache instead of external
- exit code with only numeric values

## [0.5.1] - 2017-04-18

### Added

- support adding misc files to a bit component
- enable "bit test --inline" command with no arguments (test all inline components)

### Change

- npm install for bit dependencies will work via temp package.json instead of invoking parallel npmi

### Fixed

- when exporting and missing @this, show friendly error

## [0.5.0]

** breaking change - a scope with this version won't work with consumer with lower versions **

### Change

- ssh protocol has changes and now contains headers with bit version
- do not override files upon "bit create" unless -f (--force) flag is used

### Fixed

- bit ls and show commands can be performed outside of bit scope

### Added

- if there is a difference between the versions of the remote bit and the local bit (the remote scope has a greater version) bit throws a error/warning message according to semver difference major/minor
- bit scope-config public command
- license file inflation
- scope meta model

### Removed

- bit resolver command

## [0.4.5]

### Fixed

- error message on component not found
- hotfix for multifetch bug
- add 'no results found' message on ci when there are no specs

## [0.4.4]

### Fixed

- bug fix: typo on destructuring for making export compatible

## [0.4.3]

### Fixed

- added validation on stdin readable for private cmd _put

## [0.4.2]

### Fixed

- make the ssh mechanism backwards compatible with older versions

## [0.4.1]

### Added

- put now work with stream (after export) instead of putting the data on a command argument

### Change

- replace the use of sequest module with ssh2 module directly.

## [0.4.0]

### Added

- bit cat-scope private command
- bit refresh-scope private command for updating model

### Change

- change the header of the bit-objects to contain the hash of the file as a second argument

## [0.3.4]

### Fixed

- add the hash to the header of the any bit-object

## [0.3.3]

### Fixed

- add posix as an optional dependency (windows)

### Added

- specsResults verbose output after ci-update
- add bit clear-cache cmd
- now running clear cache before bit update

## [0.3.2]

### Added

- add bit-dev script for linking dev command, for development
- circle ci integration
- package node v6.10.0 (LTS) (working for osx, debian, centos)

### Fixed

- throw the right error code when inner problem occures
- handled errors will also have exit code 1

## [0.3.0]

### Change

- saving the component id to bit.json after export is a default behavior.
- bit export --forget flag for not saving to bit.json after export.

### Fixed

- Solved bug with specsResults pass attribute not updating after ci update.

## [0.2.6]

### Fixed

- bug with @ on scope annotation
- improved readme and docs

## [0.2.5]

### Added

- documentation under ./docs
- gitbook integration

### Change

- change mock-require to mockery on testing mechanism
- support node 4 with babel-preset-env + add plugins, instead of stage-0 preset

## [0.2.4]

### Added

- add source-map support for dist (enables compiled bit debugging)

### Change

- small fix after import without peer dependencies (do not show the peer dependencies header)

## [0.2.3]

### Added

- import multiple components on one import (bit import componentA componentB)
- write components specific version in bit.json after import -s flag
- distinguish between peerDependencies and dependencies on the output of an import command

## [0.2.2]

### Added

- loader for export command

### Change

- scope now fetch devDependencies (compiler/tester) on export
- scope does not fetch devDependencies on import
- changed dev to environment flag on import command

## [0.2.1] hot-fix

fix a bug with import many ones function

## [0.2.0]

### Added

- loaders.
- stablize version.
- improve error handling.

## [0.1.0]

initial version

<|MERGE_RESOLUTION|>--- conflicted
+++ resolved
@@ -7,13 +7,10 @@
 
 ## [unreleased]
 
-<<<<<<< HEAD
 - bug fix - tests files saved with incorrect path when `bit add` was running from non-consumer root  
-=======
 - `bit add` - exclude a component when its main file is excluded 
 - `bit test` - paint a summary table when testing multiple components 
 - reimplement cat-object command
->>>>>>> e3a2df65
 
 ## [0.11.0-test.8] - 2017-11-08
 - remove the ssh agent support (it's buggy)

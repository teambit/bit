# Change Log

All notable changes to this project will be documented in this file.

The format is based on [Keep a Changelog](http://keepachangelog.com/).
and this project adheres to [Semantic Versioning](http://semver.org/).

## [unreleased]

<<<<<<< HEAD
- add onModify hook
=======
- show error-message for 'bit build' when no compiler is specified 
- write dependencies on modify.
>>>>>>> 8a0b9ab0
- do not write bit.json's `misc` and `lang` properties if the default value is presented.
- send correct error message when there is invalid inline id (wip).
- add bind command (which calls the driver bind command).

## [0.5.10] - 2017-05-11 rc

- fix bug with specs that need compiling for server use

## [0.5.9] - 2017-05-11 rc

- fix bug with specs that need compiling

## [0.5.8] - 2017-05-11 rc

- write the specDist only if it exists

## [0.5.7] - 2017-05-10 rc

- fix test for components without compiler

## [0.5.6] - 2017-05-10 rc

- implement the isolated environment for build

## [0.5.5] - 2017-05-09 rc

### Change

- bare scope test creates a new environment and runs the tests there.
- test command -i runs the tests on the file system (inline components).
- build command now saves dist/\<implFileName> && dist/\<specsFileName> for the specs file.
- change the component resolver to fetch from dist/\<implFileName> instead of dist/dist.js.

- package dependencies of environment modules would be installed at component level from now.
- npm loader would not be present, --verbose will show npm output after the installation is done.

### Fixed

- bug with environment installation (npm install at project level).

### Added

- add module 'component-resolver' to resolve a component path using its ID.
- support generating an isolated bit-component environment on-the-fly so it will be easier to run build and test from everywhere
- the compiler can implement a build method instead of compile, get an entry file and run webpack for example (wip). implemented for inline_components, and still need to implement environment module in order to fully work.
- add --skip-update option to the main bit help page.
- run some hooks (for now: onCommit, onCreate, onExport and onImport) using a language-driver
- lang attribute on the bit.json, enable language that will save on the model of the component.

## [0.5.4] - 2017-05-07

### Fixed

- ssh is exiting before writing the entire response.
- exception was thrown when trying to read non-existing private key.

## [0.5.3] - 2017-04-27

### Fixed

- put [search] index procedure under try catch, warns in case it fails.
- fixed bug with list/show remote components with misc files.

## [0.5.2] - 2017-04-27

### Fixed

- issue with npm ensure that was caused due to latest version changes
- issue with installing deps from local cache instead of external
- exit code with only numeric values

## [0.5.1] - 2017-04-18

### Added

- support adding misc files to a bit component
- enable "bit test --inline" command with no arguments (test all inline components)

### Change

- npm install for bit dependencies will work via temp package.json instead of invoking parallel npmi

### Fixed

- when exporting and missing @this, show friendly error

## [0.5.0]

** breaking change - a scope with this version won't work with consumer with lower versions **

### Change

- ssh protocol has changes and now contains headers with bit version
- do not override files upon "bit create" unless -f (--force) flag is used

### Fixed

- bit ls and show commands can be performed outside of bit scope

### Added

- if there is a difference between the versions of the remote bit and the local bit (the remote scope has a greater version) bit throws a error/warning message according to semver difference major/minor
- bit scope-config public command
- license file inflation
- scope meta model

### Removed

- bit resolver command

## [0.4.5]

### Fixed

- error message on component not found
- hotfix for multifetch bug
- add 'no results found' message on ci when there are no specs

## [0.4.4]

### Fixed

- bug fix: typo on destructuring for making export compatible

## [0.4.3]

### Fixed

- added validation on stdin readable for private cmd _put

## [0.4.2]

### Fixed

- make the ssh mechanism backwards compatible with older versions

## [0.4.1]

### Added

- put now work with stream (after export) instead of putting the data on a command argument

### Change

- replace the use of sequest module with ssh2 module directly.

## [0.4.0]

### Added

- bit cat-scope private command
- bit refresh-scope private command for updating model

### Change

- change the header of the bit-objects to contain the hash of the file as a second argument

## [0.3.4]

### Fixed

- add the hash to the header of the any bit-object

## [0.3.3]

### Fixed

- add posix as an optional dependency (windows)

### Added

- specsResults verbose output after ci-update
- add bit clear-cache cmd
- now running clear cache before bit update

## [0.3.2]

### Added

- add bit-dev script for linking dev command, for development
- circle ci integration
- package node v6.10.0 (LTS) (working for osx, debian, centos)

### Fixed

- throw the right error code when inner problem occures
- handled errors will also have exit code 1

## [0.3.0]

### Change

- saving the component id to bit.json after export is a default behavior.
- bit export --forget flag for not saving to bit.json after export.

### Fixed

- Solved bug with specsResults pass attribute not updating after ci update.

## [0.2.6]

### Fixed

- bug with @ on scope annotation
- improved readme and docs

## [0.2.5]

### Added

- documentation under ./docs
- gitbook integration

### Change

- change mock-require to mockery on testing mechanism
- support node 4 with babel-preset-env + add plugins, instead of stage-0 preset

## [0.2.4]

### Added

- add source-map support for dist (enables compiled bit debugging)

### Change

- small fix after import without peer dependencies (do not show the peer dependencies header)

## [0.2.3]

### Added

- import multiple components on one import (bit import componentA componentB)
- write components specific version in bit.json after import -s flag
- distinguish between peerDependencies and dependencies on the output of an import command

## [0.2.2]

### Added

- loader for export command

### Change

- scope now fetch devDependencies (compiler/tester) on export
- scope does not fetch devDependencies on import
- changed dev to environment flag on import command

## [0.2.1] hot-fix

fix a bug with import many ones function

## [0.2.0]

### Added

- loaders.
- stablize version.
- improve error handling.

## [0.1.0]

initial version

<|MERGE_RESOLUTION|>--- conflicted
+++ resolved
@@ -7,12 +7,9 @@
 
 ## [unreleased]
 
-<<<<<<< HEAD
 - add onModify hook
-=======
 - show error-message for 'bit build' when no compiler is specified 
 - write dependencies on modify.
->>>>>>> 8a0b9ab0
 - do not write bit.json's `misc` and `lang` properties if the default value is presented.
 - send correct error message when there is invalid inline id (wip).
 - add bind command (which calls the driver bind command).

--- conflicted
+++ resolved
@@ -7,11 +7,8 @@
 
 ## [unreleased]
 
-<<<<<<< HEAD
 - bug fix - re-adding a component after exporting it was considered as a new component 
-=======
 - fix a bug which makes bit test command not work when a component use bit/ to require another component
->>>>>>> e0d31dec
 
 ## [0.10.10-dev.1] - 2017-10-30
 

# Change Log

All notable changes to this project will be documented in this file.

The format is based on [Keep a Changelog](http://keepachangelog.com/).
and this project adheres to [Semantic Versioning](http://semver.org/).

## [unreleased]

<<<<<<< HEAD
- avoid writing long files paths for imported components when there is a shared directory among the component files and its dependencies

## [0.11.1-dev.9] - 2017-11-26
=======
## [0.11.1] - 2017-11-29
>>>>>>> ec47cc30

- support tagging the entire local scope and all imported components to a specific tag using `--scope` and `--include_imported` flags
- add bit pack command to build packages for registry
- tag command now accepts a version
- `bit test` - paint a summary table when testing multiple components 
- `bit status` - add a new section "deleted components" for components that were deleted from the file-system manually
- `bit import` - prevent overriding local changes unless --force flag was used 
- sort `bit show` and `bit list` components alphabetically
- Auto update .bit.map.json to semantic versions
- improve stability and performance of the dependency resolution mechanism
- removed `--include-imported` flags as `--all` can be used for the same functionality
- `--scope` flag can be used without `--all`
- message in tag command is now optional
- `--all` and `--scope` accepts version (optional for `--all` and mandatory for `--scope`)
- fixed bug on windows that created test files as components
- fixed bit add bug when adding test files with DSL 
- fixed output to be the same for tag command
- fixed bit list command display for deprecated components
- fixed bit show with compare flag to display dependencies
- don't write dists files for authored components
- bug fix - components that were not indicated as staged-components by `bit status` were exported by `bit export`
- bug fix - tests files saved with incorrect path when `bit add` was running from non-consumer root  
- `bit add` - exclude a component when its main file is excluded 
- bug fix - generated .ts links were not valid

## [0.11.0] - 2017-11-12
- change versions numbers to be semantic versions
- add `--outdated` flag to `bit show` command to show the local and remote versions of a component
- add `--outdated` flag to `bit list` command to show the local and remote versions of components
- `bit show` - show components that will be tagged automatically when their dependencies are tagged
- export / import performance and stability improvements
- add plugin mechanism to support different file types
- SSH authentication can be done with SSH username and password in case a private key or an SSH agent socket is not available
- SSH is not supporting passphrase in case a private key is encrypted
- reimplement cat-object command
- `bit show` - show components that will be tagged automatically when their dependencies are tagged
- bug fix - dependencies were not written to the file-system when cloning a project with an existing bit.map file
- disable the local search
- fix a bug which prevents the ci running tests in some cases
- bug fix - re-adding a component after exporting it was considered as a new component 
- fix a bug which makes bit test command not work when a component use bit/ to require another component
- prevent bare-scope corruption when the export process fails
- fixed stderr maxBuffer exceeded bug in ci-update cmd
- fix a bug which makes imported components considered as modified
- fix typo in help man page

## [0.10.9] - 2017-10-18

- rename `bit commit` to `bit tag`
- extract only relevant dependencies from link files (files that only require other files)
- typescript - extract only relevant dependencies from link files (files that only require other files)
- take package version from package.json in the component / root folder to support semver package dependencies
- new field in bit.json (bindingPrefix) for dynamic links
- add flag to bit show to compare component in file system to last tagged component
- better handling deleted files
- improve bit add to convert files to valid bit names
- fixed - writing dist files to wrong directory during bit tag / test commands
- fixed remove of exported component
- prevent bare-scope corruption when the export process fails
- fixed stderr maxBuffer exceeded bug in ci-update cmd
- throw error when tester doesn't return any result for test file
- change the order of determine the main/index file - it's now ['js', 'ts', 'jsx', 'tsx', 'css', 'scss', 'less', 'sass']
- improve checkVersionCompatibility between server and client
- show correct message / error when the tester has an exception during bit test
- fix bug with printing wrong id on bit tag for component in versions between 10-19
- handle invalid bit.json
- bit add on missing test file should throw an error
- prevent test files from becoming new components
- fix bug when component version is larger than 10 it won't show as staged

## [0.10.8] - 2017-10-01

- support requiring imported components using `require('bit/namespace/name')` syntax
- new remove command for removing local and remote components
- new deprecate command for deprecating local and remote components
- new move command for moving files/directories of a component to a new location
- create package.json for imported components
- exclude import-pending components from 'new components' section
- add ignore missing dependencies to commit
- save all dependencies on one configurable directory (components/.dependencies by default)
- add support for tsx files
- generate internal component links according to their compiled version
- move a re-imported component to a new location when `bit import --prefix` is used
- fix commit and export issues when dealing with more than 500 components
- fix export of large amount of data
- fix bug with commit --force when tests throws an exception
- fix bug - when you import authored component (and there is a newer version) it duplicate it in the .bit.map.json
- fix bug - when you import authored component it was added to bit.json dependencies
- fix bug with ssh2 times out on handshake

## [0.10.7] - 2017-09-07

- improve windows support
- add bit untrack command
- support CSS/less/sass/sass as main file
- support jsx extension as the main file of a component
- support adding new files to imported components
- deprecated install command
- fix the search according to search-index v0.13.0 changes
- prevent exporting a component when the same version has been exported already to the same remote scope
- avoid running the build and test processes upon `bit status`
- allow export specific components without specifying the scope-name
- avoid committing unmodified components unless `--force` flag is being used
- resolve dependencies from all component files regardless whether they are referenced from the main file
- bug fix - the author was not able to update his/her component in case it was changed in another scope
- bug fix - status command shows an error when components directory has an unreferenced (from bit.map) component
- avoid generating links for author components
- `bit import` from bit.json does not write to the file-system a dependency when it is also a direct import
- bug fix - export would hang when the ssh server was existing before closing
- don't calculate nested deps when calculating modified component during bit status/commit
- fixed exception is thrown in `bit ls` after exporting components
- removed `--cache` flag from `bit ls`
- added `--environment` option for `bit import`
- reformatted `bit import` output (components, dependencies, environments)
- remove duplication for missing packages warning
- Remove the npm tree output for component ci flow
- add verbosity option to some places
- added auto generated msg to bitmap and all generated link files
- fix a warning on the bit --version command
- support render tag in js docs
- bug fix - imported components were deleted from bit.map when importing nested components of the same scope and name
- write dist files on import according to .bit.map.json
- improve bit remote output (put it in a table)
- fix but with export when the remote has a dependency in the wrong version

## [0.10.6] - 2017-08-23

- windows support
- support auto updating of bit for npm installation
- support deleting files from a component
- improved bit help
- fix bit config command for linux
- update bit-javascript dependency
- fixed remote add exceptions to human-friendly errors
- improvement - when there are several potential main files, `bit add` selects the one that is closer to the root
- show a friendly error when SSH returns an invalid response
- fix an error when there are multiple open SSH connections
- update bit.map and the file system when a nested component is re-imported individually
- fix ci-update command when there are tester and compiler to use the same isolated-environment
- fix an error when importing a component, exporting it, modifying and exporting again (v3)
- fix links generation when importing from a non-consumer root path
- fix ci-update command to generate links when necessary
- fix Error: "Cannot find module './build/Release/DTraceProviderBindings'" when installing via Yarn
- fix the local and remote search
- fix the internal ci-update command where an environment has a tester without a compiler
- improved commit, add, export and status outputs
- support general failures on bit test (like on before)
- status output with missing dependencies
- help flags adjusted to new help
- missing dependencies formatted on commit
- sources no longer part of bit.json's defaults
- improve readme
- improve outputs
- improve windows support for import command
- exception when using `bit test` or `bit build` before adding first components
- add new flag to bit add to override or append files to bit component


## [0.10.5] - 2017-08-16
- improved commit, add, export and status outputs
- improved bit help
- Improve log files (rotate, color, prettyPrint)
- Support define dependencies for imported components
- bug fixes for export command

## [0.10.4] - 2017-08-15

- bug fix - component stays in "staged components" section after the second export
- support exporting binary files
- fix a bug when importing version 2 of a component while version 1 has been imported before
- fix a bug when exporting version 3 of a component after importing version 2
- bug fix - install test environment if not exist upon bit test
- Fix conflicts when import from bit.json more than one component with the same nested deps
- Remove duplicates from missing packages (during import) warning
- improve error on adding non existing file
- improve support for imported components as dependencies of authored components
- auto-resolve dependencies for imported components

## [0.10.3] - 2017-08-08

- fix memory leak when exporting a big amount of components
- fix running import command from a non-root directory
- support specifying multiple ids using export command
- fix the auto creating dependencies during commit
- performance improvement for status and commit

## [0.10.2] - 2017-08-07
Improve resolving packages dependencies for ts files

## [0.10.1] - 2017-08-07

## [0.10.0] - 2017-08-07
### BREAKING CHANGES

- Upgrade: Bit now works with a new set of APIs and data models for the code component and scope consumer.
- Important: Bit is not backward compatible with remote scopes running older versions of Bit.

## [0.6.6-rc.1] - 2017-06-28
- Add babel-plugin-transform-runtime to support async functions

## [0.6.5] - 2017-06-26

## [0.6.5-rc.1] - 2017-06-26
- bugfix - install drivers in scope level before test in scope
- bugfix - install drivers in scope level before build in scope
- bugfix - calling to old bind command during component e2e tests

## [0.6.4] - 2017-06-25

- update "bit-javascript" dependency to 0.6.4
## [0.6.3-rc.3] - 2017-06-15

- `bit test` shows the error stack in case of a fatal error
- add logger
- support debug-mode for e2e tests

## [0.6.3-rc.2] - 2017-06-08

- update "bit-javascript" dependency to rc ("^0.6.4-rc.1")
- Try using cache before fetching remote

## [0.6.3-rc.1] - 2017-06-06

- support running e2e tests in a dev environment where `bit` command is different (such as bit-dev)
- `bit import` no longer uses the internal cache objects to retrieve remote bit-components.
- avoid corrupted data in a scope when dependencies somehow are not being resolved.
- allow `bit init` when there is a bit.json file without the `source` or `env` attributes.
- bug fix: don't show the version-compatibility warning more than once
- remove duplications from dependencies list of `bit import` output.
- suppress dependencies list upon `bit import`, unless a flag `--display_dependencies` is being used.
- warn for missing driver
- set the file-extension of the built-dist-file according to the current language ('.js' by default)
- support async/await syntax.
- remove the injection of bit-js module into the tester environment.
- add bit-javascript as a dependency and a post install hook.
- do not show tests output in case of thrown error on commit, use verbose flag to see the error.
- parse @property tag of JSDoc
- add `bit reset` command for cancelling the last local commit
- extract the importing bit.json components functionality from `bit import` into a new command `bit install`.
- add infrastructure for e2e tests
- fix onExport hook to get called after writing dependencies to bit.json
- increased max listeners to 100 (prevent warning message)
- colored commit success message
- support for merge conflict error reporting via ssh
- docs - fix bitsrc links to work

## [0.6.2] - 2017-05-21

- [removed] JSDoc data are saved only for functions with a tag `@bit`.
- fixed component classification (local or external)

## [0.6.1] - 2017-05-18 rc

- JSDoc data are saved only for functions with a tag `@bit`.
- do not terminate watcher after failures.
- add the commit-log details to the Component object, so then it'll be available for `bit show --json` and `bit export`.

## [0.6.0] - 2017-05-15

- do not preserve node.js path cache for required bit-driver because it varies over time.

## [0.5.13] - 2017-05-14

- enable bit watch command -> build-all-inline on every change

## [0.5.12] - 2017-05-14

- enable "bit build --inline" command with no arguments for building all inline components

## [0.5.11] - 2017-05-11

- send a correct error message on commit with wrong id.
- add onModify hook.
- show error-message for 'bit build' when no compiler is specified.
- write dependencies on modify.
- do not write bit.json's `misc` and `lang` properties if the default value is presented.
- send correct error message when there is invalid inline id (wip).
- add bind command (which calls the driver bind command).

## [0.5.10] - 2017-05-11

- fix bug with specs that need compiling for server use

## [0.5.9] - 2017-05-11

- fix bug with specs that need compiling

## [0.5.8] - 2017-05-11

- write the specDist only if it exists

## [0.5.7] - 2017-05-10

- fix test for components without compiler

## [0.5.6] - 2017-05-10

- implement the isolated environment for build

## [0.5.5] - 2017-05-09

### Change

- bare scope test creates a new environment and runs the tests there.
- test command -i runs the tests on the file system (inline components).
- build command now saves dist/\<implFileName> && dist/\<specsFileName> for the specs file.
- change the component resolver to fetch from dist/\<implFileName> instead of dist/dist.js.

- package dependencies of environment modules would be installed at component level from now.
- npm loader would not be present, --verbose will show npm output after the installation is done.

### Fixed

- bug with environment installation (npm install at project level).

### Added

- add module 'component-resolver' to resolve a component path using its ID.
- support generating an isolated bit-component environment on-the-fly so it will be easier to run build and test from everywhere
- the compiler can implement a build method instead of compile, get an entry file and run webpack for example (wip). implemented for inline_components, and still need to implement environment module in order to fully work.
- add --skip-update option to the main bit help page.
- run some hooks (for now: onCommit, onCreate, onExport and onImport) using a language-driver
- lang attribute on the bit.json, enable language that will save on the model of the component.

## [0.5.4] - 2017-05-07

### Fixed

- ssh is exiting before writing the entire response.
- exception was thrown when trying to read non-existing private key.

## [0.5.3] - 2017-04-27

### Fixed

- put [search] index procedure under try catch, warns in case it fails.
- fixed bug with list/show remote components with misc files.

## [0.5.2] - 2017-04-27

### Fixed

- issue with npm ensure that was caused due to latest version changes
- issue with installing deps from local cache instead of external
- exit code with only numeric values

## [0.5.1] - 2017-04-18

### Added

- support adding misc files to a bit component
- enable "bit test --inline" command with no arguments (test all inline components)

### Change

- npm install for bit dependencies will work via temp package.json instead of invoking parallel npmi

### Fixed

- when exporting and missing @this, show friendly error

## [0.5.0]

** breaking change - a scope with this version won't work with consumer with lower versions **

### Change

- ssh protocol has changes and now contains headers with bit version
- do not override files upon "bit create" unless -f (--force) flag is used

### Fixed

- bit ls and show commands can be performed outside of bit scope

### Added

- if there is a difference between the versions of the remote bit and the local bit (the remote scope has a greater version) bit throws a error/warning message according to semver difference major/minor
- bit scope-config public command
- license file inflation
- scope meta model

### Removed

- bit resolver command

## [0.4.5]

### Fixed

- error message on component not found
- hotfix for multifetch bug
- add 'no results found' message on ci when there are no specs

## [0.4.4]

### Fixed

- bug fix: typo on destructuring for making export compatible

## [0.4.3]

### Fixed

- added validation on stdin readable for private cmd _put

## [0.4.2]

### Fixed

- make the ssh mechanism backwards compatible with older versions

## [0.4.1]

### Added

- put now work with stream (after export) instead of putting the data on a command argument

### Change

- replace the use of sequest module with ssh2 module directly.

## [0.4.0]

### Added

- bit cat-scope private command
- bit refresh-scope private command for updating model

### Change

- change the header of the bit-objects to contain the hash of the file as a second argument

## [0.3.4]

### Fixed

- add the hash to the header of the any bit-object

## [0.3.3]

### Fixed

- add posix as an optional dependency (windows)

### Added

- specsResults verbose output after ci-update
- add bit clear-cache cmd
- now running clear cache before bit update

## [0.3.2]

### Added

- add bit-dev script for linking dev command, for development
- circle ci integration
- package node v6.10.0 (LTS) (working for osx, debian, centos)

### Fixed

- throw the right error code when inner problem occures
- handled errors will also have exit code 1

## [0.3.0]

### Change

- saving the component id to bit.json after export is a default behavior.
- bit export --forget flag for not saving to bit.json after export.

### Fixed

- Solved bug with specsResults pass attribute not updating after ci update.

## [0.2.6]

### Fixed

- bug with @ on scope annotation
- improved readme and docs

## [0.2.5]

### Added

- documentation under ./docs
- gitbook integration

### Change

- change mock-require to mockery on testing mechanism
- support node 4 with babel-preset-env + add plugins, instead of stage-0 preset

## [0.2.4]

### Added

- add source-map support for dist (enables compiled bit debugging)

### Change

- small fix after import without peer dependencies (do not show the peer dependencies header)

## [0.2.3]

### Added

- import multiple components on one import (bit import componentA componentB)
- write components specific version in bit.json after import -s flag
- distinguish between peerDependencies and dependencies on the output of an import command

## [0.2.2]

### Added

- loader for export command

### Change

- scope now fetch devDependencies (compiler/tester) on export
- scope does not fetch devDependencies on import
- changed dev to environment flag on import command

## [0.2.1] hot-fix

fix a bug with import many ones function

## [0.2.0]

### Added

- loaders.
- stablize version.
- improve error handling.

## [0.1.0]

initial version

<|MERGE_RESOLUTION|>--- conflicted
+++ resolved
@@ -7,13 +7,9 @@
 
 ## [unreleased]
 
-<<<<<<< HEAD
 - avoid writing long files paths for imported components when there is a shared directory among the component files and its dependencies
 
-## [0.11.1-dev.9] - 2017-11-26
-=======
 ## [0.11.1] - 2017-11-29
->>>>>>> ec47cc30
 
 - support tagging the entire local scope and all imported components to a specific tag using `--scope` and `--include_imported` flags
 - add bit pack command to build packages for registry

--- conflicted
+++ resolved
@@ -7,38 +7,9 @@
 
 ## [unreleased]
 
-<<<<<<< HEAD
 - [#1885](https://github.com/teambit/bit/issues/1885) introduce new flags `--dependents` and `--dependencies` for `bit import` to import them all directly
-
-## [14.2.4-dev.7] - 2019-08-13
-
-- remove Angular dependencies from bit-javascript, instead, use TS compiler to parse Angular Decorators
-- improve interactive behavior when ssh connection failed
-- improve interactive texts
-- change init interactive to be false by default
-
-## [14.2.4-dev.6] - 2019-08-12
-
-- fix init --bare with name
-
-## [14.2.4-dev.5] - 2019-08-11
-
-- safer access to bit global config
-
-
-## [14.2.4-dev.3] - 2019-08-11
-
-- added `no_warnings` config to eliminate some warnings from being written to the stdout
-
-## [14.2.4-dev.2] - 2019-08-11
-
-- [#1885](https://github.com/teambit/bit/issues/1885) introduce new flags `--dependents` and `--dependencies` for `bit show` to display them all recursively
-- [#1903](https://github.com/teambit/bit/issues/1903) fix importing dependents to not override dependencies
-- [#1889](https://github.com/teambit/bit/issues/1889) auto add `@types/package-name` to the dependencies of TS components
-=======
 - [#1924](https://github.com/teambit/bit/issues/1924) avoid generating old dists files when using capsule compilers
 
->>>>>>> 21a1cfaa
 ## [[14.2.4] - 2019-08-13](https://github.com/teambit/bit/releases/tag/v14.2.4)
 ​
 ### New

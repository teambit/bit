--- conflicted
+++ resolved
@@ -7,9 +7,8 @@
 
 ## [unreleased]
 
-<<<<<<< HEAD
 - support passing arguments/flags to the package-manager by specifying them after '--' (e.g. bit import -- --no-optional)
-=======
+
 ## [0.12.6-dev.5] - 2018-02-20
 
 - bug fix - untagging component with dependents and local tags after export wasn't prevented as it should
@@ -21,7 +20,6 @@
 - fix bit cc to clear module's cache
 - fix resolving .gitignore files
 - when adding existing files to component in bitmap don't create duplications
->>>>>>> 96426e21
 
 ## [0.12.6-dev.3] - 2018-02-15
 

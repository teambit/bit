--- conflicted
+++ resolved
@@ -7,11 +7,8 @@
 
 ## [unreleased]
 
-<<<<<<< HEAD
 - [#1627](https://github.com/teambit/bit/issues/1627) improve `bit tag` output
-=======
 - introduce a new flag `--machine-name` for `bit login` to help CI servers keep their token not revoked
->>>>>>> 63c88894
 - support `bit import` with wildcards to import an entire scope or particular namespace(s)
 
 ## [14.1.2-dev.5] - 2019-05-29

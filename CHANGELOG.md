# Change Log

All notable changes to this project will be documented in this file.

The format is based on [Keep a Changelog](http://keepachangelog.com/).
and this project adheres to [Semantic Versioning](http://semver.org/).

## [unreleased]

<<<<<<< HEAD
- fix error "Maximum call stack size exceeded" when tagging or building a huge file

## [0.12.13-dev.3] - 2018-05-08
=======
## [0.12.13-dev.4] - 2018-05-08
>>>>>>> d34ccf82

- add error handling to bit login

## [0.12.13-dev.2] - 2018-05-08

- improve the error-message "unexpected network error has occurred" to provide some useful data
- when running bit login, also configure bitsrc registry for npm

## [0.12.13-dev.1] - 2018-05-06

- add `bit show --compare` data into `bit diff` to easily see why a component is modified in one command
- support components with cyclic dependencies
- remove `--write` flag from `bit import`, the newly introduced `--merge` flag takes care of that
- improve merge-conflict error on export to show all components with conflicts
- fix `bit remove` to not delete dependencies when they were imported directly
- adding scss to support ~

## [0.12.12] - 2018-04-29

### New
- introduce a new command `bit diff` to show the files diff for modified components
- support importing component on top of a modified one and merging the changes by adding `--merge` flag to `bit import`
- add -x flag to import (short for --extension)

### Bug Fixes
- fix an end of line issue between os
- [#927](https://github.com/teambit/bit/issues/927) fix a case of link file (file that only requires another file) is part of the component
- fix bit-move of a directly imported dependency
- fix importing a different version of a dependent when dependencies are not saved as components
- fix Yarn install when a relative path is written into package.json
- fix bit-merge and bit-checkout commands for Windows
- bug fix - import after tag command was showing an error "Cannot read property 'hash' of undefined"
- fix bit-add to enable marking files as tests of existing components
- bug fix - in some circumstances, same link files were written in parallel, resulting in invalid content

## [0.12.11] - 2018-04-10

### New
- introduce a new command `bit merge` for merging a different version into the current version
- introduce a new command `bit use` for switching between versions
- add anonymous analytics usage with prompt
- support merging modified component to an older version of the component
### Changes
- rename the command `bit use` to `bit checkout`
- block tagging when a component has a newer version locally, unless `--ignore-newest-version` flag is used
- rename `--force` flag of `bit import` to `--override`
- change `bit list` to show only the authored and imported components, unless `--scope` flag is used
- `bit remove` removes components from a remote scope only when `--remote` flag is used
- improve the output of import command to show the imported versions
### Bug Fixes
- fix bit-install to work from an inner directory
- improve external test and build errors to show the stack
- support `export { default as }` syntax when extracting relevant dependencies from link files

## [0.12.10] - 2018-03-21

### New
- track directories for files changes and update .bitmap automatically
- show a component as modified (bit status) in case a new file has added to its rootDir or one of the files has renamed
- support updating dependencies versions from bit.json, package.json and bitmap files
- add an option to install peer dependencies in an isolated environment
- add the main file to file list if not specified during `bit add`
- add `--all` flag to `bit untrack` command

### Changes
- ignore files named 'LICENSE'
- test components candidates for auto-tag before tagging them

### Bug Fixes
- fix an issue with stylus dependencies from Vue files
- fix catastrophic backtracking when using Regex to find JSDoc
- fix environment import of latest version when an older version is imported
- fix exit status when ci-update fails
- fix bugs when running bit commands not from the workspace root

## [0.12.9] - 2018-03-14

- fix bug with exporting component to a very old scopes

## [0.12.8] - 2018-03-12

- send component's metadata to compilers
- fix `bit tag` with `--force` flag to force tagging when exceptions occurred during a test
- fix `bit test` error message to display the actual exception if occurred
- improve error message of `bit tag --verbose` when tests failed to include tests results
- improve handling of errors from compilers which return promises
- merge process.env from the main process to tester process fork
- symlink tester env in isolated envs
- bug fix - tests files were ignored during bit add when they're weren't part of the files array and .gitignore contained a record with leading exclamation mark

## [0.12.7] - 2018-02-28

- bug fix - specifying a component and its dependency as ids for bit remove was not working
- bug fix - fix remove component

## [0.12.6] - 2018-02-27

### New
- introduced a new command `bit untag` for reverting un-exported tags.
- support .vue files
- support `bit install` of specific ids
- init local scope inside .git
- support peerDependencies
- support passing arguments/flags to the package-manager by specifying them after '--' (e.g. `bit import -- --no-optional`)
- support compilers which return promises

### Changes
- save bit dev-dependencies components inside devDependencies section of package.json
- `bit status` shows a list of staged versions in 'staged components' section

### Bug Fixes
- show npm-client's warnings when they are about missing peer-dependencies
- fix outdated to print correct version numbers
- remove a modified component message
- resolving .gitignore files
- [#729](https://github.com/teambit/bit/issues/729) fix bit cc to clear module cache
- [#769](https://github.com/teambit/bit/issues/769) - prevent duplicate ids in bitmap when adding existing files
- [#736](https://github.com/teambit/bit/issues/736) - .gitignore is blocking everything

## [0.12.5] - 2018-02-06

- default `bit import` with no id to import objects only, unless `--write` flag is used
- decrease verbosity of npm during bit test
- added `--objects` flag to `bit import` for fetching objects only and making no changes to the filesystem
- bug fix - dists had incorrect paths in the model when originallySharedDir was the same as dist.entry
- strip dist.entry for imported and authored components only, not for nested.
- write .bitmap on bit init command
- aggregate dependencies and package dependencies in bit show
- add entered username from prompt to context for server side hooks


## [0.12.4] - 2018-01-30

- support separating dev-dependencies and dev-packages from dependencies and packages when they originated from tests files
- prompt user when trying to remove a component
- restore old behavior of requiring package installation
- support adding test files to existing component
- ignore tracked files when running bit add and print a warning message
- bug fix - bit test fails when the same environment installation was canceled before

## [0.12.3] - 2018-01-28

- avoid overriding not only modified components but also new components when running `bit import`, unless `--force' flag is used
- validate version number during tag action
- allow `bit config` to run in non initialized directory

## [0.12.2] - 2018-01-24

### New
- [#653](https://github.com/teambit/bit/issues/653) read config keys from Git config in case it's not found in bit config
- [#516](https://github.com/teambit/bit/issues/516) add `--eject` flag for `bit export` for quickly remove local components after export and install them by the npm client
### Changes
- `bit build` with no parameter, builds all authored and imported components regardless whether they're modified
### Bug Fixes
- `bit move` - updates links to node_modules and updates package.json dependencies with the new directory
- install missing environments before start build / test process
- print message in case of cyclic dependencies
- fixed ci-update from failing when no compiler or tester

## [0.12.1] - 2018-01-22

- add link-file for authored exported components from the root node_modules of a component to its main-file
- avoid fetching the dependencies of versions older than the current imported one
- migration - remove latest from compiler
- fix bug with importing old components with compiler defined
- fixed deserialize bug with bit remove

## [0.12.0] - 2018-01-18

### New
- [extension system (beta)](https://docs.bitsrc.io/docs/ext-concepts.html)
- [#540](https://github.com/teambit/bit/issues/540) support Yarn as package manager
- `bit import`: install hub dependencies as npm packages by default
- `bit import`: install npm packages by default
- [#613](https://github.com/teambit/bit/issues/613) `bit install` command to install all packages and link all components
- [#577](https://github.com/teambit/bit/issues/577) auto add workspaces to root package.json
- [#515](https://github.com/teambit/bit/issues/515) save direct dependencies in package.json with relative paths
- [#571](https://github.com/teambit/bit/issues/571) apply auto-tagging mechanism for imported components
- [#541](https://github.com/teambit/bit/issues/541) add package manager config to bit.json
- support saving dists files on a pre-configured directory relative to consumer root
- support `bit show --compare` with json format


### Changes
- change auto-generated node_modules links to be the same as NPM installation of components (@bit/scope.box.name)
- rename `bit bind` command to `bit link`
- reanme {PARENT_FOLDER} variable to {PARENT} in dsl of add
- rename .bit.map.json to .bitmap
- avoid writing long files paths for imported components when there is a shared directory among the component files and its dependencies
- `bit log` now shows semver instead of version hash
- [#537](https://github.com/teambit/bit/issues/537) rename dist flag to --ignore-dist and by default create dist files
- [#527](https://github.com/teambit/bit/issues/527) rename structure property in bit.json
- remove 'dist' attribute from root bit.json by default
- rename `no_dependencies` flag to `no-dependencies` on `bit import`
- rename `no_package_json` flag to `ignore-package-json` on `bit import`
- change `bit remote rm` to `bit remote del`
- run bit init automatically if dir is not initialized but contains .bitmap file
- do not write the component's bit.json file, unless `--conf` flag is set
### Bug Fixes
- [#517](https://github.com/teambit/bit/issues/517) when a nested dependency is imported directly, re-link all its dependents
- [#608](https://github.com/teambit/bit/issues/608) absolute components dependencies for new components throw an error
- [#605](https://github.com/teambit/bit/issues/605) component with modified dependencies doesn't recognize as modified
- [#592](https://github.com/teambit/bit/issues/592) auto-tagged component were not shown as staged in bit status
- [#495](https://github.com/teambit/bit/issues/495) support adding files to imported components and ignoring existing files
- [#500](https://github.com/teambit/bit/issues/500) files added under one component although it was not specified
- [#508](https://github.com/teambit/bit/issues/508) componentsDefaultDirectory do not support anything other than one dynamic param per folder
- [#543](https://github.com/teambit/bit/issues/543) remove imported component not working
- avoid building process when a component was not modified
- prevent overriding index file if exists

## [0.11.1] - 2017-11-29

- support tagging the entire local scope and all imported components to a specific tag using `--scope` and `--include_imported` flags
- add bit pack command to build packages for registry
- tag command now accepts a version
- `bit test` - paint a summary table when testing multiple components
- `bit status` - add a new section "deleted components" for components that were deleted from the file-system manually
- `bit import` - prevent overriding local changes unless --force flag was used
- sort `bit show` and `bit list` components alphabetically
- Auto update .bit.map.json to semantic versions
- improve stability and performance of the dependency resolution mechanism
- removed `--include-imported` flags as `--all` can be used for the same functionality
- `--scope` flag can be used without `--all`
- message in tag command is now optional
- `--all` and `--scope` accepts version (optional for `--all` and mandatory for `--scope`)
- fixed bug on windows that created test files as components
- fixed bit add bug when adding test files with DSL
- fixed output to be the same for tag command
- fixed bit list command display for deprecated components
- fixed bit show with compare flag to display dependencies
- don't write dists files for authored components
- bug fix - components that were not indicated as staged-components by `bit status` were exported by `bit export`
- bug fix - tests files saved with incorrect path when `bit add` was running from non-consumer root
- `bit add` - exclude a component when its main file is excluded
- bug fix - generated .ts links were not valid

## [0.11.0] - 2017-11-12
- change versions numbers to be semantic versions
- add `--outdated` flag to `bit show` command to show the local and remote versions of a component
- add `--outdated` flag to `bit list` command to show the local and remote versions of components
- `bit show` - show components that will be tagged automatically when their dependencies are tagged
- export / import performance and stability improvements
- add plugin mechanism to support different file types
- SSH authentication can be done with SSH username and password in case a private key or an SSH agent socket is not available
- SSH is not supporting passphrase in case a private key is encrypted
- reimplement cat-object command
- `bit show` - show components that will be tagged automatically when their dependencies are tagged
- bug fix - dependencies were not written to the file-system when cloning a project with an existing bit.map file
- disable the local search
- fix a bug which prevents the ci running tests in some cases
- bug fix - re-adding a component after exporting it was considered as a new component
- fix a bug which makes bit test command not work when a component use bit/ to require another component
- prevent bare-scope corruption when the export process fails
- fixed stderr maxBuffer exceeded bug in ci-update cmd
- fix a bug which makes imported components considered as modified
- fix typo in help man page

## [0.10.9] - 2017-10-18

- rename `bit commit` to `bit tag`
- extract only relevant dependencies from link files (files that only require other files)
- typescript - extract only relevant dependencies from link files (files that only require other files)
- take package version from package.json in the component / root folder to support semver package dependencies
- new field in bit.json (bindingPrefix) for dynamic links
- add flag to bit show to compare component in file system to last tagged component
- better handling deleted files
- improve bit add to convert files to valid bit names
- fixed - writing dist files to wrong directory during bit tag / test commands
- fixed remove of exported component
- prevent bare-scope corruption when the export process fails
- fixed stderr maxBuffer exceeded bug in ci-update cmd
- throw error when tester doesn't return any result for test file
- change the order of determine the main/index file - it's now ['js', 'ts', 'jsx', 'tsx', 'css', 'scss', 'less', 'sass']
- improve checkVersionCompatibility between server and client
- show correct message / error when the tester has an exception during bit test
- fix bug with printing wrong id on bit tag for component in versions between 10-19
- handle invalid bit.json
- bit add on missing test file should throw an error
- prevent test files from becoming new components
- fix bug when component version is larger than 10 it won't show as staged

## [0.10.8] - 2017-10-01

- support requiring imported components using `require('bit/namespace/name')` syntax
- new remove command for removing local and remote components
- new deprecate command for deprecating local and remote components
- new move command for moving files/directories of a component to a new location
- create package.json for imported components
- exclude import-pending components from 'new components' section
- add ignore missing dependencies to commit
- save all dependencies on one configurable directory (components/.dependencies by default)
- add support for tsx files
- generate internal component links according to their compiled version
- move a re-imported component to a new location when `bit import --prefix` is used
- fix commit and export issues when dealing with more than 500 components
- fix export of large amount of data
- fix bug with commit --force when tests throws an exception
- fix bug - when you import authored component (and there is a newer version) it duplicate it in the .bit.map.json
- fix bug - when you import authored component it was added to bit.json dependencies
- fix bug with ssh2 times out on handshake

## [0.10.7] - 2017-09-07

- improve windows support
- add bit untrack command
- support CSS/less/sass/sass as main file
- support jsx extension as the main file of a component
- support adding new files to imported components
- deprecated install command
- fix the search according to search-index v0.13.0 changes
- prevent exporting a component when the same version has been exported already to the same remote scope
- avoid running the build and test processes upon `bit status`
- allow export specific components without specifying the scope-name
- avoid committing unmodified components unless `--force` flag is being used
- resolve dependencies from all component files regardless whether they are referenced from the main file
- bug fix - the author was not able to update his/her component in case it was changed in another scope
- bug fix - status command shows an error when components directory has an unreferenced (from bit.map) component
- avoid generating links for author components
- `bit import` from bit.json does not write to the file-system a dependency when it is also a direct import
- bug fix - export would hang when the ssh server was existing before closing
- don't calculate nested deps when calculating modified component during bit status/commit
- fixed exception is thrown in `bit ls` after exporting components
- removed `--cache` flag from `bit ls`
- added `--environment` option for `bit import`
- reformatted `bit import` output (components, dependencies, environments)
- remove duplication for missing packages warning
- Remove the npm tree output for component ci flow
- add verbosity option to some places
- added auto generated msg to bitmap and all generated link files
- fix a warning on the bit --version command
- support render tag in js docs
- bug fix - imported components were deleted from bit.map when importing nested components of the same scope and name
- write dist files on import according to .bit.map.json
- improve bit remote output (put it in a table)
- fix but with export when the remote has a dependency in the wrong version

## [0.10.6] - 2017-08-23

- windows support
- support auto updating of bit for npm installation
- support deleting files from a component
- improved bit help
- fix bit config command for linux
- update bit-javascript dependency
- fixed remote add exceptions to human-friendly errors
- improvement - when there are several potential main files, `bit add` selects the one that is closer to the root
- show a friendly error when SSH returns an invalid response
- fix an error when there are multiple open SSH connections
- update bit.map and the file system when a nested component is re-imported individually
- fix ci-update command when there are tester and compiler to use the same isolated-environment
- fix an error when importing a component, exporting it, modifying and exporting again (v3)
- fix links generation when importing from a non-consumer root path
- fix ci-update command to generate links when necessary
- fix Error: "Cannot find module './build/Release/DTraceProviderBindings'" when installing via Yarn
- fix the local and remote search
- fix the internal ci-update command where an environment has a tester without a compiler
- improved commit, add, export and status outputs
- support general failures on bit test (like on before)
- status output with missing dependencies
- help flags adjusted to new help
- missing dependencies formatted on commit
- sources no longer part of bit.json's defaults
- improve readme
- improve outputs
- improve windows support for import command
- exception when using `bit test` or `bit build` before adding first components
- add new flag to bit add to override or append files to bit component


## [0.10.5] - 2017-08-16
- improved commit, add, export and status outputs
- improved bit help
- Improve log files (rotate, color, prettyPrint)
- Support define dependencies for imported components
- bug fixes for export command

## [0.10.4] - 2017-08-15

- bug fix - component stays in "staged components" section after the second export
- support exporting binary files
- fix a bug when importing version 2 of a component while version 1 has been imported before
- fix a bug when exporting version 3 of a component after importing version 2
- bug fix - install test environment if not exist upon bit test
- Fix conflicts when import from bit.json more than one component with the same nested deps
- Remove duplicates from missing packages (during import) warning
- improve error on adding non existing file
- improve support for imported components as dependencies of authored components
- auto-resolve dependencies for imported components

## [0.10.3] - 2017-08-08

- fix memory leak when exporting a big amount of components
- fix running import command from a non-root directory
- support specifying multiple ids using export command
- fix the auto creating dependencies during commit
- performance improvement for status and commit

## [0.10.2] - 2017-08-07
Improve resolving packages dependencies for ts files

## [0.10.1] - 2017-08-07

## [0.10.0] - 2017-08-07
### BREAKING CHANGES

- Upgrade: Bit now works with a new set of APIs and data models for the code component and scope consumer.
- Important: Bit is not backward compatible with remote scopes running older versions of Bit.

## [0.6.6-rc.1] - 2017-06-28
- Add babel-plugin-transform-runtime to support async functions

## [0.6.5] - 2017-06-26

## [0.6.5-rc.1] - 2017-06-26
- bugfix - install drivers in scope level before test in scope
- bugfix - install drivers in scope level before build in scope
- bugfix - calling to old bind command during component e2e tests

## [0.6.4] - 2017-06-25

- update "bit-javascript" dependency to 0.6.4
## [0.6.3-rc.3] - 2017-06-15

- `bit test` shows the error stack in case of a fatal error
- add logger
- support debug-mode for e2e tests

## [0.6.3-rc.2] - 2017-06-08

- update "bit-javascript" dependency to rc ("^0.6.4-rc.1")
- Try using cache before fetching remote

## [0.6.3-rc.1] - 2017-06-06

- support running e2e tests in a dev environment where `bit` command is different (such as bit-dev)
- `bit import` no longer uses the internal cache objects to retrieve remote bit-components.
- avoid corrupted data in a scope when dependencies somehow are not being resolved.
- allow `bit init` when there is a bit.json file without the `source` or `env` attributes.
- bug fix: don't show the version-compatibility warning more than once
- remove duplications from dependencies list of `bit import` output.
- suppress dependencies list upon `bit import`, unless a flag `--display_dependencies` is being used.
- warn for missing driver
- set the file-extension of the built-dist-file according to the current language ('.js' by default)
- support async/await syntax.
- remove the injection of bit-js module into the tester environment.
- add bit-javascript as a dependency and a post install hook.
- do not show tests output in case of thrown error on commit, use verbose flag to see the error.
- parse @property tag of JSDoc
- add `bit reset` command for cancelling the last local commit
- extract the importing bit.json components functionality from `bit import` into a new command `bit install`.
- add infrastructure for e2e tests
- fix onExport hook to get called after writing dependencies to bit.json
- increased max listeners to 100 (prevent warning message)
- colored commit success message
- support for merge conflict error reporting via ssh
- docs - fix bitsrc links to work

## [0.6.2] - 2017-05-21

- [removed] JSDoc data are saved only for functions with a tag `@bit`.
- fixed component classification (local or external)

## [0.6.1] - 2017-05-18 rc

- JSDoc data are saved only for functions with a tag `@bit`.
- do not terminate watcher after failures.
- add the commit-log details to the Component object, so then it'll be available for `bit show --json` and `bit export`.

## [0.6.0] - 2017-05-15

- do not preserve node.js path cache for required bit-driver because it varies over time.

## [0.5.13] - 2017-05-14

- enable bit watch command -> build-all-inline on every change

## [0.5.12] - 2017-05-14

- enable "bit build --inline" command with no arguments for building all inline components

## [0.5.11] - 2017-05-11

- send a correct error message on commit with wrong id.
- add onModify hook.
- show error-message for 'bit build' when no compiler is specified.
- write dependencies on modify.
- do not write bit.json's `misc` and `lang` properties if the default value is presented.
- send correct error message when there is invalid inline id (wip).
- add bind command (which calls the driver bind command).

## [0.5.10] - 2017-05-11

- fix bug with specs that need compiling for server use

## [0.5.9] - 2017-05-11

- fix bug with specs that need compiling

## [0.5.8] - 2017-05-11

- write the specDist only if it exists

## [0.5.7] - 2017-05-10

- fix test for components without compiler

## [0.5.6] - 2017-05-10

- implement the isolated environment for build

## [0.5.5] - 2017-05-09

### Change

- bare scope test creates a new environment and runs the tests there.
- test command -i runs the tests on the file system (inline components).
- build command now saves dist/\<implFileName> && dist/\<specsFileName> for the specs file.
- change the component resolver to fetch from dist/\<implFileName> instead of dist/dist.js.

- package dependencies of environment modules would be installed at component level from now.
- npm loader would not be present, --verbose will show npm output after the installation is done.

### Fixed

- bug with environment installation (npm install at project level).

### Added

- add module 'component-resolver' to resolve a component path using its ID.
- support generating an isolated bit-component environment on-the-fly so it will be easier to run build and test from everywhere
- the compiler can implement a build method instead of compile, get an entry file and run webpack for example (wip). implemented for inline_components, and still need to implement environment module in order to fully work.
- add --skip-update option to the main bit help page.
- run some hooks (for now: onCommit, onCreate, onExport and onImport) using a language-driver
- lang attribute on the bit.json, enable language that will save on the model of the component.

## [0.5.4] - 2017-05-07

### Fixed

- ssh is exiting before writing the entire response.
- exception was thrown when trying to read non-existing private key.

## [0.5.3] - 2017-04-27

### Fixed

- put [search] index procedure under try catch, warns in case it fails.
- fixed bug with list/show remote components with misc files.

## [0.5.2] - 2017-04-27

### Fixed

- issue with npm ensure that was caused due to latest version changes
- issue with installing deps from local cache instead of external
- exit code with only numeric values

## [0.5.1] - 2017-04-18

### Added

- support adding misc files to a bit component
- enable "bit test --inline" command with no arguments (test all inline components)

### Change

- npm install for bit dependencies will work via temp package.json instead of invoking parallel npmi

### Fixed

- when exporting and missing @this, show friendly error

## [0.5.0]

** breaking change - a scope with this version won't work with consumer with lower versions **

### Change

- ssh protocol has changes and now contains headers with bit version
- do not override files upon "bit create" unless -f (--force) flag is used

### Fixed

- bit ls and show commands can be performed outside of bit scope

### Added

- if there is a difference between the versions of the remote bit and the local bit (the remote scope has a greater version) bit throws a error/warning message according to semver difference major/minor
- bit scope-config public command
- license file inflation
- scope meta model

### Removed

- bit resolver command

## [0.4.5]

### Fixed

- error message on component not found
- hotfix for multifetch bug
- add 'no results found' message on ci when there are no specs

## [0.4.4]

### Fixed

- bug fix: typo on destructuring for making export compatible

## [0.4.3]

### Fixed

- added validation on stdin readable for private cmd _put

## [0.4.2]

### Fixed

- make the ssh mechanism backwards compatible with older versions

## [0.4.1]

### Added

- put now work with stream (after export) instead of putting the data on a command argument

### Change

- replace the use of sequest module with ssh2 module directly.

## [0.4.0]

### Added

- bit cat-scope private command
- bit refresh-scope private command for updating model

### Change

- change the header of the bit-objects to contain the hash of the file as a second argument

## [0.3.4]

### Fixed

- add the hash to the header of the any bit-object

## [0.3.3]

### Fixed

- add posix as an optional dependency (windows)

### Added

- specsResults verbose output after ci-update
- add bit clear-cache cmd
- now running clear cache before bit update

## [0.3.2]

### Added

- add bit-dev script for linking dev command, for development
- circle ci integration
- package node v6.10.0 (LTS) (working for osx, debian, centos)

### Fixed

- throw the right error code when inner problem occures
- handled errors will also have exit code 1

## [0.3.0]

### Change

- saving the component id to bit.json after export is a default behavior.
- bit export --forget flag for not saving to bit.json after export.

### Fixed

- Solved bug with specsResults pass attribute not updating after ci update.

## [0.2.6]

### Fixed

- bug with @ on scope annotation
- improved readme and docs

## [0.2.5]

### Added

- documentation under ./docs
- gitbook integration

### Change

- change mock-require to mockery on testing mechanism
- support node 4 with babel-preset-env + add plugins, instead of stage-0 preset

## [0.2.4]

### Added

- add source-map support for dist (enables compiled bit debugging)

### Change

- small fix after import without peer dependencies (do not show the peer dependencies header)

## [0.2.3]

### Added

- import multiple components on one import (bit import componentA componentB)
- write components specific version in bit.json after import -s flag
- distinguish between peerDependencies and dependencies on the output of an import command

## [0.2.2]

### Added

- loader for export command

### Change

- scope now fetch devDependencies (compiler/tester) on export
- scope does not fetch devDependencies on import
- changed dev to environment flag on import command

## [0.2.1] hot-fix

fix a bug with import many ones function

## [0.2.0]

### Added

- loaders.
- stablize version.
- improve error handling.

## [0.1.0]

initial version

<|MERGE_RESOLUTION|>--- conflicted
+++ resolved
@@ -7,13 +7,9 @@
 
 ## [unreleased]
 
-<<<<<<< HEAD
 - fix error "Maximum call stack size exceeded" when tagging or building a huge file
 
-## [0.12.13-dev.3] - 2018-05-08
-=======
 ## [0.12.13-dev.4] - 2018-05-08
->>>>>>> d34ccf82
 
 - add error handling to bit login
 

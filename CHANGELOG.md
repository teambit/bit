# Change Log

All notable changes to this project will be documented in this file.

The format is based on [Keep a Changelog](http://keepachangelog.com/).
and this project adheres to [Semantic Versioning](http://semver.org/).

## [unreleased]

- convert components entered to `overrides` as packages into valid component names
- improve Bit load time by changing bit-javascript to use lazy loading

## [14.0.7-dev.1] - 2019-04-16

<<<<<<< HEAD
- new `bit doctor` command
=======
- support overriding environments (compiler/tester) per component
>>>>>>> b88ddb3a
- `overrides` property supports manually adding dependencies (experimental for now)
- `overrides` property supports ignoring dependencies (experimental for now)
- fix tagging imported components to not loose package.json properties
- `overrides` property of workspace configuration supports component ids with wildcards
- support changing dependencies versions by adding them to the "overrides" property of the component configuration or workspace configuration
- obsolete the `*dependencies` properties of component bit.json.
- write component configuration data to package.json inside `bit` property on import. write to `bit.json` if `--conf` flag was used

- write workspace configuration data to package.json inside `bit` property instead of creating `bit.json` file
- generate package.json with the main property on node_modules for authored exported components instead of creating an entry point file
- obsolete the "dependencies" property of consumer bit.json
- avoid installing "undefined" npm package when importing authored components
- add authentication fallback to ssh-key in case the ssh-agent is enabled but failed to authenticate
- improve authentication error message to clearly indicate the various strategies failures
- reintroduce `-c` alias for `--no-cache` flag in `bit build` command

## [14.0.6] - 2019-04-16

- fix symlink to binary (or unsupported) files dependencies when installed via npm and have dists
- fix dependencies version resolution from package.json to support versions with range


## [14.0.5] - 2019-04-07

- fix `remove` command to not delete dependencies files from the scope as they might belong to other components
- fix symlink to binary (or unsupported) files dependencies when installed via npm


## [14.0.4] - 2019-03-18

- replace default bitsrc.io domain to bit.dev

## [14.0.3] - 2019-03-12

- fix importing components when one file is a prefix of the other in the same directory

## [14.0.2] - 2019-03-10

- prevent `bit init` from initialize a non-empty scope when `.bitmap` was deleted unless `--force` is used
- improve `bit tag` performance by decreasing hook logging
- validate paths properties of the workspace bit.json
- enable print log messages that start with a specific string to the console by prefixing the command with BIT_LOG=str
- improve error message when adding files outside the workspace
- show a descriptive error when npm 5.0.0 fails with `--json` flag
- fix errors "EISDIR" and "EEXIST" when generating links and files steps on each other
- fix links of exported components to node_modules for author when a file is not linkable to generate a symlink instead
- recognize scoped packages that were newly introduced to imported components
- fix error "consumer.loadComponentFromModel, version is missing from the id"
- enable removing a component that its workspace and scope representations are not in sync
- fix "error: Could not stat (filename) No such file or directory" when bit-checkout updates multiple files
- fix "JavaScript heap out of memory" when loading a large amount of components

## [[14.0.1] - 2019-02-24](https://github.com/teambit/bit/releases/tag/v14.0.1)

- show an error when deleting a global remote without `--global` flag
- show an error when deleting a non-exist remote
- enable custom resolve of aliases to symlink packages (bit-javascript)
- fix error "toAbsolutePath expects relative path"
- improve errors stack-trace readability
- index scope components to improve memory consumption and performance
- extract docs from non-tests files only
- fix `bit show --remote --json` to not crash when a component has a compiler
- fix `bit checkout` to update bit.json with the checked out version
- fix "Maximum call stack" error when resolving js files after css files (bit-javascript)
- fix `bit checkout --all` to write the correct data when some components are also dependencies of others
- fix `bit checkout` to install dependencies as packages when applicable
- fix `bit remove --remote` to show the dependents correctly
- hide component internal structure diff upon `bit diff` unless `--verbose` flag is used
- implement postinstall symlink generation for cases when custom-resolve modules is used with unsupported file (such as binary files)
- fix parsing `.tsx` files (bit-javascript)

## [[14.0.0] - 2019-02-04](https://github.com/teambit/bit/releases/tag/v14.0.0)

### Summary

*Bit’s v14 is released side-by-side with the release of the v2 for [bit.dev](https://bit.dev), Bit’s component community hub. New features for bit.dev v2 are announced in [Bit’s Blog](https://blog.bitsrc.io/).*

With over 65 new features, changes and bug fixes, v14 is Bit’s largest and richest release to date. V14 is focused on increased **stability**, **agility** and **performance**. It is is fully backwards compatible, and provides a faster and smoother workflow with improved compatibility throughout the ecosystem.

Here are some of v14's highlights:

- Improved performance for tracking, versioning and exporting components by up to **700%**.
- Dozens of bug fixes (~70% of open issues).
- New commands `watch` and `eject`.
- Dynamic namespaces support.
- Improved VueJS support.
- Improved CSS support.
- Auto generated documentation for React.

### New

- New `bit watch` command for building components upon file modifications.
- New `bit eject` for removing local components and installing them as packages by an NPM client
- Support dynamic namespaces (replaced the namespace/name format with a dynamic name that can have multiple slashes to indicate a hierarchical namespace).
- Support components with binary files (or non-supported extensions) as the only files.
- Support ids with wildcards (e.g. `bit tag "utils/*"`) for the following commands: `tag`, `untag`, `remove`, `untrack`, `checkout`, `merge`, `diff` and `export`.
- Support mix syntax of typescript and javascript inside .ts file
- Added react docs parsing to extract the description of the properties correctly.
- Support flow types in react doc generation.
- Support Vue files with typescript.
- Support configuring Git executable path.
- Support the new jsx syntax changes by Babel.
- Support print multiple external (build / test) errors.
- Support adding the project `package.json` file to a component.
- Support `import ~` from a local (authored) file to an imported sass component.
- Add programmatic API for add multiple components.
- Set the only dist file as main file in package.json (in case there is only one).
- Allow removing a component when it is invalid.

### Changes

- Improved performance for tracking, versioning and exporting components by up to 700%.
- CSS parser replaced for better import syntax support.
- Improve auto-tag mechanism to tag not only the dependents but also the dependents of the dependents and so on.
- Changed `--include-unmodified` to `--all`.
- Replace caporal package with commander for security reasons.
- Better error when a component was tagged without its dependencies.
- Make bit version command faster and support both `bit -v` and `bit -V` to get bit version.
- Update tty-table, flow-coverage-report and mocha-appveyor-reporter for security reasons.
- Improve exception handling for old clients connecting to a newer server.
- Shorten the generated component ID to the minimum possible.
- Return status code 1 when bit test has failing tests.
- Suppress an exception of directory-is-empty when adding multiple components and some of them are empty, show a warning instead.
- Improve "missing a main file" error when adding multiple components to print the problematic components.
- Improve performance by caching objects after loading them.
- Fix ci-update command with component version number.
- Fix `bit status` to not throw an exception for invalid components.
- Change `--conf` on `bit import` to be a path to the config dir.
- Replace the deprecated typescript-eslint-parser with @typescript-eslint/typescript-estree

### Bug fixes

- Fix link files generated to a package when it should point to an internal file of the package.
- Fix parsing React docs to show the `@example` tag.
- Fix running `bit link` from an inner directory for author.
- Fix ampersand and minus signs causing parse error in css files.
- Fix `bit add` to add the correct letter case even when `--main` or `--test` flags entered with incorrect case.
- Fix errors when component files require each other using module path.
- Fix dev-dependency that requires prod-dependency to include the dependency in the flattenedDevDependencies array.
- Do not delete isolated environment when running ci-update with keep flag and it throws exception.
- Fix import of components with circular dependencies.
- Fix link content generation for authored components on bit install.
- Fix bug with bit show when the remote component has config file.
- Fix context for testers during ci-update.
- Fix missing context in getDynamicPackageDependencies.
- Fix bug with bit show when scope path provided.
- Fix errors "JavaScript heap out of memory" and "Error: EMFILE: too many open files" when exporting a huge number of components.
- Fix error "link-generation: failed finding .. in the dependencies array" when a dependency has a devDependency installed as a component.
- Improve the stability of `bit export --eject` and provide some kind of rollback in case of failure.
- Fix bit-remove to delete authored component files when removing an authored component from an inner directory.

## [[13.0.4] - 2018-07-24](https://github.com/teambit/bit/releases/tag/v13.0.4)

### New
- send component origin repo in headers

### Changes
- improve `bit test` to run tests not only on new and modified components but also on auto-tag pending components

### Bug fixes
- fix `bit import` of a component with authored dependencies
- generate npm links for Vue packages correctly without adding .vue extension to the package
- fix `bit add` to not throw an error for imported components when mainFile is a relative path to consumer
- fix error "Cannot read property 'missing' of undefined" when a dependency of dependency has parsing errors (bit-javascript)

## [[13.0.3] - 2018-07-12](https://github.com/teambit/bit/releases/tag/v13.0.3)

### Bug fixes
- fix link files generation to support the plugin "add-module-export" of babel compiler
- fix error "Cannot read property push of undefined" when a dependent has parsing error (bit-javascript)
- avoid parsing unsupported dependencies files (bit-javascript)

## [[13.0.2] - 2018-07-10](https://github.com/teambit/bit/releases/tag/v13.0.2)

### New
- improve the tree shaking mechanism to work with unlimited number of intermediate files
- present parsing errors by `bit status` and prevent tagging it until fixed
- show the newly tagged version for auto-tagged components

### Changes
- rename `--ignore-missing-dependencies` flag of `bit tag` to `--ignore-unresolved-dependencies`
- avoid trying tree shaking on CommonJS code
- prevent dependency-resolver from parsing json files as they do not contain any dependency

### Bug fixes
- fix `bit status` to show a component as deleted when track-dir was deleted for authored
- fix parsing error when a Vue file has a dependency prefix with a Tilde inside a style section
- fix detection of .scss files when required with no extension
- don't break `bit status` when mainFile was deleted, instead, reflect it to the user with a suggestion
- fix detection of "export * from" syntax of ES6

## [[13.0.1] - 2018-06-26](https://github.com/teambit/bit/releases/tag/v13.0.1)

### New
- support `bit checkout latest` for checkout to the latest version
- add `--reset` flag to `bit checkout` command for removing local modifications
- add `--all` flag to `bit checkout` command for executing the checkout on all components
- add new flag `--skip-tests` to bit tag command
- add `--no-cache` flag to `bit build` command
- add `--include-unmodified` flag to `bit test` command
- add troubleshooting-isolating link to bit status

### Bug fixes
- fix .tsx parsing issue when the tsx dependency is required from a non .tsx file
- fix support of .json dependencies
- fix "SyntaxError: Unexpected token" when parsing .ts files with .js dependencies
- show environments when running bit show on remote component


## [[13.0.0] - 2018-06-18](https://github.com/teambit/bit/releases/tag/v13.0.0)

### Summary

With over 35 new features, changes and bug fixes, Bit's v13 is focused on increased **stability** with over 20 bug fixes and **support for common workflows** including [webpack resolve](https://webpack.js.org/configuration/resolve/), [tsconfig resolving](https://www.typescriptlang.org/docs/handbook/module-resolution.html), Vue resolve alias ([Vue Webpack template](https://github.com/vuejs-templates/webpack/blob/f21376d6c3165a4cf6e5ae33f71b16dd47d213e3/template/build/webpack.base.conf.js#L36)) , [Babel module resolver](https://github.com/tleunen/babel-plugin-module-resolver) etc. Here are some of v13's highlights.

- add ability to configure custom module resolution in Bit (paths and aliases), to support absolute import statements for projects that use similar features using Webpack, Typescript, Babel, Vue alias etc. [PR-#980](https://github.com/teambit/bit/pull/980), [#852](https://github.com/teambit/bit/issues/852), [#865](https://github.com/teambit/bit/issues/865), [#869](https://github.com/teambit/bit/issues/869)
- over 20 bug fixes including max call stack, import of binary files and more.
- environments transformed and refactored to act as native Bit extensions. [PR-#931](https://github.com/teambit/bit/pull/931)
- support "export X from Y" syntax of ES6 without importing X first. [PR-#981](https://github.com/teambit/bit/pull/981)
- support mixed mode of common-js and ES6. [PR-#1036](https://github.com/teambit/bit/pull/1036)
- support Installing Bit using NPM using `sudo`. [commit](https://github.com/teambit/bit/commit/b23a78d3fd8ba07507785d97a224775126c2b150).
- introducing new flags for `bit init` including `--reset` and `--reset-hard`. [PR-#1012](https://github.com/teambit/bit/pull/1012)

As a reminder, we're switching to major versions to indicate that we, like many others, have been using Bit in production for a long time. v13 follows the previous v0.12 and looking forward we'll continue to follow semver like we've done since 2016.

### New
- add ability to configure custom module resolution in Bit (paths and aliases), to support absolute import statements for projects that use similar features using Webpack, Typescript, Babel, etc.
- support "export X from Y" syntax of ES6 without importing X first.
- environments transformed and refactored to act as native Bit extensions
- introduce a new flag `bit init --reset-hard` to delete Bit files in order to start with a clean workspace
- introduce a new flag `bit init --reset` to recreate bit.json and .bitmap files in case they are corrupted
- add fork level to the `bit test` command
- inject dist dir to node_path variable during test process in order for the author to tag and test custom-resolved components
- added missing programmatic flags for bit isolate cmd
- support mixed mode of common-js and ES6 ("require" and "import" together)
- recognize packages required from d.ts files

### Changes
- remove alias t from bit test command (conflicts with tag command)
- do not override existing bit.json on bit init
- rename `no-launch-browser` to `suppress-browser-launch` in bit login flag
- version validation during `bit tag`

### Bug fixes
- fix import of binary files
- fix error "Maximum call stack size exceeded" when tagging or building a large file
- handle bit diff for local components without specifying a scope
- backward compatibility for components with environments with latest version
- show dependent component id when trying to install missing environment
- prevent overriding local tags from remote components upon import
- throw an error when auto tag components have a newer version
- after auto-tagging a component with a pending update it no longer becomes `modified`
- support for running bit log on local components without specifying scope name
- handle adding the same file with different letter cases (uppercase/lowercase)
- improve environments error handling
- support `bit move` and `bit import --path` when running from an inner directory
- `bit init` now recreates the scope.json if it does not exist

## [0.12.13] - 2018-05-09

### New
- add `bit show --compare` data into `bit diff` to easily see why a component is modified in one command
- when running bit login, also configure bitsrc registry for npm
- adding scss to support ~
- support components with cyclic dependencies
### Changes
- remove `--write` flag from `bit import`, the newly introduced `--merge` flag takes care of that
- improve merge-conflict error on export to show all components with conflicts
### Bug Fixes
- fix `bit remove` to not delete dependencies when they were imported directly
- add error handling to bit login
- improve the error-message "unexpected network error has occurred" to provide some useful data

## [0.12.12] - 2018-04-29

### New
- introduce a new command `bit diff` to show the files diff for modified components
- support importing component on top of a modified one and merging the changes by adding `--merge` flag to `bit import`
- add -x flag to import (short for --extension)

### Bug Fixes
- fix an end of line issue between os
- [#927](https://github.com/teambit/bit/issues/927) fix a case of link file (file that only requires another file) is part of the component
- fix bit-move of a directly imported dependency
- fix importing a different version of a dependent when dependencies are not saved as components
- fix Yarn install when a relative path is written into package.json
- fix bit-merge and bit-checkout commands for Windows
- bug fix - import after tag command was showing an error "Cannot read property 'hash' of undefined"
- fix bit-add to enable marking files as tests of existing components
- bug fix - in some circumstances, same link files were written in parallel, resulting in invalid content

## [0.12.11] - 2018-04-10

### New
- introduce a new command `bit merge` for merging a different version into the current version
- introduce a new command `bit use` for switching between versions
- add anonymous analytics usage with prompt
- support merging modified component to an older version of the component
### Changes
- rename the command `bit use` to `bit checkout`
- block tagging when a component has a newer version locally, unless `--ignore-newest-version` flag is used
- rename `--force` flag of `bit import` to `--override`
- change `bit list` to show only the authored and imported components, unless `--scope` flag is used
- `bit remove` removes components from a remote scope only when `--remote` flag is used
- improve the output of import command to show the imported versions
### Bug Fixes
- fix bit-install to work from an inner directory
- improve external test and build errors to show the stack
- support `export { default as }` syntax when extracting relevant dependencies from link files

## [0.12.10] - 2018-03-21

### New
- track directories for files changes and update .bitmap automatically
- show a component as modified (bit status) in case a new file has added to its rootDir or one of the files has renamed
- support updating dependencies versions from bit.json, package.json and bitmap files
- add an option to install peer dependencies in an isolated environment
- add the main file to file list if not specified during `bit add`
- add `--all` flag to `bit untrack` command

### Changes
- ignore files named 'LICENSE'
- test components candidates for auto-tag before tagging them

### Bug Fixes
- fix an issue with stylus dependencies from Vue files
- fix catastrophic backtracking when using Regex to find JSDoc
- fix environment import of latest version when an older version is imported
- fix exit status when ci-update fails
- fix bugs when running bit commands not from the workspace root

## [0.12.9] - 2018-03-14

- fix bug with exporting component to a very old scopes

## [0.12.8] - 2018-03-12

- send component's metadata to compilers
- fix `bit tag` with `--force` flag to force tagging when exceptions occurred during a test
- fix `bit test` error message to display the actual exception if occurred
- improve error message of `bit tag --verbose` when tests failed to include tests results
- improve handling of errors from compilers which return promises
- merge process.env from the main process to tester process fork
- symlink tester env in isolated envs
- bug fix - tests files were ignored during bit add when they're weren't part of the files array and .gitignore contained a record with leading exclamation mark

## [0.12.7] - 2018-02-28

- bug fix - specifying a component and its dependency as ids for bit remove was not working
- bug fix - fix remove component

## [0.12.6] - 2018-02-27

### New
- introduced a new command `bit untag` for reverting un-exported tags.
- support .vue files
- support `bit install` of specific ids
- init local scope inside .git
- support peerDependencies
- support passing arguments/flags to the package-manager by specifying them after '--' (e.g. `bit import -- --no-optional`)
- support compilers which return promises

### Changes
- save bit dev-dependencies components inside devDependencies section of package.json
- `bit status` shows a list of staged versions in 'staged components' section

### Bug Fixes
- show npm-client's warnings when they are about missing peer-dependencies
- fix outdated to print correct version numbers
- remove a modified component message
- resolving .gitignore files
- [#729](https://github.com/teambit/bit/issues/729) fix bit cc to clear module cache
- [#769](https://github.com/teambit/bit/issues/769) - prevent duplicate ids in bitmap when adding existing files
- [#736](https://github.com/teambit/bit/issues/736) - .gitignore is blocking everything

## [0.12.5] - 2018-02-06

- default `bit import` with no id to import objects only, unless `--write` flag is used
- decrease verbosity of npm during bit test
- added `--objects` flag to `bit import` for fetching objects only and making no changes to the filesystem
- bug fix - dists had incorrect paths in the model when originallySharedDir was the same as dist.entry
- strip dist.entry for imported and authored components only, not for nested.
- write .bitmap on bit init command
- aggregate dependencies and package dependencies in bit show
- add entered username from prompt to context for server side hooks


## [0.12.4] - 2018-01-30

- support separating dev-dependencies and dev-packages from dependencies and packages when they originated from tests files
- prompt user when trying to remove a component
- restore old behavior of requiring package installation
- support adding test files to existing component
- ignore tracked files when running bit add and print a warning message
- bug fix - bit test fails when the same environment installation was canceled before

## [0.12.3] - 2018-01-28

- avoid overriding not only modified components but also new components when running `bit import`, unless `--force' flag is used
- validate version number during tag action
- allow `bit config` to run in non initialized directory

## [0.12.2] - 2018-01-24

### New
- [#653](https://github.com/teambit/bit/issues/653) read config keys from Git config in case it's not found in bit config
- [#516](https://github.com/teambit/bit/issues/516) add `--eject` flag for `bit export` for quickly remove local components after export and install them by the npm client
### Changes
- `bit build` with no parameter, builds all authored and imported components regardless whether they're modified
### Bug Fixes
- `bit move` - updates links to node_modules and updates package.json dependencies with the new directory
- install missing environments before start build / test process
- print message in case of cyclic dependencies
- fixed ci-update from failing when no compiler or tester

## [0.12.1] - 2018-01-22

- add link-file for authored exported components from the root node_modules of a component to its main-file
- avoid fetching the dependencies of versions older than the current imported one
- migration - remove latest from compiler
- fix bug with importing old components with compiler defined
- fixed deserialize bug with bit remove

## [0.12.0] - 2018-01-18

### New
- [extension system (beta)](https://docs.bit.dev/docs/ext-concepts.html)
- [#540](https://github.com/teambit/bit/issues/540) support Yarn as package manager
- `bit import`: install hub dependencies as npm packages by default
- `bit import`: install npm packages by default
- [#613](https://github.com/teambit/bit/issues/613) `bit install` command to install all packages and link all components
- [#577](https://github.com/teambit/bit/issues/577) auto add workspaces to root package.json
- [#515](https://github.com/teambit/bit/issues/515) save direct dependencies in package.json with relative paths
- [#571](https://github.com/teambit/bit/issues/571) apply auto-tagging mechanism for imported components
- [#541](https://github.com/teambit/bit/issues/541) add package manager config to bit.json
- support saving dists files on a pre-configured directory relative to consumer root
- support `bit show --compare` with json format


### Changes
- change auto-generated node_modules links to be the same as NPM installation of components (@bit/scope.box.name)
- rename `bit bind` command to `bit link`
- reanme {PARENT_FOLDER} variable to {PARENT} in dsl of add
- rename .bit.map.json to .bitmap
- avoid writing long files paths for imported components when there is a shared directory among the component files and its dependencies
- `bit log` now shows semver instead of version hash
- [#537](https://github.com/teambit/bit/issues/537) rename dist flag to --ignore-dist and by default create dist files
- [#527](https://github.com/teambit/bit/issues/527) rename structure property in bit.json
- remove 'dist' attribute from root bit.json by default
- rename `no_dependencies` flag to `no-dependencies` on `bit import`
- rename `no_package_json` flag to `ignore-package-json` on `bit import`
- change `bit remote rm` to `bit remote del`
- run bit init automatically if dir is not initialized but contains .bitmap file
- do not write the component's bit.json file, unless `--conf` flag is set
### Bug Fixes
- [#517](https://github.com/teambit/bit/issues/517) when a nested dependency is imported directly, re-link all its dependents
- [#608](https://github.com/teambit/bit/issues/608) absolute components dependencies for new components throw an error
- [#605](https://github.com/teambit/bit/issues/605) component with modified dependencies doesn't recognize as modified
- [#592](https://github.com/teambit/bit/issues/592) auto-tagged component were not shown as staged in bit status
- [#495](https://github.com/teambit/bit/issues/495) support adding files to imported components and ignoring existing files
- [#500](https://github.com/teambit/bit/issues/500) files added under one component although it was not specified
- [#508](https://github.com/teambit/bit/issues/508) componentsDefaultDirectory do not support anything other than one dynamic param per folder
- [#543](https://github.com/teambit/bit/issues/543) remove imported component not working
- avoid building process when a component was not modified
- prevent overriding index file if exists

## [0.11.1] - 2017-11-29

- support tagging the entire local scope and all imported components to a specific tag using `--scope` and `--include_imported` flags
- add bit pack command to build packages for registry
- tag command now accepts a version
- `bit test` - paint a summary table when testing multiple components
- `bit status` - add a new section "deleted components" for components that were deleted from the file-system manually
- `bit import` - prevent overriding local changes unless --force flag was used
- sort `bit show` and `bit list` components alphabetically
- Auto update .bit.map.json to semantic versions
- improve stability and performance of the dependency resolution mechanism
- removed `--include-imported` flags as `--all` can be used for the same functionality
- `--scope` flag can be used without `--all`
- message in tag command is now optional
- `--all` and `--scope` accepts version (optional for `--all` and mandatory for `--scope`)
- fixed bug on windows that created test files as components
- fixed bit add bug when adding test files with DSL
- fixed output to be the same for tag command
- fixed bit list command display for deprecated components
- fixed bit show with compare flag to display dependencies
- don't write dists files for authored components
- bug fix - components that were not indicated as staged-components by `bit status` were exported by `bit export`
- bug fix - tests files saved with incorrect path when `bit add` was running from non-consumer root
- `bit add` - exclude a component when its main file is excluded
- bug fix - generated .ts links were not valid

## [0.11.0] - 2017-11-12
- change versions numbers to be semantic versions
- add `--outdated` flag to `bit show` command to show the local and remote versions of a component
- add `--outdated` flag to `bit list` command to show the local and remote versions of components
- `bit show` - show components that will be tagged automatically when their dependencies are tagged
- export / import performance and stability improvements
- add plugin mechanism to support different file types
- SSH authentication can be done with SSH username and password in case a private key or an SSH agent socket is not available
- SSH is not supporting passphrase in case a private key is encrypted
- reimplement cat-object command
- `bit show` - show components that will be tagged automatically when their dependencies are tagged
- bug fix - dependencies were not written to the file-system when cloning a project with an existing bit.map file
- disable the local search
- fix a bug which prevents the ci running tests in some cases
- bug fix - re-adding a component after exporting it was considered as a new component
- fix a bug which makes bit test command not work when a component use bit/ to require another component
- prevent bare-scope corruption when the export process fails
- fixed stderr maxBuffer exceeded bug in ci-update cmd
- fix a bug which makes imported components considered as modified
- fix typo in help man page

## [0.10.9] - 2017-10-18

- rename `bit commit` to `bit tag`
- extract only relevant dependencies from link files (files that only require other files)
- typescript - extract only relevant dependencies from link files (files that only require other files)
- take package version from package.json in the component / root folder to support semver package dependencies
- new field in bit.json (bindingPrefix) for dynamic links
- add flag to bit show to compare component in file system to last tagged component
- better handling deleted files
- improve bit add to convert files to valid bit names
- fixed - writing dist files to wrong directory during bit tag / test commands
- fixed remove of exported component
- prevent bare-scope corruption when the export process fails
- fixed stderr maxBuffer exceeded bug in ci-update cmd
- throw error when tester doesn't return any result for test file
- change the order of determine the main/index file - it's now ['js', 'ts', 'jsx', 'tsx', 'css', 'scss', 'less', 'sass']
- improve checkVersionCompatibility between server and client
- show correct message / error when the tester has an exception during bit test
- fix bug with printing wrong id on bit tag for component in versions between 10-19
- handle invalid bit.json
- bit add on missing test file should throw an error
- prevent test files from becoming new components
- fix bug when component version is larger than 10 it won't show as staged

## [0.10.8] - 2017-10-01

- support requiring imported components using `require('bit/namespace/name')` syntax
- new remove command for removing local and remote components
- new deprecate command for deprecating local and remote components
- new move command for moving files/directories of a component to a new location
- create package.json for imported components
- exclude import-pending components from 'new components' section
- add ignore missing dependencies to commit
- save all dependencies on one configurable directory (components/.dependencies by default)
- add support for tsx files
- generate internal component links according to their compiled version
- move a re-imported component to a new location when `bit import --prefix` is used
- fix commit and export issues when dealing with more than 500 components
- fix export of large amount of data
- fix bug with commit --force when tests throws an exception
- fix bug - when you import authored component (and there is a newer version) it duplicate it in the .bit.map.json
- fix bug - when you import authored component it was added to bit.json dependencies
- fix bug with ssh2 times out on handshake

## [0.10.7] - 2017-09-07

- improve windows support
- add bit untrack command
- support CSS/less/sass/sass as main file
- support jsx extension as the main file of a component
- support adding new files to imported components
- deprecated install command
- fix the search according to search-index v0.13.0 changes
- prevent exporting a component when the same version has been exported already to the same remote scope
- avoid running the build and test processes upon `bit status`
- allow export specific components without specifying the scope-name
- avoid tagging unmodified components unless `--force` flag is being used
- resolve dependencies from all component files regardless whether they are referenced from the main file
- bug fix - the author was not able to update his/her component in case it was changed in another scope
- bug fix - status command shows an error when components directory has an unreferenced (from bit.map) component
- avoid generating links for author components
- `bit import` from bit.json does not write to the file-system a dependency when it is also a direct import
- bug fix - export would hang when the ssh server was existing before closing
- don't calculate nested deps when calculating modified component during bit status/commit
- fixed exception is thrown in `bit ls` after exporting components
- removed `--cache` flag from `bit ls`
- added `--environment` option for `bit import`
- reformatted `bit import` output (components, dependencies, environments)
- remove duplication for missing packages warning
- Remove the npm tree output for component ci flow
- add verbosity option to some places
- added auto generated msg to bitmap and all generated link files
- fix a warning on the bit --version command
- support render tag in js docs
- bug fix - imported components were deleted from bit.map when importing nested components of the same scope and name
- write dist files on import according to .bit.map.json
- improve bit remote output (put it in a table)
- fix but with export when the remote has a dependency in the wrong version

## [0.10.6] - 2017-08-23

- windows support
- support auto updating of bit for npm installation
- support deleting files from a component
- improved bit help
- fix bit config command for linux
- update bit-javascript dependency
- fixed remote add exceptions to human-friendly errors
- improvement - when there are several potential main files, `bit add` selects the one that is closer to the root
- show a friendly error when SSH returns an invalid response
- fix an error when there are multiple open SSH connections
- update bit.map and the file system when a nested component is re-imported individually
- fix ci-update command when there are tester and compiler to use the same isolated-environment
- fix an error when importing a component, exporting it, modifying and exporting again (v3)
- fix links generation when importing from a non-consumer root path
- fix ci-update command to generate links when necessary
- fix Error: "Cannot find module './build/Release/DTraceProviderBindings'" when installing via Yarn
- fix the local and remote search
- fix the internal ci-update command where an environment has a tester without a compiler
- improved commit, add, export and status outputs
- support general failures on bit test (like on before)
- status output with missing dependencies
- help flags adjusted to new help
- missing dependencies formatted on commit
- sources no longer part of bit.json's defaults
- improve readme
- improve outputs
- improve windows support for import command
- exception when using `bit test` or `bit build` before adding first components
- add new flag to bit add to override or append files to bit component


## [0.10.5] - 2017-08-16
- improved commit, add, export and status outputs
- improved bit help
- Improve log files (rotate, color, prettyPrint)
- Support define dependencies for imported components
- bug fixes for export command

## [0.10.4] - 2017-08-15

- bug fix - component stays in "staged components" section after the second export
- support exporting binary files
- fix a bug when importing version 2 of a component while version 1 has been imported before
- fix a bug when exporting version 3 of a component after importing version 2
- bug fix - install test environment if not exist upon bit test
- Fix conflicts when import from bit.json more than one component with the same nested deps
- Remove duplicates from missing packages (during import) warning
- improve error on adding non existing file
- improve support for imported components as dependencies of authored components
- auto-resolve dependencies for imported components

## [0.10.3] - 2017-08-08

- fix memory leak when exporting a big amount of components
- fix running import command from a non-root directory
- support specifying multiple ids using export command
- fix the auto creating dependencies during commit
- performance improvement for status and commit

## [0.10.2] - 2017-08-07
Improve resolving packages dependencies for ts files

## [0.10.1] - 2017-08-07

## [0.10.0] - 2017-08-07
### BREAKING CHANGES

- Upgrade: Bit now works with a new set of APIs and data models for the code component and scope consumer.
- Important: Bit is not backward compatible with remote scopes running older versions of Bit.

## [0.6.6-rc.1] - 2017-06-28
- Add babel-plugin-transform-runtime to support async functions

## [0.6.5] - 2017-06-26

## [0.6.5-rc.1] - 2017-06-26
- bugfix - install drivers in scope level before test in scope
- bugfix - install drivers in scope level before build in scope
- bugfix - calling to old bind command during component e2e tests

## [0.6.4] - 2017-06-25

- update "bit-javascript" dependency to 0.6.4
## [0.6.3-rc.3] - 2017-06-15

- `bit test` shows the error stack in case of a fatal error
- add logger
- support debug-mode for e2e tests

## [0.6.3-rc.2] - 2017-06-08

- update "bit-javascript" dependency to rc ("^0.6.4-rc.1")
- Try using cache before fetching remote

## [0.6.3-rc.1] - 2017-06-06

- support running e2e tests in a dev environment where `bit` command is different (such as bit-dev)
- `bit import` no longer uses the internal cache objects to retrieve remote bit-components.
- avoid corrupted data in a scope when dependencies somehow are not being resolved.
- allow `bit init` when there is a bit.json file without the `source` or `env` attributes.
- bug fix: don't show the version-compatibility warning more than once
- remove duplications from dependencies list of `bit import` output.
- suppress dependencies list upon `bit import`, unless a flag `--display_dependencies` is being used.
- warn for missing driver
- set the file-extension of the built-dist-file according to the current language ('.js' by default)
- support async/await syntax.
- remove the injection of bit-js module into the tester environment.
- add bit-javascript as a dependency and a post install hook.
- do not show tests output in case of thrown error on commit, use verbose flag to see the error.
- parse @property tag of JSDoc
- add `bit reset` command for cancelling the last local commit
- extract the importing bit.json components functionality from `bit import` into a new command `bit install`.
- add infrastructure for e2e tests
- fix onExport hook to get called after writing dependencies to bit.json
- increased max listeners to 100 (prevent warning message)
- colored commit success message
- support for merge conflict error reporting via ssh
- docs - fix bitsrc links to work

## [0.6.2] - 2017-05-21

- [removed] JSDoc data are saved only for functions with a tag `@bit`.
- fixed component classification (local or external)

## [0.6.1] - 2017-05-18 rc

- JSDoc data are saved only for functions with a tag `@bit`.
- do not terminate watcher after failures.
- add the commit-log details to the Component object, so then it'll be available for `bit show --json` and `bit export`.

## [0.6.0] - 2017-05-15

- do not preserve node.js path cache for required bit-driver because it varies over time.

## [0.5.13] - 2017-05-14

- enable bit watch command -> build-all-inline on every change

## [0.5.12] - 2017-05-14

- enable "bit build --inline" command with no arguments for building all inline components

## [0.5.11] - 2017-05-11

- send a correct error message on commit with wrong id.
- add onModify hook.
- show error-message for 'bit build' when no compiler is specified.
- write dependencies on modify.
- do not write bit.json's `misc` and `lang` properties if the default value is presented.
- send correct error message when there is invalid inline id (wip).
- add bind command (which calls the driver bind command).

## [0.5.10] - 2017-05-11

- fix bug with specs that need compiling for server use

## [0.5.9] - 2017-05-11

- fix bug with specs that need compiling

## [0.5.8] - 2017-05-11

- write the specDist only if it exists

## [0.5.7] - 2017-05-10

- fix test for components without compiler

## [0.5.6] - 2017-05-10

- implement the isolated environment for build

## [0.5.5] - 2017-05-09

### Change

- bare scope test creates a new environment and runs the tests there.
- test command -i runs the tests on the file system (inline components).
- build command now saves dist/\<implFileName> && dist/\<specsFileName> for the specs file.
- change the component resolver to fetch from dist/\<implFileName> instead of dist/dist.js.

- package dependencies of environment modules would be installed at component level from now.
- npm loader would not be present, --verbose will show npm output after the installation is done.

### Fixed

- bug with environment installation (npm install at project level).

### Added

- add module 'component-resolver' to resolve a component path using its ID.
- support generating an isolated bit-component environment on-the-fly so it will be easier to run build and test from everywhere
- the compiler can implement a build method instead of compile, get an entry file and run webpack for example (wip). implemented for inline_components, and still need to implement environment module in order to fully work.
- add --skip-update option to the main bit help page.
- run some hooks (for now: onCommit, onCreate, onExport and onImport) using a language-driver
- lang attribute on the bit.json, enable language that will save on the model of the component.

## [0.5.4] - 2017-05-07

### Fixed

- ssh is exiting before writing the entire response.
- exception was thrown when trying to read non-existing private key.

## [0.5.3] - 2017-04-27

### Fixed

- put [search] index procedure under try catch, warns in case it fails.
- fixed bug with list/show remote components with misc files.

## [0.5.2] - 2017-04-27

### Fixed

- issue with npm ensure that was caused due to latest version changes
- issue with installing deps from local cache instead of external
- exit code with only numeric values

## [0.5.1] - 2017-04-18

### Added

- support adding misc files to a bit component
- enable "bit test --inline" command with no arguments (test all inline components)

### Change

- npm install for bit dependencies will work via temp package.json instead of invoking parallel npmi

### Fixed

- when exporting and missing @this, show friendly error

## [0.5.0]

** breaking change - a scope with this version won't work with consumer with lower versions **

### Change

- ssh protocol has changes and now contains headers with bit version
- do not override files upon "bit create" unless -f (--force) flag is used

### Fixed

- bit ls and show commands can be performed outside of bit scope

### Added

- if there is a difference between the versions of the remote bit and the local bit (the remote scope has a greater version) bit throws a error/warning message according to semver difference major/minor
- bit scope-config public command
- license file inflation
- scope meta model

### Removed

- bit resolver command

## [0.4.5]

### Fixed

- error message on component not found
- hotfix for multifetch bug
- add 'no results found' message on ci when there are no specs

## [0.4.4]

### Fixed

- bug fix: typo on destructuring for making export compatible

## [0.4.3]

### Fixed

- added validation on stdin readable for private cmd _put

## [0.4.2]

### Fixed

- make the ssh mechanism backwards compatible with older versions

## [0.4.1]

### Added

- put now work with stream (after export) instead of putting the data on a command argument

### Change

- replace the use of sequest module with ssh2 module directly.

## [0.4.0]

### Added

- bit cat-scope private command
- bit refresh-scope private command for updating model

### Change

- change the header of the bit-objects to contain the hash of the file as a second argument

## [0.3.4]

### Fixed

- add the hash to the header of the any bit-object

## [0.3.3]

### Fixed

- add posix as an optional dependency (windows)

### Added

- specsResults verbose output after ci-update
- add bit clear-cache cmd
- now running clear cache before bit update

## [0.3.2]

### Added

- add bit-dev script for linking dev command, for development
- circle ci integration
- package node v6.10.0 (LTS) (working for osx, debian, centos)

### Fixed

- throw the right error code when inner problem occures
- handled errors will also have exit code 1

## [0.3.0]

### Change

- saving the component id to bit.json after export is a default behavior.
- bit export --forget flag for not saving to bit.json after export.

### Fixed

- Solved bug with specsResults pass attribute not updating after ci update.

## [0.2.6]

### Fixed

- bug with @ on scope annotation
- improved readme and docs

## [0.2.5]

### Added

- documentation under ./docs
- gitbook integration

### Change

- change mock-require to mockery on testing mechanism
- support node 4 with babel-preset-env + add plugins, instead of stage-0 preset

## [0.2.4]

### Added

- add source-map support for dist (enables compiled bit debugging)

### Change

- small fix after import without peer dependencies (do not show the peer dependencies header)

## [0.2.3]

### Added

- import multiple components on one import (bit import componentA componentB)
- write components specific version in bit.json after import -s flag
- distinguish between peerDependencies and dependencies on the output of an import command

## [0.2.2]

### Added

- loader for export command

### Change

- scope now fetch devDependencies (compiler/tester) on export
- scope does not fetch devDependencies on import
- changed dev to environment flag on import command

## [0.2.1] hot-fix

fix a bug with import many ones function

## [0.2.0]

### Added

- loaders.
- stablize version.
- improve error handling.

## [0.1.0]<|MERGE_RESOLUTION|>--- conflicted
+++ resolved
@@ -12,11 +12,8 @@
 
 ## [14.0.7-dev.1] - 2019-04-16
 
-<<<<<<< HEAD
 - new `bit doctor` command
-=======
 - support overriding environments (compiler/tester) per component
->>>>>>> b88ddb3a
 - `overrides` property supports manually adding dependencies (experimental for now)
 - `overrides` property supports ignoring dependencies (experimental for now)
 - fix tagging imported components to not loose package.json properties

# Change Log

All notable changes to this project will be documented in this file.

The format is based on [Keep a Changelog](http://keepachangelog.com/).
and this project adheres to [Semantic Versioning](http://semver.org/).

## [unreleased]

## [0.12.6-dev.3] - 2018-02-15

- support `bit install` of specific ids
- support peerDependencies (in the model for now)
<<<<<<< HEAD
- [#769](https://github.com/teambit/bit/issues/769) - prevent duplicate ids in bitmap when adding existing files
=======
- [#729](https://github.com/teambit/bit/issues/729) fix bit cc to clear module cache
>>>>>>> 1362d217

## [0.12.6-dev.2] - 2018-02-13

## [0.12.6-dev.1] - 2018-02-13

- `bit status` shows a list of staged versions in 'staged components' section
- introduced a new command `bit untag` for reverting un-exported tags.
- init local scope inside .git
- support vue files

## [0.12.5] - 2018-02-06

- default `bit import` with no id to import objects only, unless `--write` flag is used
- decrease verbosity of npm during bit test
- added `--objects` flag to `bit import` for fetching objects only and making no changes to the filesystem
- bug fix - dists had incorrect paths in the model when originallySharedDir was the same as dist.entry
- strip dist.entry for imported and authored components only, not for nested.
- write .bitmap on bit init command
- aggregate dependencies and package dependencies in bit show
- add entered username from prompt to context for server side hooks


## [0.12.4] - 2018-01-30

- support separating dev-dependencies and dev-packages from dependencies and packages when they originated from tests files
- prompt user when trying to remove a component
- restore old behavior of requiring package installation
- support adding test files to existing component
- ignore tracked files when running bit add and print a warning message
- bug fix - bit test fails when the same environment installation was canceled before

## [0.12.3] - 2018-01-28

- avoid overriding not only modified components but also new components when running `bit import`, unless `--force' flag is used
- validate version number during tag action
- allow `bit config` to run in non initialized directory

## [0.12.2] - 2018-01-24

### New
- [#653](https://github.com/teambit/bit/issues/653) read config keys from Git config in case it's not found in bit config
- [#516](https://github.com/teambit/bit/issues/516) add `--eject` flag for `bit export` for quickly remove local components after export and install them by the npm client
### Changes
- `bit build` with no parameter, builds all authored and imported components regardless whether they're modified
### Bug Fixes
- `bit move` - updates links to node_modules and updates package.json dependencies with the new directory
- install missing environments before start build / test process
- print message in case of cyclic dependencies
- fixed ci-update from failing when no compiler or tester

## [0.12.1] - 2018-01-22

- add link-file for authored exported components from the root node_modules of a component to its main-file
- avoid fetching the dependencies of versions older than the current imported one
- migration - remove latest from compiler
- fix bug with importing old components with compiler defined
- fixed deserialize bug with bit remove

## [0.12.0] - 2018-01-18

### New
- [extension system (beta)](https://docs.bitsrc.io/docs/ext-concepts.html)
- [#540](https://github.com/teambit/bit/issues/540) support Yarn as package manager
- `bit import`: install hub dependencies as npm packages by default
- `bit import`: install npm packages by default
- [#613](https://github.com/teambit/bit/issues/613) `bit install` command to install all packages and link all components
- [#577](https://github.com/teambit/bit/issues/577) auto add workspaces to root package.json
- [#515](https://github.com/teambit/bit/issues/515) save direct dependencies in package.json with relative paths
- [#571](https://github.com/teambit/bit/issues/571) apply auto-tagging mechanism for imported components
- [#541](https://github.com/teambit/bit/issues/541) add package manager config to bit.json
- support saving dists files on a pre-configured directory relative to consumer root
- support `bit show --compare` with json format
### Changes
- change auto-generated node_modules links to be the same as NPM installation of components (@bit/scope.box.name)
- rename `bit bind` command to `bit link`
- reanme {PARENT_FOLDER} variable to {PARENT} in dsl of add
- rename .bit.map.json to .bitmap
- avoid writing long files paths for imported components when there is a shared directory among the component files and its dependencies
- `bit log` now shows semver instead of version hash
- [#537](https://github.com/teambit/bit/issues/537) rename dist flag to --ignore-dist and by default create dist files
- [#527](https://github.com/teambit/bit/issues/527) rename structure property in bit.json
- remove 'dist' attribute from root bit.json by default
- rename `no_dependencies` flag to `no-dependencies` on `bit import`
- rename `no_package_json` flag to `ignore-package-json` on `bit import`
- change `bit remote rm` to `bit remote del`
- run bit init automatically if dir is not initialized but contains .bitmap file
- do not write the component's bit.json file, unless `--conf` flag is set
### Bug Fixes
- [#517](https://github.com/teambit/bit/issues/517) when a nested dependency is imported directly, re-link all its dependents
- [#608](https://github.com/teambit/bit/issues/608) absolute components dependencies for new components throw an error
- [#605](https://github.com/teambit/bit/issues/605) component with modified dependencies doesn't recognize as modified
- [#592](https://github.com/teambit/bit/issues/592) auto-tagged component were not shown as staged in bit status
- [#495](https://github.com/teambit/bit/issues/495) support adding files to imported components and ignoring existing files
- [#500](https://github.com/teambit/bit/issues/500) files added under one component although it was not specified
- [#508](https://github.com/teambit/bit/issues/508) componentsDefaultDirectory do not support anything other than one dynamic param per folder
- [#543](https://github.com/teambit/bit/issues/543) remove imported component not working
- avoid building process when a component was not modified
- prevent overriding index file if exists

## [0.11.1] - 2017-11-29

- support tagging the entire local scope and all imported components to a specific tag using `--scope` and `--include_imported` flags
- add bit pack command to build packages for registry
- tag command now accepts a version
- `bit test` - paint a summary table when testing multiple components
- `bit status` - add a new section "deleted components" for components that were deleted from the file-system manually
- `bit import` - prevent overriding local changes unless --force flag was used
- sort `bit show` and `bit list` components alphabetically
- Auto update .bit.map.json to semantic versions
- improve stability and performance of the dependency resolution mechanism
- removed `--include-imported` flags as `--all` can be used for the same functionality
- `--scope` flag can be used without `--all`
- message in tag command is now optional
- `--all` and `--scope` accepts version (optional for `--all` and mandatory for `--scope`)
- fixed bug on windows that created test files as components
- fixed bit add bug when adding test files with DSL
- fixed output to be the same for tag command
- fixed bit list command display for deprecated components
- fixed bit show with compare flag to display dependencies
- don't write dists files for authored components
- bug fix - components that were not indicated as staged-components by `bit status` were exported by `bit export`
- bug fix - tests files saved with incorrect path when `bit add` was running from non-consumer root
- `bit add` - exclude a component when its main file is excluded
- bug fix - generated .ts links were not valid

## [0.11.0] - 2017-11-12
- change versions numbers to be semantic versions
- add `--outdated` flag to `bit show` command to show the local and remote versions of a component
- add `--outdated` flag to `bit list` command to show the local and remote versions of components
- `bit show` - show components that will be tagged automatically when their dependencies are tagged
- export / import performance and stability improvements
- add plugin mechanism to support different file types
- SSH authentication can be done with SSH username and password in case a private key or an SSH agent socket is not available
- SSH is not supporting passphrase in case a private key is encrypted
- reimplement cat-object command
- `bit show` - show components that will be tagged automatically when their dependencies are tagged
- bug fix - dependencies were not written to the file-system when cloning a project with an existing bit.map file
- disable the local search
- fix a bug which prevents the ci running tests in some cases
- bug fix - re-adding a component after exporting it was considered as a new component
- fix a bug which makes bit test command not work when a component use bit/ to require another component
- prevent bare-scope corruption when the export process fails
- fixed stderr maxBuffer exceeded bug in ci-update cmd
- fix a bug which makes imported components considered as modified
- fix typo in help man page

## [0.10.9] - 2017-10-18

- rename `bit commit` to `bit tag`
- extract only relevant dependencies from link files (files that only require other files)
- typescript - extract only relevant dependencies from link files (files that only require other files)
- take package version from package.json in the component / root folder to support semver package dependencies
- new field in bit.json (bindingPrefix) for dynamic links
- add flag to bit show to compare component in file system to last tagged component
- better handling deleted files
- improve bit add to convert files to valid bit names
- fixed - writing dist files to wrong directory during bit tag / test commands
- fixed remove of exported component
- prevent bare-scope corruption when the export process fails
- fixed stderr maxBuffer exceeded bug in ci-update cmd
- throw error when tester doesn't return any result for test file
- change the order of determine the main/index file - it's now ['js', 'ts', 'jsx', 'tsx', 'css', 'scss', 'less', 'sass']
- improve checkVersionCompatibility between server and client
- show correct message / error when the tester has an exception during bit test
- fix bug with printing wrong id on bit tag for component in versions between 10-19
- handle invalid bit.json
- bit add on missing test file should throw an error
- prevent test files from becoming new components
- fix bug when component version is larger than 10 it won't show as staged

## [0.10.8] - 2017-10-01

- support requiring imported components using `require('bit/namespace/name')` syntax
- new remove command for removing local and remote components
- new deprecate command for deprecating local and remote components
- new move command for moving files/directories of a component to a new location
- create package.json for imported components
- exclude import-pending components from 'new components' section
- add ignore missing dependencies to commit
- save all dependencies on one configurable directory (components/.dependencies by default)
- add support for tsx files
- generate internal component links according to their compiled version
- move a re-imported component to a new location when `bit import --prefix` is used
- fix commit and export issues when dealing with more than 500 components
- fix export of large amount of data
- fix bug with commit --force when tests throws an exception
- fix bug - when you import authored component (and there is a newer version) it duplicate it in the .bit.map.json
- fix bug - when you import authored component it was added to bit.json dependencies
- fix bug with ssh2 times out on handshake

## [0.10.7] - 2017-09-07

- improve windows support
- add bit untrack command
- support CSS/less/sass/sass as main file
- support jsx extension as the main file of a component
- support adding new files to imported components
- deprecated install command
- fix the search according to search-index v0.13.0 changes
- prevent exporting a component when the same version has been exported already to the same remote scope
- avoid running the build and test processes upon `bit status`
- allow export specific components without specifying the scope-name
- avoid committing unmodified components unless `--force` flag is being used
- resolve dependencies from all component files regardless whether they are referenced from the main file
- bug fix - the author was not able to update his/her component in case it was changed in another scope
- bug fix - status command shows an error when components directory has an unreferenced (from bit.map) component
- avoid generating links for author components
- `bit import` from bit.json does not write to the file-system a dependency when it is also a direct import
- bug fix - export would hang when the ssh server was existing before closing
- don't calculate nested deps when calculating modified component during bit status/commit
- fixed exception is thrown in `bit ls` after exporting components
- removed `--cache` flag from `bit ls`
- added `--environment` option for `bit import`
- reformatted `bit import` output (components, dependencies, environments)
- remove duplication for missing packages warning
- Remove the npm tree output for component ci flow
- add verbosity option to some places
- added auto generated msg to bitmap and all generated link files
- fix a warning on the bit --version command
- support render tag in js docs
- bug fix - imported components were deleted from bit.map when importing nested components of the same scope and name
- write dist files on import according to .bit.map.json
- improve bit remote output (put it in a table)
- fix but with export when the remote has a dependency in the wrong version

## [0.10.6] - 2017-08-23

- windows support
- support auto updating of bit for npm installation
- support deleting files from a component
- improved bit help
- fix bit config command for linux
- update bit-javascript dependency
- fixed remote add exceptions to human-friendly errors
- improvement - when there are several potential main files, `bit add` selects the one that is closer to the root
- show a friendly error when SSH returns an invalid response
- fix an error when there are multiple open SSH connections
- update bit.map and the file system when a nested component is re-imported individually
- fix ci-update command when there are tester and compiler to use the same isolated-environment
- fix an error when importing a component, exporting it, modifying and exporting again (v3)
- fix links generation when importing from a non-consumer root path
- fix ci-update command to generate links when necessary
- fix Error: "Cannot find module './build/Release/DTraceProviderBindings'" when installing via Yarn
- fix the local and remote search
- fix the internal ci-update command where an environment has a tester without a compiler
- improved commit, add, export and status outputs
- support general failures on bit test (like on before)
- status output with missing dependencies
- help flags adjusted to new help
- missing dependencies formatted on commit
- sources no longer part of bit.json's defaults
- improve readme
- improve outputs
- improve windows support for import command
- exception when using `bit test` or `bit build` before adding first components
- add new flag to bit add to override or append files to bit component


## [0.10.5] - 2017-08-16
- improved commit, add, export and status outputs
- improved bit help
- Improve log files (rotate, color, prettyPrint)
- Support define dependencies for imported components
- bug fixes for export command

## [0.10.4] - 2017-08-15

- bug fix - component stays in "staged components" section after the second export
- support exporting binary files
- fix a bug when importing version 2 of a component while version 1 has been imported before
- fix a bug when exporting version 3 of a component after importing version 2
- bug fix - install test environment if not exist upon bit test
- Fix conflicts when import from bit.json more than one component with the same nested deps
- Remove duplicates from missing packages (during import) warning
- improve error on adding non existing file
- improve support for imported components as dependencies of authored components
- auto-resolve dependencies for imported components

## [0.10.3] - 2017-08-08

- fix memory leak when exporting a big amount of components
- fix running import command from a non-root directory
- support specifying multiple ids using export command
- fix the auto creating dependencies during commit
- performance improvement for status and commit

## [0.10.2] - 2017-08-07
Improve resolving packages dependencies for ts files

## [0.10.1] - 2017-08-07

## [0.10.0] - 2017-08-07
### BREAKING CHANGES

- Upgrade: Bit now works with a new set of APIs and data models for the code component and scope consumer.
- Important: Bit is not backward compatible with remote scopes running older versions of Bit.

## [0.6.6-rc.1] - 2017-06-28
- Add babel-plugin-transform-runtime to support async functions

## [0.6.5] - 2017-06-26

## [0.6.5-rc.1] - 2017-06-26
- bugfix - install drivers in scope level before test in scope
- bugfix - install drivers in scope level before build in scope
- bugfix - calling to old bind command during component e2e tests

## [0.6.4] - 2017-06-25

- update "bit-javascript" dependency to 0.6.4
## [0.6.3-rc.3] - 2017-06-15

- `bit test` shows the error stack in case of a fatal error
- add logger
- support debug-mode for e2e tests

## [0.6.3-rc.2] - 2017-06-08

- update "bit-javascript" dependency to rc ("^0.6.4-rc.1")
- Try using cache before fetching remote

## [0.6.3-rc.1] - 2017-06-06

- support running e2e tests in a dev environment where `bit` command is different (such as bit-dev)
- `bit import` no longer uses the internal cache objects to retrieve remote bit-components.
- avoid corrupted data in a scope when dependencies somehow are not being resolved.
- allow `bit init` when there is a bit.json file without the `source` or `env` attributes.
- bug fix: don't show the version-compatibility warning more than once
- remove duplications from dependencies list of `bit import` output.
- suppress dependencies list upon `bit import`, unless a flag `--display_dependencies` is being used.
- warn for missing driver
- set the file-extension of the built-dist-file according to the current language ('.js' by default)
- support async/await syntax.
- remove the injection of bit-js module into the tester environment.
- add bit-javascript as a dependency and a post install hook.
- do not show tests output in case of thrown error on commit, use verbose flag to see the error.
- parse @property tag of JSDoc
- add `bit reset` command for cancelling the last local commit
- extract the importing bit.json components functionality from `bit import` into a new command `bit install`.
- add infrastructure for e2e tests
- fix onExport hook to get called after writing dependencies to bit.json
- increased max listeners to 100 (prevent warning message)
- colored commit success message
- support for merge conflict error reporting via ssh
- docs - fix bitsrc links to work

## [0.6.2] - 2017-05-21

- [removed] JSDoc data are saved only for functions with a tag `@bit`.
- fixed component classification (local or external)

## [0.6.1] - 2017-05-18 rc

- JSDoc data are saved only for functions with a tag `@bit`.
- do not terminate watcher after failures.
- add the commit-log details to the Component object, so then it'll be available for `bit show --json` and `bit export`.

## [0.6.0] - 2017-05-15

- do not preserve node.js path cache for required bit-driver because it varies over time.

## [0.5.13] - 2017-05-14

- enable bit watch command -> build-all-inline on every change

## [0.5.12] - 2017-05-14

- enable "bit build --inline" command with no arguments for building all inline components

## [0.5.11] - 2017-05-11

- send a correct error message on commit with wrong id.
- add onModify hook.
- show error-message for 'bit build' when no compiler is specified.
- write dependencies on modify.
- do not write bit.json's `misc` and `lang` properties if the default value is presented.
- send correct error message when there is invalid inline id (wip).
- add bind command (which calls the driver bind command).

## [0.5.10] - 2017-05-11

- fix bug with specs that need compiling for server use

## [0.5.9] - 2017-05-11

- fix bug with specs that need compiling

## [0.5.8] - 2017-05-11

- write the specDist only if it exists

## [0.5.7] - 2017-05-10

- fix test for components without compiler

## [0.5.6] - 2017-05-10

- implement the isolated environment for build

## [0.5.5] - 2017-05-09

### Change

- bare scope test creates a new environment and runs the tests there.
- test command -i runs the tests on the file system (inline components).
- build command now saves dist/\<implFileName> && dist/\<specsFileName> for the specs file.
- change the component resolver to fetch from dist/\<implFileName> instead of dist/dist.js.

- package dependencies of environment modules would be installed at component level from now.
- npm loader would not be present, --verbose will show npm output after the installation is done.

### Fixed

- bug with environment installation (npm install at project level).

### Added

- add module 'component-resolver' to resolve a component path using its ID.
- support generating an isolated bit-component environment on-the-fly so it will be easier to run build and test from everywhere
- the compiler can implement a build method instead of compile, get an entry file and run webpack for example (wip). implemented for inline_components, and still need to implement environment module in order to fully work.
- add --skip-update option to the main bit help page.
- run some hooks (for now: onCommit, onCreate, onExport and onImport) using a language-driver
- lang attribute on the bit.json, enable language that will save on the model of the component.

## [0.5.4] - 2017-05-07

### Fixed

- ssh is exiting before writing the entire response.
- exception was thrown when trying to read non-existing private key.

## [0.5.3] - 2017-04-27

### Fixed

- put [search] index procedure under try catch, warns in case it fails.
- fixed bug with list/show remote components with misc files.

## [0.5.2] - 2017-04-27

### Fixed

- issue with npm ensure that was caused due to latest version changes
- issue with installing deps from local cache instead of external
- exit code with only numeric values

## [0.5.1] - 2017-04-18

### Added

- support adding misc files to a bit component
- enable "bit test --inline" command with no arguments (test all inline components)

### Change

- npm install for bit dependencies will work via temp package.json instead of invoking parallel npmi

### Fixed

- when exporting and missing @this, show friendly error

## [0.5.0]

** breaking change - a scope with this version won't work with consumer with lower versions **

### Change

- ssh protocol has changes and now contains headers with bit version
- do not override files upon "bit create" unless -f (--force) flag is used

### Fixed

- bit ls and show commands can be performed outside of bit scope

### Added

- if there is a difference between the versions of the remote bit and the local bit (the remote scope has a greater version) bit throws a error/warning message according to semver difference major/minor
- bit scope-config public command
- license file inflation
- scope meta model

### Removed

- bit resolver command

## [0.4.5]

### Fixed

- error message on component not found
- hotfix for multifetch bug
- add 'no results found' message on ci when there are no specs

## [0.4.4]

### Fixed

- bug fix: typo on destructuring for making export compatible

## [0.4.3]

### Fixed

- added validation on stdin readable for private cmd _put

## [0.4.2]

### Fixed

- make the ssh mechanism backwards compatible with older versions

## [0.4.1]

### Added

- put now work with stream (after export) instead of putting the data on a command argument

### Change

- replace the use of sequest module with ssh2 module directly.

## [0.4.0]

### Added

- bit cat-scope private command
- bit refresh-scope private command for updating model

### Change

- change the header of the bit-objects to contain the hash of the file as a second argument

## [0.3.4]

### Fixed

- add the hash to the header of the any bit-object

## [0.3.3]

### Fixed

- add posix as an optional dependency (windows)

### Added

- specsResults verbose output after ci-update
- add bit clear-cache cmd
- now running clear cache before bit update

## [0.3.2]

### Added

- add bit-dev script for linking dev command, for development
- circle ci integration
- package node v6.10.0 (LTS) (working for osx, debian, centos)

### Fixed

- throw the right error code when inner problem occures
- handled errors will also have exit code 1

## [0.3.0]

### Change

- saving the component id to bit.json after export is a default behavior.
- bit export --forget flag for not saving to bit.json after export.

### Fixed

- Solved bug with specsResults pass attribute not updating after ci update.

## [0.2.6]

### Fixed

- bug with @ on scope annotation
- improved readme and docs

## [0.2.5]

### Added

- documentation under ./docs
- gitbook integration

### Change

- change mock-require to mockery on testing mechanism
- support node 4 with babel-preset-env + add plugins, instead of stage-0 preset

## [0.2.4]

### Added

- add source-map support for dist (enables compiled bit debugging)

### Change

- small fix after import without peer dependencies (do not show the peer dependencies header)

## [0.2.3]

### Added

- import multiple components on one import (bit import componentA componentB)
- write components specific version in bit.json after import -s flag
- distinguish between peerDependencies and dependencies on the output of an import command

## [0.2.2]

### Added

- loader for export command

### Change

- scope now fetch devDependencies (compiler/tester) on export
- scope does not fetch devDependencies on import
- changed dev to environment flag on import command

## [0.2.1] hot-fix

fix a bug with import many ones function

## [0.2.0]

### Added

- loaders.
- stablize version.
- improve error handling.

## [0.1.0]

initial version

<|MERGE_RESOLUTION|>--- conflicted
+++ resolved
@@ -11,11 +11,8 @@
 
 - support `bit install` of specific ids
 - support peerDependencies (in the model for now)
-<<<<<<< HEAD
+- [#729](https://github.com/teambit/bit/issues/729) fix bit cc to clear module cache
 - [#769](https://github.com/teambit/bit/issues/769) - prevent duplicate ids in bitmap when adding existing files
-=======
-- [#729](https://github.com/teambit/bit/issues/729) fix bit cc to clear module cache
->>>>>>> 1362d217
 
 ## [0.12.6-dev.2] - 2018-02-13
 

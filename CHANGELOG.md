# Change Log

All notable changes to this project will be documented in this file.

The format is based on [Keep a Changelog](http://keepachangelog.com/).
and this project adheres to [Semantic Versioning](http://semver.org/).

## [unreleased]

<<<<<<< HEAD
=======
## [[14.7.7-dev.5] - 2020-05-27]

- add componentRootDir to the tester API

>>>>>>> e3e3a861
## [[14.7.7-dev.4] - 2020-05-19]

- upgrade typescript to 3.8.3
- [#2159](https://github.com/teambit/bit/issues/2159) - fix `bit export` to not show the "fork" message when specifying an id without scope-name
- [#2512](https://github.com/teambit/bit/issues/2512) - fix react-docs to preserve spaces/tabs of `@example`
- fix importing compilers and testers for old node versions

## [[14.7.7-dev.3] - 2020-03-31]

- support react-docs of multiple exports

## [[14.7.7-dev.2] - 2020-03-31]

- [#2487](https://github.com/teambit/bit/issues/2487) - fix react docs of union type prop

## [[14.7.7-dev.1] - 2020-03-24]

- fix capsule to not hang forever when running build/tag/isolate and npm emits errors
- [#2171](https://github.com/teambit/bit/issues/2171) - fix ComponentNotFound when using `bit export` with no args and a flattened dependency was converted from no-scope to a remote-scope
- fix components dependencies detection to resolve from package.json if not exist on the fs

## [[14.7.6] - 2020-02-23](https://github.com/teambit/bit/releases/tag/v14.7.6)

### Internal

- fix building binary assets

## [[14.7.5] - 2020-02-23](https://github.com/teambit/bit/releases/tag/v14.7.5)

### New

- support configuring the logger level by running `bit config set log_level <level>`.

### Changes

- support a basic flow of using module paths when no `scopeDefault` is set

### Bug Fixes

- [#2211](https://github.com/teambit/bit/issues/2211) fix `bit export` to not export non-staged dependencies
- [#2308](https://github.com/teambit/bit/issues/2308) fix "Cannot read property 'scope' of undefined" error on bit export
- [#1808](https://github.com/teambit/bit/issues/1808) fix dynamic dist reference from `package.json` when isolating via capsule
- [#2341](https://github.com/teambit/bit/issues/2341) fix `bit export --all` to successfully export when deleted from remote
- [#2268](https://github.com/teambit/bit/issues/2268) prevent logger from holding the terminal once a command is completed


## [[14.7.4] - 2020-02-06](https://github.com/teambit/bit/releases/tag/v14.7.4)

- [#2300](https://github.com/teambit/bit/issues/2300) improve `bit export` performance by pushing new tags only

## [[14.7.3] - 2020-02-02](https://github.com/teambit/bit/releases/tag/v14.7.3)

### New

- support overrides of the workspace defaultScope per components
- use workspace defaultScope to generate node-modules links for pre-export components

### Changes

- [#2247](https://github.com/teambit/bit/issues/2247) improve auto-tag output

### Bug fixes

- fix "JavaScript heap out of memory" errors during `bit export`
- [#2260](https://github.com/teambit/bit/issues/2260) fix duplicate dependencies
- [#2264](https://github.com/teambit/bit/issues/2264) fix generated dependencies links on capsule
- [#2267](https://github.com/teambit/bit/issues/2267) fix duplicate devDependencies
- [#2258](https://github.com/teambit/bit/issues/2258) don't install devDependencies packages upon extensions import
- [#2255](https://github.com/teambit/bit/issues/2255) avoid adding unneeded overrides upon import

## [[14.7.2] - 2020-01-12](https://github.com/teambit/bit/releases/tag/v14.7.2)

### New

- [#1894](https://github.com/teambit/bit/issues/1894) introduce `--remote` flag for `bit log`
- add `--conf` and `--ignore-package-json` flags to `bit checkout` similar to `bit import`

### Bug fixes

- [#2231](https://github.com/teambit/bit/issues/2231) update typescript to support optional chaining
- improve performance of `bit checkout` by writing multiple components in parallel
- fix overrides of a component added with package syntax to be recognized as bit-component
- [#2196](https://github.com/teambit/bit/issues/2196) fix dependency resolution when Bit component is imported in a sub-package

### Internal

- install librarian from npm

## [[14.7.1] - 2019-12-12](https://github.com/teambit/bit/releases/tag/v14.7.1)

### New

- add component root dir to bit show (json only)

### Bug fixes

- [#2182](https://github.com/teambit/bit/issues/2182) fix package-name replacement of dists when a package has a tilda prefix
- [#2182](https://github.com/teambit/bit/issues/2182) don't write dependencies dists to a capsule when their compiler was removed
- fix tester's isolate API

## [[14.7.0] - 2019-12-08](https://github.com/teambit/bit/releases/tag/v14.7.0)

### New
​
- Tester's API can use the `isolate` function.
- `bit status` shows untracked file dependencies recursively.
​
### Bug fixes
​
- [#2171](https://github.com/teambit/bit/issues/2171) fix component-not-found when exporting to multiple scopes and there are dependencies between them
- [#2175](https://github.com/teambit/bit/issues/2175) add missing packages from overrides to `bit status`
- [#2176](https://github.com/teambit/bit/issues/2176) fix workspace overrides to not leak rules to unrelated component
- [#2178](https://github.com/teambit/bit/issues/2178) fix adding ts types packages to respect overrides settings
​
### Experimental
​
- [#2162](https://github.com/teambit/bit/pull/2162) add integration with [librarian](https://github.com/teambit/librarian)

## [[14.6.0] - 2019-11-24](https://github.com/teambit/bit/releases/tag/v14.6.0)

- compress ssh args before sending
- add new global config `ssh_no_compress`

## [[14.5.0] - 2019-11-24](https://github.com/teambit/bit/releases/tag/v14.5.0)

### New

- support anonymous authentication for remote read operations
- add `--token` flag for commands that runs against a remote server
- [#2101](https://github.com/teambit/bit/issues/2101) suggest matching commands

### Changes

- improve loader when building components
- add `--no-warnings` flag to bit test child process

### Bug fixes

- [#2147](https://github.com/teambit/bit/issues/2147) fix overrides to respect dependencies received by a compiler/tester/extension
- fix symlink errors when generating links to `d.ts` files
- [#2140](https://github.com/teambit/bit/issues/2140) update bit-javascript to support `import { x as y }` syntax
- fix fork of a component when a dependency exists in an older version only
- update `react-docgen` version from `2.21.0` to `4.1.1`
- keep flattened dependencies saved by auto-tag up to date, although they're not part of the current tag
- show a message about missing test files in the compiled files

### Experimental

- expose buildOne and buildAll for programmatic api (Experimental)

### Internal

- consolidate isolation options
- formalize isolate api result

## [[14.4.3] - 2019-10-23](https://github.com/teambit/bit/releases/tag/v14.4.3)

### Bug fixes

- lock memfs package version to v2.15.5 due to issues with the v2.16.0

## [[14.4.2] - 2019-10-23](https://github.com/teambit/bit/releases/tag/v14.4.2)

### Bug fixes

- [#2024](https://github.com/teambit/bit/issues/2024) rebuild components upon dependencies changes for compilers that build dependencies
- [#2067](https://github.com/teambit/bit/issues/2067) fix `bit checkout` to not duplicate modified files when the shared dir has changed
- [#2079](https://github.com/teambit/bit/issues/2079) update bit-javascript to fix error when Yarn workspaces uses nohoist
- [#2072](https://github.com/teambit/bit/issues/2072) update bit-javascript to support React fragments

### Experimental

- [#2066](https://github.com/teambit/bit/issues/2066) introduce `--skip-auto-tag` flag for `bit tag`

### Internal

- move from flow to typescript

## [[14.4.1] - 2019-10-06](https://github.com/teambit/bit/releases/tag/v14.4.1)

### Bug fixes

- [#2019](https://github.com/teambit/bit/issues/2019) fix `bit import --merge` to not override changed dependencies
- [#2023](https://github.com/teambit/bit/issues/2023) better handle external errors from compilers
- [#2013](https://github.com/teambit/bit/issues/2013) fix bit import when one module resolution alias is a directory of another alias for extensions other than `.js`
- [#2033](https://github.com/teambit/bit/issues/2033) improve bit link to build unrecognized missing links
- [#2035](https://github.com/teambit/bit/issues/2035) fix "unable to manually add the dependency" error when package.json of an imported component is missing
- [#2034](https://github.com/teambit/bit/issues/2034) make sure versions are not deleted upon tag when components have cycle dependencies and a version is specified
- [#2027](https://github.com/teambit/bit/issues/2027) fix ComponentNotFound error when building a typescript component and its Bit dependency is installed as a package
- [#2011](https://github.com/teambit/bit/issues/2011) update dependents package.json files when ejecting dependencies
- fix bit graph edge colouring for regular dependencies
- call pre and post export hooks actions

## [[14.4.0] - 2019-09-24](https://github.com/teambit/bit/releases/tag/v14.4.0)

### New
- [#1981](https://github.com/teambit/bit/issues/1981) allow compilers to add all dependencies types and not only devDependencies

### Changes
- [#2004](https://github.com/teambit/bit/issues/2004) ask for approval before exporting a component to another scope (fork)

### Bug fixes
- [#2013](https://github.com/teambit/bit/issues/2013) fix bit import when one module resolution alias is a directory of another alias
- block tagging components with prerelease versions
- fix "Converting circular structure to JSON" error when logging a circular metadata object
- fix exporting to a different scope than workspace configuration of `defaultScope`
- fix exporting components with and without scope at the same time
- [#1999](https://github.com/teambit/bit/issues/1999) show a descriptive error when a component is missing from the scope

### Experimental
- [#1956](https://github.com/teambit/bit/issues/1956) introduce a new flag `--rewire` for `bit export` to replace the import/require statements in the source to the newly exported scope

## [[14.3.0] - 2019-09-11](https://github.com/teambit/bit/releases/tag/v14.3.0)

### New
- [#1956](https://github.com/teambit/bit/issues/1956) add `defaultScope` settings in workspace config for `bit export` to use when no remote scope defined for component
- [#1990](https://github.com/teambit/bit/issues/1990) auto add `@types/package-name` for *.tsx files
​
### Changes
- generate `node_modules` links upon build for new components
​
### Bug fixes
- fail early when exporting nested dependency
- fix an error "Cannot read property log of null" upon bit log
- [#1988](https://github.com/teambit/bit/issues/1988) avoid adding a component to root package.json when importing with `--ignore-package-json` flag
- [#1972](https://github.com/teambit/bit/issues/1972) fix generated links to nested dependencies in the capsule
- [#1966](https://github.com/teambit/bit/issues/1966) prevent intermediate console printing when `--json` flag is used
- [#1721](https://github.com/teambit/bit/issues/1721) enable removing/workspace-propagating a compiler/tester from component's config
- [#1965](https://github.com/teambit/bit/issues/1965) fix generated links for `.scss` and `.sass` packages to point to the main file
- [#1959](https://github.com/teambit/bit/issues/1959) improve message when running `bit build` when compiler not configured
- fix dist replacements upon export (for angular compiler) to support require statements to an internal path
- [#1947](https://github.com/teambit/bit/issues/1947) workaround an angular-compiler issue when the dists have a prefix
​
### Experimental
- [#1956](https://github.com/teambit/bit/issues/1956) add `--include-dependencies`flag for `bit export` to be export all component-dependencies to the remote scope
- [#1956](https://github.com/teambit/bit/issues/1956) support exporting components without mentioning a remote by exporting to their last remotes

## [[14.2.4] - 2019-08-13](https://github.com/teambit/bit/releases/tag/v14.2.4)
​
### New

- [#1867](https://github.com/teambit/bit/issues/1867) apply workspace overrides config on imported components
- [#1863](https://github.com/teambit/bit/issues/1863) allow excluding components from `overrides` rules
- [#1865](https://github.com/teambit/bit/issues/1865) allow adding `package.json` props via `overrides`
- [#1837](https://github.com/teambit/bit/issues/1837) enable executing commands on remote components outside of bit-workspace
- [#913](https://github.com/teambit/bit/issues/913) add new flags to bit init `-c|--compiler`, `-t|--tester`, `-d|--default-directory`, `-p|--package-manager`
- [#1889](https://github.com/teambit/bit/issues/1889) auto add `@types/package-name` to the dependencies of TS components
- added `no_warnings` config to eliminate some warnings from being written to the stdout
​
### Changes
​
- remove Angular dependencies from bit-javascript, instead, use TS compiler to parse Angular Decorators
- [#1892](https://github.com/teambit/bit/issues/1892) deprecating `bit list --bare` and replace with `bit list --raw`
- [#1774](https://github.com/teambit/bit/issues/1774) improve access errors and warn when sudo is used
- change shortcut flag to `bit init` standalone from `t` to `T`
​
### Bug fixes
​
- safer access to bit global config
- [#1903](https://github.com/teambit/bit/issues/1903) fix importing dependents to not override dependencies
- fix capsule to respect the `override` property of vinyl files
- [#1925](https://github.com/teambit/bit/issues/1925) update bit-javascript to fix Angular non-relative paths from decorators
​
### Experimental
​
- [#1885](https://github.com/teambit/bit/issues/1885) introduce new flags `--dependents` and `--dependencies` for `bit show` to display them all recursively
- [#1908](https://github.com/teambit/bit/issues/1908) new bit init interactive
Collapse

## [[14.2.3] - 2019-07-28](https://github.com/teambit/bit/releases/tag/v14.2.3)

- [#1714](https://github.com/teambit/bit/issues/1714) auto recognize mainFile when a file added with the same name as its dir
- [#1683](https://github.com/teambit/bit/issues/1683) introduce `--namespace` flag for `bit list` to support namespaces with wildcards
- [#1727](https://github.com/teambit/bit/issues/1727) prevent saving objects that link to invalid objects
- [#1856](https://github.com/teambit/bit/issues/1856) fix links deletion from `node_modules` after installing packages by a compiler on a capsule
- [#1710](https://github.com/teambit/bit/issues/1710) improve performance of importing an entire collection

## [14.2.2] - 2019-07-24

### New

- add workspacePath and bitmapFileName to post-add hook invocation

### Changes

- improve `bit watch` to watch directories instead of only files to support addition / deletion
- [#1634](https://github.com/teambit/bit/issues/1634) improve the output of `bit watch`

### Bug fixes

- fix "Cannot read property 'push' of undefined" error upon `bit status`
- build only the component of the modified/added/removed file upon `bit watch`
- [#1668](https://github.com/teambit/bit/issues/1668) bug fix - `bit watch` doesn't update files

## [[14.2.1] - 2019-07-21](https://github.com/teambit/bit/releases/tag/v14.2.1)

### Bug fixes

- fix "Cannot read property 'length' of undefined" error upon `bit status`
- fix error "unable to link" upon `bit build` when dist is outside the components dir
- [#1705](https://github.com/teambit/bit/issues/1705) preserve newline type of `package.json` and add a newline at the end (same as NPM does)

## [[14.2.0] - 2019-07-18](https://github.com/teambit/bit/releases/tag/v14.2.0)

Bit is now available to install as a binary with all dependencies. This is the prefer method to install Bit, as it is bundled with its runtime. Note that when you install with npm / yarn Bit only supports node < `8.12.0`.

### New

- Support packaging bit-bin into a binary file according to the OS by running `npm run pkg`
- Enable compilers and testers to isolate components using capsule.
- add `--no-cache` flag to `bit ci-update` command
- [#1762](https://github.com/teambit/bit/issues/1762) allow compilers to add properties to `package.json` file.
- [#1770](https://github.com/teambit/bit/issues/1770) modify dependency links for compilers that bundle them.
- [#1663](https://github.com/teambit/bit/issues/1663) Support toposort order when compiling components.
- [#1808](https://github.com/teambit/bit/issues/1808) Adding `dist-path-template` as a `package.json` value, which gets replaced with the calculated dist path upon import.
- Generate `index.d.ts` file for `node_modules` links generated for typescript's `custom-resolve-modules`.
- Add a custom entry point file for Angular components
- Support providing different main-file for dists by a compiler
- Support identify angular dependencies

### Changes

- fix require statements to an internal package file to not include extensions if they're [.js, .ts, .tsx, .jsx]
- [#1792](https://github.com/teambit/bit/issues/1792) don't generate entry-point files for nested dependencies when their `package.json` is written
- change dependency links generated when dependencies are saved as components to be module paths and not relative paths

### Bug fixes

- [#1817](https://github.com/teambit/bit/issues/1817) fix `ComponentNotFound` error when tagging after `export`, `tag` and `untag` for author using compiler that builds dependencies.
- [#1810](https://github.com/teambit/bit/issues/1810) avoid generating link files with `.ts`, `.jsx` and `.tsx` inside `node_modules`.
- [#1807](https://github.com/teambit/bit/issues/1807) fix resolution of dependency when 2 files require it and one of them using alias
- [#1796](https://github.com/teambit/bit/issues/1796) fix dependency resolution when 2 files of component import different things from a file of another component
- [#1779](https://github.com/teambit/bit/issues/1779) update bit-javascript to prioritize custom-resolve settings
- avoid generating duplicate `require` statements within dependency links files of ES6
- update bit-javascript to fix finding tsconfig.json for Angular projects
- [#1750](https://github.com/teambit/bit/issues/1750) improve the output to clarify when a dependency package is missing
- [#1752](https://github.com/teambit/bit/issues/1752) fix dependency links generation when originally there were multiple link files
- fix `directory` flag of `bit ci-update` command
- fix installation errors on Windows related to `posix` package by replacing it with `uid-number`
- [#1734](https://github.com/teambit/bit/issues/1734) fix error "unable to add the file ..." when the require statement was of `.` or `..` as the only string

### Experimental

- add `post-add` hook
- add option to isolate component into "capsule" via `bit isolate` command

### Internal

- update execa to v2.0.3
- upgrade to babel 7

## [14.1.3] - 2019-06-06

### Bug fixes

- [#1708](https://github.com/teambit/bit/issues/1708) support `require` with apostrophes
- [#1698](https://github.com/teambit/bit/issues/1698) fix dependency version resolution when imported component requires authored component
- [#1702](https://github.com/teambit/bit/issues/1702) fix error "failed adding a symlink into DataToPersist, src is empty"
- [#1699](https://github.com/teambit/bit/issues/1699) fix config.get is not a function

## [14.1.2] - 2019-06-02

### New

- introduce a new command `bit undeprecate` to revert deprecation of components
- introduce a new flag `--machine-name` for `bit login` to help CI servers keep their token not revoked
- support `bit import` with wildcards to import an entire scope or particular namespace(s)
- support changing the log to json format by running `bit config set log_json_format true`
- add bit version validation to `bit doctor` command
- add validation for npm executable on `bit doctor`
- add validation for yarn executable on `bit doctor`

### Changes

- sort `.bitmap` component ids alphabetically to reduce chances for git conflicts (#1671)
- [#1627](https://github.com/teambit/bit/issues/1627) improve `bit tag` output
- add a suggestion to run `bit doctor` on various errors
- avoid generating links of devDependencies when installing component as packages (#1614)
- add metadata to `bit doctor` output
- update `bit add` help message with instructions for using glob patterns with `--tests`
- rewrite dependencies when installed as components even when exist to rebuild their dist directory

### Bug fixes

- [#1665](https://github.com/teambit/bit/issues/1665) fix resolve-modules prefix with Tilda
- improve sync between `.bitmap` file and the local store, see [#1543](https://github.com/teambit/bit/issues/1543) for complete use cases
- fix `bit remove` and `bit eject` to delete the dist directory when located outside the components dir
- fix `bit eject` to support component custom npm registry scope
- fix generated `package.json` when dist is outside the components dir to point the `main` to the dist file (#1648)
- ignore `import`/`require` statements from CDN (HTTP/HTTPS)
- avoid generating package.json inside node_modules for an author when one of the component files is package.json
- preserve indentation of `package.json` files and default to 2 spaces, similar to NPM (#1630)
- show a descriptive error when the dist directory configured to be outside the components dir and is missing files


## [14.1.1] - 2019-05-16

### Bug fixes

- fix bit build to not generate `index.js` files when `package.json` file already exists
- prevent overwriting author files by not writing auto-generated content on symlink files (#1628)
- avoid changing the local version of a component to the latest when exporting an older version
- fix post-receive-hook to send all exported versions and not only the latest
- fix dependency resolution to identify link (proxy) files correctly
- fix bit status to not show a component as modified after tag when the version is modified in the dependent package.json
- fix "npm ERR! enoent ENOENT" errors when importing/installing multiple components
- fix dependency value in the dependent package.json to include the path when importing them both in the same command
- fix "EEXIST: file already exists" error when running `bit link` or `bit install` and the dist is outside the component directory
- fix `bit add` to ignore directories when their files are added (#1406)

## [[14.1.0] - 2019-05-01](https://github.com/teambit/bit/releases/tag/v14.1.0)

### New

- [enable manual manipulation for component dependency resolution and environment configuration using `overrides`](http://docs.bit.dev/docs/conf-bit-json.html#overrides).

### Changes

- [moving Bit configuration to `package.json`.](http://docs.bit.dev/docs/initializing-bit.html#bit-config)
- improve performance of `bit import` by reducing memory consumption and using more cache
- reintroduce `-c` alias for `--no-cache` flag in `bit build` command
- improve authentication error message to clearly indicate the various strategies failures
- add authentication fallback to ssh-key in case the ssh-agent is enabled but failed to authenticate
- avoid installing "undefined" npm package when importing authored components
- improve Bit load time by changing bit-javascript to use lazy loading
- remove `dependencies` property from workspace `bit.json`.
- improve `bit show` to display class properties
- replace the cache mechanism from roadrunner to v8-compile-cache

### Bug fixes

- fix "EMFILE: too many open files" and "JavaScript heap out of memory" errors on `bit import`
- fix output for `bit list -j` (remove chalk characters and improve format)
- avoid reporting errors on components with dynamic import statements (#1554)
- fix tagging imported components to not loose `package.json` properties
- fix symlink generation when a binary file is required from another file within the same component using custom resolve module
- fix `bit status` to not show the component as modified when dependencies have different order
- show a descriptive error when user try to export components with private dependencies to collection under another owner
- show a descriptive error when a version object is missing

### Experimental

- `bit doctor` command and APIs to run diagnosis on a workspace

## [14.0.6] - 2019-04-16

- fix symlink to binary (or unsupported) files dependencies when installed via npm and have dists
- fix dependencies version resolution from package.json to support versions with range

## [14.0.5] - 2019-04-07

- fix `remove` command to not delete dependencies files from the scope as they might belong to other components
- fix symlink to binary (or unsupported) files dependencies when installed via npm


## [14.0.4] - 2019-03-18

- replace default bitsrc.io domain to bit.dev

## [14.0.3] - 2019-03-12

- fix importing components when one file is a prefix of the other in the same directory

## [14.0.2] - 2019-03-10

- prevent `bit init` from initialize a non-empty scope when `.bitmap` was deleted unless `--force` is used
- improve `bit tag` performance by decreasing hook logging
- validate paths properties of the workspace bit.json
- enable print log messages that start with a specific string to the console by prefixing the command with BIT_LOG=str
- improve error message when adding files outside the workspace
- show a descriptive error when npm 5.0.0 fails with `--json` flag
- fix errors "EISDIR" and "EEXIST" when generating links and files steps on each other
- fix links of exported components to node_modules for author when a file is not linkable to generate a symlink instead
- recognize scoped packages that were newly introduced to imported components
- fix error "consumer.loadComponentFromModel, version is missing from the id"
- enable removing a component that its workspace and scope representations are not in sync
- fix "error: Could not stat (filename) No such file or directory" when bit-checkout updates multiple files
- fix "JavaScript heap out of memory" when loading a large amount of components

## [[14.0.1] - 2019-02-24](https://github.com/teambit/bit/releases/tag/v14.0.1)

- show an error when deleting a global remote without `--global` flag
- show an error when deleting a non-exist remote
- enable custom resolve of aliases to symlink packages (bit-javascript)
- fix error "toAbsolutePath expects relative path"
- improve errors stack-trace readability
- index scope components to improve memory consumption and performance
- extract docs from non-tests files only
- fix `bit show --remote --json` to not crash when a component has a compiler
- fix `bit checkout` to update bit.json with the checked out version
- fix "Maximum call stack" error when resolving js files after css files (bit-javascript)
- fix `bit checkout --all` to write the correct data when some components are also dependencies of others
- fix `bit checkout` to install dependencies as packages when applicable
- fix `bit remove --remote` to show the dependents correctly
- hide component internal structure diff upon `bit diff` unless `--verbose` flag is used
- implement postinstall symlink generation for cases when custom-resolve modules is used with unsupported file (such as binary files)
- fix parsing `.tsx` files (bit-javascript)

## [[14.0.0] - 2019-02-04](https://github.com/teambit/bit/releases/tag/v14.0.0)

### Summary

*Bit’s v14 is released side-by-side with the release of the v2 for [bit.dev](https://bit.dev), Bit’s component community hub. New features for bit.dev v2 are announced in [Bit’s Blog](https://blog.bitsrc.io/).*

With over 65 new features, changes and bug fixes, v14 is Bit’s largest and richest release to date. V14 is focused on increased **stability**, **agility** and **performance**. It is is fully backwards compatible, and provides a faster and smoother workflow with improved compatibility throughout the ecosystem.

Here are some of v14's highlights:

- Improved performance for tracking, versioning and exporting components by up to **700%**.
- Dozens of bug fixes (~70% of open issues).
- New commands `watch` and `eject`.
- Dynamic namespaces support.
- Improved VueJS support.
- Improved CSS support.
- Auto generated documentation for React.

### New

- New `bit watch` command for building components upon file modifications.
- New `bit eject` for removing local components and installing them as packages by an NPM client
- Support dynamic namespaces (replaced the namespace/name format with a dynamic name that can have multiple slashes to indicate a hierarchical namespace).
- Support components with binary files (or non-supported extensions) as the only files.
- Support ids with wildcards (e.g. `bit tag "utils/*"`) for the following commands: `tag`, `untag`, `remove`, `untrack`, `checkout`, `merge`, `diff` and `export`.
- Support mix syntax of typescript and javascript inside .ts file
- Added react docs parsing to extract the description of the properties correctly.
- Support flow types in react doc generation.
- Support Vue files with typescript.
- Support configuring Git executable path.
- Support the new jsx syntax changes by Babel.
- Support print multiple external (build / test) errors.
- Support adding the project `package.json` file to a component.
- Support `import ~` from a local (authored) file to an imported sass component.
- Add programmatic API for add multiple components.
- Set the only dist file as main file in package.json (in case there is only one).
- Allow removing a component when it is invalid.

### Changes

- Improved performance for tracking, versioning and exporting components by up to 700%.
- CSS parser replaced for better import syntax support.
- Improve auto-tag mechanism to tag not only the dependents but also the dependents of the dependents and so on.
- Changed `--include-unmodified` to `--all`.
- Replace caporal package with commander for security reasons.
- Better error when a component was tagged without its dependencies.
- Make bit version command faster and support both `bit -v` and `bit -V` to get bit version.
- Update tty-table, flow-coverage-report and mocha-appveyor-reporter for security reasons.
- Improve exception handling for old clients connecting to a newer server.
- Shorten the generated component ID to the minimum possible.
- Return status code 1 when bit test has failing tests.
- Suppress an exception of directory-is-empty when adding multiple components and some of them are empty, show a warning instead.
- Improve "missing a main file" error when adding multiple components to print the problematic components.
- Improve performance by caching objects after loading them.
- Fix ci-update command with component version number.
- Fix `bit status` to not throw an exception for invalid components.
- Change `--conf` on `bit import` to be a path to the config dir.
- Replace the deprecated typescript-eslint-parser with @typescript-eslint/typescript-estree

### Bug fixes

- Fix link files generated to a package when it should point to an internal file of the package.
- Fix parsing React docs to show the `@example` tag.
- Fix running `bit link` from an inner directory for author.
- Fix ampersand and minus signs causing parse error in css files.
- Fix `bit add` to add the correct letter case even when `--main` or `--test` flags entered with incorrect case.
- Fix errors when component files require each other using module path.
- Fix dev-dependency that requires prod-dependency to include the dependency in the flattenedDevDependencies array.
- Do not delete isolated environment when running ci-update with keep flag and it throws exception.
- Fix import of components with circular dependencies.
- Fix link content generation for authored components on bit install.
- Fix bug with bit show when the remote component has config file.
- Fix context for testers during ci-update.
- Fix missing context in getDynamicPackageDependencies.
- Fix bug with bit show when scope path provided.
- Fix errors "JavaScript heap out of memory" and "Error: EMFILE: too many open files" when exporting a huge number of components.
- Fix error "link-generation: failed finding .. in the dependencies array" when a dependency has a devDependency installed as a component.
- Improve the stability of `bit export --eject` and provide some kind of rollback in case of failure.
- Fix bit-remove to delete authored component files when removing an authored component from an inner directory.

## [[13.0.4] - 2018-07-24](https://github.com/teambit/bit/releases/tag/v13.0.4)

### New
- send component origin repo in headers

### Changes
- improve `bit test` to run tests not only on new and modified components but also on auto-tag pending components

### Bug fixes
- fix `bit import` of a component with authored dependencies
- generate npm links for Vue packages correctly without adding .vue extension to the package
- fix `bit add` to not throw an error for imported components when mainFile is a relative path to consumer
- fix error "Cannot read property 'missing' of undefined" when a dependency of dependency has parsing errors (bit-javascript)

## [[13.0.3] - 2018-07-12](https://github.com/teambit/bit/releases/tag/v13.0.3)

### Bug fixes
- fix link files generation to support the plugin "add-module-export" of babel compiler
- fix error "Cannot read property push of undefined" when a dependent has parsing error (bit-javascript)
- avoid parsing unsupported dependencies files (bit-javascript)

## [[13.0.2] - 2018-07-10](https://github.com/teambit/bit/releases/tag/v13.0.2)

### New
- improve the tree shaking mechanism to work with unlimited number of intermediate files
- present parsing errors by `bit status` and prevent tagging it until fixed
- show the newly tagged version for auto-tagged components

### Changes
- rename `--ignore-missing-dependencies` flag of `bit tag` to `--ignore-unresolved-dependencies`
- avoid trying tree shaking on CommonJS code
- prevent dependency-resolver from parsing json files as they do not contain any dependency

### Bug fixes
- fix `bit status` to show a component as deleted when track-dir was deleted for authored
- fix parsing error when a Vue file has a dependency prefix with a Tilde inside a style section
- fix detection of .scss files when required with no extension
- don't break `bit status` when mainFile was deleted, instead, reflect it to the user with a suggestion
- fix detection of "export * from" syntax of ES6

## [[13.0.1] - 2018-06-26](https://github.com/teambit/bit/releases/tag/v13.0.1)

### New
- support `bit checkout latest` for checkout to the latest version
- add `--reset` flag to `bit checkout` command for removing local modifications
- add `--all` flag to `bit checkout` command for executing the checkout on all components
- add new flag `--skip-tests` to bit tag command
- add `--no-cache` flag to `bit build` command
- add `--include-unmodified` flag to `bit test` command
- add troubleshooting-isolating link to bit status

### Bug fixes
- fix .tsx parsing issue when the tsx dependency is required from a non .tsx file
- fix support of .json dependencies
- fix "SyntaxError: Unexpected token" when parsing .ts files with .js dependencies
- show environments when running bit show on remote component


## [[13.0.0] - 2018-06-18](https://github.com/teambit/bit/releases/tag/v13.0.0)

### Summary

With over 35 new features, changes and bug fixes, Bit's v13 is focused on increased **stability** with over 20 bug fixes and **support for common workflows** including [webpack resolve](https://webpack.js.org/configuration/resolve/), [tsconfig resolving](https://www.typescriptlang.org/docs/handbook/module-resolution.html), Vue resolve alias ([Vue Webpack template](https://github.com/vuejs-templates/webpack/blob/f21376d6c3165a4cf6e5ae33f71b16dd47d213e3/template/build/webpack.base.conf.js#L36)) , [Babel module resolver](https://github.com/tleunen/babel-plugin-module-resolver) etc. Here are some of v13's highlights.

- add ability to configure custom module resolution in Bit (paths and aliases), to support absolute import statements for projects that use similar features using Webpack, Typescript, Babel, Vue alias etc. [PR-#980](https://github.com/teambit/bit/pull/980), [#852](https://github.com/teambit/bit/issues/852), [#865](https://github.com/teambit/bit/issues/865), [#869](https://github.com/teambit/bit/issues/869)
- over 20 bug fixes including max call stack, import of binary files and more.
- environments transformed and refactored to act as native Bit extensions. [PR-#931](https://github.com/teambit/bit/pull/931)
- support "export X from Y" syntax of ES6 without importing X first. [PR-#981](https://github.com/teambit/bit/pull/981)
- support mixed mode of common-js and ES6. [PR-#1036](https://github.com/teambit/bit/pull/1036)
- support Installing Bit using NPM using `sudo`. [commit](https://github.com/teambit/bit/commit/b23a78d3fd8ba07507785d97a224775126c2b150).
- introducing new flags for `bit init` including `--reset` and `--reset-hard`. [PR-#1012](https://github.com/teambit/bit/pull/1012)

As a reminder, we're switching to major versions to indicate that we, like many others, have been using Bit in production for a long time. v13 follows the previous v0.12 and looking forward we'll continue to follow semver like we've done since 2016.

### New
- add ability to configure custom module resolution in Bit (paths and aliases), to support absolute import statements for projects that use similar features using Webpack, Typescript, Babel, etc.
- support "export X from Y" syntax of ES6 without importing X first.
- environments transformed and refactored to act as native Bit extensions
- introduce a new flag `bit init --reset-hard` to delete Bit files in order to start with a clean workspace
- introduce a new flag `bit init --reset` to recreate bit.json and .bitmap files in case they are corrupted
- add fork level to the `bit test` command
- inject dist dir to node_path variable during test process in order for the author to tag and test custom-resolved components
- added missing programmatic flags for bit isolate cmd
- support mixed mode of common-js and ES6 ("require" and "import" together)
- recognize packages required from d.ts files

### Changes
- remove alias t from bit test command (conflicts with tag command)
- do not override existing bit.json on bit init
- rename `no-launch-browser` to `suppress-browser-launch` in bit login flag
- version validation during `bit tag`

### Bug fixes
- fix import of binary files
- fix error "Maximum call stack size exceeded" when tagging or building a large file
- handle bit diff for local components without specifying a scope
- backward compatibility for components with environments with latest version
- show dependent component id when trying to install missing environment
- prevent overriding local tags from remote components upon import
- throw an error when auto tag components have a newer version
- after auto-tagging a component with a pending update it no longer becomes `modified`
- support for running bit log on local components without specifying scope name
- handle adding the same file with different letter cases (uppercase/lowercase)
- improve environments error handling
- support `bit move` and `bit import --path` when running from an inner directory
- `bit init` now recreates the scope.json if it does not exist

## [0.12.13] - 2018-05-09

### New
- add `bit show --compare` data into `bit diff` to easily see why a component is modified in one command
- when running bit login, also configure bitsrc registry for npm
- adding scss to support ~
- support components with cyclic dependencies
### Changes
- remove `--write` flag from `bit import`, the newly introduced `--merge` flag takes care of that
- improve merge-conflict error on export to show all components with conflicts
### Bug Fixes
- fix `bit remove` to not delete dependencies when they were imported directly
- add error handling to bit login
- improve the error-message "unexpected network error has occurred" to provide some useful data

## [0.12.12] - 2018-04-29

### New
- introduce a new command `bit diff` to show the files diff for modified components
- support importing component on top of a modified one and merging the changes by adding `--merge` flag to `bit import`
- add -x flag to import (short for --extension)

### Bug Fixes
- fix an end of line issue between os
- [#927](https://github.com/teambit/bit/issues/927) fix a case of link file (file that only requires another file) is part of the component
- fix bit-move of a directly imported dependency
- fix importing a different version of a dependent when dependencies are not saved as components
- fix Yarn install when a relative path is written into package.json
- fix bit-merge and bit-checkout commands for Windows
- bug fix - import after tag command was showing an error "Cannot read property 'hash' of undefined"
- fix bit-add to enable marking files as tests of existing components
- bug fix - in some circumstances, same link files were written in parallel, resulting in invalid content

## [0.12.11] - 2018-04-10

### New
- introduce a new command `bit merge` for merging a different version into the current version
- introduce a new command `bit use` for switching between versions
- add anonymous analytics usage with prompt
- support merging modified component to an older version of the component
### Changes
- rename the command `bit use` to `bit checkout`
- block tagging when a component has a newer version locally, unless `--ignore-newest-version` flag is used
- rename `--force` flag of `bit import` to `--override`
- change `bit list` to show only the authored and imported components, unless `--scope` flag is used
- `bit remove` removes components from a remote scope only when `--remote` flag is used
- improve the output of import command to show the imported versions
### Bug Fixes
- fix bit-install to work from an inner directory
- improve external test and build errors to show the stack
- support `export { default as }` syntax when extracting relevant dependencies from link files

## [0.12.10] - 2018-03-21

### New
- track directories for files changes and update .bitmap automatically
- show a component as modified (bit status) in case a new file has added to its rootDir or one of the files has renamed
- support updating dependencies versions from bit.json, package.json and bitmap files
- add an option to install peer dependencies in an isolated environment
- add the main file to file list if not specified during `bit add`
- add `--all` flag to `bit untrack` command

### Changes
- ignore files named 'LICENSE'
- test components candidates for auto-tag before tagging them

### Bug Fixes
- fix an issue with stylus dependencies from Vue files
- fix catastrophic backtracking when using Regex to find JSDoc
- fix environment import of latest version when an older version is imported
- fix exit status when ci-update fails
- fix bugs when running bit commands not from the workspace root

## [0.12.9] - 2018-03-14

- fix bug with exporting component to a very old scopes

## [0.12.8] - 2018-03-12

- send component's metadata to compilers
- fix `bit tag` with `--force` flag to force tagging when exceptions occurred during a test
- fix `bit test` error message to display the actual exception if occurred
- improve error message of `bit tag --verbose` when tests failed to include tests results
- improve handling of errors from compilers which return promises
- merge process.env from the main process to tester process fork
- symlink tester env in isolated envs
- bug fix - tests files were ignored during bit add when they're weren't part of the files array and .gitignore contained a record with leading exclamation mark

## [0.12.7] - 2018-02-28

- bug fix - specifying a component and its dependency as ids for bit remove was not working
- bug fix - fix remove component

## [0.12.6] - 2018-02-27

### New
- introduced a new command `bit untag` for reverting un-exported tags.
- support .vue files
- support `bit install` of specific ids
- init local scope inside .git
- support peerDependencies
- support passing arguments/flags to the package-manager by specifying them after '--' (e.g. `bit import -- --no-optional`)
- support compilers which return promises

### Changes
- save bit dev-dependencies components inside devDependencies section of package.json
- `bit status` shows a list of staged versions in 'staged components' section

### Bug Fixes
- show npm-client's warnings when they are about missing peer-dependencies
- fix outdated to print correct version numbers
- remove a modified component message
- resolving .gitignore files
- [#729](https://github.com/teambit/bit/issues/729) fix bit cc to clear module cache
- [#769](https://github.com/teambit/bit/issues/769) - prevent duplicate ids in bitmap when adding existing files
- [#736](https://github.com/teambit/bit/issues/736) - .gitignore is blocking everything

## [0.12.5] - 2018-02-06

- default `bit import` with no id to import objects only, unless `--write` flag is used
- decrease verbosity of npm during bit test
- added `--objects` flag to `bit import` for fetching objects only and making no changes to the filesystem
- bug fix - dists had incorrect paths in the model when originallySharedDir was the same as dist.entry
- strip dist.entry for imported and authored components only, not for nested.
- write .bitmap on bit init command
- aggregate dependencies and package dependencies in bit show
- add entered username from prompt to context for server side hooks


## [0.12.4] - 2018-01-30

- support separating dev-dependencies and dev-packages from dependencies and packages when they originated from tests files
- prompt user when trying to remove a component
- restore old behavior of requiring package installation
- support adding test files to existing component
- ignore tracked files when running bit add and print a warning message
- bug fix - bit test fails when the same environment installation was canceled before

## [0.12.3] - 2018-01-28

- avoid overriding not only modified components but also new components when running `bit import`, unless `--force' flag is used
- validate version number during tag action
- allow `bit config` to run in non initialized directory

## [0.12.2] - 2018-01-24

### New
- [#653](https://github.com/teambit/bit/issues/653) read config keys from Git config in case it's not found in bit config
- [#516](https://github.com/teambit/bit/issues/516) add `--eject` flag for `bit export` for quickly remove local components after export and install them by the npm client
### Changes
- `bit build` with no parameter, builds all authored and imported components regardless whether they're modified
### Bug Fixes
- `bit move` - updates links to node_modules and updates package.json dependencies with the new directory
- install missing environments before start build / test process
- print message in case of cyclic dependencies
- fixed ci-update from failing when no compiler or tester

## [0.12.1] - 2018-01-22

- add link-file for authored exported components from the root node_modules of a component to its main-file
- avoid fetching the dependencies of versions older than the current imported one
- migration - remove latest from compiler
- fix bug with importing old components with compiler defined
- fixed deserialize bug with bit remove

## [0.12.0] - 2018-01-18

### New
- [extension system (beta)](https://docs.bit.dev/docs/ext-concepts.html)
- [#540](https://github.com/teambit/bit/issues/540) support Yarn as package manager
- `bit import`: install hub dependencies as npm packages by default
- `bit import`: install npm packages by default
- [#613](https://github.com/teambit/bit/issues/613) `bit install` command to install all packages and link all components
- [#577](https://github.com/teambit/bit/issues/577) auto add workspaces to root package.json
- [#515](https://github.com/teambit/bit/issues/515) save direct dependencies in package.json with relative paths
- [#571](https://github.com/teambit/bit/issues/571) apply auto-tagging mechanism for imported components
- [#541](https://github.com/teambit/bit/issues/541) add package manager config to bit.json
- support saving dists files on a pre-configured directory relative to consumer root
- support `bit show --compare` with json format


### Changes
- change auto-generated node_modules links to be the same as NPM installation of components (@bit/scope.box.name)
- rename `bit bind` command to `bit link`
- reanme {PARENT_FOLDER} variable to {PARENT} in dsl of add
- rename .bit.map.json to .bitmap
- avoid writing long files paths for imported components when there is a shared directory among the component files and its dependencies
- `bit log` now shows semver instead of version hash
- [#537](https://github.com/teambit/bit/issues/537) rename dist flag to --ignore-dist and by default create dist files
- [#527](https://github.com/teambit/bit/issues/527) rename structure property in bit.json
- remove 'dist' attribute from root bit.json by default
- rename `no_dependencies` flag to `no-dependencies` on `bit import`
- rename `no_package_json` flag to `ignore-package-json` on `bit import`
- change `bit remote rm` to `bit remote del`
- run bit init automatically if dir is not initialized but contains .bitmap file
- do not write the component's bit.json file, unless `--conf` flag is set
### Bug Fixes
- [#517](https://github.com/teambit/bit/issues/517) when a nested dependency is imported directly, re-link all its dependents
- [#608](https://github.com/teambit/bit/issues/608) absolute components dependencies for new components throw an error
- [#605](https://github.com/teambit/bit/issues/605) component with modified dependencies doesn't recognize as modified
- [#592](https://github.com/teambit/bit/issues/592) auto-tagged component were not shown as staged in bit status
- [#495](https://github.com/teambit/bit/issues/495) support adding files to imported components and ignoring existing files
- [#500](https://github.com/teambit/bit/issues/500) files added under one component although it was not specified
- [#508](https://github.com/teambit/bit/issues/508) componentsDefaultDirectory do not support anything other than one dynamic param per folder
- [#543](https://github.com/teambit/bit/issues/543) remove imported component not working
- avoid building process when a component was not modified
- prevent overriding index file if exists

## [0.11.1] - 2017-11-29

- support tagging the entire local scope and all imported components to a specific tag using `--scope` and `--include_imported` flags
- add bit pack command to build packages for registry
- tag command now accepts a version
- `bit test` - paint a summary table when testing multiple components
- `bit status` - add a new section "deleted components" for components that were deleted from the file-system manually
- `bit import` - prevent overriding local changes unless --force flag was used
- sort `bit show` and `bit list` components alphabetically
- Auto update .bit.map.json to semantic versions
- improve stability and performance of the dependency resolution mechanism
- removed `--include-imported` flags as `--all` can be used for the same functionality
- `--scope` flag can be used without `--all`
- message in tag command is now optional
- `--all` and `--scope` accepts version (optional for `--all` and mandatory for `--scope`)
- fixed bug on windows that created test files as components
- fixed bit add bug when adding test files with DSL
- fixed output to be the same for tag command
- fixed bit list command display for deprecated components
- fixed bit show with compare flag to display dependencies
- don't write dists files for authored components
- bug fix - components that were not indicated as staged-components by `bit status` were exported by `bit export`
- bug fix - tests files saved with incorrect path when `bit add` was running from non-consumer root
- `bit add` - exclude a component when its main file is excluded
- bug fix - generated .ts links were not valid

## [0.11.0] - 2017-11-12
- change versions numbers to be semantic versions
- add `--outdated` flag to `bit show` command to show the local and remote versions of a component
- add `--outdated` flag to `bit list` command to show the local and remote versions of components
- `bit show` - show components that will be tagged automatically when their dependencies are tagged
- export / import performance and stability improvements
- add plugin mechanism to support different file types
- SSH authentication can be done with SSH username and password in case a private key or an SSH agent socket is not available
- SSH is not supporting passphrase in case a private key is encrypted
- reimplement cat-object command
- `bit show` - show components that will be tagged automatically when their dependencies are tagged
- bug fix - dependencies were not written to the file-system when cloning a project with an existing bit.map file
- disable the local search
- fix a bug which prevents the ci running tests in some cases
- bug fix - re-adding a component after exporting it was considered as a new component
- fix a bug which makes bit test command not work when a component use bit/ to require another component
- prevent bare-scope corruption when the export process fails
- fixed stderr maxBuffer exceeded bug in ci-update cmd
- fix a bug which makes imported components considered as modified
- fix typo in help man page

## [0.10.9] - 2017-10-18

- rename `bit commit` to `bit tag`
- extract only relevant dependencies from link files (files that only require other files)
- typescript - extract only relevant dependencies from link files (files that only require other files)
- take package version from package.json in the component / root folder to support semver package dependencies
- new field in bit.json (bindingPrefix) for dynamic links
- add flag to bit show to compare component in file system to last tagged component
- better handling deleted files
- improve bit add to convert files to valid bit names
- fixed - writing dist files to wrong directory during bit tag / test commands
- fixed remove of exported component
- prevent bare-scope corruption when the export process fails
- fixed stderr maxBuffer exceeded bug in ci-update cmd
- throw error when tester doesn't return any result for test file
- change the order of determine the main/index file - it's now ['js', 'ts', 'jsx', 'tsx', 'css', 'scss', 'less', 'sass']
- improve checkVersionCompatibility between server and client
- show correct message / error when the tester has an exception during bit test
- fix bug with printing wrong id on bit tag for component in versions between 10-19
- handle invalid bit.json
- bit add on missing test file should throw an error
- prevent test files from becoming new components
- fix bug when component version is larger than 10 it won't show as staged

## [0.10.8] - 2017-10-01

- support requiring imported components using `require('bit/namespace/name')` syntax
- new remove command for removing local and remote components
- new deprecate command for deprecating local and remote components
- new move command for moving files/directories of a component to a new location
- create package.json for imported components
- exclude import-pending components from 'new components' section
- add ignore missing dependencies to commit
- save all dependencies on one configurable directory (components/.dependencies by default)
- add support for tsx files
- generate internal component links according to their compiled version
- move a re-imported component to a new location when `bit import --prefix` is used
- fix commit and export issues when dealing with more than 500 components
- fix export of large amount of data
- fix bug with commit --force when tests throws an exception
- fix bug - when you import authored component (and there is a newer version) it duplicate it in the .bit.map.json
- fix bug - when you import authored component it was added to bit.json dependencies
- fix bug with ssh2 times out on handshake

## [0.10.7] - 2017-09-07

- improve windows support
- add bit untrack command
- support CSS/less/sass/sass as main file
- support jsx extension as the main file of a component
- support adding new files to imported components
- deprecated install command
- fix the search according to search-index v0.13.0 changes
- prevent exporting a component when the same version has been exported already to the same remote scope
- avoid running the build and test processes upon `bit status`
- allow export specific components without specifying the scope-name
- avoid tagging unmodified components unless `--force` flag is being used
- resolve dependencies from all component files regardless whether they are referenced from the main file
- bug fix - the author was not able to update his/her component in case it was changed in another scope
- bug fix - status command shows an error when components directory has an unreferenced (from bit.map) component
- avoid generating links for author components
- `bit import` from bit.json does not write to the file-system a dependency when it is also a direct import
- bug fix - export would hang when the ssh server was existing before closing
- don't calculate nested deps when calculating modified component during bit status/commit
- fixed exception is thrown in `bit ls` after exporting components
- removed `--cache` flag from `bit ls`
- added `--environment` option for `bit import`
- reformatted `bit import` output (components, dependencies, environments)
- remove duplication for missing packages warning
- Remove the npm tree output for component ci flow
- add verbosity option to some places
- added auto generated msg to bitmap and all generated link files
- fix a warning on the bit --version command
- support render tag in js docs
- bug fix - imported components were deleted from bit.map when importing nested components of the same scope and name
- write dist files on import according to .bit.map.json
- improve bit remote output (put it in a table)
- fix but with export when the remote has a dependency in the wrong version

## [0.10.6] - 2017-08-23

- windows support
- support auto updating of bit for npm installation
- support deleting files from a component
- improved bit help
- fix bit config command for linux
- update bit-javascript dependency
- fixed remote add exceptions to human-friendly errors
- improvement - when there are several potential main files, `bit add` selects the one that is closer to the root
- show a friendly error when SSH returns an invalid response
- fix an error when there are multiple open SSH connections
- update bit.map and the file system when a nested component is re-imported individually
- fix ci-update command when there are tester and compiler to use the same isolated-environment
- fix an error when importing a component, exporting it, modifying and exporting again (v3)
- fix links generation when importing from a non-consumer root path
- fix ci-update command to generate links when necessary
- fix Error: "Cannot find module './build/Release/DTraceProviderBindings'" when installing via Yarn
- fix the local and remote search
- fix the internal ci-update command where an environment has a tester without a compiler
- improved commit, add, export and status outputs
- support general failures on bit test (like on before)
- status output with missing dependencies
- help flags adjusted to new help
- missing dependencies formatted on commit
- sources no longer part of bit.json's defaults
- improve readme
- improve outputs
- improve windows support for import command
- exception when using `bit test` or `bit build` before adding first components
- add new flag to bit add to override or append files to bit component


## [0.10.5] - 2017-08-16
- improved commit, add, export and status outputs
- improved bit help
- Improve log files (rotate, color, prettyPrint)
- Support define dependencies for imported components
- bug fixes for export command

## [0.10.4] - 2017-08-15

- bug fix - component stays in "staged components" section after the second export
- support exporting binary files
- fix a bug when importing version 2 of a component while version 1 has been imported before
- fix a bug when exporting version 3 of a component after importing version 2
- bug fix - install test environment if not exist upon bit test
- Fix conflicts when import from bit.json more than one component with the same nested deps
- Remove duplicates from missing packages (during import) warning
- improve error on adding non existing file
- improve support for imported components as dependencies of authored components
- auto-resolve dependencies for imported components

## [0.10.3] - 2017-08-08

- fix memory leak when exporting a big amount of components
- fix running import command from a non-root directory
- support specifying multiple ids using export command
- fix the auto creating dependencies during commit
- performance improvement for status and commit

## [0.10.2] - 2017-08-07
Improve resolving packages dependencies for ts files

## [0.10.1] - 2017-08-07

## [0.10.0] - 2017-08-07
### BREAKING CHANGES

- Upgrade: Bit now works with a new set of APIs and data models for the code component and scope consumer.
- Important: Bit is not backward compatible with remote scopes running older versions of Bit.

## [0.6.6-rc.1] - 2017-06-28
- Add babel-plugin-transform-runtime to support async functions

## [0.6.5] - 2017-06-26

## [0.6.5-rc.1] - 2017-06-26
- bugfix - install drivers in scope level before test in scope
- bugfix - install drivers in scope level before build in scope
- bugfix - calling to old bind command during component e2e tests

## [0.6.4] - 2017-06-25

- update "bit-javascript" dependency to 0.6.4
## [0.6.3-rc.3] - 2017-06-15

- `bit test` shows the error stack in case of a fatal error
- add logger
- support debug-mode for e2e tests

## [0.6.3-rc.2] - 2017-06-08

- update "bit-javascript" dependency to rc ("^0.6.4-rc.1")
- Try using cache before fetching remote

## [0.6.3-rc.1] - 2017-06-06

- support running e2e tests in a dev environment where `bit` command is different (such as bit-dev)
- `bit import` no longer uses the internal cache objects to retrieve remote bit-components.
- avoid corrupted data in a scope when dependencies somehow are not being resolved.
- allow `bit init` when there is a bit.json file without the `source` or `env` attributes.
- bug fix: don't show the version-compatibility warning more than once
- remove duplications from dependencies list of `bit import` output.
- suppress dependencies list upon `bit import`, unless a flag `--display_dependencies` is being used.
- warn for missing driver
- set the file-extension of the built-dist-file according to the current language ('.js' by default)
- support async/await syntax.
- remove the injection of bit-js module into the tester environment.
- add bit-javascript as a dependency and a post install hook.
- do not show tests output in case of thrown error on commit, use verbose flag to see the error.
- parse @property tag of JSDoc
- add `bit reset` command for cancelling the last local commit
- extract the importing bit.json components functionality from `bit import` into a new command `bit install`.
- add infrastructure for e2e tests
- fix onExport hook to get called after writing dependencies to bit.json
- increased max listeners to 100 (prevent warning message)
- colored commit success message
- support for merge conflict error reporting via ssh
- docs - fix bitsrc links to work

## [0.6.2] - 2017-05-21

- [removed] JSDoc data are saved only for functions with a tag `@bit`.
- fixed component classification (local or external)

## [0.6.1] - 2017-05-18 rc

- JSDoc data are saved only for functions with a tag `@bit`.
- do not terminate watcher after failures.
- add the commit-log details to the Component object, so then it'll be available for `bit show --json` and `bit export`.

## [0.6.0] - 2017-05-15

- do not preserve node.js path cache for required bit-driver because it varies over time.

## [0.5.13] - 2017-05-14

- enable bit watch command -> build-all-inline on every change

## [0.5.12] - 2017-05-14

- enable "bit build --inline" command with no arguments for building all inline components

## [0.5.11] - 2017-05-11

- send a correct error message on commit with wrong id.
- add onModify hook.
- show error-message for 'bit build' when no compiler is specified.
- write dependencies on modify.
- do not write bit.json's `misc` and `lang` properties if the default value is presented.
- send correct error message when there is invalid inline id (wip).
- add bind command (which calls the driver bind command).

## [0.5.10] - 2017-05-11

- fix bug with specs that need compiling for server use

## [0.5.9] - 2017-05-11

- fix bug with specs that need compiling

## [0.5.8] - 2017-05-11

- write the specDist only if it exists

## [0.5.7] - 2017-05-10

- fix test for components without compiler

## [0.5.6] - 2017-05-10

- implement the isolated environment for build

## [0.5.5] - 2017-05-09

### Change

- bare scope test creates a new environment and runs the tests there.
- test command -i runs the tests on the file system (inline components).
- build command now saves dist/\<implFileName> && dist/\<specsFileName> for the specs file.
- change the component resolver to fetch from dist/\<implFileName> instead of dist/dist.js.

- package dependencies of environment modules would be installed at component level from now.
- npm loader would not be present, --verbose will show npm output after the installation is done.

### Fixed

- bug with environment installation (npm install at project level).

### Added

- add module 'component-resolver' to resolve a component path using its ID.
- support generating an isolated bit-component environment on-the-fly so it will be easier to run build and test from everywhere
- the compiler can implement a build method instead of compile, get an entry file and run webpack for example (wip). implemented for inline_components, and still need to implement environment module in order to fully work.
- add --skip-update option to the main bit help page.
- run some hooks (for now: onCommit, onCreate, onExport and onImport) using a language-driver
- lang attribute on the bit.json, enable language that will save on the model of the component.

## [0.5.4] - 2017-05-07

### Fixed

- ssh is exiting before writing the entire response.
- exception was thrown when trying to read non-existing private key.

## [0.5.3] - 2017-04-27

### Fixed

- put [search] index procedure under try catch, warns in case it fails.
- fixed bug with list/show remote components with misc files.

## [0.5.2] - 2017-04-27

### Fixed

- issue with npm ensure that was caused due to latest version changes
- issue with installing deps from local cache instead of external
- exit code with only numeric values

## [0.5.1] - 2017-04-18

### Added

- support adding misc files to a bit component
- enable "bit test --inline" command with no arguments (test all inline components)

### Change

- npm install for bit dependencies will work via temp package.json instead of invoking parallel npmi

### Fixed

- when exporting and missing @this, show friendly error

## [0.5.0]

** breaking change - a scope with this version won't work with consumer with lower versions **

### Change

- ssh protocol has changes and now contains headers with bit version
- do not override files upon "bit create" unless -f (--force) flag is used

### Fixed

- bit ls and show commands can be performed outside of bit scope

### Added

- if there is a difference between the versions of the remote bit and the local bit (the remote scope has a greater version) bit throws a error/warning message according to semver difference major/minor
- bit scope-config public command
- license file inflation
- scope meta model

### Removed

- bit resolver command

## [0.4.5]

### Fixed

- error message on component not found
- hotfix for multifetch bug
- add 'no results found' message on ci when there are no specs

## [0.4.4]

### Fixed

- bug fix: typo on destructuring for making export compatible

## [0.4.3]

### Fixed

- added validation on stdin readable for private cmd _put

## [0.4.2]

### Fixed

- make the ssh mechanism backwards compatible with older versions

## [0.4.1]

### Added

- put now work with stream (after export) instead of putting the data on a command argument

### Change

- replace the use of sequest module with ssh2 module directly.

## [0.4.0]

### Added

- bit cat-scope private command
- bit refresh-scope private command for updating model

### Change

- change the header of the bit-objects to contain the hash of the file as a second argument

## [0.3.4]

### Fixed

- add the hash to the header of the any bit-object

## [0.3.3]

### Fixed

- add posix as an optional dependency (windows)

### Added

- specsResults verbose output after ci-update
- add bit clear-cache cmd
- now running clear cache before bit update

## [0.3.2]

### Added

- add bit-dev script for linking dev command, for development
- circle ci integration
- package node v6.10.0 (LTS) (working for osx, debian, centos)

### Fixed

- throw the right error code when inner problem occures
- handled errors will also have exit code 1

## [0.3.0]

### Change

- saving the component id to bit.json after export is a default behavior.
- bit export --forget flag for not saving to bit.json after export.

### Fixed

- Solved bug with specsResults pass attribute not updating after ci update.

## [0.2.6]

### Fixed

- bug with @ on scope annotation
- improved readme and docs

## [0.2.5]

### Added

- documentation under ./docs
- gitbook integration

### Change

- change mock-require to mockery on testing mechanism
- support node 4 with babel-preset-env + add plugins, instead of stage-0 preset

## [0.2.4]

### Added

- add source-map support for dist (enables compiled bit debugging)

### Change

- small fix after import without peer dependencies (do not show the peer dependencies header)

## [0.2.3]

### Added

- import multiple components on one import (bit import componentA componentB)
- write components specific version in bit.json after import -s flag
- distinguish between peerDependencies and dependencies on the output of an import command

## [0.2.2]

### Added

- loader for export command

### Change

- scope now fetch devDependencies (compiler/tester) on export
- scope does not fetch devDependencies on import
- changed dev to environment flag on import command

## [0.2.1] hot-fix

fix a bug with import many ones function

## [0.2.0]

### Added

- loaders.
- stablize version.
- improve error handling.

## [0.1.0]<|MERGE_RESOLUTION|>--- conflicted
+++ resolved
@@ -7,19 +7,17 @@
 
 ## [unreleased]
 
-<<<<<<< HEAD
-=======
+- fix importing compilers and testers for old node versions
+
 ## [[14.7.7-dev.5] - 2020-05-27]
 
 - add componentRootDir to the tester API
 
->>>>>>> e3e3a861
 ## [[14.7.7-dev.4] - 2020-05-19]
 
 - upgrade typescript to 3.8.3
 - [#2159](https://github.com/teambit/bit/issues/2159) - fix `bit export` to not show the "fork" message when specifying an id without scope-name
 - [#2512](https://github.com/teambit/bit/issues/2512) - fix react-docs to preserve spaces/tabs of `@example`
-- fix importing compilers and testers for old node versions
 
 ## [[14.7.7-dev.3] - 2020-03-31]
 

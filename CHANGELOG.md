--- conflicted
+++ resolved
@@ -10,13 +10,9 @@
 - rename default extension to core extension 
 - when a nested dependency is imported directly, re-link all its dependents
 - [#527](https://github.com/teambit/bit/issues/527) rename structure property in bit.json
-<<<<<<< HEAD
 - [#508](https://github.com/teambit/bit/issues/508) structure do not support anything other than one dynamic param per folder
-
-=======
 - support yarn as package manager
 - add package manager config to bit.json
->>>>>>> afa53e7e
 
 ## [0.12.0-ext.11] - 2018-01-02
 

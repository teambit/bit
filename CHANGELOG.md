--- conflicted
+++ resolved
@@ -7,13 +7,11 @@
 
 ## [unreleased]
 
-<<<<<<< HEAD
 - make bit status recursively show untracked files dependencies
-=======
+
 ## [14.6.1-dev.1] - 2019-12-04
 
 - add isolate function to testers new API
->>>>>>> d5030c1e
 
 ## [[14.6.0] - 2019-11-24](https://github.com/teambit/bit/releases/tag/v14.6.0)
 

--- conflicted
+++ resolved
@@ -9,13 +9,9 @@
 
 - added `--objects` flag to `bit import` for fetching objects only and making no changes to the filesystem
 - bug fix - dists had incorrect paths in the model when originallySharedDir was the same as dist.entry
-<<<<<<< HEAD
-- strip dist.entry for imported and authored components only, not for nested.
-- aggregate dependencies and package dependencies in bit show
-=======
 - strip dist.entry for imported and authored components only, not for nested.  
 - write .bitmap on bit init command
->>>>>>> b537517e
+- aggregate dependencies and package dependencies in bit show
 
 ## [0.12.4] - 2018-01-30
 

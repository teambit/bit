# Change Log

All notable changes to this project will be documented in this file.

The format is based on [Keep a Changelog](http://keepachangelog.com/).
and this project adheres to [Semantic Versioning](http://semver.org/).

## [unreleased]

- support separating dev-dependencies and dev-packages from dependencies and packages when they originated from tests files 
<<<<<<< HEAD
- support adding test files to existing component
- ignore tracked files when running bit add and print warning message 
=======
- prompt user when trying to remove from remote scope
>>>>>>> 26a91b5a

## [0.12.3] - 2018-01-28

- avoid overriding not only modified components but also new components when running `bit import`, unless `--force' flag is used
- validate version number during tag action
- allow `bit config` to run in non initialized directory

## [0.12.2] - 2018-01-24

### New
- [#653](https://github.com/teambit/bit/issues/653) read config keys from Git config in case it's not found in bit config 
- [#516](https://github.com/teambit/bit/issues/516) add `--eject` flag for `bit export` for quickly remove local components after export and install them by the npm client
### Changes
- `bit build` with no parameter, builds all authored and imported components regardless whether they're modified
### Bug Fixes
- `bit move` - updates links to node_modules and updates package.json dependencies with the new directory 
- install missing environments before start build / test process
- print message in case of cyclic dependencies
- fixed ci-update from failing when no compiler or tester

## [0.12.1] - 2018-01-22

- add link-file for authored exported components from the root node_modules of a component to its main-file  
- avoid fetching the dependencies of versions older than the current imported one 
- migration - remove latest from compiler
- fix bug with importing old components with compiler defined
- fixed deserialize bug with bit remove

## [0.12.0] - 2018-01-18

### New
- [extension system (beta)](https://docs.bitsrc.io/docs/ext-concepts.html)
- [#540](https://github.com/teambit/bit/issues/540) support Yarn as package manager
- `bit import`: install hub dependencies as npm packages by default
- `bit import`: install npm packages by default
- [#613](https://github.com/teambit/bit/issues/613) `bit install` command to install all packages and link all components
- [#577](https://github.com/teambit/bit/issues/577) auto add workspaces to root package.json
- [#515](https://github.com/teambit/bit/issues/515) save direct dependencies in package.json with relative paths
- [#571](https://github.com/teambit/bit/issues/571) apply auto-tagging mechanism for imported components 
- [#541](https://github.com/teambit/bit/issues/541) add package manager config to bit.json
- support saving dists files on a pre-configured directory relative to consumer root
- support `bit show --compare` with json format
### Changes
- change auto-generated node_modules links to be the same as NPM installation of components (@bit/scope.box.name)
- rename `bit bind` command to `bit link`
- reanme {PARENT_FOLDER} variable to {PARENT} in dsl of add
- rename .bit.map.json to .bitmap
- avoid writing long files paths for imported components when there is a shared directory among the component files and its dependencies
- `bit log` now shows semver instead of version hash
- [#537](https://github.com/teambit/bit/issues/537) rename dist flag to --ignore-dist and by default create dist files
- [#527](https://github.com/teambit/bit/issues/527) rename structure property in bit.json
- remove 'dist' attribute from root bit.json by default
- rename `no_dependencies` flag to `no-dependencies` on `bit import` 
- rename `no_package_json` flag to `ignore-package-json` on `bit import` 
- change `bit remote rm` to `bit remote del`
- run bit init automatically if dir is not initialized but contains .bitmap file
- do not write the component's bit.json file, unless `--conf` flag is set
### Bug Fixes
- [#517](https://github.com/teambit/bit/issues/517) when a nested dependency is imported directly, re-link all its dependents
- [#608](https://github.com/teambit/bit/issues/608) absolute components dependencies for new components throw an error
- [#605](https://github.com/teambit/bit/issues/605) component with modified dependencies doesn't recognize as modified
- [#592](https://github.com/teambit/bit/issues/592) auto-tagged component were not shown as staged in bit status
- [#495](https://github.com/teambit/bit/issues/495) support adding files to imported components and ignoring existing files
- [#500](https://github.com/teambit/bit/issues/500) files added under one component although it was not specified 
- [#508](https://github.com/teambit/bit/issues/508) componentsDefaultDirectory do not support anything other than one dynamic param per folder
- [#543](https://github.com/teambit/bit/issues/543) remove imported component not working
- avoid building process when a component was not modified
- prevent overriding index file if exists

## [0.11.1] - 2017-11-29

- support tagging the entire local scope and all imported components to a specific tag using `--scope` and `--include_imported` flags
- add bit pack command to build packages for registry
- tag command now accepts a version
- `bit test` - paint a summary table when testing multiple components 
- `bit status` - add a new section "deleted components" for components that were deleted from the file-system manually
- `bit import` - prevent overriding local changes unless --force flag was used 
- sort `bit show` and `bit list` components alphabetically
- Auto update .bit.map.json to semantic versions
- improve stability and performance of the dependency resolution mechanism
- removed `--include-imported` flags as `--all` can be used for the same functionality
- `--scope` flag can be used without `--all`
- message in tag command is now optional
- `--all` and `--scope` accepts version (optional for `--all` and mandatory for `--scope`)
- fixed bug on windows that created test files as components
- fixed bit add bug when adding test files with DSL 
- fixed output to be the same for tag command
- fixed bit list command display for deprecated components
- fixed bit show with compare flag to display dependencies
- don't write dists files for authored components
- bug fix - components that were not indicated as staged-components by `bit status` were exported by `bit export`
- bug fix - tests files saved with incorrect path when `bit add` was running from non-consumer root  
- `bit add` - exclude a component when its main file is excluded 
- bug fix - generated .ts links were not valid

## [0.11.0] - 2017-11-12
- change versions numbers to be semantic versions
- add `--outdated` flag to `bit show` command to show the local and remote versions of a component
- add `--outdated` flag to `bit list` command to show the local and remote versions of components
- `bit show` - show components that will be tagged automatically when their dependencies are tagged
- export / import performance and stability improvements
- add plugin mechanism to support different file types
- SSH authentication can be done with SSH username and password in case a private key or an SSH agent socket is not available
- SSH is not supporting passphrase in case a private key is encrypted
- reimplement cat-object command
- `bit show` - show components that will be tagged automatically when their dependencies are tagged
- bug fix - dependencies were not written to the file-system when cloning a project with an existing bit.map file
- disable the local search
- fix a bug which prevents the ci running tests in some cases
- bug fix - re-adding a component after exporting it was considered as a new component 
- fix a bug which makes bit test command not work when a component use bit/ to require another component
- prevent bare-scope corruption when the export process fails
- fixed stderr maxBuffer exceeded bug in ci-update cmd
- fix a bug which makes imported components considered as modified
- fix typo in help man page

## [0.10.9] - 2017-10-18

- rename `bit commit` to `bit tag`
- extract only relevant dependencies from link files (files that only require other files)
- typescript - extract only relevant dependencies from link files (files that only require other files)
- take package version from package.json in the component / root folder to support semver package dependencies
- new field in bit.json (bindingPrefix) for dynamic links
- add flag to bit show to compare component in file system to last tagged component
- better handling deleted files
- improve bit add to convert files to valid bit names
- fixed - writing dist files to wrong directory during bit tag / test commands
- fixed remove of exported component
- prevent bare-scope corruption when the export process fails
- fixed stderr maxBuffer exceeded bug in ci-update cmd
- throw error when tester doesn't return any result for test file
- change the order of determine the main/index file - it's now ['js', 'ts', 'jsx', 'tsx', 'css', 'scss', 'less', 'sass']
- improve checkVersionCompatibility between server and client
- show correct message / error when the tester has an exception during bit test
- fix bug with printing wrong id on bit tag for component in versions between 10-19
- handle invalid bit.json
- bit add on missing test file should throw an error
- prevent test files from becoming new components
- fix bug when component version is larger than 10 it won't show as staged

## [0.10.8] - 2017-10-01

- support requiring imported components using `require('bit/namespace/name')` syntax
- new remove command for removing local and remote components
- new deprecate command for deprecating local and remote components
- new move command for moving files/directories of a component to a new location
- create package.json for imported components
- exclude import-pending components from 'new components' section
- add ignore missing dependencies to commit
- save all dependencies on one configurable directory (components/.dependencies by default)
- add support for tsx files
- generate internal component links according to their compiled version
- move a re-imported component to a new location when `bit import --prefix` is used
- fix commit and export issues when dealing with more than 500 components
- fix export of large amount of data
- fix bug with commit --force when tests throws an exception
- fix bug - when you import authored component (and there is a newer version) it duplicate it in the .bit.map.json
- fix bug - when you import authored component it was added to bit.json dependencies
- fix bug with ssh2 times out on handshake

## [0.10.7] - 2017-09-07

- improve windows support
- add bit untrack command
- support CSS/less/sass/sass as main file
- support jsx extension as the main file of a component
- support adding new files to imported components
- deprecated install command
- fix the search according to search-index v0.13.0 changes
- prevent exporting a component when the same version has been exported already to the same remote scope
- avoid running the build and test processes upon `bit status`
- allow export specific components without specifying the scope-name
- avoid committing unmodified components unless `--force` flag is being used
- resolve dependencies from all component files regardless whether they are referenced from the main file
- bug fix - the author was not able to update his/her component in case it was changed in another scope
- bug fix - status command shows an error when components directory has an unreferenced (from bit.map) component
- avoid generating links for author components
- `bit import` from bit.json does not write to the file-system a dependency when it is also a direct import
- bug fix - export would hang when the ssh server was existing before closing
- don't calculate nested deps when calculating modified component during bit status/commit
- fixed exception is thrown in `bit ls` after exporting components
- removed `--cache` flag from `bit ls`
- added `--environment` option for `bit import`
- reformatted `bit import` output (components, dependencies, environments)
- remove duplication for missing packages warning
- Remove the npm tree output for component ci flow
- add verbosity option to some places
- added auto generated msg to bitmap and all generated link files
- fix a warning on the bit --version command
- support render tag in js docs
- bug fix - imported components were deleted from bit.map when importing nested components of the same scope and name
- write dist files on import according to .bit.map.json
- improve bit remote output (put it in a table)
- fix but with export when the remote has a dependency in the wrong version

## [0.10.6] - 2017-08-23

- windows support
- support auto updating of bit for npm installation
- support deleting files from a component
- improved bit help
- fix bit config command for linux
- update bit-javascript dependency
- fixed remote add exceptions to human-friendly errors
- improvement - when there are several potential main files, `bit add` selects the one that is closer to the root
- show a friendly error when SSH returns an invalid response
- fix an error when there are multiple open SSH connections
- update bit.map and the file system when a nested component is re-imported individually
- fix ci-update command when there are tester and compiler to use the same isolated-environment
- fix an error when importing a component, exporting it, modifying and exporting again (v3)
- fix links generation when importing from a non-consumer root path
- fix ci-update command to generate links when necessary
- fix Error: "Cannot find module './build/Release/DTraceProviderBindings'" when installing via Yarn
- fix the local and remote search
- fix the internal ci-update command where an environment has a tester without a compiler
- improved commit, add, export and status outputs
- support general failures on bit test (like on before)
- status output with missing dependencies
- help flags adjusted to new help
- missing dependencies formatted on commit
- sources no longer part of bit.json's defaults
- improve readme
- improve outputs
- improve windows support for import command
- exception when using `bit test` or `bit build` before adding first components
- add new flag to bit add to override or append files to bit component


## [0.10.5] - 2017-08-16
- improved commit, add, export and status outputs
- improved bit help
- Improve log files (rotate, color, prettyPrint)
- Support define dependencies for imported components
- bug fixes for export command

## [0.10.4] - 2017-08-15

- bug fix - component stays in "staged components" section after the second export
- support exporting binary files
- fix a bug when importing version 2 of a component while version 1 has been imported before
- fix a bug when exporting version 3 of a component after importing version 2
- bug fix - install test environment if not exist upon bit test
- Fix conflicts when import from bit.json more than one component with the same nested deps
- Remove duplicates from missing packages (during import) warning
- improve error on adding non existing file
- improve support for imported components as dependencies of authored components
- auto-resolve dependencies for imported components

## [0.10.3] - 2017-08-08

- fix memory leak when exporting a big amount of components
- fix running import command from a non-root directory
- support specifying multiple ids using export command
- fix the auto creating dependencies during commit
- performance improvement for status and commit

## [0.10.2] - 2017-08-07
Improve resolving packages dependencies for ts files

## [0.10.1] - 2017-08-07

## [0.10.0] - 2017-08-07
### BREAKING CHANGES

- Upgrade: Bit now works with a new set of APIs and data models for the code component and scope consumer.
- Important: Bit is not backward compatible with remote scopes running older versions of Bit.

## [0.6.6-rc.1] - 2017-06-28
- Add babel-plugin-transform-runtime to support async functions

## [0.6.5] - 2017-06-26

## [0.6.5-rc.1] - 2017-06-26
- bugfix - install drivers in scope level before test in scope
- bugfix - install drivers in scope level before build in scope
- bugfix - calling to old bind command during component e2e tests

## [0.6.4] - 2017-06-25

- update "bit-javascript" dependency to 0.6.4
## [0.6.3-rc.3] - 2017-06-15

- `bit test` shows the error stack in case of a fatal error
- add logger
- support debug-mode for e2e tests

## [0.6.3-rc.2] - 2017-06-08

- update "bit-javascript" dependency to rc ("^0.6.4-rc.1")
- Try using cache before fetching remote

## [0.6.3-rc.1] - 2017-06-06

- support running e2e tests in a dev environment where `bit` command is different (such as bit-dev)
- `bit import` no longer uses the internal cache objects to retrieve remote bit-components.
- avoid corrupted data in a scope when dependencies somehow are not being resolved.
- allow `bit init` when there is a bit.json file without the `source` or `env` attributes.
- bug fix: don't show the version-compatibility warning more than once
- remove duplications from dependencies list of `bit import` output.
- suppress dependencies list upon `bit import`, unless a flag `--display_dependencies` is being used.
- warn for missing driver
- set the file-extension of the built-dist-file according to the current language ('.js' by default)
- support async/await syntax.
- remove the injection of bit-js module into the tester environment.
- add bit-javascript as a dependency and a post install hook.
- do not show tests output in case of thrown error on commit, use verbose flag to see the error.
- parse @property tag of JSDoc
- add `bit reset` command for cancelling the last local commit
- extract the importing bit.json components functionality from `bit import` into a new command `bit install`.
- add infrastructure for e2e tests
- fix onExport hook to get called after writing dependencies to bit.json
- increased max listeners to 100 (prevent warning message)
- colored commit success message
- support for merge conflict error reporting via ssh
- docs - fix bitsrc links to work

## [0.6.2] - 2017-05-21

- [removed] JSDoc data are saved only for functions with a tag `@bit`.
- fixed component classification (local or external)

## [0.6.1] - 2017-05-18 rc

- JSDoc data are saved only for functions with a tag `@bit`.
- do not terminate watcher after failures.
- add the commit-log details to the Component object, so then it'll be available for `bit show --json` and `bit export`.

## [0.6.0] - 2017-05-15

- do not preserve node.js path cache for required bit-driver because it varies over time.

## [0.5.13] - 2017-05-14

- enable bit watch command -> build-all-inline on every change

## [0.5.12] - 2017-05-14

- enable "bit build --inline" command with no arguments for building all inline components

## [0.5.11] - 2017-05-11

- send a correct error message on commit with wrong id.
- add onModify hook.
- show error-message for 'bit build' when no compiler is specified.
- write dependencies on modify.
- do not write bit.json's `misc` and `lang` properties if the default value is presented.
- send correct error message when there is invalid inline id (wip).
- add bind command (which calls the driver bind command).

## [0.5.10] - 2017-05-11

- fix bug with specs that need compiling for server use

## [0.5.9] - 2017-05-11

- fix bug with specs that need compiling

## [0.5.8] - 2017-05-11

- write the specDist only if it exists

## [0.5.7] - 2017-05-10

- fix test for components without compiler

## [0.5.6] - 2017-05-10

- implement the isolated environment for build

## [0.5.5] - 2017-05-09

### Change

- bare scope test creates a new environment and runs the tests there.
- test command -i runs the tests on the file system (inline components).
- build command now saves dist/\<implFileName> && dist/\<specsFileName> for the specs file.
- change the component resolver to fetch from dist/\<implFileName> instead of dist/dist.js.

- package dependencies of environment modules would be installed at component level from now.
- npm loader would not be present, --verbose will show npm output after the installation is done.

### Fixed

- bug with environment installation (npm install at project level).

### Added

- add module 'component-resolver' to resolve a component path using its ID.
- support generating an isolated bit-component environment on-the-fly so it will be easier to run build and test from everywhere
- the compiler can implement a build method instead of compile, get an entry file and run webpack for example (wip). implemented for inline_components, and still need to implement environment module in order to fully work.
- add --skip-update option to the main bit help page.
- run some hooks (for now: onCommit, onCreate, onExport and onImport) using a language-driver
- lang attribute on the bit.json, enable language that will save on the model of the component.

## [0.5.4] - 2017-05-07

### Fixed

- ssh is exiting before writing the entire response.
- exception was thrown when trying to read non-existing private key.

## [0.5.3] - 2017-04-27

### Fixed

- put [search] index procedure under try catch, warns in case it fails.
- fixed bug with list/show remote components with misc files.

## [0.5.2] - 2017-04-27

### Fixed

- issue with npm ensure that was caused due to latest version changes
- issue with installing deps from local cache instead of external
- exit code with only numeric values

## [0.5.1] - 2017-04-18

### Added

- support adding misc files to a bit component
- enable "bit test --inline" command with no arguments (test all inline components)

### Change

- npm install for bit dependencies will work via temp package.json instead of invoking parallel npmi

### Fixed

- when exporting and missing @this, show friendly error

## [0.5.0]

** breaking change - a scope with this version won't work with consumer with lower versions **

### Change

- ssh protocol has changes and now contains headers with bit version
- do not override files upon "bit create" unless -f (--force) flag is used

### Fixed

- bit ls and show commands can be performed outside of bit scope

### Added

- if there is a difference between the versions of the remote bit and the local bit (the remote scope has a greater version) bit throws a error/warning message according to semver difference major/minor
- bit scope-config public command
- license file inflation
- scope meta model

### Removed

- bit resolver command

## [0.4.5]

### Fixed

- error message on component not found
- hotfix for multifetch bug
- add 'no results found' message on ci when there are no specs

## [0.4.4]

### Fixed

- bug fix: typo on destructuring for making export compatible

## [0.4.3]

### Fixed

- added validation on stdin readable for private cmd _put

## [0.4.2]

### Fixed

- make the ssh mechanism backwards compatible with older versions

## [0.4.1]

### Added

- put now work with stream (after export) instead of putting the data on a command argument

### Change

- replace the use of sequest module with ssh2 module directly.

## [0.4.0]

### Added

- bit cat-scope private command
- bit refresh-scope private command for updating model

### Change

- change the header of the bit-objects to contain the hash of the file as a second argument

## [0.3.4]

### Fixed

- add the hash to the header of the any bit-object

## [0.3.3]

### Fixed

- add posix as an optional dependency (windows)

### Added

- specsResults verbose output after ci-update
- add bit clear-cache cmd
- now running clear cache before bit update

## [0.3.2]

### Added

- add bit-dev script for linking dev command, for development
- circle ci integration
- package node v6.10.0 (LTS) (working for osx, debian, centos)

### Fixed

- throw the right error code when inner problem occures
- handled errors will also have exit code 1

## [0.3.0]

### Change

- saving the component id to bit.json after export is a default behavior.
- bit export --forget flag for not saving to bit.json after export.

### Fixed

- Solved bug with specsResults pass attribute not updating after ci update.

## [0.2.6]

### Fixed

- bug with @ on scope annotation
- improved readme and docs

## [0.2.5]

### Added

- documentation under ./docs
- gitbook integration

### Change

- change mock-require to mockery on testing mechanism
- support node 4 with babel-preset-env + add plugins, instead of stage-0 preset

## [0.2.4]

### Added

- add source-map support for dist (enables compiled bit debugging)

### Change

- small fix after import without peer dependencies (do not show the peer dependencies header)

## [0.2.3]

### Added

- import multiple components on one import (bit import componentA componentB)
- write components specific version in bit.json after import -s flag
- distinguish between peerDependencies and dependencies on the output of an import command

## [0.2.2]

### Added

- loader for export command

### Change

- scope now fetch devDependencies (compiler/tester) on export
- scope does not fetch devDependencies on import
- changed dev to environment flag on import command

## [0.2.1] hot-fix

fix a bug with import many ones function

## [0.2.0]

### Added

- loaders.
- stablize version.
- improve error handling.

## [0.1.0]

initial version

<|MERGE_RESOLUTION|>--- conflicted
+++ resolved
@@ -8,12 +8,9 @@
 ## [unreleased]
 
 - support separating dev-dependencies and dev-packages from dependencies and packages when they originated from tests files 
-<<<<<<< HEAD
 - support adding test files to existing component
 - ignore tracked files when running bit add and print warning message 
-=======
 - prompt user when trying to remove from remote scope
->>>>>>> 26a91b5a
 
 ## [0.12.3] - 2018-01-28
 

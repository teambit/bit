--- conflicted
+++ resolved
@@ -7,12 +7,9 @@
 
 ## [unreleased]
 
-<<<<<<< HEAD
-- [#495](https://github.com/teambit/bit/issues/495) support adding files to imported components and ignoring existing files
-=======
 - when a nested dependency is imported directly, re-link all its dependents
 - [#527](https://github.com/teambit/bit/issues/527) rename structure property in bit.json
->>>>>>> 8ba2fe04
+- [#495](https://github.com/teambit/bit/issues/495) support adding files to imported components and ignoring existing files
 
 ## [0.12.0-ext.11] - 2018-01-02
 

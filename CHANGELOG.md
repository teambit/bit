--- conflicted
+++ resolved
@@ -7,15 +7,12 @@
 
 ## [unreleased]
 
-<<<<<<< HEAD
 - fix `bit show --remote --json` to not crash when a component has a compiler
-=======
 - fix `bit checkout` to update bit.json with the checked out version
 - fix "Maximum call stack" error when resolving js files after css files (bit-javascript)
 - fix `bit checkout --all` to write the correct data when some components are also dependencies of others
 - fix `bit checkout` to install dependencies as packages when applicable
 - fix `bit remove --remote` to show the dependents correctly
->>>>>>> 1fa19e6a
 - hide component internal structure diff upon `bit diff` unless `--verbose` flag is used
 - implement postinstall symlink generation for cases when custom-resolve modules is used with unsupported file (such as binary files)
 - fix parsing `.tsx` files (bit-javascript)

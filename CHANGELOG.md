--- conflicted
+++ resolved
@@ -10,12 +10,9 @@
 ## [0.12.3] - 2018-01-28
 
 - avoid overriding not only modified components but also new components when running `bit import`, unless `--force' flag is used
-<<<<<<< HEAD
-- ignore tracked files when running bit add and print warning message 
-=======
 - validate version number during tag action
 - allow `bit config` to run in non initialized directory
->>>>>>> 0a271524
+- ignore tracked files when running bit add and print warning message 
 
 ## [0.12.2] - 2018-01-24
 

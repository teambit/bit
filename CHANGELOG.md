--- conflicted
+++ resolved
@@ -7,12 +7,9 @@
 
 ## [unreleased]
 
-<<<<<<< HEAD
 - sort `.bitmap` component ids alphabetically to reduce chances for git conflicts (#1671)
-=======
 - support changing the log to json format by running `bit config set log_json_format true`
 - introduce a new command `bit undeprecate` to revert deprecation of components
->>>>>>> dd3d785c
 
 ## [14.1.2-dev.4] - 2019-05-28
 

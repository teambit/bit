# Change Log

All notable changes to this project will be documented in this file.

The format is based on [Keep a Changelog](http://keepachangelog.com/).
and this project adheres to [Semantic Versioning](http://semver.org/).

## [unreleased]

<<<<<<< HEAD
- add `bit reset` command for cancelling the last local commit
=======
- extract the importing bit.json components functionality from `bit import` into a new command `bit install`.
- add infrastructure for e2e tests    
- fix onExport hook to get called after writing dependencies to bit.json
>>>>>>> ac250861
- increased max listeners to 100 (prevent warning message)
- colored commit success message
- support for merge conflict error reporting via ssh

## [0.6.2] - 2017-05-21

- [removed] JSDoc data are saved only for functions with a tag `@bit`.
- fixed component classification (local or external)

## [0.6.1] - 2017-05-18 rc

- JSDoc data are saved only for functions with a tag `@bit`.
- do not terminate watcher after failures.
- add the commit-log details to the Component object, so then it'll be available for `bit show --json` and `bit export`.

## [0.6.0] - 2017-05-15

- do not preserve node.js path cache for required bit-driver because it varies over time.

## [0.5.13] - 2017-05-14

- enable bit watch command -> build-all-inline on every change

## [0.5.12] - 2017-05-14

- enable "bit build --inline" command with no arguments for building all inline components

## [0.5.11] - 2017-05-11

- send a correct error message on commit with wrong id.
- add onModify hook.
- show error-message for 'bit build' when no compiler is specified.
- write dependencies on modify.
- do not write bit.json's `misc` and `lang` properties if the default value is presented.
- send correct error message when there is invalid inline id (wip).
- add bind command (which calls the driver bind command).

## [0.5.10] - 2017-05-11

- fix bug with specs that need compiling for server use

## [0.5.9] - 2017-05-11

- fix bug with specs that need compiling

## [0.5.8] - 2017-05-11

- write the specDist only if it exists

## [0.5.7] - 2017-05-10

- fix test for components without compiler

## [0.5.6] - 2017-05-10

- implement the isolated environment for build

## [0.5.5] - 2017-05-09

### Change

- bare scope test creates a new environment and runs the tests there.
- test command -i runs the tests on the file system (inline components).
- build command now saves dist/\<implFileName> && dist/\<specsFileName> for the specs file.
- change the component resolver to fetch from dist/\<implFileName> instead of dist/dist.js.

- package dependencies of environment modules would be installed at component level from now.
- npm loader would not be present, --verbose will show npm output after the installation is done.

### Fixed

- bug with environment installation (npm install at project level).

### Added

- add module 'component-resolver' to resolve a component path using its ID.
- support generating an isolated bit-component environment on-the-fly so it will be easier to run build and test from everywhere
- the compiler can implement a build method instead of compile, get an entry file and run webpack for example (wip). implemented for inline_components, and still need to implement environment module in order to fully work.
- add --skip-update option to the main bit help page.
- run some hooks (for now: onCommit, onCreate, onExport and onImport) using a language-driver
- lang attribute on the bit.json, enable language that will save on the model of the component.

## [0.5.4] - 2017-05-07

### Fixed

- ssh is exiting before writing the entire response.
- exception was thrown when trying to read non-existing private key.

## [0.5.3] - 2017-04-27

### Fixed

- put [search] index procedure under try catch, warns in case it fails.
- fixed bug with list/show remote components with misc files.

## [0.5.2] - 2017-04-27

### Fixed

- issue with npm ensure that was caused due to latest version changes
- issue with installing deps from local cache instead of external
- exit code with only numeric values

## [0.5.1] - 2017-04-18

### Added

- support adding misc files to a bit component
- enable "bit test --inline" command with no arguments (test all inline components)

### Change

- npm install for bit dependencies will work via temp package.json instead of invoking parallel npmi

### Fixed

- when exporting and missing @this, show friendly error

## [0.5.0]

** breaking change - a scope with this version won't work with consumer with lower versions **

### Change

- ssh protocol has changes and now contains headers with bit version
- do not override files upon "bit create" unless -f (--force) flag is used

### Fixed

- bit ls and show commands can be performed outside of bit scope

### Added

- if there is a difference between the versions of the remote bit and the local bit (the remote scope has a greater version) bit throws a error/warning message according to semver difference major/minor
- bit scope-config public command
- license file inflation
- scope meta model

### Removed

- bit resolver command

## [0.4.5]

### Fixed

- error message on component not found
- hotfix for multifetch bug
- add 'no results found' message on ci when there are no specs

## [0.4.4]

### Fixed

- bug fix: typo on destructuring for making export compatible

## [0.4.3]

### Fixed

- added validation on stdin readable for private cmd _put

## [0.4.2]

### Fixed

- make the ssh mechanism backwards compatible with older versions

## [0.4.1]

### Added

- put now work with stream (after export) instead of putting the data on a command argument

### Change

- replace the use of sequest module with ssh2 module directly.

## [0.4.0]

### Added

- bit cat-scope private command
- bit refresh-scope private command for updating model

### Change

- change the header of the bit-objects to contain the hash of the file as a second argument

## [0.3.4]

### Fixed

- add the hash to the header of the any bit-object

## [0.3.3]

### Fixed

- add posix as an optional dependency (windows)

### Added

- specsResults verbose output after ci-update
- add bit clear-cache cmd
- now running clear cache before bit update

## [0.3.2]

### Added

- add bit-dev script for linking dev command, for development
- circle ci integration
- package node v6.10.0 (LTS) (working for osx, debian, centos)

### Fixed

- throw the right error code when inner problem occures
- handled errors will also have exit code 1

## [0.3.0]

### Change

- saving the component id to bit.json after export is a default behavior.
- bit export --forget flag for not saving to bit.json after export.

### Fixed

- Solved bug with specsResults pass attribute not updating after ci update.

## [0.2.6]

### Fixed

- bug with @ on scope annotation
- improved readme and docs

## [0.2.5]

### Added

- documentation under ./docs
- gitbook integration

### Change

- change mock-require to mockery on testing mechanism
- support node 4 with babel-preset-env + add plugins, instead of stage-0 preset

## [0.2.4]

### Added

- add source-map support for dist (enables compiled bit debugging)

### Change

- small fix after import without peer dependencies (do not show the peer dependencies header)

## [0.2.3]

### Added

- import multiple components on one import (bit import componentA componentB)
- write components specific version in bit.json after import -s flag
- distinguish between peerDependencies and dependencies on the output of an import command

## [0.2.2]

### Added

- loader for export command

### Change

- scope now fetch devDependencies (compiler/tester) on export
- scope does not fetch devDependencies on import
- changed dev to environment flag on import command

## [0.2.1] hot-fix

fix a bug with import many ones function

## [0.2.0]

### Added

- loaders.
- stablize version.
- improve error handling.

## [0.1.0]

initial version

<|MERGE_RESOLUTION|>--- conflicted
+++ resolved
@@ -7,13 +7,10 @@
 
 ## [unreleased]
 
-<<<<<<< HEAD
 - add `bit reset` command for cancelling the last local commit
-=======
 - extract the importing bit.json components functionality from `bit import` into a new command `bit install`.
 - add infrastructure for e2e tests    
 - fix onExport hook to get called after writing dependencies to bit.json
->>>>>>> ac250861
 - increased max listeners to 100 (prevent warning message)
 - colored commit success message
 - support for merge conflict error reporting via ssh

--- conflicted
+++ resolved
@@ -7,9 +7,8 @@
 
 ## [unreleased]
 
-<<<<<<< HEAD
 - bug fix - generated .ts links were not valid
-=======
+
 ## [0.11.0-test.8] - 2017-11-08
 - remove the ssh agent support (it's buggy)
 
@@ -20,7 +19,6 @@
 - `bit show` - show components that will be tagged automatically when their dependencies are tagged
 - bug fix - dependencies were not written to the file-system when cloning a project with an existing bit.map file
 - disable the local search
->>>>>>> 6d07e0ad
 
 ## [0.11.0-test.3] - 2017-11-06
 

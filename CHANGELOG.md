# Change Log

All notable changes to this project will be documented in this file.

The format is based on [Keep a Changelog](http://keepachangelog.com/).
and this project adheres to [Semantic Versioning](http://semver.org/).

## [unreleased]

<<<<<<< HEAD
- add validation for npm executable on `bit doctor`
=======
- add metadata to `bit doctor` output

## [14.1.2-dev.1] - 2019-05-20

>>>>>>> 230b3e90
- ignore `import`/`require` statements from CDN (http/https)
- avoid generating package.json inside node_modules for author when one of the component files is package.json
- preserve indentation of `package.json` files and default to 2 spaces, similar to NPM (#1630)
- rewrite dependencies when installed as components even when exist to rebuild their dist directory
- show a descriptive error when the dist directory configured to be outside the components dir and is missing files

## [14.1.1] - 2019-05-16

### Bug fixes

- fix bit build to not generate `index.js` files when `package.json` file already exists
- prevent overwriting author files by not writing auto-generated content on symlink files (#1628)
- avoid changing the local version of a component to the latest when exporting an older version
- fix post-receive-hook to send all exported versions and not only the latest
- fix dependency resolution to identify link (proxy) files correctly
- fix bit status to not show a component as modified after tag when the version is modified in the dependent package.json
- fix "npm ERR! enoent ENOENT" errors when importing/installing multiple components
- fix dependency value in the dependent package.json to include the path when importing them both in the same command
- fix "EEXIST: file already exists" error when running `bit link` or `bit install` and the dist is outside the component directory
- fix `bit add` to ignore directories when their files are added (#1406)

## [[14.1.0] - 2019-05-01](https://github.com/teambit/bit/releases/tag/v14.1.0)

### New

- [enable manual manipulation for component dependency resolution and environment configuration using `overrides`](http://docs.bit.dev/docs/conf-bit-json.html#overrides).

### Changes

- [moving Bit configuration to `package.json`.](http://docs.bit.dev/docs/initializing-bit.html#bit-config)
- improve performance of `bit import` by reducing memory consumption and using more cache
- reintroduce `-c` alias for `--no-cache` flag in `bit build` command
- improve authentication error message to clearly indicate the various strategies failures
- add authentication fallback to ssh-key in case the ssh-agent is enabled but failed to authenticate
- avoid installing "undefined" npm package when importing authored components
- improve Bit load time by changing bit-javascript to use lazy loading
- remove `dependencies` property from workspace `bit.json`.
- improve `bit show` to display class properties
- replace the cache mechanism from roadrunner to v8-compile-cache

### Bug fixes

- fix "EMFILE: too many open files" and "JavaScript heap out of memory" errors on `bit import`
- fix output for `bit list -j` (remove chalk characters and improve format)
- avoid reporting errors on components with dynamic import statements (#1554)
- fix tagging imported components to not loose `package.json` properties
- fix symlink generation when a binary file is required from another file within the same component using custom resolve module
- fix `bit status` to not show the component as modified when dependencies have different order
- show a descriptive error when user try to export components with private dependencies to collection under another owner
- show a descriptive error when a version object is missing

### Experimental

- `bit doctor` command and APIs to run diagnosis on a workspace

## [14.0.6] - 2019-04-16

- fix symlink to binary (or unsupported) files dependencies when installed via npm and have dists
- fix dependencies version resolution from package.json to support versions with range

## [14.0.5] - 2019-04-07

- fix `remove` command to not delete dependencies files from the scope as they might belong to other components
- fix symlink to binary (or unsupported) files dependencies when installed via npm


## [14.0.4] - 2019-03-18

- replace default bitsrc.io domain to bit.dev

## [14.0.3] - 2019-03-12

- fix importing components when one file is a prefix of the other in the same directory

## [14.0.2] - 2019-03-10

- prevent `bit init` from initialize a non-empty scope when `.bitmap` was deleted unless `--force` is used
- improve `bit tag` performance by decreasing hook logging
- validate paths properties of the workspace bit.json
- enable print log messages that start with a specific string to the console by prefixing the command with BIT_LOG=str
- improve error message when adding files outside the workspace
- show a descriptive error when npm 5.0.0 fails with `--json` flag
- fix errors "EISDIR" and "EEXIST" when generating links and files steps on each other
- fix links of exported components to node_modules for author when a file is not linkable to generate a symlink instead
- recognize scoped packages that were newly introduced to imported components
- fix error "consumer.loadComponentFromModel, version is missing from the id"
- enable removing a component that its workspace and scope representations are not in sync
- fix "error: Could not stat (filename) No such file or directory" when bit-checkout updates multiple files
- fix "JavaScript heap out of memory" when loading a large amount of components

## [[14.0.1] - 2019-02-24](https://github.com/teambit/bit/releases/tag/v14.0.1)

- show an error when deleting a global remote without `--global` flag
- show an error when deleting a non-exist remote
- enable custom resolve of aliases to symlink packages (bit-javascript)
- fix error "toAbsolutePath expects relative path"
- improve errors stack-trace readability
- index scope components to improve memory consumption and performance
- extract docs from non-tests files only
- fix `bit show --remote --json` to not crash when a component has a compiler
- fix `bit checkout` to update bit.json with the checked out version
- fix "Maximum call stack" error when resolving js files after css files (bit-javascript)
- fix `bit checkout --all` to write the correct data when some components are also dependencies of others
- fix `bit checkout` to install dependencies as packages when applicable
- fix `bit remove --remote` to show the dependents correctly
- hide component internal structure diff upon `bit diff` unless `--verbose` flag is used
- implement postinstall symlink generation for cases when custom-resolve modules is used with unsupported file (such as binary files)
- fix parsing `.tsx` files (bit-javascript)

## [[14.0.0] - 2019-02-04](https://github.com/teambit/bit/releases/tag/v14.0.0)

### Summary

*Bit’s v14 is released side-by-side with the release of the v2 for [bit.dev](https://bit.dev), Bit’s component community hub. New features for bit.dev v2 are announced in [Bit’s Blog](https://blog.bitsrc.io/).*

With over 65 new features, changes and bug fixes, v14 is Bit’s largest and richest release to date. V14 is focused on increased **stability**, **agility** and **performance**. It is is fully backwards compatible, and provides a faster and smoother workflow with improved compatibility throughout the ecosystem.

Here are some of v14's highlights:

- Improved performance for tracking, versioning and exporting components by up to **700%**.
- Dozens of bug fixes (~70% of open issues).
- New commands `watch` and `eject`.
- Dynamic namespaces support.
- Improved VueJS support.
- Improved CSS support.
- Auto generated documentation for React.

### New

- New `bit watch` command for building components upon file modifications.
- New `bit eject` for removing local components and installing them as packages by an NPM client
- Support dynamic namespaces (replaced the namespace/name format with a dynamic name that can have multiple slashes to indicate a hierarchical namespace).
- Support components with binary files (or non-supported extensions) as the only files.
- Support ids with wildcards (e.g. `bit tag "utils/*"`) for the following commands: `tag`, `untag`, `remove`, `untrack`, `checkout`, `merge`, `diff` and `export`.
- Support mix syntax of typescript and javascript inside .ts file
- Added react docs parsing to extract the description of the properties correctly.
- Support flow types in react doc generation.
- Support Vue files with typescript.
- Support configuring Git executable path.
- Support the new jsx syntax changes by Babel.
- Support print multiple external (build / test) errors.
- Support adding the project `package.json` file to a component.
- Support `import ~` from a local (authored) file to an imported sass component.
- Add programmatic API for add multiple components.
- Set the only dist file as main file in package.json (in case there is only one).
- Allow removing a component when it is invalid.

### Changes

- Improved performance for tracking, versioning and exporting components by up to 700%.
- CSS parser replaced for better import syntax support.
- Improve auto-tag mechanism to tag not only the dependents but also the dependents of the dependents and so on.
- Changed `--include-unmodified` to `--all`.
- Replace caporal package with commander for security reasons.
- Better error when a component was tagged without its dependencies.
- Make bit version command faster and support both `bit -v` and `bit -V` to get bit version.
- Update tty-table, flow-coverage-report and mocha-appveyor-reporter for security reasons.
- Improve exception handling for old clients connecting to a newer server.
- Shorten the generated component ID to the minimum possible.
- Return status code 1 when bit test has failing tests.
- Suppress an exception of directory-is-empty when adding multiple components and some of them are empty, show a warning instead.
- Improve "missing a main file" error when adding multiple components to print the problematic components.
- Improve performance by caching objects after loading them.
- Fix ci-update command with component version number.
- Fix `bit status` to not throw an exception for invalid components.
- Change `--conf` on `bit import` to be a path to the config dir.
- Replace the deprecated typescript-eslint-parser with @typescript-eslint/typescript-estree

### Bug fixes

- Fix link files generated to a package when it should point to an internal file of the package.
- Fix parsing React docs to show the `@example` tag.
- Fix running `bit link` from an inner directory for author.
- Fix ampersand and minus signs causing parse error in css files.
- Fix `bit add` to add the correct letter case even when `--main` or `--test` flags entered with incorrect case.
- Fix errors when component files require each other using module path.
- Fix dev-dependency that requires prod-dependency to include the dependency in the flattenedDevDependencies array.
- Do not delete isolated environment when running ci-update with keep flag and it throws exception.
- Fix import of components with circular dependencies.
- Fix link content generation for authored components on bit install.
- Fix bug with bit show when the remote component has config file.
- Fix context for testers during ci-update.
- Fix missing context in getDynamicPackageDependencies.
- Fix bug with bit show when scope path provided.
- Fix errors "JavaScript heap out of memory" and "Error: EMFILE: too many open files" when exporting a huge number of components.
- Fix error "link-generation: failed finding .. in the dependencies array" when a dependency has a devDependency installed as a component.
- Improve the stability of `bit export --eject` and provide some kind of rollback in case of failure.
- Fix bit-remove to delete authored component files when removing an authored component from an inner directory.

## [[13.0.4] - 2018-07-24](https://github.com/teambit/bit/releases/tag/v13.0.4)

### New
- send component origin repo in headers

### Changes
- improve `bit test` to run tests not only on new and modified components but also on auto-tag pending components

### Bug fixes
- fix `bit import` of a component with authored dependencies
- generate npm links for Vue packages correctly without adding .vue extension to the package
- fix `bit add` to not throw an error for imported components when mainFile is a relative path to consumer
- fix error "Cannot read property 'missing' of undefined" when a dependency of dependency has parsing errors (bit-javascript)

## [[13.0.3] - 2018-07-12](https://github.com/teambit/bit/releases/tag/v13.0.3)

### Bug fixes
- fix link files generation to support the plugin "add-module-export" of babel compiler
- fix error "Cannot read property push of undefined" when a dependent has parsing error (bit-javascript)
- avoid parsing unsupported dependencies files (bit-javascript)

## [[13.0.2] - 2018-07-10](https://github.com/teambit/bit/releases/tag/v13.0.2)

### New
- improve the tree shaking mechanism to work with unlimited number of intermediate files
- present parsing errors by `bit status` and prevent tagging it until fixed
- show the newly tagged version for auto-tagged components

### Changes
- rename `--ignore-missing-dependencies` flag of `bit tag` to `--ignore-unresolved-dependencies`
- avoid trying tree shaking on CommonJS code
- prevent dependency-resolver from parsing json files as they do not contain any dependency

### Bug fixes
- fix `bit status` to show a component as deleted when track-dir was deleted for authored
- fix parsing error when a Vue file has a dependency prefix with a Tilde inside a style section
- fix detection of .scss files when required with no extension
- don't break `bit status` when mainFile was deleted, instead, reflect it to the user with a suggestion
- fix detection of "export * from" syntax of ES6

## [[13.0.1] - 2018-06-26](https://github.com/teambit/bit/releases/tag/v13.0.1)

### New
- support `bit checkout latest` for checkout to the latest version
- add `--reset` flag to `bit checkout` command for removing local modifications
- add `--all` flag to `bit checkout` command for executing the checkout on all components
- add new flag `--skip-tests` to bit tag command
- add `--no-cache` flag to `bit build` command
- add `--include-unmodified` flag to `bit test` command
- add troubleshooting-isolating link to bit status

### Bug fixes
- fix .tsx parsing issue when the tsx dependency is required from a non .tsx file
- fix support of .json dependencies
- fix "SyntaxError: Unexpected token" when parsing .ts files with .js dependencies
- show environments when running bit show on remote component


## [[13.0.0] - 2018-06-18](https://github.com/teambit/bit/releases/tag/v13.0.0)

### Summary

With over 35 new features, changes and bug fixes, Bit's v13 is focused on increased **stability** with over 20 bug fixes and **support for common workflows** including [webpack resolve](https://webpack.js.org/configuration/resolve/), [tsconfig resolving](https://www.typescriptlang.org/docs/handbook/module-resolution.html), Vue resolve alias ([Vue Webpack template](https://github.com/vuejs-templates/webpack/blob/f21376d6c3165a4cf6e5ae33f71b16dd47d213e3/template/build/webpack.base.conf.js#L36)) , [Babel module resolver](https://github.com/tleunen/babel-plugin-module-resolver) etc. Here are some of v13's highlights.

- add ability to configure custom module resolution in Bit (paths and aliases), to support absolute import statements for projects that use similar features using Webpack, Typescript, Babel, Vue alias etc. [PR-#980](https://github.com/teambit/bit/pull/980), [#852](https://github.com/teambit/bit/issues/852), [#865](https://github.com/teambit/bit/issues/865), [#869](https://github.com/teambit/bit/issues/869)
- over 20 bug fixes including max call stack, import of binary files and more.
- environments transformed and refactored to act as native Bit extensions. [PR-#931](https://github.com/teambit/bit/pull/931)
- support "export X from Y" syntax of ES6 without importing X first. [PR-#981](https://github.com/teambit/bit/pull/981)
- support mixed mode of common-js and ES6. [PR-#1036](https://github.com/teambit/bit/pull/1036)
- support Installing Bit using NPM using `sudo`. [commit](https://github.com/teambit/bit/commit/b23a78d3fd8ba07507785d97a224775126c2b150).
- introducing new flags for `bit init` including `--reset` and `--reset-hard`. [PR-#1012](https://github.com/teambit/bit/pull/1012)

As a reminder, we're switching to major versions to indicate that we, like many others, have been using Bit in production for a long time. v13 follows the previous v0.12 and looking forward we'll continue to follow semver like we've done since 2016.

### New
- add ability to configure custom module resolution in Bit (paths and aliases), to support absolute import statements for projects that use similar features using Webpack, Typescript, Babel, etc.
- support "export X from Y" syntax of ES6 without importing X first.
- environments transformed and refactored to act as native Bit extensions
- introduce a new flag `bit init --reset-hard` to delete Bit files in order to start with a clean workspace
- introduce a new flag `bit init --reset` to recreate bit.json and .bitmap files in case they are corrupted
- add fork level to the `bit test` command
- inject dist dir to node_path variable during test process in order for the author to tag and test custom-resolved components
- added missing programmatic flags for bit isolate cmd
- support mixed mode of common-js and ES6 ("require" and "import" together)
- recognize packages required from d.ts files

### Changes
- remove alias t from bit test command (conflicts with tag command)
- do not override existing bit.json on bit init
- rename `no-launch-browser` to `suppress-browser-launch` in bit login flag
- version validation during `bit tag`

### Bug fixes
- fix import of binary files
- fix error "Maximum call stack size exceeded" when tagging or building a large file
- handle bit diff for local components without specifying a scope
- backward compatibility for components with environments with latest version
- show dependent component id when trying to install missing environment
- prevent overriding local tags from remote components upon import
- throw an error when auto tag components have a newer version
- after auto-tagging a component with a pending update it no longer becomes `modified`
- support for running bit log on local components without specifying scope name
- handle adding the same file with different letter cases (uppercase/lowercase)
- improve environments error handling
- support `bit move` and `bit import --path` when running from an inner directory
- `bit init` now recreates the scope.json if it does not exist

## [0.12.13] - 2018-05-09

### New
- add `bit show --compare` data into `bit diff` to easily see why a component is modified in one command
- when running bit login, also configure bitsrc registry for npm
- adding scss to support ~
- support components with cyclic dependencies
### Changes
- remove `--write` flag from `bit import`, the newly introduced `--merge` flag takes care of that
- improve merge-conflict error on export to show all components with conflicts
### Bug Fixes
- fix `bit remove` to not delete dependencies when they were imported directly
- add error handling to bit login
- improve the error-message "unexpected network error has occurred" to provide some useful data

## [0.12.12] - 2018-04-29

### New
- introduce a new command `bit diff` to show the files diff for modified components
- support importing component on top of a modified one and merging the changes by adding `--merge` flag to `bit import`
- add -x flag to import (short for --extension)

### Bug Fixes
- fix an end of line issue between os
- [#927](https://github.com/teambit/bit/issues/927) fix a case of link file (file that only requires another file) is part of the component
- fix bit-move of a directly imported dependency
- fix importing a different version of a dependent when dependencies are not saved as components
- fix Yarn install when a relative path is written into package.json
- fix bit-merge and bit-checkout commands for Windows
- bug fix - import after tag command was showing an error "Cannot read property 'hash' of undefined"
- fix bit-add to enable marking files as tests of existing components
- bug fix - in some circumstances, same link files were written in parallel, resulting in invalid content

## [0.12.11] - 2018-04-10

### New
- introduce a new command `bit merge` for merging a different version into the current version
- introduce a new command `bit use` for switching between versions
- add anonymous analytics usage with prompt
- support merging modified component to an older version of the component
### Changes
- rename the command `bit use` to `bit checkout`
- block tagging when a component has a newer version locally, unless `--ignore-newest-version` flag is used
- rename `--force` flag of `bit import` to `--override`
- change `bit list` to show only the authored and imported components, unless `--scope` flag is used
- `bit remove` removes components from a remote scope only when `--remote` flag is used
- improve the output of import command to show the imported versions
### Bug Fixes
- fix bit-install to work from an inner directory
- improve external test and build errors to show the stack
- support `export { default as }` syntax when extracting relevant dependencies from link files

## [0.12.10] - 2018-03-21

### New
- track directories for files changes and update .bitmap automatically
- show a component as modified (bit status) in case a new file has added to its rootDir or one of the files has renamed
- support updating dependencies versions from bit.json, package.json and bitmap files
- add an option to install peer dependencies in an isolated environment
- add the main file to file list if not specified during `bit add`
- add `--all` flag to `bit untrack` command

### Changes
- ignore files named 'LICENSE'
- test components candidates for auto-tag before tagging them

### Bug Fixes
- fix an issue with stylus dependencies from Vue files
- fix catastrophic backtracking when using Regex to find JSDoc
- fix environment import of latest version when an older version is imported
- fix exit status when ci-update fails
- fix bugs when running bit commands not from the workspace root

## [0.12.9] - 2018-03-14

- fix bug with exporting component to a very old scopes

## [0.12.8] - 2018-03-12

- send component's metadata to compilers
- fix `bit tag` with `--force` flag to force tagging when exceptions occurred during a test
- fix `bit test` error message to display the actual exception if occurred
- improve error message of `bit tag --verbose` when tests failed to include tests results
- improve handling of errors from compilers which return promises
- merge process.env from the main process to tester process fork
- symlink tester env in isolated envs
- bug fix - tests files were ignored during bit add when they're weren't part of the files array and .gitignore contained a record with leading exclamation mark

## [0.12.7] - 2018-02-28

- bug fix - specifying a component and its dependency as ids for bit remove was not working
- bug fix - fix remove component

## [0.12.6] - 2018-02-27

### New
- introduced a new command `bit untag` for reverting un-exported tags.
- support .vue files
- support `bit install` of specific ids
- init local scope inside .git
- support peerDependencies
- support passing arguments/flags to the package-manager by specifying them after '--' (e.g. `bit import -- --no-optional`)
- support compilers which return promises

### Changes
- save bit dev-dependencies components inside devDependencies section of package.json
- `bit status` shows a list of staged versions in 'staged components' section

### Bug Fixes
- show npm-client's warnings when they are about missing peer-dependencies
- fix outdated to print correct version numbers
- remove a modified component message
- resolving .gitignore files
- [#729](https://github.com/teambit/bit/issues/729) fix bit cc to clear module cache
- [#769](https://github.com/teambit/bit/issues/769) - prevent duplicate ids in bitmap when adding existing files
- [#736](https://github.com/teambit/bit/issues/736) - .gitignore is blocking everything

## [0.12.5] - 2018-02-06

- default `bit import` with no id to import objects only, unless `--write` flag is used
- decrease verbosity of npm during bit test
- added `--objects` flag to `bit import` for fetching objects only and making no changes to the filesystem
- bug fix - dists had incorrect paths in the model when originallySharedDir was the same as dist.entry
- strip dist.entry for imported and authored components only, not for nested.
- write .bitmap on bit init command
- aggregate dependencies and package dependencies in bit show
- add entered username from prompt to context for server side hooks


## [0.12.4] - 2018-01-30

- support separating dev-dependencies and dev-packages from dependencies and packages when they originated from tests files
- prompt user when trying to remove a component
- restore old behavior of requiring package installation
- support adding test files to existing component
- ignore tracked files when running bit add and print a warning message
- bug fix - bit test fails when the same environment installation was canceled before

## [0.12.3] - 2018-01-28

- avoid overriding not only modified components but also new components when running `bit import`, unless `--force' flag is used
- validate version number during tag action
- allow `bit config` to run in non initialized directory

## [0.12.2] - 2018-01-24

### New
- [#653](https://github.com/teambit/bit/issues/653) read config keys from Git config in case it's not found in bit config
- [#516](https://github.com/teambit/bit/issues/516) add `--eject` flag for `bit export` for quickly remove local components after export and install them by the npm client
### Changes
- `bit build` with no parameter, builds all authored and imported components regardless whether they're modified
### Bug Fixes
- `bit move` - updates links to node_modules and updates package.json dependencies with the new directory
- install missing environments before start build / test process
- print message in case of cyclic dependencies
- fixed ci-update from failing when no compiler or tester

## [0.12.1] - 2018-01-22

- add link-file for authored exported components from the root node_modules of a component to its main-file
- avoid fetching the dependencies of versions older than the current imported one
- migration - remove latest from compiler
- fix bug with importing old components with compiler defined
- fixed deserialize bug with bit remove

## [0.12.0] - 2018-01-18

### New
- [extension system (beta)](https://docs.bit.dev/docs/ext-concepts.html)
- [#540](https://github.com/teambit/bit/issues/540) support Yarn as package manager
- `bit import`: install hub dependencies as npm packages by default
- `bit import`: install npm packages by default
- [#613](https://github.com/teambit/bit/issues/613) `bit install` command to install all packages and link all components
- [#577](https://github.com/teambit/bit/issues/577) auto add workspaces to root package.json
- [#515](https://github.com/teambit/bit/issues/515) save direct dependencies in package.json with relative paths
- [#571](https://github.com/teambit/bit/issues/571) apply auto-tagging mechanism for imported components
- [#541](https://github.com/teambit/bit/issues/541) add package manager config to bit.json
- support saving dists files on a pre-configured directory relative to consumer root
- support `bit show --compare` with json format


### Changes
- change auto-generated node_modules links to be the same as NPM installation of components (@bit/scope.box.name)
- rename `bit bind` command to `bit link`
- reanme {PARENT_FOLDER} variable to {PARENT} in dsl of add
- rename .bit.map.json to .bitmap
- avoid writing long files paths for imported components when there is a shared directory among the component files and its dependencies
- `bit log` now shows semver instead of version hash
- [#537](https://github.com/teambit/bit/issues/537) rename dist flag to --ignore-dist and by default create dist files
- [#527](https://github.com/teambit/bit/issues/527) rename structure property in bit.json
- remove 'dist' attribute from root bit.json by default
- rename `no_dependencies` flag to `no-dependencies` on `bit import`
- rename `no_package_json` flag to `ignore-package-json` on `bit import`
- change `bit remote rm` to `bit remote del`
- run bit init automatically if dir is not initialized but contains .bitmap file
- do not write the component's bit.json file, unless `--conf` flag is set
### Bug Fixes
- [#517](https://github.com/teambit/bit/issues/517) when a nested dependency is imported directly, re-link all its dependents
- [#608](https://github.com/teambit/bit/issues/608) absolute components dependencies for new components throw an error
- [#605](https://github.com/teambit/bit/issues/605) component with modified dependencies doesn't recognize as modified
- [#592](https://github.com/teambit/bit/issues/592) auto-tagged component were not shown as staged in bit status
- [#495](https://github.com/teambit/bit/issues/495) support adding files to imported components and ignoring existing files
- [#500](https://github.com/teambit/bit/issues/500) files added under one component although it was not specified
- [#508](https://github.com/teambit/bit/issues/508) componentsDefaultDirectory do not support anything other than one dynamic param per folder
- [#543](https://github.com/teambit/bit/issues/543) remove imported component not working
- avoid building process when a component was not modified
- prevent overriding index file if exists

## [0.11.1] - 2017-11-29

- support tagging the entire local scope and all imported components to a specific tag using `--scope` and `--include_imported` flags
- add bit pack command to build packages for registry
- tag command now accepts a version
- `bit test` - paint a summary table when testing multiple components
- `bit status` - add a new section "deleted components" for components that were deleted from the file-system manually
- `bit import` - prevent overriding local changes unless --force flag was used
- sort `bit show` and `bit list` components alphabetically
- Auto update .bit.map.json to semantic versions
- improve stability and performance of the dependency resolution mechanism
- removed `--include-imported` flags as `--all` can be used for the same functionality
- `--scope` flag can be used without `--all`
- message in tag command is now optional
- `--all` and `--scope` accepts version (optional for `--all` and mandatory for `--scope`)
- fixed bug on windows that created test files as components
- fixed bit add bug when adding test files with DSL
- fixed output to be the same for tag command
- fixed bit list command display for deprecated components
- fixed bit show with compare flag to display dependencies
- don't write dists files for authored components
- bug fix - components that were not indicated as staged-components by `bit status` were exported by `bit export`
- bug fix - tests files saved with incorrect path when `bit add` was running from non-consumer root
- `bit add` - exclude a component when its main file is excluded
- bug fix - generated .ts links were not valid

## [0.11.0] - 2017-11-12
- change versions numbers to be semantic versions
- add `--outdated` flag to `bit show` command to show the local and remote versions of a component
- add `--outdated` flag to `bit list` command to show the local and remote versions of components
- `bit show` - show components that will be tagged automatically when their dependencies are tagged
- export / import performance and stability improvements
- add plugin mechanism to support different file types
- SSH authentication can be done with SSH username and password in case a private key or an SSH agent socket is not available
- SSH is not supporting passphrase in case a private key is encrypted
- reimplement cat-object command
- `bit show` - show components that will be tagged automatically when their dependencies are tagged
- bug fix - dependencies were not written to the file-system when cloning a project with an existing bit.map file
- disable the local search
- fix a bug which prevents the ci running tests in some cases
- bug fix - re-adding a component after exporting it was considered as a new component
- fix a bug which makes bit test command not work when a component use bit/ to require another component
- prevent bare-scope corruption when the export process fails
- fixed stderr maxBuffer exceeded bug in ci-update cmd
- fix a bug which makes imported components considered as modified
- fix typo in help man page

## [0.10.9] - 2017-10-18

- rename `bit commit` to `bit tag`
- extract only relevant dependencies from link files (files that only require other files)
- typescript - extract only relevant dependencies from link files (files that only require other files)
- take package version from package.json in the component / root folder to support semver package dependencies
- new field in bit.json (bindingPrefix) for dynamic links
- add flag to bit show to compare component in file system to last tagged component
- better handling deleted files
- improve bit add to convert files to valid bit names
- fixed - writing dist files to wrong directory during bit tag / test commands
- fixed remove of exported component
- prevent bare-scope corruption when the export process fails
- fixed stderr maxBuffer exceeded bug in ci-update cmd
- throw error when tester doesn't return any result for test file
- change the order of determine the main/index file - it's now ['js', 'ts', 'jsx', 'tsx', 'css', 'scss', 'less', 'sass']
- improve checkVersionCompatibility between server and client
- show correct message / error when the tester has an exception during bit test
- fix bug with printing wrong id on bit tag for component in versions between 10-19
- handle invalid bit.json
- bit add on missing test file should throw an error
- prevent test files from becoming new components
- fix bug when component version is larger than 10 it won't show as staged

## [0.10.8] - 2017-10-01

- support requiring imported components using `require('bit/namespace/name')` syntax
- new remove command for removing local and remote components
- new deprecate command for deprecating local and remote components
- new move command for moving files/directories of a component to a new location
- create package.json for imported components
- exclude import-pending components from 'new components' section
- add ignore missing dependencies to commit
- save all dependencies on one configurable directory (components/.dependencies by default)
- add support for tsx files
- generate internal component links according to their compiled version
- move a re-imported component to a new location when `bit import --prefix` is used
- fix commit and export issues when dealing with more than 500 components
- fix export of large amount of data
- fix bug with commit --force when tests throws an exception
- fix bug - when you import authored component (and there is a newer version) it duplicate it in the .bit.map.json
- fix bug - when you import authored component it was added to bit.json dependencies
- fix bug with ssh2 times out on handshake

## [0.10.7] - 2017-09-07

- improve windows support
- add bit untrack command
- support CSS/less/sass/sass as main file
- support jsx extension as the main file of a component
- support adding new files to imported components
- deprecated install command
- fix the search according to search-index v0.13.0 changes
- prevent exporting a component when the same version has been exported already to the same remote scope
- avoid running the build and test processes upon `bit status`
- allow export specific components without specifying the scope-name
- avoid tagging unmodified components unless `--force` flag is being used
- resolve dependencies from all component files regardless whether they are referenced from the main file
- bug fix - the author was not able to update his/her component in case it was changed in another scope
- bug fix - status command shows an error when components directory has an unreferenced (from bit.map) component
- avoid generating links for author components
- `bit import` from bit.json does not write to the file-system a dependency when it is also a direct import
- bug fix - export would hang when the ssh server was existing before closing
- don't calculate nested deps when calculating modified component during bit status/commit
- fixed exception is thrown in `bit ls` after exporting components
- removed `--cache` flag from `bit ls`
- added `--environment` option for `bit import`
- reformatted `bit import` output (components, dependencies, environments)
- remove duplication for missing packages warning
- Remove the npm tree output for component ci flow
- add verbosity option to some places
- added auto generated msg to bitmap and all generated link files
- fix a warning on the bit --version command
- support render tag in js docs
- bug fix - imported components were deleted from bit.map when importing nested components of the same scope and name
- write dist files on import according to .bit.map.json
- improve bit remote output (put it in a table)
- fix but with export when the remote has a dependency in the wrong version

## [0.10.6] - 2017-08-23

- windows support
- support auto updating of bit for npm installation
- support deleting files from a component
- improved bit help
- fix bit config command for linux
- update bit-javascript dependency
- fixed remote add exceptions to human-friendly errors
- improvement - when there are several potential main files, `bit add` selects the one that is closer to the root
- show a friendly error when SSH returns an invalid response
- fix an error when there are multiple open SSH connections
- update bit.map and the file system when a nested component is re-imported individually
- fix ci-update command when there are tester and compiler to use the same isolated-environment
- fix an error when importing a component, exporting it, modifying and exporting again (v3)
- fix links generation when importing from a non-consumer root path
- fix ci-update command to generate links when necessary
- fix Error: "Cannot find module './build/Release/DTraceProviderBindings'" when installing via Yarn
- fix the local and remote search
- fix the internal ci-update command where an environment has a tester without a compiler
- improved commit, add, export and status outputs
- support general failures on bit test (like on before)
- status output with missing dependencies
- help flags adjusted to new help
- missing dependencies formatted on commit
- sources no longer part of bit.json's defaults
- improve readme
- improve outputs
- improve windows support for import command
- exception when using `bit test` or `bit build` before adding first components
- add new flag to bit add to override or append files to bit component


## [0.10.5] - 2017-08-16
- improved commit, add, export and status outputs
- improved bit help
- Improve log files (rotate, color, prettyPrint)
- Support define dependencies for imported components
- bug fixes for export command

## [0.10.4] - 2017-08-15

- bug fix - component stays in "staged components" section after the second export
- support exporting binary files
- fix a bug when importing version 2 of a component while version 1 has been imported before
- fix a bug when exporting version 3 of a component after importing version 2
- bug fix - install test environment if not exist upon bit test
- Fix conflicts when import from bit.json more than one component with the same nested deps
- Remove duplicates from missing packages (during import) warning
- improve error on adding non existing file
- improve support for imported components as dependencies of authored components
- auto-resolve dependencies for imported components

## [0.10.3] - 2017-08-08

- fix memory leak when exporting a big amount of components
- fix running import command from a non-root directory
- support specifying multiple ids using export command
- fix the auto creating dependencies during commit
- performance improvement for status and commit

## [0.10.2] - 2017-08-07
Improve resolving packages dependencies for ts files

## [0.10.1] - 2017-08-07

## [0.10.0] - 2017-08-07
### BREAKING CHANGES

- Upgrade: Bit now works with a new set of APIs and data models for the code component and scope consumer.
- Important: Bit is not backward compatible with remote scopes running older versions of Bit.

## [0.6.6-rc.1] - 2017-06-28
- Add babel-plugin-transform-runtime to support async functions

## [0.6.5] - 2017-06-26

## [0.6.5-rc.1] - 2017-06-26
- bugfix - install drivers in scope level before test in scope
- bugfix - install drivers in scope level before build in scope
- bugfix - calling to old bind command during component e2e tests

## [0.6.4] - 2017-06-25

- update "bit-javascript" dependency to 0.6.4
## [0.6.3-rc.3] - 2017-06-15

- `bit test` shows the error stack in case of a fatal error
- add logger
- support debug-mode for e2e tests

## [0.6.3-rc.2] - 2017-06-08

- update "bit-javascript" dependency to rc ("^0.6.4-rc.1")
- Try using cache before fetching remote

## [0.6.3-rc.1] - 2017-06-06

- support running e2e tests in a dev environment where `bit` command is different (such as bit-dev)
- `bit import` no longer uses the internal cache objects to retrieve remote bit-components.
- avoid corrupted data in a scope when dependencies somehow are not being resolved.
- allow `bit init` when there is a bit.json file without the `source` or `env` attributes.
- bug fix: don't show the version-compatibility warning more than once
- remove duplications from dependencies list of `bit import` output.
- suppress dependencies list upon `bit import`, unless a flag `--display_dependencies` is being used.
- warn for missing driver
- set the file-extension of the built-dist-file according to the current language ('.js' by default)
- support async/await syntax.
- remove the injection of bit-js module into the tester environment.
- add bit-javascript as a dependency and a post install hook.
- do not show tests output in case of thrown error on commit, use verbose flag to see the error.
- parse @property tag of JSDoc
- add `bit reset` command for cancelling the last local commit
- extract the importing bit.json components functionality from `bit import` into a new command `bit install`.
- add infrastructure for e2e tests
- fix onExport hook to get called after writing dependencies to bit.json
- increased max listeners to 100 (prevent warning message)
- colored commit success message
- support for merge conflict error reporting via ssh
- docs - fix bitsrc links to work

## [0.6.2] - 2017-05-21

- [removed] JSDoc data are saved only for functions with a tag `@bit`.
- fixed component classification (local or external)

## [0.6.1] - 2017-05-18 rc

- JSDoc data are saved only for functions with a tag `@bit`.
- do not terminate watcher after failures.
- add the commit-log details to the Component object, so then it'll be available for `bit show --json` and `bit export`.

## [0.6.0] - 2017-05-15

- do not preserve node.js path cache for required bit-driver because it varies over time.

## [0.5.13] - 2017-05-14

- enable bit watch command -> build-all-inline on every change

## [0.5.12] - 2017-05-14

- enable "bit build --inline" command with no arguments for building all inline components

## [0.5.11] - 2017-05-11

- send a correct error message on commit with wrong id.
- add onModify hook.
- show error-message for 'bit build' when no compiler is specified.
- write dependencies on modify.
- do not write bit.json's `misc` and `lang` properties if the default value is presented.
- send correct error message when there is invalid inline id (wip).
- add bind command (which calls the driver bind command).

## [0.5.10] - 2017-05-11

- fix bug with specs that need compiling for server use

## [0.5.9] - 2017-05-11

- fix bug with specs that need compiling

## [0.5.8] - 2017-05-11

- write the specDist only if it exists

## [0.5.7] - 2017-05-10

- fix test for components without compiler

## [0.5.6] - 2017-05-10

- implement the isolated environment for build

## [0.5.5] - 2017-05-09

### Change

- bare scope test creates a new environment and runs the tests there.
- test command -i runs the tests on the file system (inline components).
- build command now saves dist/\<implFileName> && dist/\<specsFileName> for the specs file.
- change the component resolver to fetch from dist/\<implFileName> instead of dist/dist.js.

- package dependencies of environment modules would be installed at component level from now.
- npm loader would not be present, --verbose will show npm output after the installation is done.

### Fixed

- bug with environment installation (npm install at project level).

### Added

- add module 'component-resolver' to resolve a component path using its ID.
- support generating an isolated bit-component environment on-the-fly so it will be easier to run build and test from everywhere
- the compiler can implement a build method instead of compile, get an entry file and run webpack for example (wip). implemented for inline_components, and still need to implement environment module in order to fully work.
- add --skip-update option to the main bit help page.
- run some hooks (for now: onCommit, onCreate, onExport and onImport) using a language-driver
- lang attribute on the bit.json, enable language that will save on the model of the component.

## [0.5.4] - 2017-05-07

### Fixed

- ssh is exiting before writing the entire response.
- exception was thrown when trying to read non-existing private key.

## [0.5.3] - 2017-04-27

### Fixed

- put [search] index procedure under try catch, warns in case it fails.
- fixed bug with list/show remote components with misc files.

## [0.5.2] - 2017-04-27

### Fixed

- issue with npm ensure that was caused due to latest version changes
- issue with installing deps from local cache instead of external
- exit code with only numeric values

## [0.5.1] - 2017-04-18

### Added

- support adding misc files to a bit component
- enable "bit test --inline" command with no arguments (test all inline components)

### Change

- npm install for bit dependencies will work via temp package.json instead of invoking parallel npmi

### Fixed

- when exporting and missing @this, show friendly error

## [0.5.0]

** breaking change - a scope with this version won't work with consumer with lower versions **

### Change

- ssh protocol has changes and now contains headers with bit version
- do not override files upon "bit create" unless -f (--force) flag is used

### Fixed

- bit ls and show commands can be performed outside of bit scope

### Added

- if there is a difference between the versions of the remote bit and the local bit (the remote scope has a greater version) bit throws a error/warning message according to semver difference major/minor
- bit scope-config public command
- license file inflation
- scope meta model

### Removed

- bit resolver command

## [0.4.5]

### Fixed

- error message on component not found
- hotfix for multifetch bug
- add 'no results found' message on ci when there are no specs

## [0.4.4]

### Fixed

- bug fix: typo on destructuring for making export compatible

## [0.4.3]

### Fixed

- added validation on stdin readable for private cmd _put

## [0.4.2]

### Fixed

- make the ssh mechanism backwards compatible with older versions

## [0.4.1]

### Added

- put now work with stream (after export) instead of putting the data on a command argument

### Change

- replace the use of sequest module with ssh2 module directly.

## [0.4.0]

### Added

- bit cat-scope private command
- bit refresh-scope private command for updating model

### Change

- change the header of the bit-objects to contain the hash of the file as a second argument

## [0.3.4]

### Fixed

- add the hash to the header of the any bit-object

## [0.3.3]

### Fixed

- add posix as an optional dependency (windows)

### Added

- specsResults verbose output after ci-update
- add bit clear-cache cmd
- now running clear cache before bit update

## [0.3.2]

### Added

- add bit-dev script for linking dev command, for development
- circle ci integration
- package node v6.10.0 (LTS) (working for osx, debian, centos)

### Fixed

- throw the right error code when inner problem occures
- handled errors will also have exit code 1

## [0.3.0]

### Change

- saving the component id to bit.json after export is a default behavior.
- bit export --forget flag for not saving to bit.json after export.

### Fixed

- Solved bug with specsResults pass attribute not updating after ci update.

## [0.2.6]

### Fixed

- bug with @ on scope annotation
- improved readme and docs

## [0.2.5]

### Added

- documentation under ./docs
- gitbook integration

### Change

- change mock-require to mockery on testing mechanism
- support node 4 with babel-preset-env + add plugins, instead of stage-0 preset

## [0.2.4]

### Added

- add source-map support for dist (enables compiled bit debugging)

### Change

- small fix after import without peer dependencies (do not show the peer dependencies header)

## [0.2.3]

### Added

- import multiple components on one import (bit import componentA componentB)
- write components specific version in bit.json after import -s flag
- distinguish between peerDependencies and dependencies on the output of an import command

## [0.2.2]

### Added

- loader for export command

### Change

- scope now fetch devDependencies (compiler/tester) on export
- scope does not fetch devDependencies on import
- changed dev to environment flag on import command

## [0.2.1] hot-fix

fix a bug with import many ones function

## [0.2.0]

### Added

- loaders.
- stablize version.
- improve error handling.

## [0.1.0]<|MERGE_RESOLUTION|>--- conflicted
+++ resolved
@@ -7,14 +7,11 @@
 
 ## [unreleased]
 
-<<<<<<< HEAD
+- add metadata to `bit doctor` output
 - add validation for npm executable on `bit doctor`
-=======
-- add metadata to `bit doctor` output
 
 ## [14.1.2-dev.1] - 2019-05-20
 
->>>>>>> 230b3e90
 - ignore `import`/`require` statements from CDN (http/https)
 - avoid generating package.json inside node_modules for author when one of the component files is package.json
 - preserve indentation of `package.json` files and default to 2 spaces, similar to NPM (#1630)

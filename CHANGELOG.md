--- conflicted
+++ resolved
@@ -7,11 +7,8 @@
 
 ## [unreleased
 
-<<<<<<< HEAD
 - fix bit-install to work from an inner directory
-=======
 - improve external test and build errors to show the stack
->>>>>>> dd66048e
 - improve output of import command to show the imported versions
 - rename the command `bit use` to `bit checkout`
 

--- conflicted
+++ resolved
@@ -7,11 +7,8 @@
 
 ## [unreleased]
 
-<<<<<<< HEAD
 - print message in case of cyclic dependencies
-=======
 - `bit build` with no parameter, builds all authored and imported components regardless whether they're modified
->>>>>>> 967bf862
 
 ## [0.12.2-dev.1] - 2018-01-23
 

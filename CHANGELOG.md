# Change Log

All notable changes to this project will be documented in this file.

The format is based on [Keep a Changelog](http://keepachangelog.com/).
and this project adheres to [Semantic Versioning](http://semver.org/).

## [unreleased]
<<<<<<< HEAD

- validate paths properties of the consumer bit.json
=======
- enable print log messages that start with a specific string to the console by prefixing the command with BIT_LOG=str
>>>>>>> a97ae981
- improve error message when adding files outside the workspace
- show a descriptive error when npm 5.0.0 fails with `--json` flag
- fix errors "EISDIR" and "EEXIST" when generating links and files steps on each other

## [14.0.2-dev.1] - 2019-03-06

- fix links of exported components to node_modules for author when a file is not linkable to generate a symlink instead
- recognize scoped packages that were newly introduced to imported components
- fix error "consumer.loadComponentFromModel, version is missing from the id"
- enable removing a component that its workspace and scope representations are not in sync
- fix "error: Could not stat (filename) No such file or directory" when bit-checkout updates multiple files
- prevent `bit init` from initialize a non-empty scope when `.bitmap` was deleted unless `--force` is used
- fix "JavaScript heap out of memory" when loading a large amount of components
- improve `bit tag` performance by decreasing hook logging

## [[14.0.1] - 2019-02-24](https://github.com/teambit/bit/releases/tag/v14.0.1)

- show an error when deleting a global remote without `--global` flag
- show an error when deleting a non-exist remote
- enable custom resolve of aliases to symlink packages (bit-javascript)
- fix error "toAbsolutePath expects relative path"
- improve errors stack-trace readability
- index scope components to improve memory consumption and performance
- extract docs from non-tests files only
- fix `bit show --remote --json` to not crash when a component has a compiler
- fix `bit checkout` to update bit.json with the checked out version
- fix "Maximum call stack" error when resolving js files after css files (bit-javascript)
- fix `bit checkout --all` to write the correct data when some components are also dependencies of others
- fix `bit checkout` to install dependencies as packages when applicable
- fix `bit remove --remote` to show the dependents correctly
- hide component internal structure diff upon `bit diff` unless `--verbose` flag is used
- implement postinstall symlink generation for cases when custom-resolve modules is used with unsupported file (such as binary files)
- fix parsing `.tsx` files (bit-javascript)

## [[14.0.0] - 2019-02-04](https://github.com/teambit/bit/releases/tag/v14.0.0)

### Summary

*Bit’s v14 is released side-by-side with the release of the v2 for [bitsrc.io](https://bitsrc.io), Bit’s component community hub. New features for bitsrc.io v2 are announced in [Bit’s Blog](https://blog.bitsrc.io/).*

With over 65 new features, changes and bug fixes, v14 is Bit’s largest and richest release to date. V14 is focused on increased **stability**, **agility** and **performance**. It is is fully backwards compatible, and provides a faster and smoother workflow with improved compatibility throughout the ecosystem.

Here are some of v14's highlights:

- Improved performance for tracking, versioning and exporting components by up to **700%**.
- Dozens of bug fixes (~70% of open issues).
- New commands `watch` and `eject`.
- Dynamic namespaces support.
- Improved VueJS support.
- Improved CSS support.
- Auto generated documentation for React.

### New

- New `bit watch` command for building components upon file modifications.
- New `bit eject` for removing local components and installing them as packages by an NPM client
- Support dynamic namespaces (replaced the namespace/name format with a dynamic name that can have multiple slashes to indicate a hierarchical namespace).
- Support components with binary files (or non-supported extensions) as the only files.
- Support ids with wildcards (e.g. `bit tag "utils/*"`) for the following commands: `tag`, `untag`, `remove`, `untrack`, `checkout`, `merge`, `diff` and `export`.
- Support mix syntax of typescript and javascript inside .ts file
- Added react docs parsing to extract the description of the properties correctly.
- Support flow types in react doc generation.
- Support Vue files with typescript.
- Support configuring Git executable path.
- Support the new jsx syntax changes by Babel.
- Support print multiple external (build / test) errors.
- Support adding the project `package.json` file to a component.
- Support `import ~` from a local (authored) file to an imported sass component.
- Add programmatic API for add multiple components.
- Set the only dist file as main file in package.json (in case there is only one).
- Allow removing a component when it is invalid.

### Changes

- Improved performance for tracking, versioning and exporting components by up to 700%.
- CSS parser replaced for better import syntax support.
- Improve auto-tag mechanism to tag not only the dependents but also the dependents of the dependents and so on.
- Changed `--include-unmodified` to `--all`.
- Replace caporal package with commander for security reasons.
- Better error when a component was tagged without its dependencies.
- Make bit version command faster and support both `bit -v` and `bit -V` to get bit version.
- Update tty-table, flow-coverage-report and mocha-appveyor-reporter for security reasons.
- Improve exception handling for old clients connecting to a newer server.
- Shorten the generated component ID to the minimum possible.
- Return status code 1 when bit test has failing tests.
- Suppress an exception of directory-is-empty when adding multiple components and some of them are empty, show a warning instead.
- Improve "missing a main file" error when adding multiple components to print the problematic components.
- Improve performance by caching objects after loading them.
- Fix ci-update command with component version number.
- Fix `bit status` to not throw an exception for invalid components.
- Change `--conf` on `bit import` to be a path to the config dir.
- Replace the deprecated typescript-eslint-parser with @typescript-eslint/typescript-estree

### Bug fixes

- Fix link files generated to a package when it should point to an internal file of the package.
- Fix parsing React docs to show the `@example` tag.
- Fix running `bit link` from an inner directory for author.
- Fix ampersand and minus signs causing parse error in css files.
- Fix `bit add` to add the correct letter case even when `--main` or `--test` flags entered with incorrect case.
- Fix errors when component files require each other using module path.
- Fix dev-dependency that requires prod-dependency to include the dependency in the flattenedDevDependencies array.
- Do not delete isolated environment when running ci-update with keep flag and it throws exception.
- Fix import of components with circular dependencies.
- Fix link content generation for authored components on bit install.
- Fix bug with bit show when the remote component has config file.
- Fix context for testers during ci-update.
- Fix missing context in getDynamicPackageDependencies.
- Fix bug with bit show when scope path provided.
- Fix errors "JavaScript heap out of memory" and "Error: EMFILE: too many open files" when exporting a huge number of components.
- Fix error "link-generation: failed finding .. in the dependencies array" when a dependency has a devDependency installed as a component.
- Improve the stability of `bit export --eject` and provide some kind of rollback in case of failure.
- Fix bit-remove to delete authored component files when removing an authored component from an inner directory.

## [[13.0.4] - 2018-07-24](https://github.com/teambit/bit/releases/tag/v13.0.4)

### New
- send component origin repo in headers

### Changes
- improve `bit test` to run tests not only on new and modified components but also on auto-tag pending components

### Bug fixes
- fix `bit import` of a component with authored dependencies
- generate npm links for Vue packages correctly without adding .vue extension to the package
- fix `bit add` to not throw an error for imported components when mainFile is a relative path to consumer
- fix error "Cannot read property 'missing' of undefined" when a dependency of dependency has parsing errors (bit-javascript)

## [[13.0.3] - 2018-07-12](https://github.com/teambit/bit/releases/tag/v13.0.3)

### Bug fixes
- fix link files generation to support the plugin "add-module-export" of babel compiler
- fix error "Cannot read property push of undefined" when a dependent has parsing error (bit-javascript)
- avoid parsing unsupported dependencies files (bit-javascript)

## [[13.0.2] - 2018-07-10](https://github.com/teambit/bit/releases/tag/v13.0.2)

### New
- improve the tree shaking mechanism to work with unlimited number of intermediate files
- present parsing errors by `bit status` and prevent tagging it until fixed
- show the newly tagged version for auto-tagged components

### Changes
- rename `--ignore-missing-dependencies` flag of `bit tag` to `--ignore-unresolved-dependencies`
- avoid trying tree shaking on CommonJS code
- prevent dependency-resolver from parsing json files as they do not contain any dependency

### Bug fixes
- fix `bit status` to show a component as deleted when track-dir was deleted for authored
- fix parsing error when a Vue file has a dependency prefix with a Tilde inside a style section
- fix detection of .scss files when required with no extension
- don't break `bit status` when mainFile was deleted, instead, reflect it to the user with a suggestion
- fix detection of "export * from" syntax of ES6

## [[13.0.1] - 2018-06-26](https://github.com/teambit/bit/releases/tag/v13.0.1)

### New
- support `bit checkout latest` for checkout to the latest version
- add `--reset` flag to `bit checkout` command for removing local modifications
- add `--all` flag to `bit checkout` command for executing the checkout on all components
- add new flag `--skip-tests` to bit tag command
- add `--no-cache` flag to `bit build` command
- add `--include-unmodified` flag to `bit test` command
- add troubleshooting-isolating link to bit status

### Bug fixes
- fix .tsx parsing issue when the tsx dependency is required from a non .tsx file
- fix support of .json dependencies
- fix "SyntaxError: Unexpected token" when parsing .ts files with .js dependencies
- show environments when running bit show on remote component


## [[13.0.0] - 2018-06-18](https://github.com/teambit/bit/releases/tag/v13.0.0)

### Summary

With over 35 new features, changes and bug fixes, Bit's v13 is focused on increased **stability** with over 20 bug fixes and **support for common workflows** including [webpack resolve](https://webpack.js.org/configuration/resolve/), [tsconfig resolving](https://www.typescriptlang.org/docs/handbook/module-resolution.html), Vue resolve alias ([Vue Webpack template](https://github.com/vuejs-templates/webpack/blob/f21376d6c3165a4cf6e5ae33f71b16dd47d213e3/template/build/webpack.base.conf.js#L36)) , [Babel module resolver](https://github.com/tleunen/babel-plugin-module-resolver) etc. Here are some of v13's highlights.

- add ability to configure custom module resolution in Bit (paths and aliases), to support absolute import statements for projects that use similar features using Webpack, Typescript, Babel, Vue alias etc. [PR-#980](https://github.com/teambit/bit/pull/980), [#852](https://github.com/teambit/bit/issues/852), [#865](https://github.com/teambit/bit/issues/865), [#869](https://github.com/teambit/bit/issues/869)
- over 20 bug fixes including max call stack, import of binary files and more.
- environments transformed and refactored to act as native Bit extensions. [PR-#931](https://github.com/teambit/bit/pull/931)
- support "export X from Y" syntax of ES6 without importing X first. [PR-#981](https://github.com/teambit/bit/pull/981)
- support mixed mode of common-js and ES6. [PR-#1036](https://github.com/teambit/bit/pull/1036)
- support Installing Bit using NPM using `sudo`. [commit](https://github.com/teambit/bit/commit/b23a78d3fd8ba07507785d97a224775126c2b150).
- introducing new flags for `bit init` including `--reset` and `--reset-hard`. [PR-#1012](https://github.com/teambit/bit/pull/1012)

As a reminder, we're switching to major versions to indicate that we, like many others, have been using Bit in production for a long time. v13 follows the previous v0.12 and looking forward we'll continue to follow semver like we've done since 2016.

### New
- add ability to configure custom module resolution in Bit (paths and aliases), to support absolute import statements for projects that use similar features using Webpack, Typescript, Babel, etc.
- support "export X from Y" syntax of ES6 without importing X first.
- environments transformed and refactored to act as native Bit extensions
- introduce a new flag `bit init --reset-hard` to delete Bit files in order to start with a clean workspace
- introduce a new flag `bit init --reset` to recreate bit.json and .bitmap files in case they are corrupted
- add fork level to the `bit test` command
- inject dist dir to node_path variable during test process in order for the author to tag and test custom-resolved components
- added missing programmatic flags for bit isolate cmd
- support mixed mode of common-js and ES6 ("require" and "import" together)
- recognize packages required from d.ts files

### Changes
- remove alias t from bit test command (conflicts with tag command)
- do not override existing bit.json on bit init
- rename `no-launch-browser` to `suppress-browser-launch` in bit login flag
- version validation during `bit tag`

### Bug fixes
- fix import of binary files
- fix error "Maximum call stack size exceeded" when tagging or building a large file
- handle bit diff for local components without specifying a scope
- backward compatibility for components with environments with latest version
- show dependent component id when trying to install missing environment
- prevent overriding local tags from remote components upon import
- throw an error when auto tag components have a newer version
- after auto-tagging a component with a pending update it no longer becomes `modified`
- support for running bit log on local components without specifying scope name
- handle adding the same file with different letter cases (uppercase/lowercase)
- improve environments error handling
- support `bit move` and `bit import --path` when running from an inner directory
- `bit init` now recreates the scope.json if it does not exist

## [0.12.13] - 2018-05-09

### New
- add `bit show --compare` data into `bit diff` to easily see why a component is modified in one command
- when running bit login, also configure bitsrc registry for npm
- adding scss to support ~
- support components with cyclic dependencies
### Changes
- remove `--write` flag from `bit import`, the newly introduced `--merge` flag takes care of that
- improve merge-conflict error on export to show all components with conflicts
### Bug Fixes
- fix `bit remove` to not delete dependencies when they were imported directly
- add error handling to bit login
- improve the error-message "unexpected network error has occurred" to provide some useful data

## [0.12.12] - 2018-04-29

### New
- introduce a new command `bit diff` to show the files diff for modified components
- support importing component on top of a modified one and merging the changes by adding `--merge` flag to `bit import`
- add -x flag to import (short for --extension)

### Bug Fixes
- fix an end of line issue between os
- [#927](https://github.com/teambit/bit/issues/927) fix a case of link file (file that only requires another file) is part of the component
- fix bit-move of a directly imported dependency
- fix importing a different version of a dependent when dependencies are not saved as components
- fix Yarn install when a relative path is written into package.json
- fix bit-merge and bit-checkout commands for Windows
- bug fix - import after tag command was showing an error "Cannot read property 'hash' of undefined"
- fix bit-add to enable marking files as tests of existing components
- bug fix - in some circumstances, same link files were written in parallel, resulting in invalid content

## [0.12.11] - 2018-04-10

### New
- introduce a new command `bit merge` for merging a different version into the current version
- introduce a new command `bit use` for switching between versions
- add anonymous analytics usage with prompt
- support merging modified component to an older version of the component
### Changes
- rename the command `bit use` to `bit checkout`
- block tagging when a component has a newer version locally, unless `--ignore-newest-version` flag is used
- rename `--force` flag of `bit import` to `--override`
- change `bit list` to show only the authored and imported components, unless `--scope` flag is used
- `bit remove` removes components from a remote scope only when `--remote` flag is used
- improve the output of import command to show the imported versions
### Bug Fixes
- fix bit-install to work from an inner directory
- improve external test and build errors to show the stack
- support `export { default as }` syntax when extracting relevant dependencies from link files

## [0.12.10] - 2018-03-21

### New
- track directories for files changes and update .bitmap automatically
- show a component as modified (bit status) in case a new file has added to its rootDir or one of the files has renamed
- support updating dependencies versions from bit.json, package.json and bitmap files
- add an option to install peer dependencies in an isolated environment
- add the main file to file list if not specified during `bit add`
- add `--all` flag to `bit untrack` command

### Changes
- ignore files named 'LICENSE'
- test components candidates for auto-tag before tagging them

### Bug Fixes
- fix an issue with stylus dependencies from Vue files
- fix catastrophic backtracking when using Regex to find JSDoc
- fix environment import of latest version when an older version is imported
- fix exit status when ci-update fails
- fix bugs when running bit commands not from the workspace root

## [0.12.9] - 2018-03-14

- fix bug with exporting component to a very old scopes

## [0.12.8] - 2018-03-12

- send component's metadata to compilers
- fix `bit tag` with `--force` flag to force tagging when exceptions occurred during a test
- fix `bit test` error message to display the actual exception if occurred
- improve error message of `bit tag --verbose` when tests failed to include tests results
- improve handling of errors from compilers which return promises
- merge process.env from the main process to tester process fork
- symlink tester env in isolated envs
- bug fix - tests files were ignored during bit add when they're weren't part of the files array and .gitignore contained a record with leading exclamation mark

## [0.12.7] - 2018-02-28

- bug fix - specifying a component and its dependency as ids for bit remove was not working
- bug fix - fix remove component

## [0.12.6] - 2018-02-27

### New
- introduced a new command `bit untag` for reverting un-exported tags.
- support .vue files
- support `bit install` of specific ids
- init local scope inside .git
- support peerDependencies
- support passing arguments/flags to the package-manager by specifying them after '--' (e.g. `bit import -- --no-optional`)
- support compilers which return promises

### Changes
- save bit dev-dependencies components inside devDependencies section of package.json
- `bit status` shows a list of staged versions in 'staged components' section

### Bug Fixes
- show npm-client's warnings when they are about missing peer-dependencies
- fix outdated to print correct version numbers
- remove a modified component message
- resolving .gitignore files
- [#729](https://github.com/teambit/bit/issues/729) fix bit cc to clear module cache
- [#769](https://github.com/teambit/bit/issues/769) - prevent duplicate ids in bitmap when adding existing files
- [#736](https://github.com/teambit/bit/issues/736) - .gitignore is blocking everything

## [0.12.5] - 2018-02-06

- default `bit import` with no id to import objects only, unless `--write` flag is used
- decrease verbosity of npm during bit test
- added `--objects` flag to `bit import` for fetching objects only and making no changes to the filesystem
- bug fix - dists had incorrect paths in the model when originallySharedDir was the same as dist.entry
- strip dist.entry for imported and authored components only, not for nested.
- write .bitmap on bit init command
- aggregate dependencies and package dependencies in bit show
- add entered username from prompt to context for server side hooks


## [0.12.4] - 2018-01-30

- support separating dev-dependencies and dev-packages from dependencies and packages when they originated from tests files
- prompt user when trying to remove a component
- restore old behavior of requiring package installation
- support adding test files to existing component
- ignore tracked files when running bit add and print a warning message
- bug fix - bit test fails when the same environment installation was canceled before

## [0.12.3] - 2018-01-28

- avoid overriding not only modified components but also new components when running `bit import`, unless `--force' flag is used
- validate version number during tag action
- allow `bit config` to run in non initialized directory

## [0.12.2] - 2018-01-24

### New
- [#653](https://github.com/teambit/bit/issues/653) read config keys from Git config in case it's not found in bit config
- [#516](https://github.com/teambit/bit/issues/516) add `--eject` flag for `bit export` for quickly remove local components after export and install them by the npm client
### Changes
- `bit build` with no parameter, builds all authored and imported components regardless whether they're modified
### Bug Fixes
- `bit move` - updates links to node_modules and updates package.json dependencies with the new directory
- install missing environments before start build / test process
- print message in case of cyclic dependencies
- fixed ci-update from failing when no compiler or tester

## [0.12.1] - 2018-01-22

- add link-file for authored exported components from the root node_modules of a component to its main-file
- avoid fetching the dependencies of versions older than the current imported one
- migration - remove latest from compiler
- fix bug with importing old components with compiler defined
- fixed deserialize bug with bit remove

## [0.12.0] - 2018-01-18

### New
- [extension system (beta)](https://docs.bitsrc.io/docs/ext-concepts.html)
- [#540](https://github.com/teambit/bit/issues/540) support Yarn as package manager
- `bit import`: install hub dependencies as npm packages by default
- `bit import`: install npm packages by default
- [#613](https://github.com/teambit/bit/issues/613) `bit install` command to install all packages and link all components
- [#577](https://github.com/teambit/bit/issues/577) auto add workspaces to root package.json
- [#515](https://github.com/teambit/bit/issues/515) save direct dependencies in package.json with relative paths
- [#571](https://github.com/teambit/bit/issues/571) apply auto-tagging mechanism for imported components
- [#541](https://github.com/teambit/bit/issues/541) add package manager config to bit.json
- support saving dists files on a pre-configured directory relative to consumer root
- support `bit show --compare` with json format


### Changes
- change auto-generated node_modules links to be the same as NPM installation of components (@bit/scope.box.name)
- rename `bit bind` command to `bit link`
- reanme {PARENT_FOLDER} variable to {PARENT} in dsl of add
- rename .bit.map.json to .bitmap
- avoid writing long files paths for imported components when there is a shared directory among the component files and its dependencies
- `bit log` now shows semver instead of version hash
- [#537](https://github.com/teambit/bit/issues/537) rename dist flag to --ignore-dist and by default create dist files
- [#527](https://github.com/teambit/bit/issues/527) rename structure property in bit.json
- remove 'dist' attribute from root bit.json by default
- rename `no_dependencies` flag to `no-dependencies` on `bit import`
- rename `no_package_json` flag to `ignore-package-json` on `bit import`
- change `bit remote rm` to `bit remote del`
- run bit init automatically if dir is not initialized but contains .bitmap file
- do not write the component's bit.json file, unless `--conf` flag is set
### Bug Fixes
- [#517](https://github.com/teambit/bit/issues/517) when a nested dependency is imported directly, re-link all its dependents
- [#608](https://github.com/teambit/bit/issues/608) absolute components dependencies for new components throw an error
- [#605](https://github.com/teambit/bit/issues/605) component with modified dependencies doesn't recognize as modified
- [#592](https://github.com/teambit/bit/issues/592) auto-tagged component were not shown as staged in bit status
- [#495](https://github.com/teambit/bit/issues/495) support adding files to imported components and ignoring existing files
- [#500](https://github.com/teambit/bit/issues/500) files added under one component although it was not specified
- [#508](https://github.com/teambit/bit/issues/508) componentsDefaultDirectory do not support anything other than one dynamic param per folder
- [#543](https://github.com/teambit/bit/issues/543) remove imported component not working
- avoid building process when a component was not modified
- prevent overriding index file if exists

## [0.11.1] - 2017-11-29

- support tagging the entire local scope and all imported components to a specific tag using `--scope` and `--include_imported` flags
- add bit pack command to build packages for registry
- tag command now accepts a version
- `bit test` - paint a summary table when testing multiple components
- `bit status` - add a new section "deleted components" for components that were deleted from the file-system manually
- `bit import` - prevent overriding local changes unless --force flag was used
- sort `bit show` and `bit list` components alphabetically
- Auto update .bit.map.json to semantic versions
- improve stability and performance of the dependency resolution mechanism
- removed `--include-imported` flags as `--all` can be used for the same functionality
- `--scope` flag can be used without `--all`
- message in tag command is now optional
- `--all` and `--scope` accepts version (optional for `--all` and mandatory for `--scope`)
- fixed bug on windows that created test files as components
- fixed bit add bug when adding test files with DSL
- fixed output to be the same for tag command
- fixed bit list command display for deprecated components
- fixed bit show with compare flag to display dependencies
- don't write dists files for authored components
- bug fix - components that were not indicated as staged-components by `bit status` were exported by `bit export`
- bug fix - tests files saved with incorrect path when `bit add` was running from non-consumer root
- `bit add` - exclude a component when its main file is excluded
- bug fix - generated .ts links were not valid

## [0.11.0] - 2017-11-12
- change versions numbers to be semantic versions
- add `--outdated` flag to `bit show` command to show the local and remote versions of a component
- add `--outdated` flag to `bit list` command to show the local and remote versions of components
- `bit show` - show components that will be tagged automatically when their dependencies are tagged
- export / import performance and stability improvements
- add plugin mechanism to support different file types
- SSH authentication can be done with SSH username and password in case a private key or an SSH agent socket is not available
- SSH is not supporting passphrase in case a private key is encrypted
- reimplement cat-object command
- `bit show` - show components that will be tagged automatically when their dependencies are tagged
- bug fix - dependencies were not written to the file-system when cloning a project with an existing bit.map file
- disable the local search
- fix a bug which prevents the ci running tests in some cases
- bug fix - re-adding a component after exporting it was considered as a new component
- fix a bug which makes bit test command not work when a component use bit/ to require another component
- prevent bare-scope corruption when the export process fails
- fixed stderr maxBuffer exceeded bug in ci-update cmd
- fix a bug which makes imported components considered as modified
- fix typo in help man page

## [0.10.9] - 2017-10-18

- rename `bit commit` to `bit tag`
- extract only relevant dependencies from link files (files that only require other files)
- typescript - extract only relevant dependencies from link files (files that only require other files)
- take package version from package.json in the component / root folder to support semver package dependencies
- new field in bit.json (bindingPrefix) for dynamic links
- add flag to bit show to compare component in file system to last tagged component
- better handling deleted files
- improve bit add to convert files to valid bit names
- fixed - writing dist files to wrong directory during bit tag / test commands
- fixed remove of exported component
- prevent bare-scope corruption when the export process fails
- fixed stderr maxBuffer exceeded bug in ci-update cmd
- throw error when tester doesn't return any result for test file
- change the order of determine the main/index file - it's now ['js', 'ts', 'jsx', 'tsx', 'css', 'scss', 'less', 'sass']
- improve checkVersionCompatibility between server and client
- show correct message / error when the tester has an exception during bit test
- fix bug with printing wrong id on bit tag for component in versions between 10-19
- handle invalid bit.json
- bit add on missing test file should throw an error
- prevent test files from becoming new components
- fix bug when component version is larger than 10 it won't show as staged

## [0.10.8] - 2017-10-01

- support requiring imported components using `require('bit/namespace/name')` syntax
- new remove command for removing local and remote components
- new deprecate command for deprecating local and remote components
- new move command for moving files/directories of a component to a new location
- create package.json for imported components
- exclude import-pending components from 'new components' section
- add ignore missing dependencies to commit
- save all dependencies on one configurable directory (components/.dependencies by default)
- add support for tsx files
- generate internal component links according to their compiled version
- move a re-imported component to a new location when `bit import --prefix` is used
- fix commit and export issues when dealing with more than 500 components
- fix export of large amount of data
- fix bug with commit --force when tests throws an exception
- fix bug - when you import authored component (and there is a newer version) it duplicate it in the .bit.map.json
- fix bug - when you import authored component it was added to bit.json dependencies
- fix bug with ssh2 times out on handshake

## [0.10.7] - 2017-09-07

- improve windows support
- add bit untrack command
- support CSS/less/sass/sass as main file
- support jsx extension as the main file of a component
- support adding new files to imported components
- deprecated install command
- fix the search according to search-index v0.13.0 changes
- prevent exporting a component when the same version has been exported already to the same remote scope
- avoid running the build and test processes upon `bit status`
- allow export specific components without specifying the scope-name
- avoid tagging unmodified components unless `--force` flag is being used
- resolve dependencies from all component files regardless whether they are referenced from the main file
- bug fix - the author was not able to update his/her component in case it was changed in another scope
- bug fix - status command shows an error when components directory has an unreferenced (from bit.map) component
- avoid generating links for author components
- `bit import` from bit.json does not write to the file-system a dependency when it is also a direct import
- bug fix - export would hang when the ssh server was existing before closing
- don't calculate nested deps when calculating modified component during bit status/commit
- fixed exception is thrown in `bit ls` after exporting components
- removed `--cache` flag from `bit ls`
- added `--environment` option for `bit import`
- reformatted `bit import` output (components, dependencies, environments)
- remove duplication for missing packages warning
- Remove the npm tree output for component ci flow
- add verbosity option to some places
- added auto generated msg to bitmap and all generated link files
- fix a warning on the bit --version command
- support render tag in js docs
- bug fix - imported components were deleted from bit.map when importing nested components of the same scope and name
- write dist files on import according to .bit.map.json
- improve bit remote output (put it in a table)
- fix but with export when the remote has a dependency in the wrong version

## [0.10.6] - 2017-08-23

- windows support
- support auto updating of bit for npm installation
- support deleting files from a component
- improved bit help
- fix bit config command for linux
- update bit-javascript dependency
- fixed remote add exceptions to human-friendly errors
- improvement - when there are several potential main files, `bit add` selects the one that is closer to the root
- show a friendly error when SSH returns an invalid response
- fix an error when there are multiple open SSH connections
- update bit.map and the file system when a nested component is re-imported individually
- fix ci-update command when there are tester and compiler to use the same isolated-environment
- fix an error when importing a component, exporting it, modifying and exporting again (v3)
- fix links generation when importing from a non-consumer root path
- fix ci-update command to generate links when necessary
- fix Error: "Cannot find module './build/Release/DTraceProviderBindings'" when installing via Yarn
- fix the local and remote search
- fix the internal ci-update command where an environment has a tester without a compiler
- improved commit, add, export and status outputs
- support general failures on bit test (like on before)
- status output with missing dependencies
- help flags adjusted to new help
- missing dependencies formatted on commit
- sources no longer part of bit.json's defaults
- improve readme
- improve outputs
- improve windows support for import command
- exception when using `bit test` or `bit build` before adding first components
- add new flag to bit add to override or append files to bit component


## [0.10.5] - 2017-08-16
- improved commit, add, export and status outputs
- improved bit help
- Improve log files (rotate, color, prettyPrint)
- Support define dependencies for imported components
- bug fixes for export command

## [0.10.4] - 2017-08-15

- bug fix - component stays in "staged components" section after the second export
- support exporting binary files
- fix a bug when importing version 2 of a component while version 1 has been imported before
- fix a bug when exporting version 3 of a component after importing version 2
- bug fix - install test environment if not exist upon bit test
- Fix conflicts when import from bit.json more than one component with the same nested deps
- Remove duplicates from missing packages (during import) warning
- improve error on adding non existing file
- improve support for imported components as dependencies of authored components
- auto-resolve dependencies for imported components

## [0.10.3] - 2017-08-08

- fix memory leak when exporting a big amount of components
- fix running import command from a non-root directory
- support specifying multiple ids using export command
- fix the auto creating dependencies during commit
- performance improvement for status and commit

## [0.10.2] - 2017-08-07
Improve resolving packages dependencies for ts files

## [0.10.1] - 2017-08-07

## [0.10.0] - 2017-08-07
### BREAKING CHANGES

- Upgrade: Bit now works with a new set of APIs and data models for the code component and scope consumer.
- Important: Bit is not backward compatible with remote scopes running older versions of Bit.

## [0.6.6-rc.1] - 2017-06-28
- Add babel-plugin-transform-runtime to support async functions

## [0.6.5] - 2017-06-26

## [0.6.5-rc.1] - 2017-06-26
- bugfix - install drivers in scope level before test in scope
- bugfix - install drivers in scope level before build in scope
- bugfix - calling to old bind command during component e2e tests

## [0.6.4] - 2017-06-25

- update "bit-javascript" dependency to 0.6.4
## [0.6.3-rc.3] - 2017-06-15

- `bit test` shows the error stack in case of a fatal error
- add logger
- support debug-mode for e2e tests

## [0.6.3-rc.2] - 2017-06-08

- update "bit-javascript" dependency to rc ("^0.6.4-rc.1")
- Try using cache before fetching remote

## [0.6.3-rc.1] - 2017-06-06

- support running e2e tests in a dev environment where `bit` command is different (such as bit-dev)
- `bit import` no longer uses the internal cache objects to retrieve remote bit-components.
- avoid corrupted data in a scope when dependencies somehow are not being resolved.
- allow `bit init` when there is a bit.json file without the `source` or `env` attributes.
- bug fix: don't show the version-compatibility warning more than once
- remove duplications from dependencies list of `bit import` output.
- suppress dependencies list upon `bit import`, unless a flag `--display_dependencies` is being used.
- warn for missing driver
- set the file-extension of the built-dist-file according to the current language ('.js' by default)
- support async/await syntax.
- remove the injection of bit-js module into the tester environment.
- add bit-javascript as a dependency and a post install hook.
- do not show tests output in case of thrown error on commit, use verbose flag to see the error.
- parse @property tag of JSDoc
- add `bit reset` command for cancelling the last local commit
- extract the importing bit.json components functionality from `bit import` into a new command `bit install`.
- add infrastructure for e2e tests
- fix onExport hook to get called after writing dependencies to bit.json
- increased max listeners to 100 (prevent warning message)
- colored commit success message
- support for merge conflict error reporting via ssh
- docs - fix bitsrc links to work

## [0.6.2] - 2017-05-21

- [removed] JSDoc data are saved only for functions with a tag `@bit`.
- fixed component classification (local or external)

## [0.6.1] - 2017-05-18 rc

- JSDoc data are saved only for functions with a tag `@bit`.
- do not terminate watcher after failures.
- add the commit-log details to the Component object, so then it'll be available for `bit show --json` and `bit export`.

## [0.6.0] - 2017-05-15

- do not preserve node.js path cache for required bit-driver because it varies over time.

## [0.5.13] - 2017-05-14

- enable bit watch command -> build-all-inline on every change

## [0.5.12] - 2017-05-14

- enable "bit build --inline" command with no arguments for building all inline components

## [0.5.11] - 2017-05-11

- send a correct error message on commit with wrong id.
- add onModify hook.
- show error-message for 'bit build' when no compiler is specified.
- write dependencies on modify.
- do not write bit.json's `misc` and `lang` properties if the default value is presented.
- send correct error message when there is invalid inline id (wip).
- add bind command (which calls the driver bind command).

## [0.5.10] - 2017-05-11

- fix bug with specs that need compiling for server use

## [0.5.9] - 2017-05-11

- fix bug with specs that need compiling

## [0.5.8] - 2017-05-11

- write the specDist only if it exists

## [0.5.7] - 2017-05-10

- fix test for components without compiler

## [0.5.6] - 2017-05-10

- implement the isolated environment for build

## [0.5.5] - 2017-05-09

### Change

- bare scope test creates a new environment and runs the tests there.
- test command -i runs the tests on the file system (inline components).
- build command now saves dist/\<implFileName> && dist/\<specsFileName> for the specs file.
- change the component resolver to fetch from dist/\<implFileName> instead of dist/dist.js.

- package dependencies of environment modules would be installed at component level from now.
- npm loader would not be present, --verbose will show npm output after the installation is done.

### Fixed

- bug with environment installation (npm install at project level).

### Added

- add module 'component-resolver' to resolve a component path using its ID.
- support generating an isolated bit-component environment on-the-fly so it will be easier to run build and test from everywhere
- the compiler can implement a build method instead of compile, get an entry file and run webpack for example (wip). implemented for inline_components, and still need to implement environment module in order to fully work.
- add --skip-update option to the main bit help page.
- run some hooks (for now: onCommit, onCreate, onExport and onImport) using a language-driver
- lang attribute on the bit.json, enable language that will save on the model of the component.

## [0.5.4] - 2017-05-07

### Fixed

- ssh is exiting before writing the entire response.
- exception was thrown when trying to read non-existing private key.

## [0.5.3] - 2017-04-27

### Fixed

- put [search] index procedure under try catch, warns in case it fails.
- fixed bug with list/show remote components with misc files.

## [0.5.2] - 2017-04-27

### Fixed

- issue with npm ensure that was caused due to latest version changes
- issue with installing deps from local cache instead of external
- exit code with only numeric values

## [0.5.1] - 2017-04-18

### Added

- support adding misc files to a bit component
- enable "bit test --inline" command with no arguments (test all inline components)

### Change

- npm install for bit dependencies will work via temp package.json instead of invoking parallel npmi

### Fixed

- when exporting and missing @this, show friendly error

## [0.5.0]

** breaking change - a scope with this version won't work with consumer with lower versions **

### Change

- ssh protocol has changes and now contains headers with bit version
- do not override files upon "bit create" unless -f (--force) flag is used

### Fixed

- bit ls and show commands can be performed outside of bit scope

### Added

- if there is a difference between the versions of the remote bit and the local bit (the remote scope has a greater version) bit throws a error/warning message according to semver difference major/minor
- bit scope-config public command
- license file inflation
- scope meta model

### Removed

- bit resolver command

## [0.4.5]

### Fixed

- error message on component not found
- hotfix for multifetch bug
- add 'no results found' message on ci when there are no specs

## [0.4.4]

### Fixed

- bug fix: typo on destructuring for making export compatible

## [0.4.3]

### Fixed

- added validation on stdin readable for private cmd _put

## [0.4.2]

### Fixed

- make the ssh mechanism backwards compatible with older versions

## [0.4.1]

### Added

- put now work with stream (after export) instead of putting the data on a command argument

### Change

- replace the use of sequest module with ssh2 module directly.

## [0.4.0]

### Added

- bit cat-scope private command
- bit refresh-scope private command for updating model

### Change

- change the header of the bit-objects to contain the hash of the file as a second argument

## [0.3.4]

### Fixed

- add the hash to the header of the any bit-object

## [0.3.3]

### Fixed

- add posix as an optional dependency (windows)

### Added

- specsResults verbose output after ci-update
- add bit clear-cache cmd
- now running clear cache before bit update

## [0.3.2]

### Added

- add bit-dev script for linking dev command, for development
- circle ci integration
- package node v6.10.0 (LTS) (working for osx, debian, centos)

### Fixed

- throw the right error code when inner problem occures
- handled errors will also have exit code 1

## [0.3.0]

### Change

- saving the component id to bit.json after export is a default behavior.
- bit export --forget flag for not saving to bit.json after export.

### Fixed

- Solved bug with specsResults pass attribute not updating after ci update.

## [0.2.6]

### Fixed

- bug with @ on scope annotation
- improved readme and docs

## [0.2.5]

### Added

- documentation under ./docs
- gitbook integration

### Change

- change mock-require to mockery on testing mechanism
- support node 4 with babel-preset-env + add plugins, instead of stage-0 preset

## [0.2.4]

### Added

- add source-map support for dist (enables compiled bit debugging)

### Change

- small fix after import without peer dependencies (do not show the peer dependencies header)

## [0.2.3]

### Added

- import multiple components on one import (bit import componentA componentB)
- write components specific version in bit.json after import -s flag
- distinguish between peerDependencies and dependencies on the output of an import command

## [0.2.2]

### Added

- loader for export command

### Change

- scope now fetch devDependencies (compiler/tester) on export
- scope does not fetch devDependencies on import
- changed dev to environment flag on import command

## [0.2.1] hot-fix

fix a bug with import many ones function

## [0.2.0]

### Added

- loaders.
- stablize version.
- improve error handling.

## [0.1.0]<|MERGE_RESOLUTION|>--- conflicted
+++ resolved
@@ -6,12 +6,9 @@
 and this project adheres to [Semantic Versioning](http://semver.org/).
 
 ## [unreleased]
-<<<<<<< HEAD
 
 - validate paths properties of the consumer bit.json
-=======
 - enable print log messages that start with a specific string to the console by prefixing the command with BIT_LOG=str
->>>>>>> a97ae981
 - improve error message when adding files outside the workspace
 - show a descriptive error when npm 5.0.0 fails with `--json` flag
 - fix errors "EISDIR" and "EEXIST" when generating links and files steps on each other

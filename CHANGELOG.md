# Change Log

All notable changes to this project will be documented in this file.

The format is based on [Keep a Changelog](http://keepachangelog.com/).
and this project adheres to [Semantic Versioning](http://semver.org/).

## [unreleased]

<<<<<<< HEAD
- `overrides` property supports ignoring dependencies (experimental for now)
=======
- fix symlink to binary (or unsupported) files dependencies when installed via npm
>>>>>>> 2620290b
- fix tagging imported components to not loose package.json properties
- `overrides` property of workspace configuration supports component ids with wildcards
- support changing dependencies versions by adding them to the "overrides" property of the component configuration or workspace configuration
- obsolete the `*dependencies` properties of component bit.json.
- write component configuration data to package.json inside `bit` property on import. write to `bit.json` if `--conf` flag was used

## [14.0.5-dev.1] - 2019-03-18

- write workspace configuration data to package.json inside `bit` property instead of creating `bit.json` file
- generate package.json with the main property on node_modules for authored exported components instead of creating an entry point file
- obsolete the "dependencies" property of consumer bit.json
- avoid installing "undefined" npm package when importing authored components
- add authentication fallback to ssh-key in case the ssh-agent is enabled but failed to authenticate
- improve authentication error message to clearly indicate the various strategies failures

## [14.0.4] - 2019-03-18

- replace default bitsrc.io domain to bit.dev

## [14.0.3] - 2019-03-12

- fix importing components when one file is a prefix of the other in the same directory

## [14.0.2] - 2019-03-10

- prevent `bit init` from initialize a non-empty scope when `.bitmap` was deleted unless `--force` is used
- improve `bit tag` performance by decreasing hook logging
- validate paths properties of the workspace bit.json
- enable print log messages that start with a specific string to the console by prefixing the command with BIT_LOG=str
- improve error message when adding files outside the workspace
- show a descriptive error when npm 5.0.0 fails with `--json` flag
- fix errors "EISDIR" and "EEXIST" when generating links and files steps on each other
- fix links of exported components to node_modules for author when a file is not linkable to generate a symlink instead
- recognize scoped packages that were newly introduced to imported components
- fix error "consumer.loadComponentFromModel, version is missing from the id"
- enable removing a component that its workspace and scope representations are not in sync
- fix "error: Could not stat (filename) No such file or directory" when bit-checkout updates multiple files
- fix "JavaScript heap out of memory" when loading a large amount of components

## [[14.0.1] - 2019-02-24](https://github.com/teambit/bit/releases/tag/v14.0.1)

- show an error when deleting a global remote without `--global` flag
- show an error when deleting a non-exist remote
- enable custom resolve of aliases to symlink packages (bit-javascript)
- fix error "toAbsolutePath expects relative path"
- improve errors stack-trace readability
- index scope components to improve memory consumption and performance
- extract docs from non-tests files only
- fix `bit show --remote --json` to not crash when a component has a compiler
- fix `bit checkout` to update bit.json with the checked out version
- fix "Maximum call stack" error when resolving js files after css files (bit-javascript)
- fix `bit checkout --all` to write the correct data when some components are also dependencies of others
- fix `bit checkout` to install dependencies as packages when applicable
- fix `bit remove --remote` to show the dependents correctly
- hide component internal structure diff upon `bit diff` unless `--verbose` flag is used
- implement postinstall symlink generation for cases when custom-resolve modules is used with unsupported file (such as binary files)
- fix parsing `.tsx` files (bit-javascript)

## [[14.0.0] - 2019-02-04](https://github.com/teambit/bit/releases/tag/v14.0.0)

### Summary

*Bit’s v14 is released side-by-side with the release of the v2 for [bit.dev](https://bit.dev), Bit’s component community hub. New features for bit.dev v2 are announced in [Bit’s Blog](https://blog.bitsrc.io/).*

With over 65 new features, changes and bug fixes, v14 is Bit’s largest and richest release to date. V14 is focused on increased **stability**, **agility** and **performance**. It is is fully backwards compatible, and provides a faster and smoother workflow with improved compatibility throughout the ecosystem.

Here are some of v14's highlights:

- Improved performance for tracking, versioning and exporting components by up to **700%**.
- Dozens of bug fixes (~70% of open issues).
- New commands `watch` and `eject`.
- Dynamic namespaces support.
- Improved VueJS support.
- Improved CSS support.
- Auto generated documentation for React.

### New

- New `bit watch` command for building components upon file modifications.
- New `bit eject` for removing local components and installing them as packages by an NPM client
- Support dynamic namespaces (replaced the namespace/name format with a dynamic name that can have multiple slashes to indicate a hierarchical namespace).
- Support components with binary files (or non-supported extensions) as the only files.
- Support ids with wildcards (e.g. `bit tag "utils/*"`) for the following commands: `tag`, `untag`, `remove`, `untrack`, `checkout`, `merge`, `diff` and `export`.
- Support mix syntax of typescript and javascript inside .ts file
- Added react docs parsing to extract the description of the properties correctly.
- Support flow types in react doc generation.
- Support Vue files with typescript.
- Support configuring Git executable path.
- Support the new jsx syntax changes by Babel.
- Support print multiple external (build / test) errors.
- Support adding the project `package.json` file to a component.
- Support `import ~` from a local (authored) file to an imported sass component.
- Add programmatic API for add multiple components.
- Set the only dist file as main file in package.json (in case there is only one).
- Allow removing a component when it is invalid.

### Changes

- Improved performance for tracking, versioning and exporting components by up to 700%.
- CSS parser replaced for better import syntax support.
- Improve auto-tag mechanism to tag not only the dependents but also the dependents of the dependents and so on.
- Changed `--include-unmodified` to `--all`.
- Replace caporal package with commander for security reasons.
- Better error when a component was tagged without its dependencies.
- Make bit version command faster and support both `bit -v` and `bit -V` to get bit version.
- Update tty-table, flow-coverage-report and mocha-appveyor-reporter for security reasons.
- Improve exception handling for old clients connecting to a newer server.
- Shorten the generated component ID to the minimum possible.
- Return status code 1 when bit test has failing tests.
- Suppress an exception of directory-is-empty when adding multiple components and some of them are empty, show a warning instead.
- Improve "missing a main file" error when adding multiple components to print the problematic components.
- Improve performance by caching objects after loading them.
- Fix ci-update command with component version number.
- Fix `bit status` to not throw an exception for invalid components.
- Change `--conf` on `bit import` to be a path to the config dir.
- Replace the deprecated typescript-eslint-parser with @typescript-eslint/typescript-estree

### Bug fixes

- Fix link files generated to a package when it should point to an internal file of the package.
- Fix parsing React docs to show the `@example` tag.
- Fix running `bit link` from an inner directory for author.
- Fix ampersand and minus signs causing parse error in css files.
- Fix `bit add` to add the correct letter case even when `--main` or `--test` flags entered with incorrect case.
- Fix errors when component files require each other using module path.
- Fix dev-dependency that requires prod-dependency to include the dependency in the flattenedDevDependencies array.
- Do not delete isolated environment when running ci-update with keep flag and it throws exception.
- Fix import of components with circular dependencies.
- Fix link content generation for authored components on bit install.
- Fix bug with bit show when the remote component has config file.
- Fix context for testers during ci-update.
- Fix missing context in getDynamicPackageDependencies.
- Fix bug with bit show when scope path provided.
- Fix errors "JavaScript heap out of memory" and "Error: EMFILE: too many open files" when exporting a huge number of components.
- Fix error "link-generation: failed finding .. in the dependencies array" when a dependency has a devDependency installed as a component.
- Improve the stability of `bit export --eject` and provide some kind of rollback in case of failure.
- Fix bit-remove to delete authored component files when removing an authored component from an inner directory.

## [[13.0.4] - 2018-07-24](https://github.com/teambit/bit/releases/tag/v13.0.4)

### New
- send component origin repo in headers

### Changes
- improve `bit test` to run tests not only on new and modified components but also on auto-tag pending components

### Bug fixes
- fix `bit import` of a component with authored dependencies
- generate npm links for Vue packages correctly without adding .vue extension to the package
- fix `bit add` to not throw an error for imported components when mainFile is a relative path to consumer
- fix error "Cannot read property 'missing' of undefined" when a dependency of dependency has parsing errors (bit-javascript)

## [[13.0.3] - 2018-07-12](https://github.com/teambit/bit/releases/tag/v13.0.3)

### Bug fixes
- fix link files generation to support the plugin "add-module-export" of babel compiler
- fix error "Cannot read property push of undefined" when a dependent has parsing error (bit-javascript)
- avoid parsing unsupported dependencies files (bit-javascript)

## [[13.0.2] - 2018-07-10](https://github.com/teambit/bit/releases/tag/v13.0.2)

### New
- improve the tree shaking mechanism to work with unlimited number of intermediate files
- present parsing errors by `bit status` and prevent tagging it until fixed
- show the newly tagged version for auto-tagged components

### Changes
- rename `--ignore-missing-dependencies` flag of `bit tag` to `--ignore-unresolved-dependencies`
- avoid trying tree shaking on CommonJS code
- prevent dependency-resolver from parsing json files as they do not contain any dependency

### Bug fixes
- fix `bit status` to show a component as deleted when track-dir was deleted for authored
- fix parsing error when a Vue file has a dependency prefix with a Tilde inside a style section
- fix detection of .scss files when required with no extension
- don't break `bit status` when mainFile was deleted, instead, reflect it to the user with a suggestion
- fix detection of "export * from" syntax of ES6

## [[13.0.1] - 2018-06-26](https://github.com/teambit/bit/releases/tag/v13.0.1)

### New
- support `bit checkout latest` for checkout to the latest version
- add `--reset` flag to `bit checkout` command for removing local modifications
- add `--all` flag to `bit checkout` command for executing the checkout on all components
- add new flag `--skip-tests` to bit tag command
- add `--no-cache` flag to `bit build` command
- add `--include-unmodified` flag to `bit test` command
- add troubleshooting-isolating link to bit status

### Bug fixes
- fix .tsx parsing issue when the tsx dependency is required from a non .tsx file
- fix support of .json dependencies
- fix "SyntaxError: Unexpected token" when parsing .ts files with .js dependencies
- show environments when running bit show on remote component


## [[13.0.0] - 2018-06-18](https://github.com/teambit/bit/releases/tag/v13.0.0)

### Summary

With over 35 new features, changes and bug fixes, Bit's v13 is focused on increased **stability** with over 20 bug fixes and **support for common workflows** including [webpack resolve](https://webpack.js.org/configuration/resolve/), [tsconfig resolving](https://www.typescriptlang.org/docs/handbook/module-resolution.html), Vue resolve alias ([Vue Webpack template](https://github.com/vuejs-templates/webpack/blob/f21376d6c3165a4cf6e5ae33f71b16dd47d213e3/template/build/webpack.base.conf.js#L36)) , [Babel module resolver](https://github.com/tleunen/babel-plugin-module-resolver) etc. Here are some of v13's highlights.

- add ability to configure custom module resolution in Bit (paths and aliases), to support absolute import statements for projects that use similar features using Webpack, Typescript, Babel, Vue alias etc. [PR-#980](https://github.com/teambit/bit/pull/980), [#852](https://github.com/teambit/bit/issues/852), [#865](https://github.com/teambit/bit/issues/865), [#869](https://github.com/teambit/bit/issues/869)
- over 20 bug fixes including max call stack, import of binary files and more.
- environments transformed and refactored to act as native Bit extensions. [PR-#931](https://github.com/teambit/bit/pull/931)
- support "export X from Y" syntax of ES6 without importing X first. [PR-#981](https://github.com/teambit/bit/pull/981)
- support mixed mode of common-js and ES6. [PR-#1036](https://github.com/teambit/bit/pull/1036)
- support Installing Bit using NPM using `sudo`. [commit](https://github.com/teambit/bit/commit/b23a78d3fd8ba07507785d97a224775126c2b150).
- introducing new flags for `bit init` including `--reset` and `--reset-hard`. [PR-#1012](https://github.com/teambit/bit/pull/1012)

As a reminder, we're switching to major versions to indicate that we, like many others, have been using Bit in production for a long time. v13 follows the previous v0.12 and looking forward we'll continue to follow semver like we've done since 2016.

### New
- add ability to configure custom module resolution in Bit (paths and aliases), to support absolute import statements for projects that use similar features using Webpack, Typescript, Babel, etc.
- support "export X from Y" syntax of ES6 without importing X first.
- environments transformed and refactored to act as native Bit extensions
- introduce a new flag `bit init --reset-hard` to delete Bit files in order to start with a clean workspace
- introduce a new flag `bit init --reset` to recreate bit.json and .bitmap files in case they are corrupted
- add fork level to the `bit test` command
- inject dist dir to node_path variable during test process in order for the author to tag and test custom-resolved components
- added missing programmatic flags for bit isolate cmd
- support mixed mode of common-js and ES6 ("require" and "import" together)
- recognize packages required from d.ts files

### Changes
- remove alias t from bit test command (conflicts with tag command)
- do not override existing bit.json on bit init
- rename `no-launch-browser` to `suppress-browser-launch` in bit login flag
- version validation during `bit tag`

### Bug fixes
- fix import of binary files
- fix error "Maximum call stack size exceeded" when tagging or building a large file
- handle bit diff for local components without specifying a scope
- backward compatibility for components with environments with latest version
- show dependent component id when trying to install missing environment
- prevent overriding local tags from remote components upon import
- throw an error when auto tag components have a newer version
- after auto-tagging a component with a pending update it no longer becomes `modified`
- support for running bit log on local components without specifying scope name
- handle adding the same file with different letter cases (uppercase/lowercase)
- improve environments error handling
- support `bit move` and `bit import --path` when running from an inner directory
- `bit init` now recreates the scope.json if it does not exist

## [0.12.13] - 2018-05-09

### New
- add `bit show --compare` data into `bit diff` to easily see why a component is modified in one command
- when running bit login, also configure bitsrc registry for npm
- adding scss to support ~
- support components with cyclic dependencies
### Changes
- remove `--write` flag from `bit import`, the newly introduced `--merge` flag takes care of that
- improve merge-conflict error on export to show all components with conflicts
### Bug Fixes
- fix `bit remove` to not delete dependencies when they were imported directly
- add error handling to bit login
- improve the error-message "unexpected network error has occurred" to provide some useful data

## [0.12.12] - 2018-04-29

### New
- introduce a new command `bit diff` to show the files diff for modified components
- support importing component on top of a modified one and merging the changes by adding `--merge` flag to `bit import`
- add -x flag to import (short for --extension)

### Bug Fixes
- fix an end of line issue between os
- [#927](https://github.com/teambit/bit/issues/927) fix a case of link file (file that only requires another file) is part of the component
- fix bit-move of a directly imported dependency
- fix importing a different version of a dependent when dependencies are not saved as components
- fix Yarn install when a relative path is written into package.json
- fix bit-merge and bit-checkout commands for Windows
- bug fix - import after tag command was showing an error "Cannot read property 'hash' of undefined"
- fix bit-add to enable marking files as tests of existing components
- bug fix - in some circumstances, same link files were written in parallel, resulting in invalid content

## [0.12.11] - 2018-04-10

### New
- introduce a new command `bit merge` for merging a different version into the current version
- introduce a new command `bit use` for switching between versions
- add anonymous analytics usage with prompt
- support merging modified component to an older version of the component
### Changes
- rename the command `bit use` to `bit checkout`
- block tagging when a component has a newer version locally, unless `--ignore-newest-version` flag is used
- rename `--force` flag of `bit import` to `--override`
- change `bit list` to show only the authored and imported components, unless `--scope` flag is used
- `bit remove` removes components from a remote scope only when `--remote` flag is used
- improve the output of import command to show the imported versions
### Bug Fixes
- fix bit-install to work from an inner directory
- improve external test and build errors to show the stack
- support `export { default as }` syntax when extracting relevant dependencies from link files

## [0.12.10] - 2018-03-21

### New
- track directories for files changes and update .bitmap automatically
- show a component as modified (bit status) in case a new file has added to its rootDir or one of the files has renamed
- support updating dependencies versions from bit.json, package.json and bitmap files
- add an option to install peer dependencies in an isolated environment
- add the main file to file list if not specified during `bit add`
- add `--all` flag to `bit untrack` command

### Changes
- ignore files named 'LICENSE'
- test components candidates for auto-tag before tagging them

### Bug Fixes
- fix an issue with stylus dependencies from Vue files
- fix catastrophic backtracking when using Regex to find JSDoc
- fix environment import of latest version when an older version is imported
- fix exit status when ci-update fails
- fix bugs when running bit commands not from the workspace root

## [0.12.9] - 2018-03-14

- fix bug with exporting component to a very old scopes

## [0.12.8] - 2018-03-12

- send component's metadata to compilers
- fix `bit tag` with `--force` flag to force tagging when exceptions occurred during a test
- fix `bit test` error message to display the actual exception if occurred
- improve error message of `bit tag --verbose` when tests failed to include tests results
- improve handling of errors from compilers which return promises
- merge process.env from the main process to tester process fork
- symlink tester env in isolated envs
- bug fix - tests files were ignored during bit add when they're weren't part of the files array and .gitignore contained a record with leading exclamation mark

## [0.12.7] - 2018-02-28

- bug fix - specifying a component and its dependency as ids for bit remove was not working
- bug fix - fix remove component

## [0.12.6] - 2018-02-27

### New
- introduced a new command `bit untag` for reverting un-exported tags.
- support .vue files
- support `bit install` of specific ids
- init local scope inside .git
- support peerDependencies
- support passing arguments/flags to the package-manager by specifying them after '--' (e.g. `bit import -- --no-optional`)
- support compilers which return promises

### Changes
- save bit dev-dependencies components inside devDependencies section of package.json
- `bit status` shows a list of staged versions in 'staged components' section

### Bug Fixes
- show npm-client's warnings when they are about missing peer-dependencies
- fix outdated to print correct version numbers
- remove a modified component message
- resolving .gitignore files
- [#729](https://github.com/teambit/bit/issues/729) fix bit cc to clear module cache
- [#769](https://github.com/teambit/bit/issues/769) - prevent duplicate ids in bitmap when adding existing files
- [#736](https://github.com/teambit/bit/issues/736) - .gitignore is blocking everything

## [0.12.5] - 2018-02-06

- default `bit import` with no id to import objects only, unless `--write` flag is used
- decrease verbosity of npm during bit test
- added `--objects` flag to `bit import` for fetching objects only and making no changes to the filesystem
- bug fix - dists had incorrect paths in the model when originallySharedDir was the same as dist.entry
- strip dist.entry for imported and authored components only, not for nested.
- write .bitmap on bit init command
- aggregate dependencies and package dependencies in bit show
- add entered username from prompt to context for server side hooks


## [0.12.4] - 2018-01-30

- support separating dev-dependencies and dev-packages from dependencies and packages when they originated from tests files
- prompt user when trying to remove a component
- restore old behavior of requiring package installation
- support adding test files to existing component
- ignore tracked files when running bit add and print a warning message
- bug fix - bit test fails when the same environment installation was canceled before

## [0.12.3] - 2018-01-28

- avoid overriding not only modified components but also new components when running `bit import`, unless `--force' flag is used
- validate version number during tag action
- allow `bit config` to run in non initialized directory

## [0.12.2] - 2018-01-24

### New
- [#653](https://github.com/teambit/bit/issues/653) read config keys from Git config in case it's not found in bit config
- [#516](https://github.com/teambit/bit/issues/516) add `--eject` flag for `bit export` for quickly remove local components after export and install them by the npm client
### Changes
- `bit build` with no parameter, builds all authored and imported components regardless whether they're modified
### Bug Fixes
- `bit move` - updates links to node_modules and updates package.json dependencies with the new directory
- install missing environments before start build / test process
- print message in case of cyclic dependencies
- fixed ci-update from failing when no compiler or tester

## [0.12.1] - 2018-01-22

- add link-file for authored exported components from the root node_modules of a component to its main-file
- avoid fetching the dependencies of versions older than the current imported one
- migration - remove latest from compiler
- fix bug with importing old components with compiler defined
- fixed deserialize bug with bit remove

## [0.12.0] - 2018-01-18

### New
- [extension system (beta)](https://docs.bit.dev/docs/ext-concepts.html)
- [#540](https://github.com/teambit/bit/issues/540) support Yarn as package manager
- `bit import`: install hub dependencies as npm packages by default
- `bit import`: install npm packages by default
- [#613](https://github.com/teambit/bit/issues/613) `bit install` command to install all packages and link all components
- [#577](https://github.com/teambit/bit/issues/577) auto add workspaces to root package.json
- [#515](https://github.com/teambit/bit/issues/515) save direct dependencies in package.json with relative paths
- [#571](https://github.com/teambit/bit/issues/571) apply auto-tagging mechanism for imported components
- [#541](https://github.com/teambit/bit/issues/541) add package manager config to bit.json
- support saving dists files on a pre-configured directory relative to consumer root
- support `bit show --compare` with json format


### Changes
- change auto-generated node_modules links to be the same as NPM installation of components (@bit/scope.box.name)
- rename `bit bind` command to `bit link`
- reanme {PARENT_FOLDER} variable to {PARENT} in dsl of add
- rename .bit.map.json to .bitmap
- avoid writing long files paths for imported components when there is a shared directory among the component files and its dependencies
- `bit log` now shows semver instead of version hash
- [#537](https://github.com/teambit/bit/issues/537) rename dist flag to --ignore-dist and by default create dist files
- [#527](https://github.com/teambit/bit/issues/527) rename structure property in bit.json
- remove 'dist' attribute from root bit.json by default
- rename `no_dependencies` flag to `no-dependencies` on `bit import`
- rename `no_package_json` flag to `ignore-package-json` on `bit import`
- change `bit remote rm` to `bit remote del`
- run bit init automatically if dir is not initialized but contains .bitmap file
- do not write the component's bit.json file, unless `--conf` flag is set
### Bug Fixes
- [#517](https://github.com/teambit/bit/issues/517) when a nested dependency is imported directly, re-link all its dependents
- [#608](https://github.com/teambit/bit/issues/608) absolute components dependencies for new components throw an error
- [#605](https://github.com/teambit/bit/issues/605) component with modified dependencies doesn't recognize as modified
- [#592](https://github.com/teambit/bit/issues/592) auto-tagged component were not shown as staged in bit status
- [#495](https://github.com/teambit/bit/issues/495) support adding files to imported components and ignoring existing files
- [#500](https://github.com/teambit/bit/issues/500) files added under one component although it was not specified
- [#508](https://github.com/teambit/bit/issues/508) componentsDefaultDirectory do not support anything other than one dynamic param per folder
- [#543](https://github.com/teambit/bit/issues/543) remove imported component not working
- avoid building process when a component was not modified
- prevent overriding index file if exists

## [0.11.1] - 2017-11-29

- support tagging the entire local scope and all imported components to a specific tag using `--scope` and `--include_imported` flags
- add bit pack command to build packages for registry
- tag command now accepts a version
- `bit test` - paint a summary table when testing multiple components
- `bit status` - add a new section "deleted components" for components that were deleted from the file-system manually
- `bit import` - prevent overriding local changes unless --force flag was used
- sort `bit show` and `bit list` components alphabetically
- Auto update .bit.map.json to semantic versions
- improve stability and performance of the dependency resolution mechanism
- removed `--include-imported` flags as `--all` can be used for the same functionality
- `--scope` flag can be used without `--all`
- message in tag command is now optional
- `--all` and `--scope` accepts version (optional for `--all` and mandatory for `--scope`)
- fixed bug on windows that created test files as components
- fixed bit add bug when adding test files with DSL
- fixed output to be the same for tag command
- fixed bit list command display for deprecated components
- fixed bit show with compare flag to display dependencies
- don't write dists files for authored components
- bug fix - components that were not indicated as staged-components by `bit status` were exported by `bit export`
- bug fix - tests files saved with incorrect path when `bit add` was running from non-consumer root
- `bit add` - exclude a component when its main file is excluded
- bug fix - generated .ts links were not valid

## [0.11.0] - 2017-11-12
- change versions numbers to be semantic versions
- add `--outdated` flag to `bit show` command to show the local and remote versions of a component
- add `--outdated` flag to `bit list` command to show the local and remote versions of components
- `bit show` - show components that will be tagged automatically when their dependencies are tagged
- export / import performance and stability improvements
- add plugin mechanism to support different file types
- SSH authentication can be done with SSH username and password in case a private key or an SSH agent socket is not available
- SSH is not supporting passphrase in case a private key is encrypted
- reimplement cat-object command
- `bit show` - show components that will be tagged automatically when their dependencies are tagged
- bug fix - dependencies were not written to the file-system when cloning a project with an existing bit.map file
- disable the local search
- fix a bug which prevents the ci running tests in some cases
- bug fix - re-adding a component after exporting it was considered as a new component
- fix a bug which makes bit test command not work when a component use bit/ to require another component
- prevent bare-scope corruption when the export process fails
- fixed stderr maxBuffer exceeded bug in ci-update cmd
- fix a bug which makes imported components considered as modified
- fix typo in help man page

## [0.10.9] - 2017-10-18

- rename `bit commit` to `bit tag`
- extract only relevant dependencies from link files (files that only require other files)
- typescript - extract only relevant dependencies from link files (files that only require other files)
- take package version from package.json in the component / root folder to support semver package dependencies
- new field in bit.json (bindingPrefix) for dynamic links
- add flag to bit show to compare component in file system to last tagged component
- better handling deleted files
- improve bit add to convert files to valid bit names
- fixed - writing dist files to wrong directory during bit tag / test commands
- fixed remove of exported component
- prevent bare-scope corruption when the export process fails
- fixed stderr maxBuffer exceeded bug in ci-update cmd
- throw error when tester doesn't return any result for test file
- change the order of determine the main/index file - it's now ['js', 'ts', 'jsx', 'tsx', 'css', 'scss', 'less', 'sass']
- improve checkVersionCompatibility between server and client
- show correct message / error when the tester has an exception during bit test
- fix bug with printing wrong id on bit tag for component in versions between 10-19
- handle invalid bit.json
- bit add on missing test file should throw an error
- prevent test files from becoming new components
- fix bug when component version is larger than 10 it won't show as staged

## [0.10.8] - 2017-10-01

- support requiring imported components using `require('bit/namespace/name')` syntax
- new remove command for removing local and remote components
- new deprecate command for deprecating local and remote components
- new move command for moving files/directories of a component to a new location
- create package.json for imported components
- exclude import-pending components from 'new components' section
- add ignore missing dependencies to commit
- save all dependencies on one configurable directory (components/.dependencies by default)
- add support for tsx files
- generate internal component links according to their compiled version
- move a re-imported component to a new location when `bit import --prefix` is used
- fix commit and export issues when dealing with more than 500 components
- fix export of large amount of data
- fix bug with commit --force when tests throws an exception
- fix bug - when you import authored component (and there is a newer version) it duplicate it in the .bit.map.json
- fix bug - when you import authored component it was added to bit.json dependencies
- fix bug with ssh2 times out on handshake

## [0.10.7] - 2017-09-07

- improve windows support
- add bit untrack command
- support CSS/less/sass/sass as main file
- support jsx extension as the main file of a component
- support adding new files to imported components
- deprecated install command
- fix the search according to search-index v0.13.0 changes
- prevent exporting a component when the same version has been exported already to the same remote scope
- avoid running the build and test processes upon `bit status`
- allow export specific components without specifying the scope-name
- avoid tagging unmodified components unless `--force` flag is being used
- resolve dependencies from all component files regardless whether they are referenced from the main file
- bug fix - the author was not able to update his/her component in case it was changed in another scope
- bug fix - status command shows an error when components directory has an unreferenced (from bit.map) component
- avoid generating links for author components
- `bit import` from bit.json does not write to the file-system a dependency when it is also a direct import
- bug fix - export would hang when the ssh server was existing before closing
- don't calculate nested deps when calculating modified component during bit status/commit
- fixed exception is thrown in `bit ls` after exporting components
- removed `--cache` flag from `bit ls`
- added `--environment` option for `bit import`
- reformatted `bit import` output (components, dependencies, environments)
- remove duplication for missing packages warning
- Remove the npm tree output for component ci flow
- add verbosity option to some places
- added auto generated msg to bitmap and all generated link files
- fix a warning on the bit --version command
- support render tag in js docs
- bug fix - imported components were deleted from bit.map when importing nested components of the same scope and name
- write dist files on import according to .bit.map.json
- improve bit remote output (put it in a table)
- fix but with export when the remote has a dependency in the wrong version

## [0.10.6] - 2017-08-23

- windows support
- support auto updating of bit for npm installation
- support deleting files from a component
- improved bit help
- fix bit config command for linux
- update bit-javascript dependency
- fixed remote add exceptions to human-friendly errors
- improvement - when there are several potential main files, `bit add` selects the one that is closer to the root
- show a friendly error when SSH returns an invalid response
- fix an error when there are multiple open SSH connections
- update bit.map and the file system when a nested component is re-imported individually
- fix ci-update command when there are tester and compiler to use the same isolated-environment
- fix an error when importing a component, exporting it, modifying and exporting again (v3)
- fix links generation when importing from a non-consumer root path
- fix ci-update command to generate links when necessary
- fix Error: "Cannot find module './build/Release/DTraceProviderBindings'" when installing via Yarn
- fix the local and remote search
- fix the internal ci-update command where an environment has a tester without a compiler
- improved commit, add, export and status outputs
- support general failures on bit test (like on before)
- status output with missing dependencies
- help flags adjusted to new help
- missing dependencies formatted on commit
- sources no longer part of bit.json's defaults
- improve readme
- improve outputs
- improve windows support for import command
- exception when using `bit test` or `bit build` before adding first components
- add new flag to bit add to override or append files to bit component


## [0.10.5] - 2017-08-16
- improved commit, add, export and status outputs
- improved bit help
- Improve log files (rotate, color, prettyPrint)
- Support define dependencies for imported components
- bug fixes for export command

## [0.10.4] - 2017-08-15

- bug fix - component stays in "staged components" section after the second export
- support exporting binary files
- fix a bug when importing version 2 of a component while version 1 has been imported before
- fix a bug when exporting version 3 of a component after importing version 2
- bug fix - install test environment if not exist upon bit test
- Fix conflicts when import from bit.json more than one component with the same nested deps
- Remove duplicates from missing packages (during import) warning
- improve error on adding non existing file
- improve support for imported components as dependencies of authored components
- auto-resolve dependencies for imported components

## [0.10.3] - 2017-08-08

- fix memory leak when exporting a big amount of components
- fix running import command from a non-root directory
- support specifying multiple ids using export command
- fix the auto creating dependencies during commit
- performance improvement for status and commit

## [0.10.2] - 2017-08-07
Improve resolving packages dependencies for ts files

## [0.10.1] - 2017-08-07

## [0.10.0] - 2017-08-07
### BREAKING CHANGES

- Upgrade: Bit now works with a new set of APIs and data models for the code component and scope consumer.
- Important: Bit is not backward compatible with remote scopes running older versions of Bit.

## [0.6.6-rc.1] - 2017-06-28
- Add babel-plugin-transform-runtime to support async functions

## [0.6.5] - 2017-06-26

## [0.6.5-rc.1] - 2017-06-26
- bugfix - install drivers in scope level before test in scope
- bugfix - install drivers in scope level before build in scope
- bugfix - calling to old bind command during component e2e tests

## [0.6.4] - 2017-06-25

- update "bit-javascript" dependency to 0.6.4
## [0.6.3-rc.3] - 2017-06-15

- `bit test` shows the error stack in case of a fatal error
- add logger
- support debug-mode for e2e tests

## [0.6.3-rc.2] - 2017-06-08

- update "bit-javascript" dependency to rc ("^0.6.4-rc.1")
- Try using cache before fetching remote

## [0.6.3-rc.1] - 2017-06-06

- support running e2e tests in a dev environment where `bit` command is different (such as bit-dev)
- `bit import` no longer uses the internal cache objects to retrieve remote bit-components.
- avoid corrupted data in a scope when dependencies somehow are not being resolved.
- allow `bit init` when there is a bit.json file without the `source` or `env` attributes.
- bug fix: don't show the version-compatibility warning more than once
- remove duplications from dependencies list of `bit import` output.
- suppress dependencies list upon `bit import`, unless a flag `--display_dependencies` is being used.
- warn for missing driver
- set the file-extension of the built-dist-file according to the current language ('.js' by default)
- support async/await syntax.
- remove the injection of bit-js module into the tester environment.
- add bit-javascript as a dependency and a post install hook.
- do not show tests output in case of thrown error on commit, use verbose flag to see the error.
- parse @property tag of JSDoc
- add `bit reset` command for cancelling the last local commit
- extract the importing bit.json components functionality from `bit import` into a new command `bit install`.
- add infrastructure for e2e tests
- fix onExport hook to get called after writing dependencies to bit.json
- increased max listeners to 100 (prevent warning message)
- colored commit success message
- support for merge conflict error reporting via ssh
- docs - fix bitsrc links to work

## [0.6.2] - 2017-05-21

- [removed] JSDoc data are saved only for functions with a tag `@bit`.
- fixed component classification (local or external)

## [0.6.1] - 2017-05-18 rc

- JSDoc data are saved only for functions with a tag `@bit`.
- do not terminate watcher after failures.
- add the commit-log details to the Component object, so then it'll be available for `bit show --json` and `bit export`.

## [0.6.0] - 2017-05-15

- do not preserve node.js path cache for required bit-driver because it varies over time.

## [0.5.13] - 2017-05-14

- enable bit watch command -> build-all-inline on every change

## [0.5.12] - 2017-05-14

- enable "bit build --inline" command with no arguments for building all inline components

## [0.5.11] - 2017-05-11

- send a correct error message on commit with wrong id.
- add onModify hook.
- show error-message for 'bit build' when no compiler is specified.
- write dependencies on modify.
- do not write bit.json's `misc` and `lang` properties if the default value is presented.
- send correct error message when there is invalid inline id (wip).
- add bind command (which calls the driver bind command).

## [0.5.10] - 2017-05-11

- fix bug with specs that need compiling for server use

## [0.5.9] - 2017-05-11

- fix bug with specs that need compiling

## [0.5.8] - 2017-05-11

- write the specDist only if it exists

## [0.5.7] - 2017-05-10

- fix test for components without compiler

## [0.5.6] - 2017-05-10

- implement the isolated environment for build

## [0.5.5] - 2017-05-09

### Change

- bare scope test creates a new environment and runs the tests there.
- test command -i runs the tests on the file system (inline components).
- build command now saves dist/\<implFileName> && dist/\<specsFileName> for the specs file.
- change the component resolver to fetch from dist/\<implFileName> instead of dist/dist.js.

- package dependencies of environment modules would be installed at component level from now.
- npm loader would not be present, --verbose will show npm output after the installation is done.

### Fixed

- bug with environment installation (npm install at project level).

### Added

- add module 'component-resolver' to resolve a component path using its ID.
- support generating an isolated bit-component environment on-the-fly so it will be easier to run build and test from everywhere
- the compiler can implement a build method instead of compile, get an entry file and run webpack for example (wip). implemented for inline_components, and still need to implement environment module in order to fully work.
- add --skip-update option to the main bit help page.
- run some hooks (for now: onCommit, onCreate, onExport and onImport) using a language-driver
- lang attribute on the bit.json, enable language that will save on the model of the component.

## [0.5.4] - 2017-05-07

### Fixed

- ssh is exiting before writing the entire response.
- exception was thrown when trying to read non-existing private key.

## [0.5.3] - 2017-04-27

### Fixed

- put [search] index procedure under try catch, warns in case it fails.
- fixed bug with list/show remote components with misc files.

## [0.5.2] - 2017-04-27

### Fixed

- issue with npm ensure that was caused due to latest version changes
- issue with installing deps from local cache instead of external
- exit code with only numeric values

## [0.5.1] - 2017-04-18

### Added

- support adding misc files to a bit component
- enable "bit test --inline" command with no arguments (test all inline components)

### Change

- npm install for bit dependencies will work via temp package.json instead of invoking parallel npmi

### Fixed

- when exporting and missing @this, show friendly error

## [0.5.0]

** breaking change - a scope with this version won't work with consumer with lower versions **

### Change

- ssh protocol has changes and now contains headers with bit version
- do not override files upon "bit create" unless -f (--force) flag is used

### Fixed

- bit ls and show commands can be performed outside of bit scope

### Added

- if there is a difference between the versions of the remote bit and the local bit (the remote scope has a greater version) bit throws a error/warning message according to semver difference major/minor
- bit scope-config public command
- license file inflation
- scope meta model

### Removed

- bit resolver command

## [0.4.5]

### Fixed

- error message on component not found
- hotfix for multifetch bug
- add 'no results found' message on ci when there are no specs

## [0.4.4]

### Fixed

- bug fix: typo on destructuring for making export compatible

## [0.4.3]

### Fixed

- added validation on stdin readable for private cmd _put

## [0.4.2]

### Fixed

- make the ssh mechanism backwards compatible with older versions

## [0.4.1]

### Added

- put now work with stream (after export) instead of putting the data on a command argument

### Change

- replace the use of sequest module with ssh2 module directly.

## [0.4.0]

### Added

- bit cat-scope private command
- bit refresh-scope private command for updating model

### Change

- change the header of the bit-objects to contain the hash of the file as a second argument

## [0.3.4]

### Fixed

- add the hash to the header of the any bit-object

## [0.3.3]

### Fixed

- add posix as an optional dependency (windows)

### Added

- specsResults verbose output after ci-update
- add bit clear-cache cmd
- now running clear cache before bit update

## [0.3.2]

### Added

- add bit-dev script for linking dev command, for development
- circle ci integration
- package node v6.10.0 (LTS) (working for osx, debian, centos)

### Fixed

- throw the right error code when inner problem occures
- handled errors will also have exit code 1

## [0.3.0]

### Change

- saving the component id to bit.json after export is a default behavior.
- bit export --forget flag for not saving to bit.json after export.

### Fixed

- Solved bug with specsResults pass attribute not updating after ci update.

## [0.2.6]

### Fixed

- bug with @ on scope annotation
- improved readme and docs

## [0.2.5]

### Added

- documentation under ./docs
- gitbook integration

### Change

- change mock-require to mockery on testing mechanism
- support node 4 with babel-preset-env + add plugins, instead of stage-0 preset

## [0.2.4]

### Added

- add source-map support for dist (enables compiled bit debugging)

### Change

- small fix after import without peer dependencies (do not show the peer dependencies header)

## [0.2.3]

### Added

- import multiple components on one import (bit import componentA componentB)
- write components specific version in bit.json after import -s flag
- distinguish between peerDependencies and dependencies on the output of an import command

## [0.2.2]

### Added

- loader for export command

### Change

- scope now fetch devDependencies (compiler/tester) on export
- scope does not fetch devDependencies on import
- changed dev to environment flag on import command

## [0.2.1] hot-fix

fix a bug with import many ones function

## [0.2.0]

### Added

- loaders.
- stablize version.
- improve error handling.

## [0.1.0]<|MERGE_RESOLUTION|>--- conflicted
+++ resolved
@@ -7,11 +7,8 @@
 
 ## [unreleased]
 
-<<<<<<< HEAD
 - `overrides` property supports ignoring dependencies (experimental for now)
-=======
 - fix symlink to binary (or unsupported) files dependencies when installed via npm
->>>>>>> 2620290b
 - fix tagging imported components to not loose package.json properties
 - `overrides` property of workspace configuration supports component ids with wildcards
 - support changing dependencies versions by adding them to the "overrides" property of the component configuration or workspace configuration

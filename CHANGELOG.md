# Change Log

All notable changes to this project will be documented in this file.

The format is based on [Keep a Changelog](http://keepachangelog.com/).
and this project adheres to [Semantic Versioning](http://semver.org/).

## [unreleased]

<<<<<<< HEAD
- fix error "Maximum call stack size exceeded" when tagging or building a huge file

## [0.12.13-dev.4] - 2018-05-08

- add error handling to bit login

## [0.12.13-dev.2] - 2018-05-08

- improve the error-message "unexpected network error has occurred" to provide some useful data
- when running bit login, also configure bitsrc registry for npm

## [0.12.13-dev.1] - 2018-05-06
=======
## [0.12.13] - 2018-05-09
>>>>>>> 5df899b5

### New
- add `bit show --compare` data into `bit diff` to easily see why a component is modified in one command
- when running bit login, also configure bitsrc registry for npm
- adding scss to support ~
- support components with cyclic dependencies
### Changes
- remove `--write` flag from `bit import`, the newly introduced `--merge` flag takes care of that
- improve merge-conflict error on export to show all components with conflicts
### Bug Fixes
- fix `bit remove` to not delete dependencies when they were imported directly
- add error handling to bit login
- improve the error-message "unexpected network error has occurred" to provide some useful data

## [0.12.12] - 2018-04-29

### New
- introduce a new command `bit diff` to show the files diff for modified components
- support importing component on top of a modified one and merging the changes by adding `--merge` flag to `bit import`
- add -x flag to import (short for --extension)

### Bug Fixes
- fix an end of line issue between os
- [#927](https://github.com/teambit/bit/issues/927) fix a case of link file (file that only requires another file) is part of the component
- fix bit-move of a directly imported dependency
- fix importing a different version of a dependent when dependencies are not saved as components
- fix Yarn install when a relative path is written into package.json
- fix bit-merge and bit-checkout commands for Windows
- bug fix - import after tag command was showing an error "Cannot read property 'hash' of undefined"
- fix bit-add to enable marking files as tests of existing components
- bug fix - in some circumstances, same link files were written in parallel, resulting in invalid content

## [0.12.11] - 2018-04-10

### New
- introduce a new command `bit merge` for merging a different version into the current version
- introduce a new command `bit use` for switching between versions
- add anonymous analytics usage with prompt
- support merging modified component to an older version of the component
### Changes
- rename the command `bit use` to `bit checkout`
- block tagging when a component has a newer version locally, unless `--ignore-newest-version` flag is used
- rename `--force` flag of `bit import` to `--override`
- change `bit list` to show only the authored and imported components, unless `--scope` flag is used
- `bit remove` removes components from a remote scope only when `--remote` flag is used
- improve the output of import command to show the imported versions
### Bug Fixes
- fix bit-install to work from an inner directory
- improve external test and build errors to show the stack
- support `export { default as }` syntax when extracting relevant dependencies from link files

## [0.12.10] - 2018-03-21

### New
- track directories for files changes and update .bitmap automatically
- show a component as modified (bit status) in case a new file has added to its rootDir or one of the files has renamed
- support updating dependencies versions from bit.json, package.json and bitmap files
- add an option to install peer dependencies in an isolated environment
- add the main file to file list if not specified during `bit add`
- add `--all` flag to `bit untrack` command

### Changes
- ignore files named 'LICENSE'
- test components candidates for auto-tag before tagging them

### Bug Fixes
- fix an issue with stylus dependencies from Vue files
- fix catastrophic backtracking when using Regex to find JSDoc
- fix environment import of latest version when an older version is imported
- fix exit status when ci-update fails
- fix bugs when running bit commands not from the workspace root

## [0.12.9] - 2018-03-14

- fix bug with exporting component to a very old scopes

## [0.12.8] - 2018-03-12

- send component's metadata to compilers
- fix `bit tag` with `--force` flag to force tagging when exceptions occurred during a test
- fix `bit test` error message to display the actual exception if occurred
- improve error message of `bit tag --verbose` when tests failed to include tests results
- improve handling of errors from compilers which return promises
- merge process.env from the main process to tester process fork
- symlink tester env in isolated envs
- bug fix - tests files were ignored during bit add when they're weren't part of the files array and .gitignore contained a record with leading exclamation mark

## [0.12.7] - 2018-02-28

- bug fix - specifying a component and its dependency as ids for bit remove was not working
- bug fix - fix remove component

## [0.12.6] - 2018-02-27

### New
- introduced a new command `bit untag` for reverting un-exported tags.
- support .vue files
- support `bit install` of specific ids
- init local scope inside .git
- support peerDependencies
- support passing arguments/flags to the package-manager by specifying them after '--' (e.g. `bit import -- --no-optional`)
- support compilers which return promises

### Changes
- save bit dev-dependencies components inside devDependencies section of package.json
- `bit status` shows a list of staged versions in 'staged components' section

### Bug Fixes
- show npm-client's warnings when they are about missing peer-dependencies
- fix outdated to print correct version numbers
- remove a modified component message
- resolving .gitignore files
- [#729](https://github.com/teambit/bit/issues/729) fix bit cc to clear module cache
- [#769](https://github.com/teambit/bit/issues/769) - prevent duplicate ids in bitmap when adding existing files
- [#736](https://github.com/teambit/bit/issues/736) - .gitignore is blocking everything

## [0.12.5] - 2018-02-06

- default `bit import` with no id to import objects only, unless `--write` flag is used
- decrease verbosity of npm during bit test
- added `--objects` flag to `bit import` for fetching objects only and making no changes to the filesystem
- bug fix - dists had incorrect paths in the model when originallySharedDir was the same as dist.entry
- strip dist.entry for imported and authored components only, not for nested.
- write .bitmap on bit init command
- aggregate dependencies and package dependencies in bit show
- add entered username from prompt to context for server side hooks


## [0.12.4] - 2018-01-30

- support separating dev-dependencies and dev-packages from dependencies and packages when they originated from tests files
- prompt user when trying to remove a component
- restore old behavior of requiring package installation
- support adding test files to existing component
- ignore tracked files when running bit add and print a warning message
- bug fix - bit test fails when the same environment installation was canceled before

## [0.12.3] - 2018-01-28

- avoid overriding not only modified components but also new components when running `bit import`, unless `--force' flag is used
- validate version number during tag action
- allow `bit config` to run in non initialized directory

## [0.12.2] - 2018-01-24

### New
- [#653](https://github.com/teambit/bit/issues/653) read config keys from Git config in case it's not found in bit config
- [#516](https://github.com/teambit/bit/issues/516) add `--eject` flag for `bit export` for quickly remove local components after export and install them by the npm client
### Changes
- `bit build` with no parameter, builds all authored and imported components regardless whether they're modified
### Bug Fixes
- `bit move` - updates links to node_modules and updates package.json dependencies with the new directory
- install missing environments before start build / test process
- print message in case of cyclic dependencies
- fixed ci-update from failing when no compiler or tester

## [0.12.1] - 2018-01-22

- add link-file for authored exported components from the root node_modules of a component to its main-file
- avoid fetching the dependencies of versions older than the current imported one
- migration - remove latest from compiler
- fix bug with importing old components with compiler defined
- fixed deserialize bug with bit remove

## [0.12.0] - 2018-01-18

### New
- [extension system (beta)](https://docs.bitsrc.io/docs/ext-concepts.html)
- [#540](https://github.com/teambit/bit/issues/540) support Yarn as package manager
- `bit import`: install hub dependencies as npm packages by default
- `bit import`: install npm packages by default
- [#613](https://github.com/teambit/bit/issues/613) `bit install` command to install all packages and link all components
- [#577](https://github.com/teambit/bit/issues/577) auto add workspaces to root package.json
- [#515](https://github.com/teambit/bit/issues/515) save direct dependencies in package.json with relative paths
- [#571](https://github.com/teambit/bit/issues/571) apply auto-tagging mechanism for imported components
- [#541](https://github.com/teambit/bit/issues/541) add package manager config to bit.json
- support saving dists files on a pre-configured directory relative to consumer root
- support `bit show --compare` with json format


### Changes
- change auto-generated node_modules links to be the same as NPM installation of components (@bit/scope.box.name)
- rename `bit bind` command to `bit link`
- reanme {PARENT_FOLDER} variable to {PARENT} in dsl of add
- rename .bit.map.json to .bitmap
- avoid writing long files paths for imported components when there is a shared directory among the component files and its dependencies
- `bit log` now shows semver instead of version hash
- [#537](https://github.com/teambit/bit/issues/537) rename dist flag to --ignore-dist and by default create dist files
- [#527](https://github.com/teambit/bit/issues/527) rename structure property in bit.json
- remove 'dist' attribute from root bit.json by default
- rename `no_dependencies` flag to `no-dependencies` on `bit import`
- rename `no_package_json` flag to `ignore-package-json` on `bit import`
- change `bit remote rm` to `bit remote del`
- run bit init automatically if dir is not initialized but contains .bitmap file
- do not write the component's bit.json file, unless `--conf` flag is set
### Bug Fixes
- [#517](https://github.com/teambit/bit/issues/517) when a nested dependency is imported directly, re-link all its dependents
- [#608](https://github.com/teambit/bit/issues/608) absolute components dependencies for new components throw an error
- [#605](https://github.com/teambit/bit/issues/605) component with modified dependencies doesn't recognize as modified
- [#592](https://github.com/teambit/bit/issues/592) auto-tagged component were not shown as staged in bit status
- [#495](https://github.com/teambit/bit/issues/495) support adding files to imported components and ignoring existing files
- [#500](https://github.com/teambit/bit/issues/500) files added under one component although it was not specified
- [#508](https://github.com/teambit/bit/issues/508) componentsDefaultDirectory do not support anything other than one dynamic param per folder
- [#543](https://github.com/teambit/bit/issues/543) remove imported component not working
- avoid building process when a component was not modified
- prevent overriding index file if exists

## [0.11.1] - 2017-11-29

- support tagging the entire local scope and all imported components to a specific tag using `--scope` and `--include_imported` flags
- add bit pack command to build packages for registry
- tag command now accepts a version
- `bit test` - paint a summary table when testing multiple components
- `bit status` - add a new section "deleted components" for components that were deleted from the file-system manually
- `bit import` - prevent overriding local changes unless --force flag was used
- sort `bit show` and `bit list` components alphabetically
- Auto update .bit.map.json to semantic versions
- improve stability and performance of the dependency resolution mechanism
- removed `--include-imported` flags as `--all` can be used for the same functionality
- `--scope` flag can be used without `--all`
- message in tag command is now optional
- `--all` and `--scope` accepts version (optional for `--all` and mandatory for `--scope`)
- fixed bug on windows that created test files as components
- fixed bit add bug when adding test files with DSL
- fixed output to be the same for tag command
- fixed bit list command display for deprecated components
- fixed bit show with compare flag to display dependencies
- don't write dists files for authored components
- bug fix - components that were not indicated as staged-components by `bit status` were exported by `bit export`
- bug fix - tests files saved with incorrect path when `bit add` was running from non-consumer root
- `bit add` - exclude a component when its main file is excluded
- bug fix - generated .ts links were not valid

## [0.11.0] - 2017-11-12
- change versions numbers to be semantic versions
- add `--outdated` flag to `bit show` command to show the local and remote versions of a component
- add `--outdated` flag to `bit list` command to show the local and remote versions of components
- `bit show` - show components that will be tagged automatically when their dependencies are tagged
- export / import performance and stability improvements
- add plugin mechanism to support different file types
- SSH authentication can be done with SSH username and password in case a private key or an SSH agent socket is not available
- SSH is not supporting passphrase in case a private key is encrypted
- reimplement cat-object command
- `bit show` - show components that will be tagged automatically when their dependencies are tagged
- bug fix - dependencies were not written to the file-system when cloning a project with an existing bit.map file
- disable the local search
- fix a bug which prevents the ci running tests in some cases
- bug fix - re-adding a component after exporting it was considered as a new component
- fix a bug which makes bit test command not work when a component use bit/ to require another component
- prevent bare-scope corruption when the export process fails
- fixed stderr maxBuffer exceeded bug in ci-update cmd
- fix a bug which makes imported components considered as modified
- fix typo in help man page

## [0.10.9] - 2017-10-18

- rename `bit commit` to `bit tag`
- extract only relevant dependencies from link files (files that only require other files)
- typescript - extract only relevant dependencies from link files (files that only require other files)
- take package version from package.json in the component / root folder to support semver package dependencies
- new field in bit.json (bindingPrefix) for dynamic links
- add flag to bit show to compare component in file system to last tagged component
- better handling deleted files
- improve bit add to convert files to valid bit names
- fixed - writing dist files to wrong directory during bit tag / test commands
- fixed remove of exported component
- prevent bare-scope corruption when the export process fails
- fixed stderr maxBuffer exceeded bug in ci-update cmd
- throw error when tester doesn't return any result for test file
- change the order of determine the main/index file - it's now ['js', 'ts', 'jsx', 'tsx', 'css', 'scss', 'less', 'sass']
- improve checkVersionCompatibility between server and client
- show correct message / error when the tester has an exception during bit test
- fix bug with printing wrong id on bit tag for component in versions between 10-19
- handle invalid bit.json
- bit add on missing test file should throw an error
- prevent test files from becoming new components
- fix bug when component version is larger than 10 it won't show as staged

## [0.10.8] - 2017-10-01

- support requiring imported components using `require('bit/namespace/name')` syntax
- new remove command for removing local and remote components
- new deprecate command for deprecating local and remote components
- new move command for moving files/directories of a component to a new location
- create package.json for imported components
- exclude import-pending components from 'new components' section
- add ignore missing dependencies to commit
- save all dependencies on one configurable directory (components/.dependencies by default)
- add support for tsx files
- generate internal component links according to their compiled version
- move a re-imported component to a new location when `bit import --prefix` is used
- fix commit and export issues when dealing with more than 500 components
- fix export of large amount of data
- fix bug with commit --force when tests throws an exception
- fix bug - when you import authored component (and there is a newer version) it duplicate it in the .bit.map.json
- fix bug - when you import authored component it was added to bit.json dependencies
- fix bug with ssh2 times out on handshake

## [0.10.7] - 2017-09-07

- improve windows support
- add bit untrack command
- support CSS/less/sass/sass as main file
- support jsx extension as the main file of a component
- support adding new files to imported components
- deprecated install command
- fix the search according to search-index v0.13.0 changes
- prevent exporting a component when the same version has been exported already to the same remote scope
- avoid running the build and test processes upon `bit status`
- allow export specific components without specifying the scope-name
- avoid committing unmodified components unless `--force` flag is being used
- resolve dependencies from all component files regardless whether they are referenced from the main file
- bug fix - the author was not able to update his/her component in case it was changed in another scope
- bug fix - status command shows an error when components directory has an unreferenced (from bit.map) component
- avoid generating links for author components
- `bit import` from bit.json does not write to the file-system a dependency when it is also a direct import
- bug fix - export would hang when the ssh server was existing before closing
- don't calculate nested deps when calculating modified component during bit status/commit
- fixed exception is thrown in `bit ls` after exporting components
- removed `--cache` flag from `bit ls`
- added `--environment` option for `bit import`
- reformatted `bit import` output (components, dependencies, environments)
- remove duplication for missing packages warning
- Remove the npm tree output for component ci flow
- add verbosity option to some places
- added auto generated msg to bitmap and all generated link files
- fix a warning on the bit --version command
- support render tag in js docs
- bug fix - imported components were deleted from bit.map when importing nested components of the same scope and name
- write dist files on import according to .bit.map.json
- improve bit remote output (put it in a table)
- fix but with export when the remote has a dependency in the wrong version

## [0.10.6] - 2017-08-23

- windows support
- support auto updating of bit for npm installation
- support deleting files from a component
- improved bit help
- fix bit config command for linux
- update bit-javascript dependency
- fixed remote add exceptions to human-friendly errors
- improvement - when there are several potential main files, `bit add` selects the one that is closer to the root
- show a friendly error when SSH returns an invalid response
- fix an error when there are multiple open SSH connections
- update bit.map and the file system when a nested component is re-imported individually
- fix ci-update command when there are tester and compiler to use the same isolated-environment
- fix an error when importing a component, exporting it, modifying and exporting again (v3)
- fix links generation when importing from a non-consumer root path
- fix ci-update command to generate links when necessary
- fix Error: "Cannot find module './build/Release/DTraceProviderBindings'" when installing via Yarn
- fix the local and remote search
- fix the internal ci-update command where an environment has a tester without a compiler
- improved commit, add, export and status outputs
- support general failures on bit test (like on before)
- status output with missing dependencies
- help flags adjusted to new help
- missing dependencies formatted on commit
- sources no longer part of bit.json's defaults
- improve readme
- improve outputs
- improve windows support for import command
- exception when using `bit test` or `bit build` before adding first components
- add new flag to bit add to override or append files to bit component


## [0.10.5] - 2017-08-16
- improved commit, add, export and status outputs
- improved bit help
- Improve log files (rotate, color, prettyPrint)
- Support define dependencies for imported components
- bug fixes for export command

## [0.10.4] - 2017-08-15

- bug fix - component stays in "staged components" section after the second export
- support exporting binary files
- fix a bug when importing version 2 of a component while version 1 has been imported before
- fix a bug when exporting version 3 of a component after importing version 2
- bug fix - install test environment if not exist upon bit test
- Fix conflicts when import from bit.json more than one component with the same nested deps
- Remove duplicates from missing packages (during import) warning
- improve error on adding non existing file
- improve support for imported components as dependencies of authored components
- auto-resolve dependencies for imported components

## [0.10.3] - 2017-08-08

- fix memory leak when exporting a big amount of components
- fix running import command from a non-root directory
- support specifying multiple ids using export command
- fix the auto creating dependencies during commit
- performance improvement for status and commit

## [0.10.2] - 2017-08-07
Improve resolving packages dependencies for ts files

## [0.10.1] - 2017-08-07

## [0.10.0] - 2017-08-07
### BREAKING CHANGES

- Upgrade: Bit now works with a new set of APIs and data models for the code component and scope consumer.
- Important: Bit is not backward compatible with remote scopes running older versions of Bit.

## [0.6.6-rc.1] - 2017-06-28
- Add babel-plugin-transform-runtime to support async functions

## [0.6.5] - 2017-06-26

## [0.6.5-rc.1] - 2017-06-26
- bugfix - install drivers in scope level before test in scope
- bugfix - install drivers in scope level before build in scope
- bugfix - calling to old bind command during component e2e tests

## [0.6.4] - 2017-06-25

- update "bit-javascript" dependency to 0.6.4
## [0.6.3-rc.3] - 2017-06-15

- `bit test` shows the error stack in case of a fatal error
- add logger
- support debug-mode for e2e tests

## [0.6.3-rc.2] - 2017-06-08

- update "bit-javascript" dependency to rc ("^0.6.4-rc.1")
- Try using cache before fetching remote

## [0.6.3-rc.1] - 2017-06-06

- support running e2e tests in a dev environment where `bit` command is different (such as bit-dev)
- `bit import` no longer uses the internal cache objects to retrieve remote bit-components.
- avoid corrupted data in a scope when dependencies somehow are not being resolved.
- allow `bit init` when there is a bit.json file without the `source` or `env` attributes.
- bug fix: don't show the version-compatibility warning more than once
- remove duplications from dependencies list of `bit import` output.
- suppress dependencies list upon `bit import`, unless a flag `--display_dependencies` is being used.
- warn for missing driver
- set the file-extension of the built-dist-file according to the current language ('.js' by default)
- support async/await syntax.
- remove the injection of bit-js module into the tester environment.
- add bit-javascript as a dependency and a post install hook.
- do not show tests output in case of thrown error on commit, use verbose flag to see the error.
- parse @property tag of JSDoc
- add `bit reset` command for cancelling the last local commit
- extract the importing bit.json components functionality from `bit import` into a new command `bit install`.
- add infrastructure for e2e tests
- fix onExport hook to get called after writing dependencies to bit.json
- increased max listeners to 100 (prevent warning message)
- colored commit success message
- support for merge conflict error reporting via ssh
- docs - fix bitsrc links to work

## [0.6.2] - 2017-05-21

- [removed] JSDoc data are saved only for functions with a tag `@bit`.
- fixed component classification (local or external)

## [0.6.1] - 2017-05-18 rc

- JSDoc data are saved only for functions with a tag `@bit`.
- do not terminate watcher after failures.
- add the commit-log details to the Component object, so then it'll be available for `bit show --json` and `bit export`.

## [0.6.0] - 2017-05-15

- do not preserve node.js path cache for required bit-driver because it varies over time.

## [0.5.13] - 2017-05-14

- enable bit watch command -> build-all-inline on every change

## [0.5.12] - 2017-05-14

- enable "bit build --inline" command with no arguments for building all inline components

## [0.5.11] - 2017-05-11

- send a correct error message on commit with wrong id.
- add onModify hook.
- show error-message for 'bit build' when no compiler is specified.
- write dependencies on modify.
- do not write bit.json's `misc` and `lang` properties if the default value is presented.
- send correct error message when there is invalid inline id (wip).
- add bind command (which calls the driver bind command).

## [0.5.10] - 2017-05-11

- fix bug with specs that need compiling for server use

## [0.5.9] - 2017-05-11

- fix bug with specs that need compiling

## [0.5.8] - 2017-05-11

- write the specDist only if it exists

## [0.5.7] - 2017-05-10

- fix test for components without compiler

## [0.5.6] - 2017-05-10

- implement the isolated environment for build

## [0.5.5] - 2017-05-09

### Change

- bare scope test creates a new environment and runs the tests there.
- test command -i runs the tests on the file system (inline components).
- build command now saves dist/\<implFileName> && dist/\<specsFileName> for the specs file.
- change the component resolver to fetch from dist/\<implFileName> instead of dist/dist.js.

- package dependencies of environment modules would be installed at component level from now.
- npm loader would not be present, --verbose will show npm output after the installation is done.

### Fixed

- bug with environment installation (npm install at project level).

### Added

- add module 'component-resolver' to resolve a component path using its ID.
- support generating an isolated bit-component environment on-the-fly so it will be easier to run build and test from everywhere
- the compiler can implement a build method instead of compile, get an entry file and run webpack for example (wip). implemented for inline_components, and still need to implement environment module in order to fully work.
- add --skip-update option to the main bit help page.
- run some hooks (for now: onCommit, onCreate, onExport and onImport) using a language-driver
- lang attribute on the bit.json, enable language that will save on the model of the component.

## [0.5.4] - 2017-05-07

### Fixed

- ssh is exiting before writing the entire response.
- exception was thrown when trying to read non-existing private key.

## [0.5.3] - 2017-04-27

### Fixed

- put [search] index procedure under try catch, warns in case it fails.
- fixed bug with list/show remote components with misc files.

## [0.5.2] - 2017-04-27

### Fixed

- issue with npm ensure that was caused due to latest version changes
- issue with installing deps from local cache instead of external
- exit code with only numeric values

## [0.5.1] - 2017-04-18

### Added

- support adding misc files to a bit component
- enable "bit test --inline" command with no arguments (test all inline components)

### Change

- npm install for bit dependencies will work via temp package.json instead of invoking parallel npmi

### Fixed

- when exporting and missing @this, show friendly error

## [0.5.0]

** breaking change - a scope with this version won't work with consumer with lower versions **

### Change

- ssh protocol has changes and now contains headers with bit version
- do not override files upon "bit create" unless -f (--force) flag is used

### Fixed

- bit ls and show commands can be performed outside of bit scope

### Added

- if there is a difference between the versions of the remote bit and the local bit (the remote scope has a greater version) bit throws a error/warning message according to semver difference major/minor
- bit scope-config public command
- license file inflation
- scope meta model

### Removed

- bit resolver command

## [0.4.5]

### Fixed

- error message on component not found
- hotfix for multifetch bug
- add 'no results found' message on ci when there are no specs

## [0.4.4]

### Fixed

- bug fix: typo on destructuring for making export compatible

## [0.4.3]

### Fixed

- added validation on stdin readable for private cmd _put

## [0.4.2]

### Fixed

- make the ssh mechanism backwards compatible with older versions

## [0.4.1]

### Added

- put now work with stream (after export) instead of putting the data on a command argument

### Change

- replace the use of sequest module with ssh2 module directly.

## [0.4.0]

### Added

- bit cat-scope private command
- bit refresh-scope private command for updating model

### Change

- change the header of the bit-objects to contain the hash of the file as a second argument

## [0.3.4]

### Fixed

- add the hash to the header of the any bit-object

## [0.3.3]

### Fixed

- add posix as an optional dependency (windows)

### Added

- specsResults verbose output after ci-update
- add bit clear-cache cmd
- now running clear cache before bit update

## [0.3.2]

### Added

- add bit-dev script for linking dev command, for development
- circle ci integration
- package node v6.10.0 (LTS) (working for osx, debian, centos)

### Fixed

- throw the right error code when inner problem occures
- handled errors will also have exit code 1

## [0.3.0]

### Change

- saving the component id to bit.json after export is a default behavior.
- bit export --forget flag for not saving to bit.json after export.

### Fixed

- Solved bug with specsResults pass attribute not updating after ci update.

## [0.2.6]

### Fixed

- bug with @ on scope annotation
- improved readme and docs

## [0.2.5]

### Added

- documentation under ./docs
- gitbook integration

### Change

- change mock-require to mockery on testing mechanism
- support node 4 with babel-preset-env + add plugins, instead of stage-0 preset

## [0.2.4]

### Added

- add source-map support for dist (enables compiled bit debugging)

### Change

- small fix after import without peer dependencies (do not show the peer dependencies header)

## [0.2.3]

### Added

- import multiple components on one import (bit import componentA componentB)
- write components specific version in bit.json after import -s flag
- distinguish between peerDependencies and dependencies on the output of an import command

## [0.2.2]

### Added

- loader for export command

### Change

- scope now fetch devDependencies (compiler/tester) on export
- scope does not fetch devDependencies on import
- changed dev to environment flag on import command

## [0.2.1] hot-fix

fix a bug with import many ones function

## [0.2.0]

### Added

- loaders.
- stablize version.
- improve error handling.

## [0.1.0]

initial version

<|MERGE_RESOLUTION|>--- conflicted
+++ resolved
@@ -7,22 +7,9 @@
 
 ## [unreleased]
 
-<<<<<<< HEAD
-- fix error "Maximum call stack size exceeded" when tagging or building a huge file
-
-## [0.12.13-dev.4] - 2018-05-08
-
-- add error handling to bit login
-
-## [0.12.13-dev.2] - 2018-05-08
-
-- improve the error-message "unexpected network error has occurred" to provide some useful data
-- when running bit login, also configure bitsrc registry for npm
-
-## [0.12.13-dev.1] - 2018-05-06
-=======
+- fix error "Maximum call stack size exceeded" when tagging or building a large file
+
 ## [0.12.13] - 2018-05-09
->>>>>>> 5df899b5
 
 ### New
 - add `bit show --compare` data into `bit diff` to easily see why a component is modified in one command

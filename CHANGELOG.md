--- conflicted
+++ resolved
@@ -7,12 +7,9 @@
 
 ## [unreleased]
 
-<<<<<<< HEAD
-=======
 - fix dynamic dist reference from package.json (#1808) when isolating via capsule
 - [#2341](https://github.com/teambit/bit/issues/2341) fix `bit export --all` to successfully export when deleted from remote
 - support a basic flow of using module paths when no scopeDefault is set
->>>>>>> 574b4531
 - support configuring the logger level by running `bit config set log_level <level>`.
 - [#2268](https://github.com/teambit/bit/issues/2268) prevent logger from holding the terminal once a command is completed
 

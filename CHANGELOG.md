# Change Log

All notable changes to this project will be documented in this file.

The format is based on [Keep a Changelog](http://keepachangelog.com/).
and this project adheres to [Semantic Versioning](http://semver.org/).

## [unreleased]

- fix - handle bit diff for local components without specifying scope
- fix - show component on bit list even when there is duplicate entries in bitmap file
- fix - remove alias t from bit test command (conflicts with tag command)
- fix - operation aborted error when aborting username/pass authentication
<<<<<<< HEAD
- fix handle tsx files when detectiveOption is empty
=======
- backward compatibility for components with environments with latest version
>>>>>>> f14203f3

## [13.0.0-dev.11] - 2018-06-13

- fix 'component not found' error when importing a component with a specific version while having a local tag
- prevent overriding local tags from remote components upon import
- fix bit import -e flag
- fix - init deletes resolve modules from bit.json
- throw an error when auto tag components has a newer version
- fix output when running bit diff after tagging component
- fix - after auto-tagging a component with a pending update - it became modified
- added missing programmatic flags for bit isolate cmd
- fix - running bit log on local components with scope

## [13.0.0-dev.10] - 2018-06-08

- fix custom module resolutions to work with components installed by a package manager

## [13.0.0-dev.9] - 2018-06-06

- support mixed mode of common-js and ES6 ("require" and "import" together)
- fix adding the same file with different letter cases (uppercase/lowercase)

## [13.0.0-dev.8] - 2018-05-30

- support bit-diff for envs files and configurations
- fix import of binary files
- recognize packages required from d.ts files
- change default fork level to one
- bit.json backward compatibility
- envs error handling

## [13.0.0-dev.7] - 2018-05-30

- fix eol for windows for envs files
- fix storing specs results on tag
- store envs as strings in case there is no config / files
- version validation during bit tag

## [13.0.0-dev.6] - 2018-05-27

- bump bit-js version

## [13.0.0-dev.5] - 2018-05-27

- introduce a new flag `bit init --reset-hard` to delete Bit files in order to start from a clean workspace
- introduce a new flag `bit init --reset` to recreate bit.json and .bitmap files in case they are corrupted
- fix `bit move` and `bit import --path` when running from an inner directory
- display a descriptive error-message when the added main-file is a directory
- support custom module resolution
- prevent deleting non-empty directories when running `bit import` unless `--override` is used

## [13.0.0-dev.4] - 2018-05-16

- bump bit-js version

## [13.0.0-dev.3] - 2018-05-16

-  fix bit test with fork-level one

## [13.0.0-dev.2] - 2018-05-15

- envs fixes
- support "export X from Y" syntax of ES6 without importing X first

## [13.0.0-dev.1] - 2018-05-10

- new environments architecture!
- fix `bit init` to recreate scope.json if not exists
- fix error "Maximum call stack size exceeded" when tagging or building a large file

## [0.12.13] - 2018-05-09

### New
- add `bit show --compare` data into `bit diff` to easily see why a component is modified in one command
- when running bit login, also configure bitsrc registry for npm
- adding scss to support ~
- support components with cyclic dependencies
### Changes
- remove `--write` flag from `bit import`, the newly introduced `--merge` flag takes care of that
- improve merge-conflict error on export to show all components with conflicts
### Bug Fixes
- fix `bit remove` to not delete dependencies when they were imported directly
- add error handling to bit login
- improve the error-message "unexpected network error has occurred" to provide some useful data

## [0.12.12] - 2018-04-29

### New
- introduce a new command `bit diff` to show the files diff for modified components
- support importing component on top of a modified one and merging the changes by adding `--merge` flag to `bit import`
- add -x flag to import (short for --extension)

### Bug Fixes
- fix an end of line issue between os
- [#927](https://github.com/teambit/bit/issues/927) fix a case of link file (file that only requires another file) is part of the component
- fix bit-move of a directly imported dependency
- fix importing a different version of a dependent when dependencies are not saved as components
- fix Yarn install when a relative path is written into package.json
- fix bit-merge and bit-checkout commands for Windows
- bug fix - import after tag command was showing an error "Cannot read property 'hash' of undefined"
- fix bit-add to enable marking files as tests of existing components
- bug fix - in some circumstances, same link files were written in parallel, resulting in invalid content

## [0.12.11] - 2018-04-10

### New
- introduce a new command `bit merge` for merging a different version into the current version
- introduce a new command `bit use` for switching between versions
- add anonymous analytics usage with prompt
- support merging modified component to an older version of the component
### Changes
- rename the command `bit use` to `bit checkout`
- block tagging when a component has a newer version locally, unless `--ignore-newest-version` flag is used
- rename `--force` flag of `bit import` to `--override`
- change `bit list` to show only the authored and imported components, unless `--scope` flag is used
- `bit remove` removes components from a remote scope only when `--remote` flag is used
- improve the output of import command to show the imported versions
### Bug Fixes
- fix bit-install to work from an inner directory
- improve external test and build errors to show the stack
- support `export { default as }` syntax when extracting relevant dependencies from link files

## [0.12.10] - 2018-03-21

### New
- track directories for files changes and update .bitmap automatically
- show a component as modified (bit status) in case a new file has added to its rootDir or one of the files has renamed
- support updating dependencies versions from bit.json, package.json and bitmap files
- add an option to install peer dependencies in an isolated environment
- add the main file to file list if not specified during `bit add`
- add `--all` flag to `bit untrack` command

### Changes
- ignore files named 'LICENSE'
- test components candidates for auto-tag before tagging them

### Bug Fixes
- fix an issue with stylus dependencies from Vue files
- fix catastrophic backtracking when using Regex to find JSDoc
- fix environment import of latest version when an older version is imported
- fix exit status when ci-update fails
- fix bugs when running bit commands not from the workspace root

## [0.12.9] - 2018-03-14

- fix bug with exporting component to a very old scopes

## [0.12.8] - 2018-03-12

- send component's metadata to compilers
- fix `bit tag` with `--force` flag to force tagging when exceptions occurred during a test
- fix `bit test` error message to display the actual exception if occurred
- improve error message of `bit tag --verbose` when tests failed to include tests results
- improve handling of errors from compilers which return promises
- merge process.env from the main process to tester process fork
- symlink tester env in isolated envs
- bug fix - tests files were ignored during bit add when they're weren't part of the files array and .gitignore contained a record with leading exclamation mark

## [0.12.7] - 2018-02-28

- bug fix - specifying a component and its dependency as ids for bit remove was not working
- bug fix - fix remove component

## [0.12.6] - 2018-02-27

### New
- introduced a new command `bit untag` for reverting un-exported tags.
- support .vue files
- support `bit install` of specific ids
- init local scope inside .git
- support peerDependencies
- support passing arguments/flags to the package-manager by specifying them after '--' (e.g. `bit import -- --no-optional`)
- support compilers which return promises

### Changes
- save bit dev-dependencies components inside devDependencies section of package.json
- `bit status` shows a list of staged versions in 'staged components' section

### Bug Fixes
- show npm-client's warnings when they are about missing peer-dependencies
- fix outdated to print correct version numbers
- remove a modified component message
- resolving .gitignore files
- [#729](https://github.com/teambit/bit/issues/729) fix bit cc to clear module cache
- [#769](https://github.com/teambit/bit/issues/769) - prevent duplicate ids in bitmap when adding existing files
- [#736](https://github.com/teambit/bit/issues/736) - .gitignore is blocking everything

## [0.12.5] - 2018-02-06

- default `bit import` with no id to import objects only, unless `--write` flag is used
- decrease verbosity of npm during bit test
- added `--objects` flag to `bit import` for fetching objects only and making no changes to the filesystem
- bug fix - dists had incorrect paths in the model when originallySharedDir was the same as dist.entry
- strip dist.entry for imported and authored components only, not for nested.
- write .bitmap on bit init command
- aggregate dependencies and package dependencies in bit show
- add entered username from prompt to context for server side hooks


## [0.12.4] - 2018-01-30

- support separating dev-dependencies and dev-packages from dependencies and packages when they originated from tests files
- prompt user when trying to remove a component
- restore old behavior of requiring package installation
- support adding test files to existing component
- ignore tracked files when running bit add and print a warning message
- bug fix - bit test fails when the same environment installation was canceled before

## [0.12.3] - 2018-01-28

- avoid overriding not only modified components but also new components when running `bit import`, unless `--force' flag is used
- validate version number during tag action
- allow `bit config` to run in non initialized directory

## [0.12.2] - 2018-01-24

### New
- [#653](https://github.com/teambit/bit/issues/653) read config keys from Git config in case it's not found in bit config
- [#516](https://github.com/teambit/bit/issues/516) add `--eject` flag for `bit export` for quickly remove local components after export and install them by the npm client
### Changes
- `bit build` with no parameter, builds all authored and imported components regardless whether they're modified
### Bug Fixes
- `bit move` - updates links to node_modules and updates package.json dependencies with the new directory
- install missing environments before start build / test process
- print message in case of cyclic dependencies
- fixed ci-update from failing when no compiler or tester

## [0.12.1] - 2018-01-22

- add link-file for authored exported components from the root node_modules of a component to its main-file
- avoid fetching the dependencies of versions older than the current imported one
- migration - remove latest from compiler
- fix bug with importing old components with compiler defined
- fixed deserialize bug with bit remove

## [0.12.0] - 2018-01-18

### New
- [extension system (beta)](https://docs.bitsrc.io/docs/ext-concepts.html)
- [#540](https://github.com/teambit/bit/issues/540) support Yarn as package manager
- `bit import`: install hub dependencies as npm packages by default
- `bit import`: install npm packages by default
- [#613](https://github.com/teambit/bit/issues/613) `bit install` command to install all packages and link all components
- [#577](https://github.com/teambit/bit/issues/577) auto add workspaces to root package.json
- [#515](https://github.com/teambit/bit/issues/515) save direct dependencies in package.json with relative paths
- [#571](https://github.com/teambit/bit/issues/571) apply auto-tagging mechanism for imported components
- [#541](https://github.com/teambit/bit/issues/541) add package manager config to bit.json
- support saving dists files on a pre-configured directory relative to consumer root
- support `bit show --compare` with json format


### Changes
- change auto-generated node_modules links to be the same as NPM installation of components (@bit/scope.box.name)
- rename `bit bind` command to `bit link`
- reanme {PARENT_FOLDER} variable to {PARENT} in dsl of add
- rename .bit.map.json to .bitmap
- avoid writing long files paths for imported components when there is a shared directory among the component files and its dependencies
- `bit log` now shows semver instead of version hash
- [#537](https://github.com/teambit/bit/issues/537) rename dist flag to --ignore-dist and by default create dist files
- [#527](https://github.com/teambit/bit/issues/527) rename structure property in bit.json
- remove 'dist' attribute from root bit.json by default
- rename `no_dependencies` flag to `no-dependencies` on `bit import`
- rename `no_package_json` flag to `ignore-package-json` on `bit import`
- change `bit remote rm` to `bit remote del`
- run bit init automatically if dir is not initialized but contains .bitmap file
- do not write the component's bit.json file, unless `--conf` flag is set
### Bug Fixes
- [#517](https://github.com/teambit/bit/issues/517) when a nested dependency is imported directly, re-link all its dependents
- [#608](https://github.com/teambit/bit/issues/608) absolute components dependencies for new components throw an error
- [#605](https://github.com/teambit/bit/issues/605) component with modified dependencies doesn't recognize as modified
- [#592](https://github.com/teambit/bit/issues/592) auto-tagged component were not shown as staged in bit status
- [#495](https://github.com/teambit/bit/issues/495) support adding files to imported components and ignoring existing files
- [#500](https://github.com/teambit/bit/issues/500) files added under one component although it was not specified
- [#508](https://github.com/teambit/bit/issues/508) componentsDefaultDirectory do not support anything other than one dynamic param per folder
- [#543](https://github.com/teambit/bit/issues/543) remove imported component not working
- avoid building process when a component was not modified
- prevent overriding index file if exists

## [0.11.1] - 2017-11-29

- support tagging the entire local scope and all imported components to a specific tag using `--scope` and `--include_imported` flags
- add bit pack command to build packages for registry
- tag command now accepts a version
- `bit test` - paint a summary table when testing multiple components
- `bit status` - add a new section "deleted components" for components that were deleted from the file-system manually
- `bit import` - prevent overriding local changes unless --force flag was used
- sort `bit show` and `bit list` components alphabetically
- Auto update .bit.map.json to semantic versions
- improve stability and performance of the dependency resolution mechanism
- removed `--include-imported` flags as `--all` can be used for the same functionality
- `--scope` flag can be used without `--all`
- message in tag command is now optional
- `--all` and `--scope` accepts version (optional for `--all` and mandatory for `--scope`)
- fixed bug on windows that created test files as components
- fixed bit add bug when adding test files with DSL
- fixed output to be the same for tag command
- fixed bit list command display for deprecated components
- fixed bit show with compare flag to display dependencies
- don't write dists files for authored components
- bug fix - components that were not indicated as staged-components by `bit status` were exported by `bit export`
- bug fix - tests files saved with incorrect path when `bit add` was running from non-consumer root
- `bit add` - exclude a component when its main file is excluded
- bug fix - generated .ts links were not valid

## [0.11.0] - 2017-11-12
- change versions numbers to be semantic versions
- add `--outdated` flag to `bit show` command to show the local and remote versions of a component
- add `--outdated` flag to `bit list` command to show the local and remote versions of components
- `bit show` - show components that will be tagged automatically when their dependencies are tagged
- export / import performance and stability improvements
- add plugin mechanism to support different file types
- SSH authentication can be done with SSH username and password in case a private key or an SSH agent socket is not available
- SSH is not supporting passphrase in case a private key is encrypted
- reimplement cat-object command
- `bit show` - show components that will be tagged automatically when their dependencies are tagged
- bug fix - dependencies were not written to the file-system when cloning a project with an existing bit.map file
- disable the local search
- fix a bug which prevents the ci running tests in some cases
- bug fix - re-adding a component after exporting it was considered as a new component
- fix a bug which makes bit test command not work when a component use bit/ to require another component
- prevent bare-scope corruption when the export process fails
- fixed stderr maxBuffer exceeded bug in ci-update cmd
- fix a bug which makes imported components considered as modified
- fix typo in help man page

## [0.10.9] - 2017-10-18

- rename `bit commit` to `bit tag`
- extract only relevant dependencies from link files (files that only require other files)
- typescript - extract only relevant dependencies from link files (files that only require other files)
- take package version from package.json in the component / root folder to support semver package dependencies
- new field in bit.json (bindingPrefix) for dynamic links
- add flag to bit show to compare component in file system to last tagged component
- better handling deleted files
- improve bit add to convert files to valid bit names
- fixed - writing dist files to wrong directory during bit tag / test commands
- fixed remove of exported component
- prevent bare-scope corruption when the export process fails
- fixed stderr maxBuffer exceeded bug in ci-update cmd
- throw error when tester doesn't return any result for test file
- change the order of determine the main/index file - it's now ['js', 'ts', 'jsx', 'tsx', 'css', 'scss', 'less', 'sass']
- improve checkVersionCompatibility between server and client
- show correct message / error when the tester has an exception during bit test
- fix bug with printing wrong id on bit tag for component in versions between 10-19
- handle invalid bit.json
- bit add on missing test file should throw an error
- prevent test files from becoming new components
- fix bug when component version is larger than 10 it won't show as staged

## [0.10.8] - 2017-10-01

- support requiring imported components using `require('bit/namespace/name')` syntax
- new remove command for removing local and remote components
- new deprecate command for deprecating local and remote components
- new move command for moving files/directories of a component to a new location
- create package.json for imported components
- exclude import-pending components from 'new components' section
- add ignore missing dependencies to commit
- save all dependencies on one configurable directory (components/.dependencies by default)
- add support for tsx files
- generate internal component links according to their compiled version
- move a re-imported component to a new location when `bit import --prefix` is used
- fix commit and export issues when dealing with more than 500 components
- fix export of large amount of data
- fix bug with commit --force when tests throws an exception
- fix bug - when you import authored component (and there is a newer version) it duplicate it in the .bit.map.json
- fix bug - when you import authored component it was added to bit.json dependencies
- fix bug with ssh2 times out on handshake

## [0.10.7] - 2017-09-07

- improve windows support
- add bit untrack command
- support CSS/less/sass/sass as main file
- support jsx extension as the main file of a component
- support adding new files to imported components
- deprecated install command
- fix the search according to search-index v0.13.0 changes
- prevent exporting a component when the same version has been exported already to the same remote scope
- avoid running the build and test processes upon `bit status`
- allow export specific components without specifying the scope-name
- avoid committing unmodified components unless `--force` flag is being used
- resolve dependencies from all component files regardless whether they are referenced from the main file
- bug fix - the author was not able to update his/her component in case it was changed in another scope
- bug fix - status command shows an error when components directory has an unreferenced (from bit.map) component
- avoid generating links for author components
- `bit import` from bit.json does not write to the file-system a dependency when it is also a direct import
- bug fix - export would hang when the ssh server was existing before closing
- don't calculate nested deps when calculating modified component during bit status/commit
- fixed exception is thrown in `bit ls` after exporting components
- removed `--cache` flag from `bit ls`
- added `--environment` option for `bit import`
- reformatted `bit import` output (components, dependencies, environments)
- remove duplication for missing packages warning
- Remove the npm tree output for component ci flow
- add verbosity option to some places
- added auto generated msg to bitmap and all generated link files
- fix a warning on the bit --version command
- support render tag in js docs
- bug fix - imported components were deleted from bit.map when importing nested components of the same scope and name
- write dist files on import according to .bit.map.json
- improve bit remote output (put it in a table)
- fix but with export when the remote has a dependency in the wrong version

## [0.10.6] - 2017-08-23

- windows support
- support auto updating of bit for npm installation
- support deleting files from a component
- improved bit help
- fix bit config command for linux
- update bit-javascript dependency
- fixed remote add exceptions to human-friendly errors
- improvement - when there are several potential main files, `bit add` selects the one that is closer to the root
- show a friendly error when SSH returns an invalid response
- fix an error when there are multiple open SSH connections
- update bit.map and the file system when a nested component is re-imported individually
- fix ci-update command when there are tester and compiler to use the same isolated-environment
- fix an error when importing a component, exporting it, modifying and exporting again (v3)
- fix links generation when importing from a non-consumer root path
- fix ci-update command to generate links when necessary
- fix Error: "Cannot find module './build/Release/DTraceProviderBindings'" when installing via Yarn
- fix the local and remote search
- fix the internal ci-update command where an environment has a tester without a compiler
- improved commit, add, export and status outputs
- support general failures on bit test (like on before)
- status output with missing dependencies
- help flags adjusted to new help
- missing dependencies formatted on commit
- sources no longer part of bit.json's defaults
- improve readme
- improve outputs
- improve windows support for import command
- exception when using `bit test` or `bit build` before adding first components
- add new flag to bit add to override or append files to bit component


## [0.10.5] - 2017-08-16
- improved commit, add, export and status outputs
- improved bit help
- Improve log files (rotate, color, prettyPrint)
- Support define dependencies for imported components
- bug fixes for export command

## [0.10.4] - 2017-08-15

- bug fix - component stays in "staged components" section after the second export
- support exporting binary files
- fix a bug when importing version 2 of a component while version 1 has been imported before
- fix a bug when exporting version 3 of a component after importing version 2
- bug fix - install test environment if not exist upon bit test
- Fix conflicts when import from bit.json more than one component with the same nested deps
- Remove duplicates from missing packages (during import) warning
- improve error on adding non existing file
- improve support for imported components as dependencies of authored components
- auto-resolve dependencies for imported components

## [0.10.3] - 2017-08-08

- fix memory leak when exporting a big amount of components
- fix running import command from a non-root directory
- support specifying multiple ids using export command
- fix the auto creating dependencies during commit
- performance improvement for status and commit

## [0.10.2] - 2017-08-07
Improve resolving packages dependencies for ts files

## [0.10.1] - 2017-08-07

## [0.10.0] - 2017-08-07
### BREAKING CHANGES

- Upgrade: Bit now works with a new set of APIs and data models for the code component and scope consumer.
- Important: Bit is not backward compatible with remote scopes running older versions of Bit.

## [0.6.6-rc.1] - 2017-06-28
- Add babel-plugin-transform-runtime to support async functions

## [0.6.5] - 2017-06-26

## [0.6.5-rc.1] - 2017-06-26
- bugfix - install drivers in scope level before test in scope
- bugfix - install drivers in scope level before build in scope
- bugfix - calling to old bind command during component e2e tests

## [0.6.4] - 2017-06-25

- update "bit-javascript" dependency to 0.6.4
## [0.6.3-rc.3] - 2017-06-15

- `bit test` shows the error stack in case of a fatal error
- add logger
- support debug-mode for e2e tests

## [0.6.3-rc.2] - 2017-06-08

- update "bit-javascript" dependency to rc ("^0.6.4-rc.1")
- Try using cache before fetching remote

## [0.6.3-rc.1] - 2017-06-06

- support running e2e tests in a dev environment where `bit` command is different (such as bit-dev)
- `bit import` no longer uses the internal cache objects to retrieve remote bit-components.
- avoid corrupted data in a scope when dependencies somehow are not being resolved.
- allow `bit init` when there is a bit.json file without the `source` or `env` attributes.
- bug fix: don't show the version-compatibility warning more than once
- remove duplications from dependencies list of `bit import` output.
- suppress dependencies list upon `bit import`, unless a flag `--display_dependencies` is being used.
- warn for missing driver
- set the file-extension of the built-dist-file according to the current language ('.js' by default)
- support async/await syntax.
- remove the injection of bit-js module into the tester environment.
- add bit-javascript as a dependency and a post install hook.
- do not show tests output in case of thrown error on commit, use verbose flag to see the error.
- parse @property tag of JSDoc
- add `bit reset` command for cancelling the last local commit
- extract the importing bit.json components functionality from `bit import` into a new command `bit install`.
- add infrastructure for e2e tests
- fix onExport hook to get called after writing dependencies to bit.json
- increased max listeners to 100 (prevent warning message)
- colored commit success message
- support for merge conflict error reporting via ssh
- docs - fix bitsrc links to work

## [0.6.2] - 2017-05-21

- [removed] JSDoc data are saved only for functions with a tag `@bit`.
- fixed component classification (local or external)

## [0.6.1] - 2017-05-18 rc

- JSDoc data are saved only for functions with a tag `@bit`.
- do not terminate watcher after failures.
- add the commit-log details to the Component object, so then it'll be available for `bit show --json` and `bit export`.

## [0.6.0] - 2017-05-15

- do not preserve node.js path cache for required bit-driver because it varies over time.

## [0.5.13] - 2017-05-14

- enable bit watch command -> build-all-inline on every change

## [0.5.12] - 2017-05-14

- enable "bit build --inline" command with no arguments for building all inline components

## [0.5.11] - 2017-05-11

- send a correct error message on commit with wrong id.
- add onModify hook.
- show error-message for 'bit build' when no compiler is specified.
- write dependencies on modify.
- do not write bit.json's `misc` and `lang` properties if the default value is presented.
- send correct error message when there is invalid inline id (wip).
- add bind command (which calls the driver bind command).

## [0.5.10] - 2017-05-11

- fix bug with specs that need compiling for server use

## [0.5.9] - 2017-05-11

- fix bug with specs that need compiling

## [0.5.8] - 2017-05-11

- write the specDist only if it exists

## [0.5.7] - 2017-05-10

- fix test for components without compiler

## [0.5.6] - 2017-05-10

- implement the isolated environment for build

## [0.5.5] - 2017-05-09

### Change

- bare scope test creates a new environment and runs the tests there.
- test command -i runs the tests on the file system (inline components).
- build command now saves dist/\<implFileName> && dist/\<specsFileName> for the specs file.
- change the component resolver to fetch from dist/\<implFileName> instead of dist/dist.js.

- package dependencies of environment modules would be installed at component level from now.
- npm loader would not be present, --verbose will show npm output after the installation is done.

### Fixed

- bug with environment installation (npm install at project level).

### Added

- add module 'component-resolver' to resolve a component path using its ID.
- support generating an isolated bit-component environment on-the-fly so it will be easier to run build and test from everywhere
- the compiler can implement a build method instead of compile, get an entry file and run webpack for example (wip). implemented for inline_components, and still need to implement environment module in order to fully work.
- add --skip-update option to the main bit help page.
- run some hooks (for now: onCommit, onCreate, onExport and onImport) using a language-driver
- lang attribute on the bit.json, enable language that will save on the model of the component.

## [0.5.4] - 2017-05-07

### Fixed

- ssh is exiting before writing the entire response.
- exception was thrown when trying to read non-existing private key.

## [0.5.3] - 2017-04-27

### Fixed

- put [search] index procedure under try catch, warns in case it fails.
- fixed bug with list/show remote components with misc files.

## [0.5.2] - 2017-04-27

### Fixed

- issue with npm ensure that was caused due to latest version changes
- issue with installing deps from local cache instead of external
- exit code with only numeric values

## [0.5.1] - 2017-04-18

### Added

- support adding misc files to a bit component
- enable "bit test --inline" command with no arguments (test all inline components)

### Change

- npm install for bit dependencies will work via temp package.json instead of invoking parallel npmi

### Fixed

- when exporting and missing @this, show friendly error

## [0.5.0]

** breaking change - a scope with this version won't work with consumer with lower versions **

### Change

- ssh protocol has changes and now contains headers with bit version
- do not override files upon "bit create" unless -f (--force) flag is used

### Fixed

- bit ls and show commands can be performed outside of bit scope

### Added

- if there is a difference between the versions of the remote bit and the local bit (the remote scope has a greater version) bit throws a error/warning message according to semver difference major/minor
- bit scope-config public command
- license file inflation
- scope meta model

### Removed

- bit resolver command

## [0.4.5]

### Fixed

- error message on component not found
- hotfix for multifetch bug
- add 'no results found' message on ci when there are no specs

## [0.4.4]

### Fixed

- bug fix: typo on destructuring for making export compatible

## [0.4.3]

### Fixed

- added validation on stdin readable for private cmd _put

## [0.4.2]

### Fixed

- make the ssh mechanism backwards compatible with older versions

## [0.4.1]

### Added

- put now work with stream (after export) instead of putting the data on a command argument

### Change

- replace the use of sequest module with ssh2 module directly.

## [0.4.0]

### Added

- bit cat-scope private command
- bit refresh-scope private command for updating model

### Change

- change the header of the bit-objects to contain the hash of the file as a second argument

## [0.3.4]

### Fixed

- add the hash to the header of the any bit-object

## [0.3.3]

### Fixed

- add posix as an optional dependency (windows)

### Added

- specsResults verbose output after ci-update
- add bit clear-cache cmd
- now running clear cache before bit update

## [0.3.2]

### Added

- add bit-dev script for linking dev command, for development
- circle ci integration
- package node v6.10.0 (LTS) (working for osx, debian, centos)

### Fixed

- throw the right error code when inner problem occures
- handled errors will also have exit code 1

## [0.3.0]

### Change

- saving the component id to bit.json after export is a default behavior.
- bit export --forget flag for not saving to bit.json after export.

### Fixed

- Solved bug with specsResults pass attribute not updating after ci update.

## [0.2.6]

### Fixed

- bug with @ on scope annotation
- improved readme and docs

## [0.2.5]

### Added

- documentation under ./docs
- gitbook integration

### Change

- change mock-require to mockery on testing mechanism
- support node 4 with babel-preset-env + add plugins, instead of stage-0 preset

## [0.2.4]

### Added

- add source-map support for dist (enables compiled bit debugging)

### Change

- small fix after import without peer dependencies (do not show the peer dependencies header)

## [0.2.3]

### Added

- import multiple components on one import (bit import componentA componentB)
- write components specific version in bit.json after import -s flag
- distinguish between peerDependencies and dependencies on the output of an import command

## [0.2.2]

### Added

- loader for export command

### Change

- scope now fetch devDependencies (compiler/tester) on export
- scope does not fetch devDependencies on import
- changed dev to environment flag on import command

## [0.2.1] hot-fix

fix a bug with import many ones function

## [0.2.0]

### Added

- loaders.
- stablize version.
- improve error handling.

## [0.1.0]

initial version

<|MERGE_RESOLUTION|>--- conflicted
+++ resolved
@@ -11,11 +11,8 @@
 - fix - show component on bit list even when there is duplicate entries in bitmap file
 - fix - remove alias t from bit test command (conflicts with tag command)
 - fix - operation aborted error when aborting username/pass authentication
-<<<<<<< HEAD
 - fix handle tsx files when detectiveOption is empty
-=======
 - backward compatibility for components with environments with latest version
->>>>>>> f14203f3
 
 ## [13.0.0-dev.11] - 2018-06-13
 

--- conflicted
+++ resolved
@@ -7,7 +7,6 @@
 
 ## [unreleased]
 
-<<<<<<< HEAD
 - fix capsule to not hang forever when running build/tag/isolate and npm emits errors
 - [#2482](https://github.com/teambit/bit/issues/2482) - delete component's cache upon mismatch
 - stabilize capsule by writing the same paths as the workspace relative to the component rootDir
@@ -20,7 +19,7 @@
 - introduce `bit link --rewire` to change relative paths in the source code to module paths
 - prevent tagging components that require each other by relative paths (bypassable by `--allow-relative-paths`)
 - prevent exporting components when import/require uses a module path with no scope-name
-=======
+
 ## [[14.7.7-dev.3] - 2020-03-31]
 
 - support react-docs of multiple exports
@@ -33,7 +32,6 @@
 
 - fix capsule to not hang forever when running build/tag/isolate and npm emits errors
 - [#2171](https://github.com/teambit/bit/issues/2171) - fix ComponentNotFound when using `bit export` with no args and a flattened dependency was converted from no-scope to a remote-scope
->>>>>>> c3ebe6b6
 - fix components dependencies detection to resolve from package.json if not exist on the fs
 
 ## [[14.7.6] - 2020-02-23](https://github.com/teambit/bit/releases/tag/v14.7.6)

--- conflicted
+++ resolved
@@ -7,12 +7,9 @@
 
 ## [unreleased]
 
-<<<<<<< HEAD
 - support saving dists files on a pre-configured directory relative to consumer root (rather than saving them inside the component dir) 
 - remove 'dist' attribute from consumer bit.json by default
-=======
 - rename `bit bind` command to `bit link`
->>>>>>> fa193407
 - avoid building process when a component was not modified and the dists are saved in the model
 - bug fix - importing an older version of a component ended up showing the component in "modified" and "staged" sections of bit status
 - rename `no_dependencies` flag to `no-dependencies` on `bit import` 

--- conflicted
+++ resolved
@@ -7,11 +7,9 @@
 
 ## [unreleased]
 
-<<<<<<< HEAD
 - support peerDependencies (in the model for now)
-=======
+
 ## [0.12.6-dev.2] - 2018-02-13
->>>>>>> 1a7b547d
 
 ## [0.12.6-dev.1] - 2018-02-13
 

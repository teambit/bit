--- conflicted
+++ resolved
@@ -7,11 +7,8 @@
 
 ## [unreleased]
 
-<<<<<<< HEAD
 - support changing the log to json format by running `bit config set log_json_format true`
-=======
 - introduce a new command `bit undeprecate` to revert deprecation of components
->>>>>>> e9fa024a
 
 ## [14.1.2-dev.4] - 2019-05-28
 

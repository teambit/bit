# Change Log

All notable changes to this project will be documented in this file.

The format is based on [Keep a Changelog](http://keepachangelog.com/).
and this project adheres to [Semantic Versioning](http://semver.org/).

## [unreleased]

- fix - handle bit diff for local components without specifying scope
- fix - show component on bit list even when there is duplicate entries in bitmap file

## [13.0.0-dev.11] - 2018-06-13

- fix 'component not found' error when importing a component with a specific version while having a local tag
- prevent overriding local tags from remote components upon import
- fix bit import -e flag
- fix - init deletes resolve modules from bit.json
- throw an error when auto tag components has a newer version
- fix output when running bit diff after tagging component
- fix - after auto-tagging a component with a pending update - it became modified
- added missing programmatic flags for bit isolate cmd
<<<<<<< HEAD
- fix - remove alias t from bit test command (confilcts with tag command)
=======
- fix - running bit log on local components with scope

>>>>>>> 9fb1fcaf
## [13.0.0-dev.10] - 2018-06-08

- fix custom module resolutions to work with components installed by a package manager

## [13.0.0-dev.9] - 2018-06-06

- support mixed mode of common-js and ES6 ("require" and "import" together)
- fix adding the same file with different letter cases (uppercase/lowercase)

## [13.0.0-dev.8] - 2018-05-30

- support bit-diff for envs files and configurations
- fix import of binary files
- recognize packages required from d.ts files
- change default fork level to one
- bit.json backward compatibility
- envs error handling

## [13.0.0-dev.7] - 2018-05-30

- fix eol for windows for envs files
- fix storing specs results on tag
- store envs as strings in case there is no config / files
- version validation during bit tag

## [13.0.0-dev.6] - 2018-05-27

- bump bit-js version

## [13.0.0-dev.5] - 2018-05-27

- introduce a new flag `bit init --reset-hard` to delete Bit files in order to start from a clean workspace
- introduce a new flag `bit init --reset` to recreate bit.json and .bitmap files in case they are corrupted
- fix `bit move` and `bit import --path` when running from an inner directory
- display a descriptive error-message when the added main-file is a directory
- support custom module resolution
- prevent deleting non-empty directories when running `bit import` unless `--override` is used

## [13.0.0-dev.4] - 2018-05-16

- bump bit-js version

## [13.0.0-dev.3] - 2018-05-16

-  fix bit test with fork-level one

## [13.0.0-dev.2] - 2018-05-15

- envs fixes
- support "export X from Y" syntax of ES6 without importing X first

## [13.0.0-dev.1] - 2018-05-10

- new environments architecture!
- fix `bit init` to recreate scope.json if not exists
- fix error "Maximum call stack size exceeded" when tagging or building a large file

## [0.12.13] - 2018-05-09

### New
- add `bit show --compare` data into `bit diff` to easily see why a component is modified in one command
- when running bit login, also configure bitsrc registry for npm
- adding scss to support ~
- support components with cyclic dependencies
### Changes
- remove `--write` flag from `bit import`, the newly introduced `--merge` flag takes care of that
- improve merge-conflict error on export to show all components with conflicts
### Bug Fixes
- fix `bit remove` to not delete dependencies when they were imported directly
- add error handling to bit login
- improve the error-message "unexpected network error has occurred" to provide some useful data

## [0.12.12] - 2018-04-29

### New
- introduce a new command `bit diff` to show the files diff for modified components
- support importing component on top of a modified one and merging the changes by adding `--merge` flag to `bit import`
- add -x flag to import (short for --extension)

### Bug Fixes
- fix an end of line issue between os
- [#927](https://github.com/teambit/bit/issues/927) fix a case of link file (file that only requires another file) is part of the component
- fix bit-move of a directly imported dependency
- fix importing a different version of a dependent when dependencies are not saved as components
- fix Yarn install when a relative path is written into package.json
- fix bit-merge and bit-checkout commands for Windows
- bug fix - import after tag command was showing an error "Cannot read property 'hash' of undefined"
- fix bit-add to enable marking files as tests of existing components
- bug fix - in some circumstances, same link files were written in parallel, resulting in invalid content

## [0.12.11] - 2018-04-10

### New
- introduce a new command `bit merge` for merging a different version into the current version
- introduce a new command `bit use` for switching between versions
- add anonymous analytics usage with prompt
- support merging modified component to an older version of the component
### Changes
- rename the command `bit use` to `bit checkout`
- block tagging when a component has a newer version locally, unless `--ignore-newest-version` flag is used
- rename `--force` flag of `bit import` to `--override`
- change `bit list` to show only the authored and imported components, unless `--scope` flag is used
- `bit remove` removes components from a remote scope only when `--remote` flag is used
- improve the output of import command to show the imported versions
### Bug Fixes
- fix bit-install to work from an inner directory
- improve external test and build errors to show the stack
- support `export { default as }` syntax when extracting relevant dependencies from link files

## [0.12.10] - 2018-03-21

### New
- track directories for files changes and update .bitmap automatically
- show a component as modified (bit status) in case a new file has added to its rootDir or one of the files has renamed
- support updating dependencies versions from bit.json, package.json and bitmap files
- add an option to install peer dependencies in an isolated environment
- add the main file to file list if not specified during `bit add`
- add `--all` flag to `bit untrack` command

### Changes
- ignore files named 'LICENSE'
- test components candidates for auto-tag before tagging them

### Bug Fixes
- fix an issue with stylus dependencies from Vue files
- fix catastrophic backtracking when using Regex to find JSDoc
- fix environment import of latest version when an older version is imported
- fix exit status when ci-update fails
- fix bugs when running bit commands not from the workspace root

## [0.12.9] - 2018-03-14

- fix bug with exporting component to a very old scopes

## [0.12.8] - 2018-03-12

- send component's metadata to compilers
- fix `bit tag` with `--force` flag to force tagging when exceptions occurred during a test
- fix `bit test` error message to display the actual exception if occurred
- improve error message of `bit tag --verbose` when tests failed to include tests results
- improve handling of errors from compilers which return promises
- merge process.env from the main process to tester process fork
- symlink tester env in isolated envs
- bug fix - tests files were ignored during bit add when they're weren't part of the files array and .gitignore contained a record with leading exclamation mark

## [0.12.7] - 2018-02-28

- bug fix - specifying a component and its dependency as ids for bit remove was not working
- bug fix - fix remove component

## [0.12.6] - 2018-02-27

### New
- introduced a new command `bit untag` for reverting un-exported tags.
- support .vue files
- support `bit install` of specific ids
- init local scope inside .git
- support peerDependencies
- support passing arguments/flags to the package-manager by specifying them after '--' (e.g. `bit import -- --no-optional`)
- support compilers which return promises

### Changes
- save bit dev-dependencies components inside devDependencies section of package.json
- `bit status` shows a list of staged versions in 'staged components' section

### Bug Fixes
- show npm-client's warnings when they are about missing peer-dependencies
- fix outdated to print correct version numbers
- remove a modified component message
- resolving .gitignore files
- [#729](https://github.com/teambit/bit/issues/729) fix bit cc to clear module cache
- [#769](https://github.com/teambit/bit/issues/769) - prevent duplicate ids in bitmap when adding existing files
- [#736](https://github.com/teambit/bit/issues/736) - .gitignore is blocking everything

## [0.12.5] - 2018-02-06

- default `bit import` with no id to import objects only, unless `--write` flag is used
- decrease verbosity of npm during bit test
- added `--objects` flag to `bit import` for fetching objects only and making no changes to the filesystem
- bug fix - dists had incorrect paths in the model when originallySharedDir was the same as dist.entry
- strip dist.entry for imported and authored components only, not for nested.
- write .bitmap on bit init command
- aggregate dependencies and package dependencies in bit show
- add entered username from prompt to context for server side hooks


## [0.12.4] - 2018-01-30

- support separating dev-dependencies and dev-packages from dependencies and packages when they originated from tests files
- prompt user when trying to remove a component
- restore old behavior of requiring package installation
- support adding test files to existing component
- ignore tracked files when running bit add and print a warning message
- bug fix - bit test fails when the same environment installation was canceled before

## [0.12.3] - 2018-01-28

- avoid overriding not only modified components but also new components when running `bit import`, unless `--force' flag is used
- validate version number during tag action
- allow `bit config` to run in non initialized directory

## [0.12.2] - 2018-01-24

### New
- [#653](https://github.com/teambit/bit/issues/653) read config keys from Git config in case it's not found in bit config
- [#516](https://github.com/teambit/bit/issues/516) add `--eject` flag for `bit export` for quickly remove local components after export and install them by the npm client
### Changes
- `bit build` with no parameter, builds all authored and imported components regardless whether they're modified
### Bug Fixes
- `bit move` - updates links to node_modules and updates package.json dependencies with the new directory
- install missing environments before start build / test process
- print message in case of cyclic dependencies
- fixed ci-update from failing when no compiler or tester

## [0.12.1] - 2018-01-22

- add link-file for authored exported components from the root node_modules of a component to its main-file
- avoid fetching the dependencies of versions older than the current imported one
- migration - remove latest from compiler
- fix bug with importing old components with compiler defined
- fixed deserialize bug with bit remove

## [0.12.0] - 2018-01-18

### New
- [extension system (beta)](https://docs.bitsrc.io/docs/ext-concepts.html)
- [#540](https://github.com/teambit/bit/issues/540) support Yarn as package manager
- `bit import`: install hub dependencies as npm packages by default
- `bit import`: install npm packages by default
- [#613](https://github.com/teambit/bit/issues/613) `bit install` command to install all packages and link all components
- [#577](https://github.com/teambit/bit/issues/577) auto add workspaces to root package.json
- [#515](https://github.com/teambit/bit/issues/515) save direct dependencies in package.json with relative paths
- [#571](https://github.com/teambit/bit/issues/571) apply auto-tagging mechanism for imported components
- [#541](https://github.com/teambit/bit/issues/541) add package manager config to bit.json
- support saving dists files on a pre-configured directory relative to consumer root
- support `bit show --compare` with json format


### Changes
- change auto-generated node_modules links to be the same as NPM installation of components (@bit/scope.box.name)
- rename `bit bind` command to `bit link`
- reanme {PARENT_FOLDER} variable to {PARENT} in dsl of add
- rename .bit.map.json to .bitmap
- avoid writing long files paths for imported components when there is a shared directory among the component files and its dependencies
- `bit log` now shows semver instead of version hash
- [#537](https://github.com/teambit/bit/issues/537) rename dist flag to --ignore-dist and by default create dist files
- [#527](https://github.com/teambit/bit/issues/527) rename structure property in bit.json
- remove 'dist' attribute from root bit.json by default
- rename `no_dependencies` flag to `no-dependencies` on `bit import`
- rename `no_package_json` flag to `ignore-package-json` on `bit import`
- change `bit remote rm` to `bit remote del`
- run bit init automatically if dir is not initialized but contains .bitmap file
- do not write the component's bit.json file, unless `--conf` flag is set
### Bug Fixes
- [#517](https://github.com/teambit/bit/issues/517) when a nested dependency is imported directly, re-link all its dependents
- [#608](https://github.com/teambit/bit/issues/608) absolute components dependencies for new components throw an error
- [#605](https://github.com/teambit/bit/issues/605) component with modified dependencies doesn't recognize as modified
- [#592](https://github.com/teambit/bit/issues/592) auto-tagged component were not shown as staged in bit status
- [#495](https://github.com/teambit/bit/issues/495) support adding files to imported components and ignoring existing files
- [#500](https://github.com/teambit/bit/issues/500) files added under one component although it was not specified
- [#508](https://github.com/teambit/bit/issues/508) componentsDefaultDirectory do not support anything other than one dynamic param per folder
- [#543](https://github.com/teambit/bit/issues/543) remove imported component not working
- avoid building process when a component was not modified
- prevent overriding index file if exists

## [0.11.1] - 2017-11-29

- support tagging the entire local scope and all imported components to a specific tag using `--scope` and `--include_imported` flags
- add bit pack command to build packages for registry
- tag command now accepts a version
- `bit test` - paint a summary table when testing multiple components
- `bit status` - add a new section "deleted components" for components that were deleted from the file-system manually
- `bit import` - prevent overriding local changes unless --force flag was used
- sort `bit show` and `bit list` components alphabetically
- Auto update .bit.map.json to semantic versions
- improve stability and performance of the dependency resolution mechanism
- removed `--include-imported` flags as `--all` can be used for the same functionality
- `--scope` flag can be used without `--all`
- message in tag command is now optional
- `--all` and `--scope` accepts version (optional for `--all` and mandatory for `--scope`)
- fixed bug on windows that created test files as components
- fixed bit add bug when adding test files with DSL
- fixed output to be the same for tag command
- fixed bit list command display for deprecated components
- fixed bit show with compare flag to display dependencies
- don't write dists files for authored components
- bug fix - components that were not indicated as staged-components by `bit status` were exported by `bit export`
- bug fix - tests files saved with incorrect path when `bit add` was running from non-consumer root
- `bit add` - exclude a component when its main file is excluded
- bug fix - generated .ts links were not valid

## [0.11.0] - 2017-11-12
- change versions numbers to be semantic versions
- add `--outdated` flag to `bit show` command to show the local and remote versions of a component
- add `--outdated` flag to `bit list` command to show the local and remote versions of components
- `bit show` - show components that will be tagged automatically when their dependencies are tagged
- export / import performance and stability improvements
- add plugin mechanism to support different file types
- SSH authentication can be done with SSH username and password in case a private key or an SSH agent socket is not available
- SSH is not supporting passphrase in case a private key is encrypted
- reimplement cat-object command
- `bit show` - show components that will be tagged automatically when their dependencies are tagged
- bug fix - dependencies were not written to the file-system when cloning a project with an existing bit.map file
- disable the local search
- fix a bug which prevents the ci running tests in some cases
- bug fix - re-adding a component after exporting it was considered as a new component
- fix a bug which makes bit test command not work when a component use bit/ to require another component
- prevent bare-scope corruption when the export process fails
- fixed stderr maxBuffer exceeded bug in ci-update cmd
- fix a bug which makes imported components considered as modified
- fix typo in help man page

## [0.10.9] - 2017-10-18

- rename `bit commit` to `bit tag`
- extract only relevant dependencies from link files (files that only require other files)
- typescript - extract only relevant dependencies from link files (files that only require other files)
- take package version from package.json in the component / root folder to support semver package dependencies
- new field in bit.json (bindingPrefix) for dynamic links
- add flag to bit show to compare component in file system to last tagged component
- better handling deleted files
- improve bit add to convert files to valid bit names
- fixed - writing dist files to wrong directory during bit tag / test commands
- fixed remove of exported component
- prevent bare-scope corruption when the export process fails
- fixed stderr maxBuffer exceeded bug in ci-update cmd
- throw error when tester doesn't return any result for test file
- change the order of determine the main/index file - it's now ['js', 'ts', 'jsx', 'tsx', 'css', 'scss', 'less', 'sass']
- improve checkVersionCompatibility between server and client
- show correct message / error when the tester has an exception during bit test
- fix bug with printing wrong id on bit tag for component in versions between 10-19
- handle invalid bit.json
- bit add on missing test file should throw an error
- prevent test files from becoming new components
- fix bug when component version is larger than 10 it won't show as staged

## [0.10.8] - 2017-10-01

- support requiring imported components using `require('bit/namespace/name')` syntax
- new remove command for removing local and remote components
- new deprecate command for deprecating local and remote components
- new move command for moving files/directories of a component to a new location
- create package.json for imported components
- exclude import-pending components from 'new components' section
- add ignore missing dependencies to commit
- save all dependencies on one configurable directory (components/.dependencies by default)
- add support for tsx files
- generate internal component links according to their compiled version
- move a re-imported component to a new location when `bit import --prefix` is used
- fix commit and export issues when dealing with more than 500 components
- fix export of large amount of data
- fix bug with commit --force when tests throws an exception
- fix bug - when you import authored component (and there is a newer version) it duplicate it in the .bit.map.json
- fix bug - when you import authored component it was added to bit.json dependencies
- fix bug with ssh2 times out on handshake

## [0.10.7] - 2017-09-07

- improve windows support
- add bit untrack command
- support CSS/less/sass/sass as main file
- support jsx extension as the main file of a component
- support adding new files to imported components
- deprecated install command
- fix the search according to search-index v0.13.0 changes
- prevent exporting a component when the same version has been exported already to the same remote scope
- avoid running the build and test processes upon `bit status`
- allow export specific components without specifying the scope-name
- avoid committing unmodified components unless `--force` flag is being used
- resolve dependencies from all component files regardless whether they are referenced from the main file
- bug fix - the author was not able to update his/her component in case it was changed in another scope
- bug fix - status command shows an error when components directory has an unreferenced (from bit.map) component
- avoid generating links for author components
- `bit import` from bit.json does not write to the file-system a dependency when it is also a direct import
- bug fix - export would hang when the ssh server was existing before closing
- don't calculate nested deps when calculating modified component during bit status/commit
- fixed exception is thrown in `bit ls` after exporting components
- removed `--cache` flag from `bit ls`
- added `--environment` option for `bit import`
- reformatted `bit import` output (components, dependencies, environments)
- remove duplication for missing packages warning
- Remove the npm tree output for component ci flow
- add verbosity option to some places
- added auto generated msg to bitmap and all generated link files
- fix a warning on the bit --version command
- support render tag in js docs
- bug fix - imported components were deleted from bit.map when importing nested components of the same scope and name
- write dist files on import according to .bit.map.json
- improve bit remote output (put it in a table)
- fix but with export when the remote has a dependency in the wrong version

## [0.10.6] - 2017-08-23

- windows support
- support auto updating of bit for npm installation
- support deleting files from a component
- improved bit help
- fix bit config command for linux
- update bit-javascript dependency
- fixed remote add exceptions to human-friendly errors
- improvement - when there are several potential main files, `bit add` selects the one that is closer to the root
- show a friendly error when SSH returns an invalid response
- fix an error when there are multiple open SSH connections
- update bit.map and the file system when a nested component is re-imported individually
- fix ci-update command when there are tester and compiler to use the same isolated-environment
- fix an error when importing a component, exporting it, modifying and exporting again (v3)
- fix links generation when importing from a non-consumer root path
- fix ci-update command to generate links when necessary
- fix Error: "Cannot find module './build/Release/DTraceProviderBindings'" when installing via Yarn
- fix the local and remote search
- fix the internal ci-update command where an environment has a tester without a compiler
- improved commit, add, export and status outputs
- support general failures on bit test (like on before)
- status output with missing dependencies
- help flags adjusted to new help
- missing dependencies formatted on commit
- sources no longer part of bit.json's defaults
- improve readme
- improve outputs
- improve windows support for import command
- exception when using `bit test` or `bit build` before adding first components
- add new flag to bit add to override or append files to bit component


## [0.10.5] - 2017-08-16
- improved commit, add, export and status outputs
- improved bit help
- Improve log files (rotate, color, prettyPrint)
- Support define dependencies for imported components
- bug fixes for export command

## [0.10.4] - 2017-08-15

- bug fix - component stays in "staged components" section after the second export
- support exporting binary files
- fix a bug when importing version 2 of a component while version 1 has been imported before
- fix a bug when exporting version 3 of a component after importing version 2
- bug fix - install test environment if not exist upon bit test
- Fix conflicts when import from bit.json more than one component with the same nested deps
- Remove duplicates from missing packages (during import) warning
- improve error on adding non existing file
- improve support for imported components as dependencies of authored components
- auto-resolve dependencies for imported components

## [0.10.3] - 2017-08-08

- fix memory leak when exporting a big amount of components
- fix running import command from a non-root directory
- support specifying multiple ids using export command
- fix the auto creating dependencies during commit
- performance improvement for status and commit

## [0.10.2] - 2017-08-07
Improve resolving packages dependencies for ts files

## [0.10.1] - 2017-08-07

## [0.10.0] - 2017-08-07
### BREAKING CHANGES

- Upgrade: Bit now works with a new set of APIs and data models for the code component and scope consumer.
- Important: Bit is not backward compatible with remote scopes running older versions of Bit.

## [0.6.6-rc.1] - 2017-06-28
- Add babel-plugin-transform-runtime to support async functions

## [0.6.5] - 2017-06-26

## [0.6.5-rc.1] - 2017-06-26
- bugfix - install drivers in scope level before test in scope
- bugfix - install drivers in scope level before build in scope
- bugfix - calling to old bind command during component e2e tests

## [0.6.4] - 2017-06-25

- update "bit-javascript" dependency to 0.6.4
## [0.6.3-rc.3] - 2017-06-15

- `bit test` shows the error stack in case of a fatal error
- add logger
- support debug-mode for e2e tests

## [0.6.3-rc.2] - 2017-06-08

- update "bit-javascript" dependency to rc ("^0.6.4-rc.1")
- Try using cache before fetching remote

## [0.6.3-rc.1] - 2017-06-06

- support running e2e tests in a dev environment where `bit` command is different (such as bit-dev)
- `bit import` no longer uses the internal cache objects to retrieve remote bit-components.
- avoid corrupted data in a scope when dependencies somehow are not being resolved.
- allow `bit init` when there is a bit.json file without the `source` or `env` attributes.
- bug fix: don't show the version-compatibility warning more than once
- remove duplications from dependencies list of `bit import` output.
- suppress dependencies list upon `bit import`, unless a flag `--display_dependencies` is being used.
- warn for missing driver
- set the file-extension of the built-dist-file according to the current language ('.js' by default)
- support async/await syntax.
- remove the injection of bit-js module into the tester environment.
- add bit-javascript as a dependency and a post install hook.
- do not show tests output in case of thrown error on commit, use verbose flag to see the error.
- parse @property tag of JSDoc
- add `bit reset` command for cancelling the last local commit
- extract the importing bit.json components functionality from `bit import` into a new command `bit install`.
- add infrastructure for e2e tests
- fix onExport hook to get called after writing dependencies to bit.json
- increased max listeners to 100 (prevent warning message)
- colored commit success message
- support for merge conflict error reporting via ssh
- docs - fix bitsrc links to work

## [0.6.2] - 2017-05-21

- [removed] JSDoc data are saved only for functions with a tag `@bit`.
- fixed component classification (local or external)

## [0.6.1] - 2017-05-18 rc

- JSDoc data are saved only for functions with a tag `@bit`.
- do not terminate watcher after failures.
- add the commit-log details to the Component object, so then it'll be available for `bit show --json` and `bit export`.

## [0.6.0] - 2017-05-15

- do not preserve node.js path cache for required bit-driver because it varies over time.

## [0.5.13] - 2017-05-14

- enable bit watch command -> build-all-inline on every change

## [0.5.12] - 2017-05-14

- enable "bit build --inline" command with no arguments for building all inline components

## [0.5.11] - 2017-05-11

- send a correct error message on commit with wrong id.
- add onModify hook.
- show error-message for 'bit build' when no compiler is specified.
- write dependencies on modify.
- do not write bit.json's `misc` and `lang` properties if the default value is presented.
- send correct error message when there is invalid inline id (wip).
- add bind command (which calls the driver bind command).

## [0.5.10] - 2017-05-11

- fix bug with specs that need compiling for server use

## [0.5.9] - 2017-05-11

- fix bug with specs that need compiling

## [0.5.8] - 2017-05-11

- write the specDist only if it exists

## [0.5.7] - 2017-05-10

- fix test for components without compiler

## [0.5.6] - 2017-05-10

- implement the isolated environment for build

## [0.5.5] - 2017-05-09

### Change

- bare scope test creates a new environment and runs the tests there.
- test command -i runs the tests on the file system (inline components).
- build command now saves dist/\<implFileName> && dist/\<specsFileName> for the specs file.
- change the component resolver to fetch from dist/\<implFileName> instead of dist/dist.js.

- package dependencies of environment modules would be installed at component level from now.
- npm loader would not be present, --verbose will show npm output after the installation is done.

### Fixed

- bug with environment installation (npm install at project level).

### Added

- add module 'component-resolver' to resolve a component path using its ID.
- support generating an isolated bit-component environment on-the-fly so it will be easier to run build and test from everywhere
- the compiler can implement a build method instead of compile, get an entry file and run webpack for example (wip). implemented for inline_components, and still need to implement environment module in order to fully work.
- add --skip-update option to the main bit help page.
- run some hooks (for now: onCommit, onCreate, onExport and onImport) using a language-driver
- lang attribute on the bit.json, enable language that will save on the model of the component.

## [0.5.4] - 2017-05-07

### Fixed

- ssh is exiting before writing the entire response.
- exception was thrown when trying to read non-existing private key.

## [0.5.3] - 2017-04-27

### Fixed

- put [search] index procedure under try catch, warns in case it fails.
- fixed bug with list/show remote components with misc files.

## [0.5.2] - 2017-04-27

### Fixed

- issue with npm ensure that was caused due to latest version changes
- issue with installing deps from local cache instead of external
- exit code with only numeric values

## [0.5.1] - 2017-04-18

### Added

- support adding misc files to a bit component
- enable "bit test --inline" command with no arguments (test all inline components)

### Change

- npm install for bit dependencies will work via temp package.json instead of invoking parallel npmi

### Fixed

- when exporting and missing @this, show friendly error

## [0.5.0]

** breaking change - a scope with this version won't work with consumer with lower versions **

### Change

- ssh protocol has changes and now contains headers with bit version
- do not override files upon "bit create" unless -f (--force) flag is used

### Fixed

- bit ls and show commands can be performed outside of bit scope

### Added

- if there is a difference between the versions of the remote bit and the local bit (the remote scope has a greater version) bit throws a error/warning message according to semver difference major/minor
- bit scope-config public command
- license file inflation
- scope meta model

### Removed

- bit resolver command

## [0.4.5]

### Fixed

- error message on component not found
- hotfix for multifetch bug
- add 'no results found' message on ci when there are no specs

## [0.4.4]

### Fixed

- bug fix: typo on destructuring for making export compatible

## [0.4.3]

### Fixed

- added validation on stdin readable for private cmd _put

## [0.4.2]

### Fixed

- make the ssh mechanism backwards compatible with older versions

## [0.4.1]

### Added

- put now work with stream (after export) instead of putting the data on a command argument

### Change

- replace the use of sequest module with ssh2 module directly.

## [0.4.0]

### Added

- bit cat-scope private command
- bit refresh-scope private command for updating model

### Change

- change the header of the bit-objects to contain the hash of the file as a second argument

## [0.3.4]

### Fixed

- add the hash to the header of the any bit-object

## [0.3.3]

### Fixed

- add posix as an optional dependency (windows)

### Added

- specsResults verbose output after ci-update
- add bit clear-cache cmd
- now running clear cache before bit update

## [0.3.2]

### Added

- add bit-dev script for linking dev command, for development
- circle ci integration
- package node v6.10.0 (LTS) (working for osx, debian, centos)

### Fixed

- throw the right error code when inner problem occures
- handled errors will also have exit code 1

## [0.3.0]

### Change

- saving the component id to bit.json after export is a default behavior.
- bit export --forget flag for not saving to bit.json after export.

### Fixed

- Solved bug with specsResults pass attribute not updating after ci update.

## [0.2.6]

### Fixed

- bug with @ on scope annotation
- improved readme and docs

## [0.2.5]

### Added

- documentation under ./docs
- gitbook integration

### Change

- change mock-require to mockery on testing mechanism
- support node 4 with babel-preset-env + add plugins, instead of stage-0 preset

## [0.2.4]

### Added

- add source-map support for dist (enables compiled bit debugging)

### Change

- small fix after import without peer dependencies (do not show the peer dependencies header)

## [0.2.3]

### Added

- import multiple components on one import (bit import componentA componentB)
- write components specific version in bit.json after import -s flag
- distinguish between peerDependencies and dependencies on the output of an import command

## [0.2.2]

### Added

- loader for export command

### Change

- scope now fetch devDependencies (compiler/tester) on export
- scope does not fetch devDependencies on import
- changed dev to environment flag on import command

## [0.2.1] hot-fix

fix a bug with import many ones function

## [0.2.0]

### Added

- loaders.
- stablize version.
- improve error handling.

## [0.1.0]

initial version

<|MERGE_RESOLUTION|>--- conflicted
+++ resolved
@@ -9,6 +9,7 @@
 
 - fix - handle bit diff for local components without specifying scope
 - fix - show component on bit list even when there is duplicate entries in bitmap file
+- fix - remove alias t from bit test command (confilcts with tag command)
 
 ## [13.0.0-dev.11] - 2018-06-13
 
@@ -20,12 +21,8 @@
 - fix output when running bit diff after tagging component
 - fix - after auto-tagging a component with a pending update - it became modified
 - added missing programmatic flags for bit isolate cmd
-<<<<<<< HEAD
-- fix - remove alias t from bit test command (confilcts with tag command)
-=======
 - fix - running bit log on local components with scope
 
->>>>>>> 9fb1fcaf
 ## [13.0.0-dev.10] - 2018-06-08
 
 - fix custom module resolutions to work with components installed by a package manager

# Change Log

All notable changes to this project will be documented in this file.

The format is based on [Keep a Changelog](http://keepachangelog.com/).
and this project adheres to [Semantic Versioning](http://semver.org/).

## [unreleased]
<<<<<<< HEAD
- `bit add` - exclude a component when its main file is excluded 
=======

- `bit test` - paint a summary table when testing multiple components 
>>>>>>> a4dba6ff
- reimplement cat-object command

## [0.11.0-test.8] - 2017-11-08
- remove the ssh agent support (it's buggy)

## [0.11.0-test.7] - 2017-11-08

- SSH is not supporting passphrase in case a private key is encrypted
- SSH authentication can be done with SSH username and password in case a private key or an SSH agent socket are not available
- `bit show` - show components that will be tagged automatically when their dependencies are tagged
- bug fix - dependencies were not written to the file-system when cloning a project with an existing bit.map file
- disable the local search

## [0.11.0-test.3] - 2017-11-06

- change versions numbers to be semantic versions
- export / import performence and stability improvements
- fix a bug which prevent the ci running tests in some cases
- add plugin mechanism to support different file types
- bug fix - re-adding a component after exporting it was considered as a new component 
- fix a bug which makes bit test command not work when a component use bit/ to require another component

## [0.10.10-dev.1] - 2017-10-30

- add `--outdated` flag to `bit show` command to show the local and remote versions of a component
- add `--outdated` flag to `bit list` command to show the local and remote versions of components
- prevent bare-scope corruption when the export process fails
- fixed stderr maxBuffer exceeded bug in ci-update cmd
- fix bug which make imported components considered as modified
- fix typo in help man page

## [0.10.9] - 2017-10-18

- rename `bit commit` to `bit tag`
- extract only relevant dependencies from link files (files that only require other files)
- typescript - extract only relevant dependencies from link files (files that only require other files)
- take package version from package.json in the component / root folder to support semver package dependencies
- new field in bit.json (bindingPrefix) for dynamic links
- add flag to bit show to compare component in file system to last tagged component
- better handling deleted files
- improve bit add to convert files to valid bit names
- fixed - writing dist files to wrong directory during bit tag / test commands
- fixed remove of exported component
- prevent bare-scope corruption when the export process fails
- fixed stderr maxBuffer exceeded bug in ci-update cmd
- throw error when tester doesn't return any result for test file
- change the order of determine the main/index file - it's now ['js', 'ts', 'jsx', 'tsx', 'css', 'scss', 'less', 'sass']
- improve checkVersionCompatibility between server and client
- show correct message / error when the tester has an exception during bit test
- fix bug with printing wrong id on bit tag for component in versions between 10-19
- handle invalid bit.json
- bit add on missing test file should throw an error
- prevent test files from becoming new components
- fix bug when component version is larger than 10 it won't show as staged

## [0.10.8] - 2017-10-01

- support requiring imported components using `require('bit/namespace/name')` syntax
- new remove command for removing local and remote components
- new deprecate command for deprecating local and remote components
- new move command for moving files/directories of a component to a new location
- create package.json for imported components
- exclude import-pending components from 'new components' section
- add ignore missing dependencies to commit
- save all dependencies on one configurable directory (components/.dependencies by default)
- add support for tsx files
- generate internal component links according to their compiled version
- move a re-imported component to a new location when `bit import --prefix` is used
- fix commit and export issues when dealing with more than 500 components
- fix export of large amount of data
- fix bug with commit --force when tests throws an exception
- fix bug - when you import authored component (and there is a newer version) it duplicate it in the .bit.map.json
- fix bug - when you import authored component it was added to bit.json dependencies
- fix bug with ssh2 times out on handshake

## [0.10.7] - 2017-09-07

- improve windows support
- add bit untrack command
- support CSS/less/sass/sass as main file
- support jsx extension as the main file of a component
- support adding new files to imported components
- deprecated install command
- fix the search according to search-index v0.13.0 changes
- prevent exporting a component when the same version has been exported already to the same remote scope
- avoid running the build and test processes upon `bit status`
- allow export specific components without specifying the scope-name
- avoid committing unmodified components unless `--force` flag is being used
- resolve dependencies from all component files regardless whether they are referenced from the main file
- bug fix - the author was not able to update his/her component in case it was changed in another scope
- bug fix - status command shows an error when components directory has an unreferenced (from bit.map) component
- avoid generating links for author components
- `bit import` from bit.json does not write to the file-system a dependency when it is also a direct import
- bug fix - export would hang when the ssh server was existing before closing
- don't calculate nested deps when calculating modified component during bit status/commit
- fixed exception is thrown in `bit ls` after exporting components
- removed `--cache` flag from `bit ls`
- added `--environment` option for `bit import`
- reformatted `bit import` output (components, dependencies, environments)
- remove duplication for missing packages warning
- Remove the npm tree output for component ci flow
- add verbosity option to some places
- added auto generated msg to bitmap and all generated link files
- fix a warning on the bit --version command
- support render tag in js docs
- bug fix - imported components were deleted from bit.map when importing nested components of the same scope and name
- write dist files on import according to .bit.map.json
- improve bit remote output (put it in a table)
- fix but with export when the remote has a dependency in the wrong version

## [0.10.6] - 2017-08-23

- windows support
- support auto updating of bit for npm installation
- support deleting files from a component
- improved bit help
- fix bit config command for linux
- update bit-javascript dependency
- fixed remote add exceptions to human-friendly errors
- improvement - when there are several potential main files, `bit add` selects the one that is closer to the root
- show a friendly error when SSH returns an invalid response
- fix an error when there are multiple open SSH connections
- update bit.map and the file system when a nested component is re-imported individually
- fix ci-update command when there are tester and compiler to use the same isolated-environment
- fix an error when importing a component, exporting it, modifying and exporting again (v3)
- fix links generation when importing from a non-consumer root path
- fix ci-update command to generate links when necessary
- fix Error: "Cannot find module './build/Release/DTraceProviderBindings'" when installing via Yarn
- fix the local and remote search
- fix the internal ci-update command where an environment has a tester without a compiler
- improved commit, add, export and status outputs
- support general failures on bit test (like on before)
- status output with missing dependencies
- help flags adjusted to new help
- missing dependencies formatted on commit
- sources no longer part of bit.json's defaults
- improve readme
- improve outputs
- improve windows support for import command
- exception when using `bit test` or `bit build` before adding first components
- add new flag to bit add to override or append files to bit component


## [0.10.5] - 2017-08-16
- improved commit, add, export and status outputs
- improved bit help
- Improve log files (rotate, color, prettyPrint)
- Support define dependencies for imported components
- bug fixes for export command

## [0.10.4] - 2017-08-15

- bug fix - component stays in "staged components" section after the second export
- support exporting binary files
- fix a bug when importing version 2 of a component while version 1 has been imported before
- fix a bug when exporting version 3 of a component after importing version 2
- bug fix - install test environment if not exist upon bit test
- Fix conflicts when import from bit.json more than one component with the same nested deps
- Remove duplicates from missing packages (during import) warning
- improve error on adding non existing file
- improve support for imported components as dependencies of authored components
- auto-resolve dependencies for imported components

## [0.10.3] - 2017-08-08

- fix memory leak when exporting a big amount of components
- fix running import command from a non-root directory
- support specifying multiple ids using export command
- fix the auto creating dependencies during commit
- performance improvement for status and commit

## [0.10.2] - 2017-08-07
Improve resolving packages dependencies for ts files

## [0.10.1] - 2017-08-07

## [0.10.0] - 2017-08-07
### BREAKING CHANGES

- Upgrade: Bit now works with a new set of APIs and data models for the code component and scope consumer.
- Important: Bit is not backward compatible with remote scopes running older versions of Bit.

## [0.6.6-rc.1] - 2017-06-28
- Add babel-plugin-transform-runtime to support async functions

## [0.6.5] - 2017-06-26

## [0.6.5-rc.1] - 2017-06-26
- bugfix - install drivers in scope level before test in scope
- bugfix - install drivers in scope level before build in scope
- bugfix - calling to old bind command during component e2e tests

## [0.6.4] - 2017-06-25

- update "bit-javascript" dependency to 0.6.4
## [0.6.3-rc.3] - 2017-06-15

- `bit test` shows the error stack in case of a fatal error
- add logger
- support debug-mode for e2e tests

## [0.6.3-rc.2] - 2017-06-08

- update "bit-javascript" dependency to rc ("^0.6.4-rc.1")
- Try using cache before fetching remote

## [0.6.3-rc.1] - 2017-06-06

- support running e2e tests in a dev environment where `bit` command is different (such as bit-dev)
- `bit import` no longer uses the internal cache objects to retrieve remote bit-components.
- avoid corrupted data in a scope when dependencies somehow are not being resolved.
- allow `bit init` when there is a bit.json file without the `source` or `env` attributes.
- bug fix: don't show the version-compatibility warning more than once
- remove duplications from dependencies list of `bit import` output.
- suppress dependencies list upon `bit import`, unless a flag `--display_dependencies` is being used.
- warn for missing driver
- set the file-extension of the built-dist-file according to the current language ('.js' by default)
- support async/await syntax.
- remove the injection of bit-js module into the tester environment.
- add bit-javascript as a dependency and a post install hook.
- do not show tests output in case of thrown error on commit, use verbose flag to see the error.
- parse @property tag of JSDoc
- add `bit reset` command for cancelling the last local commit
- extract the importing bit.json components functionality from `bit import` into a new command `bit install`.
- add infrastructure for e2e tests
- fix onExport hook to get called after writing dependencies to bit.json
- increased max listeners to 100 (prevent warning message)
- colored commit success message
- support for merge conflict error reporting via ssh
- docs - fix bitsrc links to work

## [0.6.2] - 2017-05-21

- [removed] JSDoc data are saved only for functions with a tag `@bit`.
- fixed component classification (local or external)

## [0.6.1] - 2017-05-18 rc

- JSDoc data are saved only for functions with a tag `@bit`.
- do not terminate watcher after failures.
- add the commit-log details to the Component object, so then it'll be available for `bit show --json` and `bit export`.

## [0.6.0] - 2017-05-15

- do not preserve node.js path cache for required bit-driver because it varies over time.

## [0.5.13] - 2017-05-14

- enable bit watch command -> build-all-inline on every change

## [0.5.12] - 2017-05-14

- enable "bit build --inline" command with no arguments for building all inline components

## [0.5.11] - 2017-05-11

- send a correct error message on commit with wrong id.
- add onModify hook.
- show error-message for 'bit build' when no compiler is specified.
- write dependencies on modify.
- do not write bit.json's `misc` and `lang` properties if the default value is presented.
- send correct error message when there is invalid inline id (wip).
- add bind command (which calls the driver bind command).

## [0.5.10] - 2017-05-11

- fix bug with specs that need compiling for server use

## [0.5.9] - 2017-05-11

- fix bug with specs that need compiling

## [0.5.8] - 2017-05-11

- write the specDist only if it exists

## [0.5.7] - 2017-05-10

- fix test for components without compiler

## [0.5.6] - 2017-05-10

- implement the isolated environment for build

## [0.5.5] - 2017-05-09

### Change

- bare scope test creates a new environment and runs the tests there.
- test command -i runs the tests on the file system (inline components).
- build command now saves dist/\<implFileName> && dist/\<specsFileName> for the specs file.
- change the component resolver to fetch from dist/\<implFileName> instead of dist/dist.js.

- package dependencies of environment modules would be installed at component level from now.
- npm loader would not be present, --verbose will show npm output after the installation is done.

### Fixed

- bug with environment installation (npm install at project level).

### Added

- add module 'component-resolver' to resolve a component path using its ID.
- support generating an isolated bit-component environment on-the-fly so it will be easier to run build and test from everywhere
- the compiler can implement a build method instead of compile, get an entry file and run webpack for example (wip). implemented for inline_components, and still need to implement environment module in order to fully work.
- add --skip-update option to the main bit help page.
- run some hooks (for now: onCommit, onCreate, onExport and onImport) using a language-driver
- lang attribute on the bit.json, enable language that will save on the model of the component.

## [0.5.4] - 2017-05-07

### Fixed

- ssh is exiting before writing the entire response.
- exception was thrown when trying to read non-existing private key.

## [0.5.3] - 2017-04-27

### Fixed

- put [search] index procedure under try catch, warns in case it fails.
- fixed bug with list/show remote components with misc files.

## [0.5.2] - 2017-04-27

### Fixed

- issue with npm ensure that was caused due to latest version changes
- issue with installing deps from local cache instead of external
- exit code with only numeric values

## [0.5.1] - 2017-04-18

### Added

- support adding misc files to a bit component
- enable "bit test --inline" command with no arguments (test all inline components)

### Change

- npm install for bit dependencies will work via temp package.json instead of invoking parallel npmi

### Fixed

- when exporting and missing @this, show friendly error

## [0.5.0]

** breaking change - a scope with this version won't work with consumer with lower versions **

### Change

- ssh protocol has changes and now contains headers with bit version
- do not override files upon "bit create" unless -f (--force) flag is used

### Fixed

- bit ls and show commands can be performed outside of bit scope

### Added

- if there is a difference between the versions of the remote bit and the local bit (the remote scope has a greater version) bit throws a error/warning message according to semver difference major/minor
- bit scope-config public command
- license file inflation
- scope meta model

### Removed

- bit resolver command

## [0.4.5]

### Fixed

- error message on component not found
- hotfix for multifetch bug
- add 'no results found' message on ci when there are no specs

## [0.4.4]

### Fixed

- bug fix: typo on destructuring for making export compatible

## [0.4.3]

### Fixed

- added validation on stdin readable for private cmd _put

## [0.4.2]

### Fixed

- make the ssh mechanism backwards compatible with older versions

## [0.4.1]

### Added

- put now work with stream (after export) instead of putting the data on a command argument

### Change

- replace the use of sequest module with ssh2 module directly.

## [0.4.0]

### Added

- bit cat-scope private command
- bit refresh-scope private command for updating model

### Change

- change the header of the bit-objects to contain the hash of the file as a second argument

## [0.3.4]

### Fixed

- add the hash to the header of the any bit-object

## [0.3.3]

### Fixed

- add posix as an optional dependency (windows)

### Added

- specsResults verbose output after ci-update
- add bit clear-cache cmd
- now running clear cache before bit update

## [0.3.2]

### Added

- add bit-dev script for linking dev command, for development
- circle ci integration
- package node v6.10.0 (LTS) (working for osx, debian, centos)

### Fixed

- throw the right error code when inner problem occures
- handled errors will also have exit code 1

## [0.3.0]

### Change

- saving the component id to bit.json after export is a default behavior.
- bit export --forget flag for not saving to bit.json after export.

### Fixed

- Solved bug with specsResults pass attribute not updating after ci update.

## [0.2.6]

### Fixed

- bug with @ on scope annotation
- improved readme and docs

## [0.2.5]

### Added

- documentation under ./docs
- gitbook integration

### Change

- change mock-require to mockery on testing mechanism
- support node 4 with babel-preset-env + add plugins, instead of stage-0 preset

## [0.2.4]

### Added

- add source-map support for dist (enables compiled bit debugging)

### Change

- small fix after import without peer dependencies (do not show the peer dependencies header)

## [0.2.3]

### Added

- import multiple components on one import (bit import componentA componentB)
- write components specific version in bit.json after import -s flag
- distinguish between peerDependencies and dependencies on the output of an import command

## [0.2.2]

### Added

- loader for export command

### Change

- scope now fetch devDependencies (compiler/tester) on export
- scope does not fetch devDependencies on import
- changed dev to environment flag on import command

## [0.2.1] hot-fix

fix a bug with import many ones function

## [0.2.0]

### Added

- loaders.
- stablize version.
- improve error handling.

## [0.1.0]

initial version

<|MERGE_RESOLUTION|>--- conflicted
+++ resolved
@@ -6,12 +6,9 @@
 and this project adheres to [Semantic Versioning](http://semver.org/).
 
 ## [unreleased]
-<<<<<<< HEAD
+
 - `bit add` - exclude a component when its main file is excluded 
-=======
-
 - `bit test` - paint a summary table when testing multiple components 
->>>>>>> a4dba6ff
 - reimplement cat-object command
 
 ## [0.11.0-test.8] - 2017-11-08

--- conflicted
+++ resolved
@@ -7,14 +7,11 @@
 
 ## [unreleased]
 
-<<<<<<< HEAD
 - install missing environments before start build / test process
-- add `--eject` flag for `bit export` for quickly remove local components after export and install them by the npm client
-=======
+
 ## [0.12.2-dev.2] - 2018-01-24
 
 - [#516](https://github.com/teambit/bit/issues/516) add `--eject` flag for `bit export` for quickly remove local components after export and install them by the npm client
->>>>>>> 93df0324
 - print message in case of cyclic dependencies
 - `bit build` with no parameter, builds all authored and imported components regardless whether they're modified
 

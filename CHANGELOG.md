# Change Log

All notable changes to this project will be documented in this file.

The format is based on [Keep a Changelog](http://keepachangelog.com/).
and this project adheres to [Semantic Versioning](http://semver.org/).

## [unreleased]

## [13.0.4-dev.2 - 2018-07-22]

- fix `bit import` of a component with authored dependencies
- generate npm links for Vue packages correctly without adding .vue extension to the package
- fix `bit add` to not throw an error for imported components when mainFile is a relative path to consumer

## [13.0.4-dev.1 - 2018-07-17]

- improve `bit test` to run tests not only on new and modified components but also on auto-tag pending components
<<<<<<< HEAD
- feature - send component origin repo in headers
=======
- fix error "Cannot read property 'missing' of undefined" when a dependency of dependency has parsing errors (bit-javascript)
>>>>>>> 065d4a09

## [[13.0.3] - 2018-07-12](https://github.com/teambit/bit/releases/tag/v13.0.3)

### Bug fixes
- fix link files generation to support the plugin "add-module-export" of babel compiler
- fix error "Cannot read property push of undefined" when a dependent has parsing error (bit-javascript)
- avoid parsing unsupported dependencies files (bit-javascript)

## [[13.0.2] - 2018-07-10](https://github.com/teambit/bit/releases/tag/v13.0.2)

### New
- improve the tree shaking mechanism to work with unlimited number of intermediate files
- present parsing errors by `bit status` and prevent tagging it until fixed
- show the newly tagged version for auto-tagged components

### Changes
- rename `--ignore-missing-dependencies` flag of `bit tag` to `--ignore-unresolved-dependencies`
- avoid trying tree shaking on CommonJS code
- prevent dependency-resolver from parsing json files as they do not contain any dependency

### Bug fixes
- fix `bit status` to show a component as deleted when track-dir was deleted for authored
- fix parsing error when a Vue file has a dependency prefix with a Tilde inside a style section
- fix detection of .scss files when required with no extension
- don't break `bit status` when mainFile was deleted, instead, reflect it to the user with a suggestion
- fix detection of "export * from" syntax of ES6

## [[13.0.1] - 2018-06-26](https://github.com/teambit/bit/releases/tag/v13.0.1)

### New
- support `bit checkout latest` for checkout to the latest version
- add `--reset` flag to `bit checkout` command for removing local modifications
- add `--all` flag to `bit checkout` command for executing the checkout on all components
- add new flag `--skip-tests` to bit tag command
- add `--no-cache` flag to `bit build` command
- add `--include-unmodified` flag to `bit test` command
- add troubleshooting-isolating link to bit status

### Bug fixes
- fix .tsx parsing issue when the tsx dependency is required from a non .tsx file
- fix support of .json dependencies
- fix "SyntaxError: Unexpected token" when parsing .ts files with .js dependencies
- show environments when running bit show on remote component


## [[13.0.0] - 2018-06-18](https://github.com/teambit/bit/releases/tag/v13.0.0)

### Summary

With over 35 new features, changes and bug fixes, Bit's v13 is focused on increased **stability** with over 20 bug fixes and **support for common workflows** including [webpack resolve](https://webpack.js.org/configuration/resolve/), [tsconfig resolving](https://www.typescriptlang.org/docs/handbook/module-resolution.html), Vue resolve alias ([Vue Webpack template](https://github.com/vuejs-templates/webpack/blob/f21376d6c3165a4cf6e5ae33f71b16dd47d213e3/template/build/webpack.base.conf.js#L36)) , [Babel module resolver](https://github.com/tleunen/babel-plugin-module-resolver) etc. Here are some of v13's highlights.

- add ability to configure custom module resolution in Bit (paths and aliases), to support absolute import statements for projects that use similar features using Webpack, Typescript, Babel, Vue alias etc. [PR-#980](https://github.com/teambit/bit/pull/980), [#852](https://github.com/teambit/bit/issues/852), [#865](https://github.com/teambit/bit/issues/865), [#869](https://github.com/teambit/bit/issues/869)
- over 20 bug fixes including max call stack, import of binary files and more.
- environments transformed and refactored to act as native Bit extensions. [PR-#931](https://github.com/teambit/bit/pull/931)
- support "export X from Y" syntax of ES6 without importing X first. [PR-#981](https://github.com/teambit/bit/pull/981)
- support mixed mode of common-js and ES6. [PR-#1036](https://github.com/teambit/bit/pull/1036)
- support Installing Bit using NPM using `sudo`. [commit](https://github.com/teambit/bit/commit/b23a78d3fd8ba07507785d97a224775126c2b150).
- introducing new flags for `bit init` including `--reset` and `--reset-hard`. [PR-#1012](https://github.com/teambit/bit/pull/1012)

As a reminder, we're switching to major versions to indicate that we, like many others, have been using Bit in production for a long time. v13 follows the previous v0.12 and looking forward we'll continue to follow semver like we've done since 2016.

### New
- add ability to configure custom module resolution in Bit (paths and aliases), to support absolute import statements for projects that use similar features using Webpack, Typescript, Babel, etc.
- support "export X from Y" syntax of ES6 without importing X first.
- environments transformed and refactored to act as native Bit extensions
- introduce a new flag `bit init --reset-hard` to delete Bit files in order to start with a clean workspace
- introduce a new flag `bit init --reset` to recreate bit.json and .bitmap files in case they are corrupted
- add fork level to the `bit test` command
- inject dist dir to node_path variable during test process in order for the author to tag and test custom-resolved components
- added missing programmatic flags for bit isolate cmd
- support mixed mode of common-js and ES6 ("require" and "import" together)
- recognize packages required from d.ts files

### Changes
- remove alias t from bit test command (conflicts with tag command)
- do not override existing bit.json on bit init
- rename `no-launch-browser` to `suppress-browser-launch` in bit login flag
- version validation during `bit tag`

### Bug fixes
- fix import of binary files
- fix error "Maximum call stack size exceeded" when tagging or building a large file
- handle bit diff for local components without specifying a scope
- backward compatibility for components with environments with latest version
- show dependent component id when trying to install missing environment
- prevent overriding local tags from remote components upon import
- throw an error when auto tag components have a newer version
- after auto-tagging a component with a pending update it no longer becomes `modified`
- support for running bit log on local components without specifying scope name
- handle adding the same file with different letter cases (uppercase/lowercase)
- improve environments error handling
- support `bit move` and `bit import --path` when running from an inner directory
- `bit init` now recreates the scope.json if it does not exist

## [0.12.13] - 2018-05-09

### New
- add `bit show --compare` data into `bit diff` to easily see why a component is modified in one command
- when running bit login, also configure bitsrc registry for npm
- adding scss to support ~
- support components with cyclic dependencies
### Changes
- remove `--write` flag from `bit import`, the newly introduced `--merge` flag takes care of that
- improve merge-conflict error on export to show all components with conflicts
### Bug Fixes
- fix `bit remove` to not delete dependencies when they were imported directly
- add error handling to bit login
- improve the error-message "unexpected network error has occurred" to provide some useful data

## [0.12.12] - 2018-04-29

### New
- introduce a new command `bit diff` to show the files diff for modified components
- support importing component on top of a modified one and merging the changes by adding `--merge` flag to `bit import`
- add -x flag to import (short for --extension)

### Bug Fixes
- fix an end of line issue between os
- [#927](https://github.com/teambit/bit/issues/927) fix a case of link file (file that only requires another file) is part of the component
- fix bit-move of a directly imported dependency
- fix importing a different version of a dependent when dependencies are not saved as components
- fix Yarn install when a relative path is written into package.json
- fix bit-merge and bit-checkout commands for Windows
- bug fix - import after tag command was showing an error "Cannot read property 'hash' of undefined"
- fix bit-add to enable marking files as tests of existing components
- bug fix - in some circumstances, same link files were written in parallel, resulting in invalid content

## [0.12.11] - 2018-04-10

### New
- introduce a new command `bit merge` for merging a different version into the current version
- introduce a new command `bit use` for switching between versions
- add anonymous analytics usage with prompt
- support merging modified component to an older version of the component
### Changes
- rename the command `bit use` to `bit checkout`
- block tagging when a component has a newer version locally, unless `--ignore-newest-version` flag is used
- rename `--force` flag of `bit import` to `--override`
- change `bit list` to show only the authored and imported components, unless `--scope` flag is used
- `bit remove` removes components from a remote scope only when `--remote` flag is used
- improve the output of import command to show the imported versions
### Bug Fixes
- fix bit-install to work from an inner directory
- improve external test and build errors to show the stack
- support `export { default as }` syntax when extracting relevant dependencies from link files

## [0.12.10] - 2018-03-21

### New
- track directories for files changes and update .bitmap automatically
- show a component as modified (bit status) in case a new file has added to its rootDir or one of the files has renamed
- support updating dependencies versions from bit.json, package.json and bitmap files
- add an option to install peer dependencies in an isolated environment
- add the main file to file list if not specified during `bit add`
- add `--all` flag to `bit untrack` command

### Changes
- ignore files named 'LICENSE'
- test components candidates for auto-tag before tagging them

### Bug Fixes
- fix an issue with stylus dependencies from Vue files
- fix catastrophic backtracking when using Regex to find JSDoc
- fix environment import of latest version when an older version is imported
- fix exit status when ci-update fails
- fix bugs when running bit commands not from the workspace root

## [0.12.9] - 2018-03-14

- fix bug with exporting component to a very old scopes

## [0.12.8] - 2018-03-12

- send component's metadata to compilers
- fix `bit tag` with `--force` flag to force tagging when exceptions occurred during a test
- fix `bit test` error message to display the actual exception if occurred
- improve error message of `bit tag --verbose` when tests failed to include tests results
- improve handling of errors from compilers which return promises
- merge process.env from the main process to tester process fork
- symlink tester env in isolated envs
- bug fix - tests files were ignored during bit add when they're weren't part of the files array and .gitignore contained a record with leading exclamation mark

## [0.12.7] - 2018-02-28

- bug fix - specifying a component and its dependency as ids for bit remove was not working
- bug fix - fix remove component

## [0.12.6] - 2018-02-27

### New
- introduced a new command `bit untag` for reverting un-exported tags.
- support .vue files
- support `bit install` of specific ids
- init local scope inside .git
- support peerDependencies
- support passing arguments/flags to the package-manager by specifying them after '--' (e.g. `bit import -- --no-optional`)
- support compilers which return promises

### Changes
- save bit dev-dependencies components inside devDependencies section of package.json
- `bit status` shows a list of staged versions in 'staged components' section

### Bug Fixes
- show npm-client's warnings when they are about missing peer-dependencies
- fix outdated to print correct version numbers
- remove a modified component message
- resolving .gitignore files
- [#729](https://github.com/teambit/bit/issues/729) fix bit cc to clear module cache
- [#769](https://github.com/teambit/bit/issues/769) - prevent duplicate ids in bitmap when adding existing files
- [#736](https://github.com/teambit/bit/issues/736) - .gitignore is blocking everything

## [0.12.5] - 2018-02-06

- default `bit import` with no id to import objects only, unless `--write` flag is used
- decrease verbosity of npm during bit test
- added `--objects` flag to `bit import` for fetching objects only and making no changes to the filesystem
- bug fix - dists had incorrect paths in the model when originallySharedDir was the same as dist.entry
- strip dist.entry for imported and authored components only, not for nested.
- write .bitmap on bit init command
- aggregate dependencies and package dependencies in bit show
- add entered username from prompt to context for server side hooks


## [0.12.4] - 2018-01-30

- support separating dev-dependencies and dev-packages from dependencies and packages when they originated from tests files
- prompt user when trying to remove a component
- restore old behavior of requiring package installation
- support adding test files to existing component
- ignore tracked files when running bit add and print a warning message
- bug fix - bit test fails when the same environment installation was canceled before

## [0.12.3] - 2018-01-28

- avoid overriding not only modified components but also new components when running `bit import`, unless `--force' flag is used
- validate version number during tag action
- allow `bit config` to run in non initialized directory

## [0.12.2] - 2018-01-24

### New
- [#653](https://github.com/teambit/bit/issues/653) read config keys from Git config in case it's not found in bit config
- [#516](https://github.com/teambit/bit/issues/516) add `--eject` flag for `bit export` for quickly remove local components after export and install them by the npm client
### Changes
- `bit build` with no parameter, builds all authored and imported components regardless whether they're modified
### Bug Fixes
- `bit move` - updates links to node_modules and updates package.json dependencies with the new directory
- install missing environments before start build / test process
- print message in case of cyclic dependencies
- fixed ci-update from failing when no compiler or tester

## [0.12.1] - 2018-01-22

- add link-file for authored exported components from the root node_modules of a component to its main-file
- avoid fetching the dependencies of versions older than the current imported one
- migration - remove latest from compiler
- fix bug with importing old components with compiler defined
- fixed deserialize bug with bit remove

## [0.12.0] - 2018-01-18

### New
- [extension system (beta)](https://docs.bitsrc.io/docs/ext-concepts.html)
- [#540](https://github.com/teambit/bit/issues/540) support Yarn as package manager
- `bit import`: install hub dependencies as npm packages by default
- `bit import`: install npm packages by default
- [#613](https://github.com/teambit/bit/issues/613) `bit install` command to install all packages and link all components
- [#577](https://github.com/teambit/bit/issues/577) auto add workspaces to root package.json
- [#515](https://github.com/teambit/bit/issues/515) save direct dependencies in package.json with relative paths
- [#571](https://github.com/teambit/bit/issues/571) apply auto-tagging mechanism for imported components
- [#541](https://github.com/teambit/bit/issues/541) add package manager config to bit.json
- support saving dists files on a pre-configured directory relative to consumer root
- support `bit show --compare` with json format


### Changes
- change auto-generated node_modules links to be the same as NPM installation of components (@bit/scope.box.name)
- rename `bit bind` command to `bit link`
- reanme {PARENT_FOLDER} variable to {PARENT} in dsl of add
- rename .bit.map.json to .bitmap
- avoid writing long files paths for imported components when there is a shared directory among the component files and its dependencies
- `bit log` now shows semver instead of version hash
- [#537](https://github.com/teambit/bit/issues/537) rename dist flag to --ignore-dist and by default create dist files
- [#527](https://github.com/teambit/bit/issues/527) rename structure property in bit.json
- remove 'dist' attribute from root bit.json by default
- rename `no_dependencies` flag to `no-dependencies` on `bit import`
- rename `no_package_json` flag to `ignore-package-json` on `bit import`
- change `bit remote rm` to `bit remote del`
- run bit init automatically if dir is not initialized but contains .bitmap file
- do not write the component's bit.json file, unless `--conf` flag is set
### Bug Fixes
- [#517](https://github.com/teambit/bit/issues/517) when a nested dependency is imported directly, re-link all its dependents
- [#608](https://github.com/teambit/bit/issues/608) absolute components dependencies for new components throw an error
- [#605](https://github.com/teambit/bit/issues/605) component with modified dependencies doesn't recognize as modified
- [#592](https://github.com/teambit/bit/issues/592) auto-tagged component were not shown as staged in bit status
- [#495](https://github.com/teambit/bit/issues/495) support adding files to imported components and ignoring existing files
- [#500](https://github.com/teambit/bit/issues/500) files added under one component although it was not specified
- [#508](https://github.com/teambit/bit/issues/508) componentsDefaultDirectory do not support anything other than one dynamic param per folder
- [#543](https://github.com/teambit/bit/issues/543) remove imported component not working
- avoid building process when a component was not modified
- prevent overriding index file if exists

## [0.11.1] - 2017-11-29

- support tagging the entire local scope and all imported components to a specific tag using `--scope` and `--include_imported` flags
- add bit pack command to build packages for registry
- tag command now accepts a version
- `bit test` - paint a summary table when testing multiple components
- `bit status` - add a new section "deleted components" for components that were deleted from the file-system manually
- `bit import` - prevent overriding local changes unless --force flag was used
- sort `bit show` and `bit list` components alphabetically
- Auto update .bit.map.json to semantic versions
- improve stability and performance of the dependency resolution mechanism
- removed `--include-imported` flags as `--all` can be used for the same functionality
- `--scope` flag can be used without `--all`
- message in tag command is now optional
- `--all` and `--scope` accepts version (optional for `--all` and mandatory for `--scope`)
- fixed bug on windows that created test files as components
- fixed bit add bug when adding test files with DSL
- fixed output to be the same for tag command
- fixed bit list command display for deprecated components
- fixed bit show with compare flag to display dependencies
- don't write dists files for authored components
- bug fix - components that were not indicated as staged-components by `bit status` were exported by `bit export`
- bug fix - tests files saved with incorrect path when `bit add` was running from non-consumer root
- `bit add` - exclude a component when its main file is excluded
- bug fix - generated .ts links were not valid

## [0.11.0] - 2017-11-12
- change versions numbers to be semantic versions
- add `--outdated` flag to `bit show` command to show the local and remote versions of a component
- add `--outdated` flag to `bit list` command to show the local and remote versions of components
- `bit show` - show components that will be tagged automatically when their dependencies are tagged
- export / import performance and stability improvements
- add plugin mechanism to support different file types
- SSH authentication can be done with SSH username and password in case a private key or an SSH agent socket is not available
- SSH is not supporting passphrase in case a private key is encrypted
- reimplement cat-object command
- `bit show` - show components that will be tagged automatically when their dependencies are tagged
- bug fix - dependencies were not written to the file-system when cloning a project with an existing bit.map file
- disable the local search
- fix a bug which prevents the ci running tests in some cases
- bug fix - re-adding a component after exporting it was considered as a new component
- fix a bug which makes bit test command not work when a component use bit/ to require another component
- prevent bare-scope corruption when the export process fails
- fixed stderr maxBuffer exceeded bug in ci-update cmd
- fix a bug which makes imported components considered as modified
- fix typo in help man page

## [0.10.9] - 2017-10-18

- rename `bit commit` to `bit tag`
- extract only relevant dependencies from link files (files that only require other files)
- typescript - extract only relevant dependencies from link files (files that only require other files)
- take package version from package.json in the component / root folder to support semver package dependencies
- new field in bit.json (bindingPrefix) for dynamic links
- add flag to bit show to compare component in file system to last tagged component
- better handling deleted files
- improve bit add to convert files to valid bit names
- fixed - writing dist files to wrong directory during bit tag / test commands
- fixed remove of exported component
- prevent bare-scope corruption when the export process fails
- fixed stderr maxBuffer exceeded bug in ci-update cmd
- throw error when tester doesn't return any result for test file
- change the order of determine the main/index file - it's now ['js', 'ts', 'jsx', 'tsx', 'css', 'scss', 'less', 'sass']
- improve checkVersionCompatibility between server and client
- show correct message / error when the tester has an exception during bit test
- fix bug with printing wrong id on bit tag for component in versions between 10-19
- handle invalid bit.json
- bit add on missing test file should throw an error
- prevent test files from becoming new components
- fix bug when component version is larger than 10 it won't show as staged

## [0.10.8] - 2017-10-01

- support requiring imported components using `require('bit/namespace/name')` syntax
- new remove command for removing local and remote components
- new deprecate command for deprecating local and remote components
- new move command for moving files/directories of a component to a new location
- create package.json for imported components
- exclude import-pending components from 'new components' section
- add ignore missing dependencies to commit
- save all dependencies on one configurable directory (components/.dependencies by default)
- add support for tsx files
- generate internal component links according to their compiled version
- move a re-imported component to a new location when `bit import --prefix` is used
- fix commit and export issues when dealing with more than 500 components
- fix export of large amount of data
- fix bug with commit --force when tests throws an exception
- fix bug - when you import authored component (and there is a newer version) it duplicate it in the .bit.map.json
- fix bug - when you import authored component it was added to bit.json dependencies
- fix bug with ssh2 times out on handshake

## [0.10.7] - 2017-09-07

- improve windows support
- add bit untrack command
- support CSS/less/sass/sass as main file
- support jsx extension as the main file of a component
- support adding new files to imported components
- deprecated install command
- fix the search according to search-index v0.13.0 changes
- prevent exporting a component when the same version has been exported already to the same remote scope
- avoid running the build and test processes upon `bit status`
- allow export specific components without specifying the scope-name
- avoid committing unmodified components unless `--force` flag is being used
- resolve dependencies from all component files regardless whether they are referenced from the main file
- bug fix - the author was not able to update his/her component in case it was changed in another scope
- bug fix - status command shows an error when components directory has an unreferenced (from bit.map) component
- avoid generating links for author components
- `bit import` from bit.json does not write to the file-system a dependency when it is also a direct import
- bug fix - export would hang when the ssh server was existing before closing
- don't calculate nested deps when calculating modified component during bit status/commit
- fixed exception is thrown in `bit ls` after exporting components
- removed `--cache` flag from `bit ls`
- added `--environment` option for `bit import`
- reformatted `bit import` output (components, dependencies, environments)
- remove duplication for missing packages warning
- Remove the npm tree output for component ci flow
- add verbosity option to some places
- added auto generated msg to bitmap and all generated link files
- fix a warning on the bit --version command
- support render tag in js docs
- bug fix - imported components were deleted from bit.map when importing nested components of the same scope and name
- write dist files on import according to .bit.map.json
- improve bit remote output (put it in a table)
- fix but with export when the remote has a dependency in the wrong version

## [0.10.6] - 2017-08-23

- windows support
- support auto updating of bit for npm installation
- support deleting files from a component
- improved bit help
- fix bit config command for linux
- update bit-javascript dependency
- fixed remote add exceptions to human-friendly errors
- improvement - when there are several potential main files, `bit add` selects the one that is closer to the root
- show a friendly error when SSH returns an invalid response
- fix an error when there are multiple open SSH connections
- update bit.map and the file system when a nested component is re-imported individually
- fix ci-update command when there are tester and compiler to use the same isolated-environment
- fix an error when importing a component, exporting it, modifying and exporting again (v3)
- fix links generation when importing from a non-consumer root path
- fix ci-update command to generate links when necessary
- fix Error: "Cannot find module './build/Release/DTraceProviderBindings'" when installing via Yarn
- fix the local and remote search
- fix the internal ci-update command where an environment has a tester without a compiler
- improved commit, add, export and status outputs
- support general failures on bit test (like on before)
- status output with missing dependencies
- help flags adjusted to new help
- missing dependencies formatted on commit
- sources no longer part of bit.json's defaults
- improve readme
- improve outputs
- improve windows support for import command
- exception when using `bit test` or `bit build` before adding first components
- add new flag to bit add to override or append files to bit component


## [0.10.5] - 2017-08-16
- improved commit, add, export and status outputs
- improved bit help
- Improve log files (rotate, color, prettyPrint)
- Support define dependencies for imported components
- bug fixes for export command

## [0.10.4] - 2017-08-15

- bug fix - component stays in "staged components" section after the second export
- support exporting binary files
- fix a bug when importing version 2 of a component while version 1 has been imported before
- fix a bug when exporting version 3 of a component after importing version 2
- bug fix - install test environment if not exist upon bit test
- Fix conflicts when import from bit.json more than one component with the same nested deps
- Remove duplicates from missing packages (during import) warning
- improve error on adding non existing file
- improve support for imported components as dependencies of authored components
- auto-resolve dependencies for imported components

## [0.10.3] - 2017-08-08

- fix memory leak when exporting a big amount of components
- fix running import command from a non-root directory
- support specifying multiple ids using export command
- fix the auto creating dependencies during commit
- performance improvement for status and commit

## [0.10.2] - 2017-08-07
Improve resolving packages dependencies for ts files

## [0.10.1] - 2017-08-07

## [0.10.0] - 2017-08-07
### BREAKING CHANGES

- Upgrade: Bit now works with a new set of APIs and data models for the code component and scope consumer.
- Important: Bit is not backward compatible with remote scopes running older versions of Bit.

## [0.6.6-rc.1] - 2017-06-28
- Add babel-plugin-transform-runtime to support async functions

## [0.6.5] - 2017-06-26

## [0.6.5-rc.1] - 2017-06-26
- bugfix - install drivers in scope level before test in scope
- bugfix - install drivers in scope level before build in scope
- bugfix - calling to old bind command during component e2e tests

## [0.6.4] - 2017-06-25

- update "bit-javascript" dependency to 0.6.4
## [0.6.3-rc.3] - 2017-06-15

- `bit test` shows the error stack in case of a fatal error
- add logger
- support debug-mode for e2e tests

## [0.6.3-rc.2] - 2017-06-08

- update "bit-javascript" dependency to rc ("^0.6.4-rc.1")
- Try using cache before fetching remote

## [0.6.3-rc.1] - 2017-06-06

- support running e2e tests in a dev environment where `bit` command is different (such as bit-dev)
- `bit import` no longer uses the internal cache objects to retrieve remote bit-components.
- avoid corrupted data in a scope when dependencies somehow are not being resolved.
- allow `bit init` when there is a bit.json file without the `source` or `env` attributes.
- bug fix: don't show the version-compatibility warning more than once
- remove duplications from dependencies list of `bit import` output.
- suppress dependencies list upon `bit import`, unless a flag `--display_dependencies` is being used.
- warn for missing driver
- set the file-extension of the built-dist-file according to the current language ('.js' by default)
- support async/await syntax.
- remove the injection of bit-js module into the tester environment.
- add bit-javascript as a dependency and a post install hook.
- do not show tests output in case of thrown error on commit, use verbose flag to see the error.
- parse @property tag of JSDoc
- add `bit reset` command for cancelling the last local commit
- extract the importing bit.json components functionality from `bit import` into a new command `bit install`.
- add infrastructure for e2e tests
- fix onExport hook to get called after writing dependencies to bit.json
- increased max listeners to 100 (prevent warning message)
- colored commit success message
- support for merge conflict error reporting via ssh
- docs - fix bitsrc links to work

## [0.6.2] - 2017-05-21

- [removed] JSDoc data are saved only for functions with a tag `@bit`.
- fixed component classification (local or external)

## [0.6.1] - 2017-05-18 rc

- JSDoc data are saved only for functions with a tag `@bit`.
- do not terminate watcher after failures.
- add the commit-log details to the Component object, so then it'll be available for `bit show --json` and `bit export`.

## [0.6.0] - 2017-05-15

- do not preserve node.js path cache for required bit-driver because it varies over time.

## [0.5.13] - 2017-05-14

- enable bit watch command -> build-all-inline on every change

## [0.5.12] - 2017-05-14

- enable "bit build --inline" command with no arguments for building all inline components

## [0.5.11] - 2017-05-11

- send a correct error message on commit with wrong id.
- add onModify hook.
- show error-message for 'bit build' when no compiler is specified.
- write dependencies on modify.
- do not write bit.json's `misc` and `lang` properties if the default value is presented.
- send correct error message when there is invalid inline id (wip).
- add bind command (which calls the driver bind command).

## [0.5.10] - 2017-05-11

- fix bug with specs that need compiling for server use

## [0.5.9] - 2017-05-11

- fix bug with specs that need compiling

## [0.5.8] - 2017-05-11

- write the specDist only if it exists

## [0.5.7] - 2017-05-10

- fix test for components without compiler

## [0.5.6] - 2017-05-10

- implement the isolated environment for build

## [0.5.5] - 2017-05-09

### Change

- bare scope test creates a new environment and runs the tests there.
- test command -i runs the tests on the file system (inline components).
- build command now saves dist/\<implFileName> && dist/\<specsFileName> for the specs file.
- change the component resolver to fetch from dist/\<implFileName> instead of dist/dist.js.

- package dependencies of environment modules would be installed at component level from now.
- npm loader would not be present, --verbose will show npm output after the installation is done.

### Fixed

- bug with environment installation (npm install at project level).

### Added

- add module 'component-resolver' to resolve a component path using its ID.
- support generating an isolated bit-component environment on-the-fly so it will be easier to run build and test from everywhere
- the compiler can implement a build method instead of compile, get an entry file and run webpack for example (wip). implemented for inline_components, and still need to implement environment module in order to fully work.
- add --skip-update option to the main bit help page.
- run some hooks (for now: onCommit, onCreate, onExport and onImport) using a language-driver
- lang attribute on the bit.json, enable language that will save on the model of the component.

## [0.5.4] - 2017-05-07

### Fixed

- ssh is exiting before writing the entire response.
- exception was thrown when trying to read non-existing private key.

## [0.5.3] - 2017-04-27

### Fixed

- put [search] index procedure under try catch, warns in case it fails.
- fixed bug with list/show remote components with misc files.

## [0.5.2] - 2017-04-27

### Fixed

- issue with npm ensure that was caused due to latest version changes
- issue with installing deps from local cache instead of external
- exit code with only numeric values

## [0.5.1] - 2017-04-18

### Added

- support adding misc files to a bit component
- enable "bit test --inline" command with no arguments (test all inline components)

### Change

- npm install for bit dependencies will work via temp package.json instead of invoking parallel npmi

### Fixed

- when exporting and missing @this, show friendly error

## [0.5.0]

** breaking change - a scope with this version won't work with consumer with lower versions **

### Change

- ssh protocol has changes and now contains headers with bit version
- do not override files upon "bit create" unless -f (--force) flag is used

### Fixed

- bit ls and show commands can be performed outside of bit scope

### Added

- if there is a difference between the versions of the remote bit and the local bit (the remote scope has a greater version) bit throws a error/warning message according to semver difference major/minor
- bit scope-config public command
- license file inflation
- scope meta model

### Removed

- bit resolver command

## [0.4.5]

### Fixed

- error message on component not found
- hotfix for multifetch bug
- add 'no results found' message on ci when there are no specs

## [0.4.4]

### Fixed

- bug fix: typo on destructuring for making export compatible

## [0.4.3]

### Fixed

- added validation on stdin readable for private cmd _put

## [0.4.2]

### Fixed

- make the ssh mechanism backwards compatible with older versions

## [0.4.1]

### Added

- put now work with stream (after export) instead of putting the data on a command argument

### Change

- replace the use of sequest module with ssh2 module directly.

## [0.4.0]

### Added

- bit cat-scope private command
- bit refresh-scope private command for updating model

### Change

- change the header of the bit-objects to contain the hash of the file as a second argument

## [0.3.4]

### Fixed

- add the hash to the header of the any bit-object

## [0.3.3]

### Fixed

- add posix as an optional dependency (windows)

### Added

- specsResults verbose output after ci-update
- add bit clear-cache cmd
- now running clear cache before bit update

## [0.3.2]

### Added

- add bit-dev script for linking dev command, for development
- circle ci integration
- package node v6.10.0 (LTS) (working for osx, debian, centos)

### Fixed

- throw the right error code when inner problem occures
- handled errors will also have exit code 1

## [0.3.0]

### Change

- saving the component id to bit.json after export is a default behavior.
- bit export --forget flag for not saving to bit.json after export.

### Fixed

- Solved bug with specsResults pass attribute not updating after ci update.

## [0.2.6]

### Fixed

- bug with @ on scope annotation
- improved readme and docs

## [0.2.5]

### Added

- documentation under ./docs
- gitbook integration

### Change

- change mock-require to mockery on testing mechanism
- support node 4 with babel-preset-env + add plugins, instead of stage-0 preset

## [0.2.4]

### Added

- add source-map support for dist (enables compiled bit debugging)

### Change

- small fix after import without peer dependencies (do not show the peer dependencies header)

## [0.2.3]

### Added

- import multiple components on one import (bit import componentA componentB)
- write components specific version in bit.json after import -s flag
- distinguish between peerDependencies and dependencies on the output of an import command

## [0.2.2]

### Added

- loader for export command

### Change

- scope now fetch devDependencies (compiler/tester) on export
- scope does not fetch devDependencies on import
- changed dev to environment flag on import command

## [0.2.1] hot-fix

fix a bug with import many ones function

## [0.2.0]

### Added

- loaders.
- stablize version.
- improve error handling.

## [0.1.0]<|MERGE_RESOLUTION|>--- conflicted
+++ resolved
@@ -6,6 +6,8 @@
 and this project adheres to [Semantic Versioning](http://semver.org/).
 
 ## [unreleased]
+
+- send component origin repo in headers
 
 ## [13.0.4-dev.2 - 2018-07-22]
 
@@ -16,11 +18,7 @@
 ## [13.0.4-dev.1 - 2018-07-17]
 
 - improve `bit test` to run tests not only on new and modified components but also on auto-tag pending components
-<<<<<<< HEAD
-- feature - send component origin repo in headers
-=======
 - fix error "Cannot read property 'missing' of undefined" when a dependency of dependency has parsing errors (bit-javascript)
->>>>>>> 065d4a09
 
 ## [[13.0.3] - 2018-07-12](https://github.com/teambit/bit/releases/tag/v13.0.3)
 

--- conflicted
+++ resolved
@@ -10,16 +10,13 @@
 ## [0.12.0-dev.28] - 2018-01-16
 
 - change .bit.map.json to .bitmap
+- change commit hash to tag version in bit logs
 
 ## [0.12.0-dev.27] - 2018-01-16
 
 - implement #613, change `bit install` command to install all packages and link all components
-<<<<<<< HEAD
-- change commit hash to tag version in bit logs
-=======
 - change {PARENT_FOLDER} variable to {PARENT} in dsl of add
 - add getParsedComponent function to component-objects class
->>>>>>> 2344a5c5
 
 ## [0.12.0-dev.26] - 2018-01-15
 

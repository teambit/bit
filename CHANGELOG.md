--- conflicted
+++ resolved
@@ -7,9 +7,7 @@
 
 ## [unreleased]
 
-<<<<<<< HEAD
 - extract the importing bit.json components functionality from `bit import` into a new command `bit install`.
-=======
 - add infrastructure for e2e tests    
 - fix onExport hook to get called after writing dependencies to bit.json
 - increased max listeners to 100 (prevent warning message)
@@ -20,7 +18,6 @@
 
 - [removed] JSDoc data are saved only for functions with a tag `@bit`.
 - fixed component classification (local or external)
->>>>>>> b00ae3f4
 
 ## [0.6.1] - 2017-05-18 rc
 

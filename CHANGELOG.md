# Change Log

All notable changes to this project will be documented in this file.

The format is based on [Keep a Changelog](http://keepachangelog.com/).
and this project adheres to [Semantic Versioning](http://semver.org/).

## [unreleased]

<<<<<<< HEAD
- avoid installing node_modules in sub directories when the package manager allow it to be installed from the root dir
=======
- fix parsing React docs to show the `@example` tag

## [13.0.6-dev.32] - 2019-01-06

>>>>>>> e081ef92
- fix running `bit link` from an inner directory for author
- fix ampersand and minus sings causing parse error in css files

## [13.0.6-dev.31] - 2018-12-16

- fix `bit add` to add the correct letter case even when `--main` or `--test` flags entered with incorrect case
- fix errors when component files require each other using module path
- add new bit watch command
- update tty-table, flow-coverage-report and mocha-appveyor-reporter for security reasons

## [13.0.5-dev.30 - 2018-11-11]

- support ids with wildcards (e.g. `bit tag "utils/*"`) for the following commands: `tag`, `untag`, `remove`, `untrack`, `checkout`, `merge`, `diff` and `export`.
- update bit-javascript to support mix syntax of typescript and javascript inside .ts file

## [13.0.5-dev.29 - 2018-11-07]

- shorten the generated component ID to the minimum possible

## [13.0.5-dev.28 - 2018-11-06]

- fix dev-dependency that requires prod-dependency to include the dependency in the flattenedDevDependencies array
- do not delete isolated environment when running ci-update with keep flag and it throws exception
- throw an exception from the server if a client has an older major version

## [13.0.5-dev.27 - 2018-10-31]

- fix import of components with circular dependencies
- fix bug with bit show when the remote component has config file

## [13.0.5-dev.26 - 2018-10-29]

- fix link content generation for authored components on bit install
- React docs support

## [13.0.5-dev.25 - 2018-10-23]

- fix context for testers during ci-update

## [13.0.5-dev.24 - 2018-10-23]

- fix loading extension programmatically

## [13.0.5-dev.23 - 2018-10-22]

- fix missing context in getDynamicPackageDependencies
- fix bug with bit show when scope path provided

## [13.0.5-dev.22 - 2018-10-22]

- return status code 1 when bit test has failing tests

## [13.0.5-dev.21 - 2018-10-21]

- update bit-javascript to support Vue files with typescript
- improve `bit list` performance by retrieving only the information needed
- suppress an exception of directory-is-empty when adding multiple components and some of them are empty, show a warning instead
- improve "missing a main file" error when adding multiple components to print the problematic components

## [13.0.5-dev.16 - 2018-10-14]

- improve `bit export` performance by avoid loading components from the filesystem to generate links

## [13.0.5-dev.15 - 2018-10-11]

- fix errors "JavaScript heap out of memory" and "Error: EMFILE: too many open files" when exporting a huge number of components

## [13.0.5-dev.14 - 2018-10-11]

- improve `bit export` performance by avoid calling some readSync methods when not needed
- improve performance when converting to objects and validating components

## [13.0.5-dev.13 - 2018-10-10]

- improve `bit export` performance by removing obsolete steps
- improve overall performance by caching resolved dependencies

## [13.0.5-dev.12 - 2018-10-09]

- fix loading extension programmatically

## [13.0.5-dev.11 - 2018-10-07]

- improve performance by caching objects after loading them
- fix error "link-generation: failed finding .. in the dependencies array" when a dependency has a devDependency installed as a component
- improve the stability of `bit export --eject` and provide some kind of rollback in case of failure
- introduce a new command `bit eject` for removing local components and installing them as packages by an NPM client

## [13.0.5-dev.10 - 2018-10-04]

- support configuring Git executable path
- update bit-javascript to support the new jsx syntax changes by Babel
- pass config files and context in getDynamicConfig extension's life cycle

## [13.0.5-dev.9 - 2018-10-03]

- support print multiple external (build / test) errors

## [13.0.5-dev.8 - 2018-09-27]

- fix bit-remove to delete authored component files when removing an authored component from an inner directory

## [13.0.5-dev.7 - 2018-09-23]

- support adding the project `package.json` file to a component
- update bit-javascript to allow `import ~` from a local (authored) file to an imported sass component
- add programmatic API for add multiple components

## [13.0.5-dev.6 - 2018-09-16]

- fix ci-update command with component version number (internal)

## [13.0.5-dev.5 - 2018-09-12]

- set the only dist file as main file in package.json (in case there is only one)
- pass workspace path to add many components API

## [13.0.5-dev.4 - 2018-09-05]

- new programmatic API for add multiple components
- update bit-javascript to improve scalability of the dependency resolution

## [13.0.5-dev.3 - 2018-08-27]

- update bit-javascript to show a descriptive error when failed to parse css, sass, scss and less files
- improve auto-tag mechanism to tag not only the dependents but also the dependents of the dependents and so on
- fix `bit status` to not throw an exception for invalid components
- support components with binary files (or non-supported extensions) as the only files
- allow removing a component when it is invalid
- add `getSchema` to extension life cycle
- validate extension's rawConfig against extension schema
- changed `--include-unmodified` to `--all`

## [13.0.5-dev.2 - 2018-08-20]

- change `--conf` on `bit import` to be a path to the config dir

## [13.0.5-dev.1 - 2018-08-14]

- support Bit components dependencies for compilers and testers
- resolve dependencies of environments configuration files
- new envs-attach command to attach component's envs to workspace envs
- automatically detach envs of component when changed from imported workspace
- support dynamic namespaces (replaced the box+name format with a dynamic name that can have multiple slashes to indicate a hierarchical namespace)
- new eject-conf command to write bit.json and envs config files to file system
- new inject-conf command to delete bit.json and envs config files from the file system
- support return `{ write: true }` from environment init function

## [[13.0.4] - 2018-07-24](https://github.com/teambit/bit/releases/tag/v13.0.4)

### New
- send component origin repo in headers

### Changes
- improve `bit test` to run tests not only on new and modified components but also on auto-tag pending components

### Bug fixes
- fix `bit import` of a component with authored dependencies
- generate npm links for Vue packages correctly without adding .vue extension to the package
- fix `bit add` to not throw an error for imported components when mainFile is a relative path to consumer
- fix error "Cannot read property 'missing' of undefined" when a dependency of dependency has parsing errors (bit-javascript)

## [[13.0.3] - 2018-07-12](https://github.com/teambit/bit/releases/tag/v13.0.3)

### Bug fixes
- fix link files generation to support the plugin "add-module-export" of babel compiler
- fix error "Cannot read property push of undefined" when a dependent has parsing error (bit-javascript)
- avoid parsing unsupported dependencies files (bit-javascript)

## [[13.0.2] - 2018-07-10](https://github.com/teambit/bit/releases/tag/v13.0.2)

### New
- improve the tree shaking mechanism to work with unlimited number of intermediate files
- present parsing errors by `bit status` and prevent tagging it until fixed
- show the newly tagged version for auto-tagged components

### Changes
- rename `--ignore-missing-dependencies` flag of `bit tag` to `--ignore-unresolved-dependencies`
- avoid trying tree shaking on CommonJS code
- prevent dependency-resolver from parsing json files as they do not contain any dependency

### Bug fixes
- fix `bit status` to show a component as deleted when track-dir was deleted for authored
- fix parsing error when a Vue file has a dependency prefix with a Tilde inside a style section
- fix detection of .scss files when required with no extension
- don't break `bit status` when mainFile was deleted, instead, reflect it to the user with a suggestion
- fix detection of "export * from" syntax of ES6

## [[13.0.1] - 2018-06-26](https://github.com/teambit/bit/releases/tag/v13.0.1)

### New
- support `bit checkout latest` for checkout to the latest version
- add `--reset` flag to `bit checkout` command for removing local modifications
- add `--all` flag to `bit checkout` command for executing the checkout on all components
- add new flag `--skip-tests` to bit tag command
- add `--no-cache` flag to `bit build` command
- add `--include-unmodified` flag to `bit test` command
- add troubleshooting-isolating link to bit status

### Bug fixes
- fix .tsx parsing issue when the tsx dependency is required from a non .tsx file
- fix support of .json dependencies
- fix "SyntaxError: Unexpected token" when parsing .ts files with .js dependencies
- show environments when running bit show on remote component


## [[13.0.0] - 2018-06-18](https://github.com/teambit/bit/releases/tag/v13.0.0)

### Summary

With over 35 new features, changes and bug fixes, Bit's v13 is focused on increased **stability** with over 20 bug fixes and **support for common workflows** including [webpack resolve](https://webpack.js.org/configuration/resolve/), [tsconfig resolving](https://www.typescriptlang.org/docs/handbook/module-resolution.html), Vue resolve alias ([Vue Webpack template](https://github.com/vuejs-templates/webpack/blob/f21376d6c3165a4cf6e5ae33f71b16dd47d213e3/template/build/webpack.base.conf.js#L36)) , [Babel module resolver](https://github.com/tleunen/babel-plugin-module-resolver) etc. Here are some of v13's highlights.

- add ability to configure custom module resolution in Bit (paths and aliases), to support absolute import statements for projects that use similar features using Webpack, Typescript, Babel, Vue alias etc. [PR-#980](https://github.com/teambit/bit/pull/980), [#852](https://github.com/teambit/bit/issues/852), [#865](https://github.com/teambit/bit/issues/865), [#869](https://github.com/teambit/bit/issues/869)
- over 20 bug fixes including max call stack, import of binary files and more.
- environments transformed and refactored to act as native Bit extensions. [PR-#931](https://github.com/teambit/bit/pull/931)
- support "export X from Y" syntax of ES6 without importing X first. [PR-#981](https://github.com/teambit/bit/pull/981)
- support mixed mode of common-js and ES6. [PR-#1036](https://github.com/teambit/bit/pull/1036)
- support Installing Bit using NPM using `sudo`. [commit](https://github.com/teambit/bit/commit/b23a78d3fd8ba07507785d97a224775126c2b150).
- introducing new flags for `bit init` including `--reset` and `--reset-hard`. [PR-#1012](https://github.com/teambit/bit/pull/1012)

As a reminder, we're switching to major versions to indicate that we, like many others, have been using Bit in production for a long time. v13 follows the previous v0.12 and looking forward we'll continue to follow semver like we've done since 2016.

### New
- add ability to configure custom module resolution in Bit (paths and aliases), to support absolute import statements for projects that use similar features using Webpack, Typescript, Babel, etc.
- support "export X from Y" syntax of ES6 without importing X first.
- environments transformed and refactored to act as native Bit extensions
- introduce a new flag `bit init --reset-hard` to delete Bit files in order to start with a clean workspace
- introduce a new flag `bit init --reset` to recreate bit.json and .bitmap files in case they are corrupted
- add fork level to the `bit test` command
- inject dist dir to node_path variable during test process in order for the author to tag and test custom-resolved components
- added missing programmatic flags for bit isolate cmd
- support mixed mode of common-js and ES6 ("require" and "import" together)
- recognize packages required from d.ts files

### Changes
- remove alias t from bit test command (conflicts with tag command)
- do not override existing bit.json on bit init
- rename `no-launch-browser` to `suppress-browser-launch` in bit login flag
- version validation during `bit tag`

### Bug fixes
- fix import of binary files
- fix error "Maximum call stack size exceeded" when tagging or building a large file
- handle bit diff for local components without specifying a scope
- backward compatibility for components with environments with latest version
- show dependent component id when trying to install missing environment
- prevent overriding local tags from remote components upon import
- throw an error when auto tag components have a newer version
- after auto-tagging a component with a pending update it no longer becomes `modified`
- support for running bit log on local components without specifying scope name
- handle adding the same file with different letter cases (uppercase/lowercase)
- improve environments error handling
- support `bit move` and `bit import --path` when running from an inner directory
- `bit init` now recreates the scope.json if it does not exist

## [0.12.13] - 2018-05-09

### New
- add `bit show --compare` data into `bit diff` to easily see why a component is modified in one command
- when running bit login, also configure bitsrc registry for npm
- adding scss to support ~
- support components with cyclic dependencies
### Changes
- remove `--write` flag from `bit import`, the newly introduced `--merge` flag takes care of that
- improve merge-conflict error on export to show all components with conflicts
### Bug Fixes
- fix `bit remove` to not delete dependencies when they were imported directly
- add error handling to bit login
- improve the error-message "unexpected network error has occurred" to provide some useful data

## [0.12.12] - 2018-04-29

### New
- introduce a new command `bit diff` to show the files diff for modified components
- support importing component on top of a modified one and merging the changes by adding `--merge` flag to `bit import`
- add -x flag to import (short for --extension)

### Bug Fixes
- fix an end of line issue between os
- [#927](https://github.com/teambit/bit/issues/927) fix a case of link file (file that only requires another file) is part of the component
- fix bit-move of a directly imported dependency
- fix importing a different version of a dependent when dependencies are not saved as components
- fix Yarn install when a relative path is written into package.json
- fix bit-merge and bit-checkout commands for Windows
- bug fix - import after tag command was showing an error "Cannot read property 'hash' of undefined"
- fix bit-add to enable marking files as tests of existing components
- bug fix - in some circumstances, same link files were written in parallel, resulting in invalid content

## [0.12.11] - 2018-04-10

### New
- introduce a new command `bit merge` for merging a different version into the current version
- introduce a new command `bit use` for switching between versions
- add anonymous analytics usage with prompt
- support merging modified component to an older version of the component
### Changes
- rename the command `bit use` to `bit checkout`
- block tagging when a component has a newer version locally, unless `--ignore-newest-version` flag is used
- rename `--force` flag of `bit import` to `--override`
- change `bit list` to show only the authored and imported components, unless `--scope` flag is used
- `bit remove` removes components from a remote scope only when `--remote` flag is used
- improve the output of import command to show the imported versions
### Bug Fixes
- fix bit-install to work from an inner directory
- improve external test and build errors to show the stack
- support `export { default as }` syntax when extracting relevant dependencies from link files

## [0.12.10] - 2018-03-21

### New
- track directories for files changes and update .bitmap automatically
- show a component as modified (bit status) in case a new file has added to its rootDir or one of the files has renamed
- support updating dependencies versions from bit.json, package.json and bitmap files
- add an option to install peer dependencies in an isolated environment
- add the main file to file list if not specified during `bit add`
- add `--all` flag to `bit untrack` command

### Changes
- ignore files named 'LICENSE'
- test components candidates for auto-tag before tagging them

### Bug Fixes
- fix an issue with stylus dependencies from Vue files
- fix catastrophic backtracking when using Regex to find JSDoc
- fix environment import of latest version when an older version is imported
- fix exit status when ci-update fails
- fix bugs when running bit commands not from the workspace root

## [0.12.9] - 2018-03-14

- fix bug with exporting component to a very old scopes

## [0.12.8] - 2018-03-12

- send component's metadata to compilers
- fix `bit tag` with `--force` flag to force tagging when exceptions occurred during a test
- fix `bit test` error message to display the actual exception if occurred
- improve error message of `bit tag --verbose` when tests failed to include tests results
- improve handling of errors from compilers which return promises
- merge process.env from the main process to tester process fork
- symlink tester env in isolated envs
- bug fix - tests files were ignored during bit add when they're weren't part of the files array and .gitignore contained a record with leading exclamation mark

## [0.12.7] - 2018-02-28

- bug fix - specifying a component and its dependency as ids for bit remove was not working
- bug fix - fix remove component

## [0.12.6] - 2018-02-27

### New
- introduced a new command `bit untag` for reverting un-exported tags.
- support .vue files
- support `bit install` of specific ids
- init local scope inside .git
- support peerDependencies
- support passing arguments/flags to the package-manager by specifying them after '--' (e.g. `bit import -- --no-optional`)
- support compilers which return promises

### Changes
- save bit dev-dependencies components inside devDependencies section of package.json
- `bit status` shows a list of staged versions in 'staged components' section

### Bug Fixes
- show npm-client's warnings when they are about missing peer-dependencies
- fix outdated to print correct version numbers
- remove a modified component message
- resolving .gitignore files
- [#729](https://github.com/teambit/bit/issues/729) fix bit cc to clear module cache
- [#769](https://github.com/teambit/bit/issues/769) - prevent duplicate ids in bitmap when adding existing files
- [#736](https://github.com/teambit/bit/issues/736) - .gitignore is blocking everything

## [0.12.5] - 2018-02-06

- default `bit import` with no id to import objects only, unless `--write` flag is used
- decrease verbosity of npm during bit test
- added `--objects` flag to `bit import` for fetching objects only and making no changes to the filesystem
- bug fix - dists had incorrect paths in the model when originallySharedDir was the same as dist.entry
- strip dist.entry for imported and authored components only, not for nested.
- write .bitmap on bit init command
- aggregate dependencies and package dependencies in bit show
- add entered username from prompt to context for server side hooks


## [0.12.4] - 2018-01-30

- support separating dev-dependencies and dev-packages from dependencies and packages when they originated from tests files
- prompt user when trying to remove a component
- restore old behavior of requiring package installation
- support adding test files to existing component
- ignore tracked files when running bit add and print a warning message
- bug fix - bit test fails when the same environment installation was canceled before

## [0.12.3] - 2018-01-28

- avoid overriding not only modified components but also new components when running `bit import`, unless `--force' flag is used
- validate version number during tag action
- allow `bit config` to run in non initialized directory

## [0.12.2] - 2018-01-24

### New
- [#653](https://github.com/teambit/bit/issues/653) read config keys from Git config in case it's not found in bit config
- [#516](https://github.com/teambit/bit/issues/516) add `--eject` flag for `bit export` for quickly remove local components after export and install them by the npm client
### Changes
- `bit build` with no parameter, builds all authored and imported components regardless whether they're modified
### Bug Fixes
- `bit move` - updates links to node_modules and updates package.json dependencies with the new directory
- install missing environments before start build / test process
- print message in case of cyclic dependencies
- fixed ci-update from failing when no compiler or tester

## [0.12.1] - 2018-01-22

- add link-file for authored exported components from the root node_modules of a component to its main-file
- avoid fetching the dependencies of versions older than the current imported one
- migration - remove latest from compiler
- fix bug with importing old components with compiler defined
- fixed deserialize bug with bit remove

## [0.12.0] - 2018-01-18

### New
- [extension system (beta)](https://docs.bitsrc.io/docs/ext-concepts.html)
- [#540](https://github.com/teambit/bit/issues/540) support Yarn as package manager
- `bit import`: install hub dependencies as npm packages by default
- `bit import`: install npm packages by default
- [#613](https://github.com/teambit/bit/issues/613) `bit install` command to install all packages and link all components
- [#577](https://github.com/teambit/bit/issues/577) auto add workspaces to root package.json
- [#515](https://github.com/teambit/bit/issues/515) save direct dependencies in package.json with relative paths
- [#571](https://github.com/teambit/bit/issues/571) apply auto-tagging mechanism for imported components
- [#541](https://github.com/teambit/bit/issues/541) add package manager config to bit.json
- support saving dists files on a pre-configured directory relative to consumer root
- support `bit show --compare` with json format


### Changes
- change auto-generated node_modules links to be the same as NPM installation of components (@bit/scope.box.name)
- rename `bit bind` command to `bit link`
- reanme {PARENT_FOLDER} variable to {PARENT} in dsl of add
- rename .bit.map.json to .bitmap
- avoid writing long files paths for imported components when there is a shared directory among the component files and its dependencies
- `bit log` now shows semver instead of version hash
- [#537](https://github.com/teambit/bit/issues/537) rename dist flag to --ignore-dist and by default create dist files
- [#527](https://github.com/teambit/bit/issues/527) rename structure property in bit.json
- remove 'dist' attribute from root bit.json by default
- rename `no_dependencies` flag to `no-dependencies` on `bit import`
- rename `no_package_json` flag to `ignore-package-json` on `bit import`
- change `bit remote rm` to `bit remote del`
- run bit init automatically if dir is not initialized but contains .bitmap file
- do not write the component's bit.json file, unless `--conf` flag is set
### Bug Fixes
- [#517](https://github.com/teambit/bit/issues/517) when a nested dependency is imported directly, re-link all its dependents
- [#608](https://github.com/teambit/bit/issues/608) absolute components dependencies for new components throw an error
- [#605](https://github.com/teambit/bit/issues/605) component with modified dependencies doesn't recognize as modified
- [#592](https://github.com/teambit/bit/issues/592) auto-tagged component were not shown as staged in bit status
- [#495](https://github.com/teambit/bit/issues/495) support adding files to imported components and ignoring existing files
- [#500](https://github.com/teambit/bit/issues/500) files added under one component although it was not specified
- [#508](https://github.com/teambit/bit/issues/508) componentsDefaultDirectory do not support anything other than one dynamic param per folder
- [#543](https://github.com/teambit/bit/issues/543) remove imported component not working
- avoid building process when a component was not modified
- prevent overriding index file if exists

## [0.11.1] - 2017-11-29

- support tagging the entire local scope and all imported components to a specific tag using `--scope` and `--include_imported` flags
- add bit pack command to build packages for registry
- tag command now accepts a version
- `bit test` - paint a summary table when testing multiple components
- `bit status` - add a new section "deleted components" for components that were deleted from the file-system manually
- `bit import` - prevent overriding local changes unless --force flag was used
- sort `bit show` and `bit list` components alphabetically
- Auto update .bit.map.json to semantic versions
- improve stability and performance of the dependency resolution mechanism
- removed `--include-imported` flags as `--all` can be used for the same functionality
- `--scope` flag can be used without `--all`
- message in tag command is now optional
- `--all` and `--scope` accepts version (optional for `--all` and mandatory for `--scope`)
- fixed bug on windows that created test files as components
- fixed bit add bug when adding test files with DSL
- fixed output to be the same for tag command
- fixed bit list command display for deprecated components
- fixed bit show with compare flag to display dependencies
- don't write dists files for authored components
- bug fix - components that were not indicated as staged-components by `bit status` were exported by `bit export`
- bug fix - tests files saved with incorrect path when `bit add` was running from non-consumer root
- `bit add` - exclude a component when its main file is excluded
- bug fix - generated .ts links were not valid

## [0.11.0] - 2017-11-12
- change versions numbers to be semantic versions
- add `--outdated` flag to `bit show` command to show the local and remote versions of a component
- add `--outdated` flag to `bit list` command to show the local and remote versions of components
- `bit show` - show components that will be tagged automatically when their dependencies are tagged
- export / import performance and stability improvements
- add plugin mechanism to support different file types
- SSH authentication can be done with SSH username and password in case a private key or an SSH agent socket is not available
- SSH is not supporting passphrase in case a private key is encrypted
- reimplement cat-object command
- `bit show` - show components that will be tagged automatically when their dependencies are tagged
- bug fix - dependencies were not written to the file-system when cloning a project with an existing bit.map file
- disable the local search
- fix a bug which prevents the ci running tests in some cases
- bug fix - re-adding a component after exporting it was considered as a new component
- fix a bug which makes bit test command not work when a component use bit/ to require another component
- prevent bare-scope corruption when the export process fails
- fixed stderr maxBuffer exceeded bug in ci-update cmd
- fix a bug which makes imported components considered as modified
- fix typo in help man page

## [0.10.9] - 2017-10-18

- rename `bit commit` to `bit tag`
- extract only relevant dependencies from link files (files that only require other files)
- typescript - extract only relevant dependencies from link files (files that only require other files)
- take package version from package.json in the component / root folder to support semver package dependencies
- new field in bit.json (bindingPrefix) for dynamic links
- add flag to bit show to compare component in file system to last tagged component
- better handling deleted files
- improve bit add to convert files to valid bit names
- fixed - writing dist files to wrong directory during bit tag / test commands
- fixed remove of exported component
- prevent bare-scope corruption when the export process fails
- fixed stderr maxBuffer exceeded bug in ci-update cmd
- throw error when tester doesn't return any result for test file
- change the order of determine the main/index file - it's now ['js', 'ts', 'jsx', 'tsx', 'css', 'scss', 'less', 'sass']
- improve checkVersionCompatibility between server and client
- show correct message / error when the tester has an exception during bit test
- fix bug with printing wrong id on bit tag for component in versions between 10-19
- handle invalid bit.json
- bit add on missing test file should throw an error
- prevent test files from becoming new components
- fix bug when component version is larger than 10 it won't show as staged

## [0.10.8] - 2017-10-01

- support requiring imported components using `require('bit/namespace/name')` syntax
- new remove command for removing local and remote components
- new deprecate command for deprecating local and remote components
- new move command for moving files/directories of a component to a new location
- create package.json for imported components
- exclude import-pending components from 'new components' section
- add ignore missing dependencies to commit
- save all dependencies on one configurable directory (components/.dependencies by default)
- add support for tsx files
- generate internal component links according to their compiled version
- move a re-imported component to a new location when `bit import --prefix` is used
- fix commit and export issues when dealing with more than 500 components
- fix export of large amount of data
- fix bug with commit --force when tests throws an exception
- fix bug - when you import authored component (and there is a newer version) it duplicate it in the .bit.map.json
- fix bug - when you import authored component it was added to bit.json dependencies
- fix bug with ssh2 times out on handshake

## [0.10.7] - 2017-09-07

- improve windows support
- add bit untrack command
- support CSS/less/sass/sass as main file
- support jsx extension as the main file of a component
- support adding new files to imported components
- deprecated install command
- fix the search according to search-index v0.13.0 changes
- prevent exporting a component when the same version has been exported already to the same remote scope
- avoid running the build and test processes upon `bit status`
- allow export specific components without specifying the scope-name
- avoid committing unmodified components unless `--force` flag is being used
- resolve dependencies from all component files regardless whether they are referenced from the main file
- bug fix - the author was not able to update his/her component in case it was changed in another scope
- bug fix - status command shows an error when components directory has an unreferenced (from bit.map) component
- avoid generating links for author components
- `bit import` from bit.json does not write to the file-system a dependency when it is also a direct import
- bug fix - export would hang when the ssh server was existing before closing
- don't calculate nested deps when calculating modified component during bit status/commit
- fixed exception is thrown in `bit ls` after exporting components
- removed `--cache` flag from `bit ls`
- added `--environment` option for `bit import`
- reformatted `bit import` output (components, dependencies, environments)
- remove duplication for missing packages warning
- Remove the npm tree output for component ci flow
- add verbosity option to some places
- added auto generated msg to bitmap and all generated link files
- fix a warning on the bit --version command
- support render tag in js docs
- bug fix - imported components were deleted from bit.map when importing nested components of the same scope and name
- write dist files on import according to .bit.map.json
- improve bit remote output (put it in a table)
- fix but with export when the remote has a dependency in the wrong version

## [0.10.6] - 2017-08-23

- windows support
- support auto updating of bit for npm installation
- support deleting files from a component
- improved bit help
- fix bit config command for linux
- update bit-javascript dependency
- fixed remote add exceptions to human-friendly errors
- improvement - when there are several potential main files, `bit add` selects the one that is closer to the root
- show a friendly error when SSH returns an invalid response
- fix an error when there are multiple open SSH connections
- update bit.map and the file system when a nested component is re-imported individually
- fix ci-update command when there are tester and compiler to use the same isolated-environment
- fix an error when importing a component, exporting it, modifying and exporting again (v3)
- fix links generation when importing from a non-consumer root path
- fix ci-update command to generate links when necessary
- fix Error: "Cannot find module './build/Release/DTraceProviderBindings'" when installing via Yarn
- fix the local and remote search
- fix the internal ci-update command where an environment has a tester without a compiler
- improved commit, add, export and status outputs
- support general failures on bit test (like on before)
- status output with missing dependencies
- help flags adjusted to new help
- missing dependencies formatted on commit
- sources no longer part of bit.json's defaults
- improve readme
- improve outputs
- improve windows support for import command
- exception when using `bit test` or `bit build` before adding first components
- add new flag to bit add to override or append files to bit component


## [0.10.5] - 2017-08-16
- improved commit, add, export and status outputs
- improved bit help
- Improve log files (rotate, color, prettyPrint)
- Support define dependencies for imported components
- bug fixes for export command

## [0.10.4] - 2017-08-15

- bug fix - component stays in "staged components" section after the second export
- support exporting binary files
- fix a bug when importing version 2 of a component while version 1 has been imported before
- fix a bug when exporting version 3 of a component after importing version 2
- bug fix - install test environment if not exist upon bit test
- Fix conflicts when import from bit.json more than one component with the same nested deps
- Remove duplicates from missing packages (during import) warning
- improve error on adding non existing file
- improve support for imported components as dependencies of authored components
- auto-resolve dependencies for imported components

## [0.10.3] - 2017-08-08

- fix memory leak when exporting a big amount of components
- fix running import command from a non-root directory
- support specifying multiple ids using export command
- fix the auto creating dependencies during commit
- performance improvement for status and commit

## [0.10.2] - 2017-08-07
Improve resolving packages dependencies for ts files

## [0.10.1] - 2017-08-07

## [0.10.0] - 2017-08-07
### BREAKING CHANGES

- Upgrade: Bit now works with a new set of APIs and data models for the code component and scope consumer.
- Important: Bit is not backward compatible with remote scopes running older versions of Bit.

## [0.6.6-rc.1] - 2017-06-28
- Add babel-plugin-transform-runtime to support async functions

## [0.6.5] - 2017-06-26

## [0.6.5-rc.1] - 2017-06-26
- bugfix - install drivers in scope level before test in scope
- bugfix - install drivers in scope level before build in scope
- bugfix - calling to old bind command during component e2e tests

## [0.6.4] - 2017-06-25

- update "bit-javascript" dependency to 0.6.4
## [0.6.3-rc.3] - 2017-06-15

- `bit test` shows the error stack in case of a fatal error
- add logger
- support debug-mode for e2e tests

## [0.6.3-rc.2] - 2017-06-08

- update "bit-javascript" dependency to rc ("^0.6.4-rc.1")
- Try using cache before fetching remote

## [0.6.3-rc.1] - 2017-06-06

- support running e2e tests in a dev environment where `bit` command is different (such as bit-dev)
- `bit import` no longer uses the internal cache objects to retrieve remote bit-components.
- avoid corrupted data in a scope when dependencies somehow are not being resolved.
- allow `bit init` when there is a bit.json file without the `source` or `env` attributes.
- bug fix: don't show the version-compatibility warning more than once
- remove duplications from dependencies list of `bit import` output.
- suppress dependencies list upon `bit import`, unless a flag `--display_dependencies` is being used.
- warn for missing driver
- set the file-extension of the built-dist-file according to the current language ('.js' by default)
- support async/await syntax.
- remove the injection of bit-js module into the tester environment.
- add bit-javascript as a dependency and a post install hook.
- do not show tests output in case of thrown error on commit, use verbose flag to see the error.
- parse @property tag of JSDoc
- add `bit reset` command for cancelling the last local commit
- extract the importing bit.json components functionality from `bit import` into a new command `bit install`.
- add infrastructure for e2e tests
- fix onExport hook to get called after writing dependencies to bit.json
- increased max listeners to 100 (prevent warning message)
- colored commit success message
- support for merge conflict error reporting via ssh
- docs - fix bitsrc links to work

## [0.6.2] - 2017-05-21

- [removed] JSDoc data are saved only for functions with a tag `@bit`.
- fixed component classification (local or external)

## [0.6.1] - 2017-05-18 rc

- JSDoc data are saved only for functions with a tag `@bit`.
- do not terminate watcher after failures.
- add the commit-log details to the Component object, so then it'll be available for `bit show --json` and `bit export`.

## [0.6.0] - 2017-05-15

- do not preserve node.js path cache for required bit-driver because it varies over time.

## [0.5.13] - 2017-05-14

- enable bit watch command -> build-all-inline on every change

## [0.5.12] - 2017-05-14

- enable "bit build --inline" command with no arguments for building all inline components

## [0.5.11] - 2017-05-11

- send a correct error message on commit with wrong id.
- add onModify hook.
- show error-message for 'bit build' when no compiler is specified.
- write dependencies on modify.
- do not write bit.json's `misc` and `lang` properties if the default value is presented.
- send correct error message when there is invalid inline id (wip).
- add bind command (which calls the driver bind command).

## [0.5.10] - 2017-05-11

- fix bug with specs that need compiling for server use

## [0.5.9] - 2017-05-11

- fix bug with specs that need compiling

## [0.5.8] - 2017-05-11

- write the specDist only if it exists

## [0.5.7] - 2017-05-10

- fix test for components without compiler

## [0.5.6] - 2017-05-10

- implement the isolated environment for build

## [0.5.5] - 2017-05-09

### Change

- bare scope test creates a new environment and runs the tests there.
- test command -i runs the tests on the file system (inline components).
- build command now saves dist/\<implFileName> && dist/\<specsFileName> for the specs file.
- change the component resolver to fetch from dist/\<implFileName> instead of dist/dist.js.

- package dependencies of environment modules would be installed at component level from now.
- npm loader would not be present, --verbose will show npm output after the installation is done.

### Fixed

- bug with environment installation (npm install at project level).

### Added

- add module 'component-resolver' to resolve a component path using its ID.
- support generating an isolated bit-component environment on-the-fly so it will be easier to run build and test from everywhere
- the compiler can implement a build method instead of compile, get an entry file and run webpack for example (wip). implemented for inline_components, and still need to implement environment module in order to fully work.
- add --skip-update option to the main bit help page.
- run some hooks (for now: onCommit, onCreate, onExport and onImport) using a language-driver
- lang attribute on the bit.json, enable language that will save on the model of the component.

## [0.5.4] - 2017-05-07

### Fixed

- ssh is exiting before writing the entire response.
- exception was thrown when trying to read non-existing private key.

## [0.5.3] - 2017-04-27

### Fixed

- put [search] index procedure under try catch, warns in case it fails.
- fixed bug with list/show remote components with misc files.

## [0.5.2] - 2017-04-27

### Fixed

- issue with npm ensure that was caused due to latest version changes
- issue with installing deps from local cache instead of external
- exit code with only numeric values

## [0.5.1] - 2017-04-18

### Added

- support adding misc files to a bit component
- enable "bit test --inline" command with no arguments (test all inline components)

### Change

- npm install for bit dependencies will work via temp package.json instead of invoking parallel npmi

### Fixed

- when exporting and missing @this, show friendly error

## [0.5.0]

** breaking change - a scope with this version won't work with consumer with lower versions **

### Change

- ssh protocol has changes and now contains headers with bit version
- do not override files upon "bit create" unless -f (--force) flag is used

### Fixed

- bit ls and show commands can be performed outside of bit scope

### Added

- if there is a difference between the versions of the remote bit and the local bit (the remote scope has a greater version) bit throws a error/warning message according to semver difference major/minor
- bit scope-config public command
- license file inflation
- scope meta model

### Removed

- bit resolver command

## [0.4.5]

### Fixed

- error message on component not found
- hotfix for multifetch bug
- add 'no results found' message on ci when there are no specs

## [0.4.4]

### Fixed

- bug fix: typo on destructuring for making export compatible

## [0.4.3]

### Fixed

- added validation on stdin readable for private cmd _put

## [0.4.2]

### Fixed

- make the ssh mechanism backwards compatible with older versions

## [0.4.1]

### Added

- put now work with stream (after export) instead of putting the data on a command argument

### Change

- replace the use of sequest module with ssh2 module directly.

## [0.4.0]

### Added

- bit cat-scope private command
- bit refresh-scope private command for updating model

### Change

- change the header of the bit-objects to contain the hash of the file as a second argument

## [0.3.4]

### Fixed

- add the hash to the header of the any bit-object

## [0.3.3]

### Fixed

- add posix as an optional dependency (windows)

### Added

- specsResults verbose output after ci-update
- add bit clear-cache cmd
- now running clear cache before bit update

## [0.3.2]

### Added

- add bit-dev script for linking dev command, for development
- circle ci integration
- package node v6.10.0 (LTS) (working for osx, debian, centos)

### Fixed

- throw the right error code when inner problem occures
- handled errors will also have exit code 1

## [0.3.0]

### Change

- saving the component id to bit.json after export is a default behavior.
- bit export --forget flag for not saving to bit.json after export.

### Fixed

- Solved bug with specsResults pass attribute not updating after ci update.

## [0.2.6]

### Fixed

- bug with @ on scope annotation
- improved readme and docs

## [0.2.5]

### Added

- documentation under ./docs
- gitbook integration

### Change

- change mock-require to mockery on testing mechanism
- support node 4 with babel-preset-env + add plugins, instead of stage-0 preset

## [0.2.4]

### Added

- add source-map support for dist (enables compiled bit debugging)

### Change

- small fix after import without peer dependencies (do not show the peer dependencies header)

## [0.2.3]

### Added

- import multiple components on one import (bit import componentA componentB)
- write components specific version in bit.json after import -s flag
- distinguish between peerDependencies and dependencies on the output of an import command

## [0.2.2]

### Added

- loader for export command

### Change

- scope now fetch devDependencies (compiler/tester) on export
- scope does not fetch devDependencies on import
- changed dev to environment flag on import command

## [0.2.1] hot-fix

fix a bug with import many ones function

## [0.2.0]

### Added

- loaders.
- stablize version.
- improve error handling.

## [0.1.0]<|MERGE_RESOLUTION|>--- conflicted
+++ resolved
@@ -7,14 +7,11 @@
 
 ## [unreleased]
 
-<<<<<<< HEAD
 - avoid installing node_modules in sub directories when the package manager allow it to be installed from the root dir
-=======
 - fix parsing React docs to show the `@example` tag
 
 ## [13.0.6-dev.32] - 2019-01-06
 
->>>>>>> e081ef92
 - fix running `bit link` from an inner directory for author
 - fix ampersand and minus sings causing parse error in css files
 

# Change Log

All notable changes to this project will be documented in this file.

The format is based on [Keep a Changelog](http://keepachangelog.com/).
and this project adheres to [Semantic Versioning](http://semver.org/).

## [unreleased]

<<<<<<< HEAD
- avoid corrupted data in a scope when dependencies somehow are not being resolved.
=======
- allow `bit init` when there is a bit.json file without the `source` or `env` attributes.
>>>>>>> cbc0dcc2
- bug fix: don't show the version-compatibility warning more than once
- remove duplications from dependencies list of `bit import` output.
- suppress dependencies list upon `bit import`, unless a flag `--display_dependencies` is being used.
- warn for missing driver
- set the file-extension of the built-dist-file according to the current language ('.js' by default)
- support async/await syntax.
- remove the injection of bit-js module into the tester environment.
- add bit-javascript as a dependency and a post install hook.
- do not show tests output in case of thrown error on commit, use verbose flag to see the error.
- parse @property tag of JSDoc
- add `bit reset` command for cancelling the last local commit
- extract the importing bit.json components functionality from `bit import` into a new command `bit install`.
- add infrastructure for e2e tests
- fix onExport hook to get called after writing dependencies to bit.json
- increased max listeners to 100 (prevent warning message)
- colored commit success message
- support for merge conflict error reporting via ssh

## [0.6.2] - 2017-05-21

- [removed] JSDoc data are saved only for functions with a tag `@bit`.
- fixed component classification (local or external)

## [0.6.1] - 2017-05-18 rc

- JSDoc data are saved only for functions with a tag `@bit`.
- do not terminate watcher after failures.
- add the commit-log details to the Component object, so then it'll be available for `bit show --json` and `bit export`.

## [0.6.0] - 2017-05-15

- do not preserve node.js path cache for required bit-driver because it varies over time.

## [0.5.13] - 2017-05-14

- enable bit watch command -> build-all-inline on every change

## [0.5.12] - 2017-05-14

- enable "bit build --inline" command with no arguments for building all inline components

## [0.5.11] - 2017-05-11

- send a correct error message on commit with wrong id.
- add onModify hook.
- show error-message for 'bit build' when no compiler is specified.
- write dependencies on modify.
- do not write bit.json's `misc` and `lang` properties if the default value is presented.
- send correct error message when there is invalid inline id (wip).
- add bind command (which calls the driver bind command).

## [0.5.10] - 2017-05-11

- fix bug with specs that need compiling for server use

## [0.5.9] - 2017-05-11

- fix bug with specs that need compiling

## [0.5.8] - 2017-05-11

- write the specDist only if it exists

## [0.5.7] - 2017-05-10

- fix test for components without compiler

## [0.5.6] - 2017-05-10

- implement the isolated environment for build

## [0.5.5] - 2017-05-09

### Change

- bare scope test creates a new environment and runs the tests there.
- test command -i runs the tests on the file system (inline components).
- build command now saves dist/\<implFileName> && dist/\<specsFileName> for the specs file.
- change the component resolver to fetch from dist/\<implFileName> instead of dist/dist.js.

- package dependencies of environment modules would be installed at component level from now.
- npm loader would not be present, --verbose will show npm output after the installation is done.

### Fixed

- bug with environment installation (npm install at project level).

### Added

- add module 'component-resolver' to resolve a component path using its ID.
- support generating an isolated bit-component environment on-the-fly so it will be easier to run build and test from everywhere
- the compiler can implement a build method instead of compile, get an entry file and run webpack for example (wip). implemented for inline_components, and still need to implement environment module in order to fully work.
- add --skip-update option to the main bit help page.
- run some hooks (for now: onCommit, onCreate, onExport and onImport) using a language-driver
- lang attribute on the bit.json, enable language that will save on the model of the component.

## [0.5.4] - 2017-05-07

### Fixed

- ssh is exiting before writing the entire response.
- exception was thrown when trying to read non-existing private key.

## [0.5.3] - 2017-04-27

### Fixed

- put [search] index procedure under try catch, warns in case it fails.
- fixed bug with list/show remote components with misc files.

## [0.5.2] - 2017-04-27

### Fixed

- issue with npm ensure that was caused due to latest version changes
- issue with installing deps from local cache instead of external
- exit code with only numeric values

## [0.5.1] - 2017-04-18

### Added

- support adding misc files to a bit component
- enable "bit test --inline" command with no arguments (test all inline components)

### Change

- npm install for bit dependencies will work via temp package.json instead of invoking parallel npmi

### Fixed

- when exporting and missing @this, show friendly error

## [0.5.0]

** breaking change - a scope with this version won't work with consumer with lower versions **

### Change

- ssh protocol has changes and now contains headers with bit version
- do not override files upon "bit create" unless -f (--force) flag is used

### Fixed

- bit ls and show commands can be performed outside of bit scope

### Added

- if there is a difference between the versions of the remote bit and the local bit (the remote scope has a greater version) bit throws a error/warning message according to semver difference major/minor
- bit scope-config public command
- license file inflation
- scope meta model

### Removed

- bit resolver command

## [0.4.5]

### Fixed

- error message on component not found
- hotfix for multifetch bug
- add 'no results found' message on ci when there are no specs

## [0.4.4]

### Fixed

- bug fix: typo on destructuring for making export compatible

## [0.4.3]

### Fixed

- added validation on stdin readable for private cmd _put

## [0.4.2]

### Fixed

- make the ssh mechanism backwards compatible with older versions

## [0.4.1]

### Added

- put now work with stream (after export) instead of putting the data on a command argument

### Change

- replace the use of sequest module with ssh2 module directly.

## [0.4.0]

### Added

- bit cat-scope private command
- bit refresh-scope private command for updating model

### Change

- change the header of the bit-objects to contain the hash of the file as a second argument

## [0.3.4]

### Fixed

- add the hash to the header of the any bit-object

## [0.3.3]

### Fixed

- add posix as an optional dependency (windows)

### Added

- specsResults verbose output after ci-update
- add bit clear-cache cmd
- now running clear cache before bit update

## [0.3.2]

### Added

- add bit-dev script for linking dev command, for development
- circle ci integration
- package node v6.10.0 (LTS) (working for osx, debian, centos)

### Fixed

- throw the right error code when inner problem occures
- handled errors will also have exit code 1

## [0.3.0]

### Change

- saving the component id to bit.json after export is a default behavior.
- bit export --forget flag for not saving to bit.json after export.

### Fixed

- Solved bug with specsResults pass attribute not updating after ci update.

## [0.2.6]

### Fixed

- bug with @ on scope annotation
- improved readme and docs

## [0.2.5]

### Added

- documentation under ./docs
- gitbook integration

### Change

- change mock-require to mockery on testing mechanism
- support node 4 with babel-preset-env + add plugins, instead of stage-0 preset

## [0.2.4]

### Added

- add source-map support for dist (enables compiled bit debugging)

### Change

- small fix after import without peer dependencies (do not show the peer dependencies header)

## [0.2.3]

### Added

- import multiple components on one import (bit import componentA componentB)
- write components specific version in bit.json after import -s flag
- distinguish between peerDependencies and dependencies on the output of an import command

## [0.2.2]

### Added

- loader for export command

### Change

- scope now fetch devDependencies (compiler/tester) on export
- scope does not fetch devDependencies on import
- changed dev to environment flag on import command

## [0.2.1] hot-fix

fix a bug with import many ones function

## [0.2.0]

### Added

- loaders.
- stablize version.
- improve error handling.

## [0.1.0]

initial version

<|MERGE_RESOLUTION|>--- conflicted
+++ resolved
@@ -7,11 +7,8 @@
 
 ## [unreleased]
 
-<<<<<<< HEAD
 - avoid corrupted data in a scope when dependencies somehow are not being resolved.
-=======
 - allow `bit init` when there is a bit.json file without the `source` or `env` attributes.
->>>>>>> cbc0dcc2
 - bug fix: don't show the version-compatibility warning more than once
 - remove duplications from dependencies list of `bit import` output.
 - suppress dependencies list upon `bit import`, unless a flag `--display_dependencies` is being used.

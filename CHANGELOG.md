# Change Log

All notable changes to this project will be documented in this file.

The format is based on [Keep a Changelog](http://keepachangelog.com/).
and this project adheres to [Semantic Versioning](http://semver.org/).

## [unreleased]

<<<<<<< HEAD
- fixed remove local component
=======
- strip manageWorkspaces from consumer bit.json by default
- bug fix - when removing a missing component from a remote, it was showing an obscure error "id.toStringWithoutVersion is not a function"

## [0.12.0-dev.29] - 2018-01-16

- change commit hash to tag version in bit logs
- fix server side hooks for import with no dependencies flag
- fix #621 - dists files are written into the source files
>>>>>>> 501f272a

## [0.12.0-dev.28] - 2018-01-16

- change .bit.map.json to .bitmap

## [0.12.0-dev.27] - 2018-01-16

- implement #613, change `bit install` command to install all packages and link all components
- change {PARENT_FOLDER} variable to {PARENT} in dsl of add
- add getParsedComponent function to component-objects class

## [0.12.0-dev.26] - 2018-01-15

- fix bit remove and bit deprecate commands on server

## [0.12.0-dev.25] - 2018-01-15

- wait for server side hooks to finish

## [0.12.0-dev.24] - 2018-01-15

- temp fix for extensions loggers

## [0.12.0-dev.23] - 2018-01-15

- fix bug with pub ssh key for hooks

## [0.12.0-ext.22] - 2018-01-14

- fix #608 - absolute components dependencies for new components throw an error
- [#577](https://github.com/teambit/bit/issues/577) - auto add workspaces to root package.json
- support excludeRegistryPrefix for npm extention 

## [0.12.0-ext.20] - 2018-01-14

- fix #605 - component with modified dependencies doesn't recognize as modified

## [0.12.0-ext.20] - 2018-01-14

- fix #591 - recongnize dependencies that were imported as packages in bit status
- fix #592 - auto-tagged component were not shown as staged in bit status
- fix #515 - save direct dependencies in package.json with relative paths
- fix 539 - skip-npm-install shouldn't enable the save-dependencies-as-components

## [0.12.0-ext.19] - 2018-01-11

- fix #595, allow one dot in the scope name

## [0.12.0-ext.18] - 2018-01-11

- fix loading global extension from non consumer folders

## [0.12.0-ext.17] - 2018-01-11

- add headers to hook run action

## [0.12.0-ext.16] - 2018-01-09

- remove auto generated post install scripts
- bump bit-javascript version to 0.10.8-dev.10

## [0.12.0-ext.15] - 2018-01-09

- bump bit-javascript version to 0.10.8-dev.9

## [0.12.0-ext.14] - 2018-01-09

- bump bit-javascript version to 0.10.8-dev.8

## [0.12.0-ext.14] - 2018-01-09

- workaround for old bit binding prefix

- [#495](https://github.com/teambit/bit/issues/495) support adding files to imported components and ignoring existing files

## [0.12.0-ext.13] - 2018-01-09

- [#571](https://github.com/teambit/bit/issues/571) apply the auto-tagging mechanism for imported components 
- [#537](https://github.com/teambit/bit/issues/537) change dist flag to --ignore-dist and by default create dist files

## [0.12.0-ext.12] - 2018-01-08

- [#562](https://github.com/teambit/bit/issues/562) rename default extension to core extension 
- [#517](https://github.com/teambit/bit/issues/517) when a nested dependency is imported directly, re-link all its dependents
- [#527](https://github.com/teambit/bit/issues/527) rename structure property in bit.json
- [#500](https://github.com/teambit/bit/issues/500) files added under one component although it was not specified 
- [#508](https://github.com/teambit/bit/issues/508) structure do not support anything other than one dynamic param per folder
- [#540](https://github.com/teambit/bit/issues/540) support yarn as package manager
- [#541](https://github.com/teambit/bit/issues/541) add package manager config to bit.json
- [#543](https://github.com/teambit/bit/issues/543) remove imported component not working


## [0.12.0-ext.11] - 2018-01-02

- move `save-dependencies-as-components` flag from `bit import` command to be configurable in consumer bit.json
- misc bugs for `bit remove`

## [0.12.0-ext.10] - 2017-12-27

- add unsafe-perm for installing packages inside components

## [0.12.0-ext.9] - 2017-12-27

- validte public ssh key exists before reading it

## [0.12.0-ext.8] - 2017-12-27

- add unsafe-perm for installing packages inside components
- add public ssh key to context for server side hooks

## [0.12.0-ext.7] - 2017-12-27

## [0.12.0-ext.6] - 2017-12-26

- `bit import`: install hub dependencies as npm packages, unless `--save-dependencies-as-components` flag is set
- `bit import`: install npm packages by default, unless `--skip-npm-install` flag is set

## [0.12.0-ext.5] - 2017-12-21

- change auto-generated node_modules links to be the same as NPM installation of components (@bit/scope.box.name)
- add context to all server side hooks

## [0.12.0-ext.4] - 2017-12-19

- support saving dists files on a pre-configured directory relative to consumer root (rather than saving them inside the component dir) 
- remove 'dist' attribute from consumer bit.json by default
- add headers to server side hooks
- add context to PRE_RECEIVE_OBJECTS hook

## [0.12.0-ext.3] - 2017-12-14

- improve args for post-x-remote hooks

## [0.12.0-ext.2] - 2017-12-13

- rename `bit bind` command to `bit link`

## [0.12.0-ext.1] - 2017-12-11

- new extension system (beta)
- add `bit isolate` command
- avoid building process when a component was not modified and the dists are saved in the model
- bug fix - importing an older version of a component ended up showing the component in "modified" and "staged" sections of bit status
- rename `no_dependencies` flag to `no-dependencies` on `bit import` 
- rename `no_package_json` flag to `ignore-package-json` on `bit import` 
- support `bit show --compare` with json format (`bit show component-name --json --compare`)
- change `bit remote rm` to `bit remote del`
- run bit init (on every command) if dir is not initialized but contains bit.map.json

## [0.11.2-dev.4] - 2017-12-05

- do not write the component's bit.json file, unless `--conf` flag is set
- write dist files for imported components according to dist.target configuration in bit.json
- do not write dist files for imported components, unless `--dist` flag is used

## [0.11.2-dev.3] - 2017-12-05

- prevent overriding index file if exists

## [0.11.2-dev.1] - 2017-12-04

- generate link for npm as scoped packages
- prevent adding AUTHORED component to an IMPORTED component using require relative syntax
- avoid writing long files paths for imported components when there is a shared directory among the component files and its dependencies
- fixed bit add output tracking component undefined
## [0.11.1] - 2017-11-29

- support tagging the entire local scope and all imported components to a specific tag using `--scope` and `--include_imported` flags
- add bit pack command to build packages for registry
- tag command now accepts a version
- `bit test` - paint a summary table when testing multiple components 
- `bit status` - add a new section "deleted components" for components that were deleted from the file-system manually
- `bit import` - prevent overriding local changes unless --force flag was used 
- sort `bit show` and `bit list` components alphabetically
- Auto update .bit.map.json to semantic versions
- improve stability and performance of the dependency resolution mechanism
- removed `--include-imported` flags as `--all` can be used for the same functionality
- `--scope` flag can be used without `--all`
- message in tag command is now optional
- `--all` and `--scope` accepts version (optional for `--all` and mandatory for `--scope`)
- fixed bug on windows that created test files as components
- fixed bit add bug when adding test files with DSL 
- fixed output to be the same for tag command
- fixed bit list command display for deprecated components
- fixed bit show with compare flag to display dependencies
- don't write dists files for authored components
- bug fix - components that were not indicated as staged-components by `bit status` were exported by `bit export`
- bug fix - tests files saved with incorrect path when `bit add` was running from non-consumer root  
- `bit add` - exclude a component when its main file is excluded 
- bug fix - generated .ts links were not valid

## [0.11.0] - 2017-11-12
- change versions numbers to be semantic versions
- add `--outdated` flag to `bit show` command to show the local and remote versions of a component
- add `--outdated` flag to `bit list` command to show the local and remote versions of components
- `bit show` - show components that will be tagged automatically when their dependencies are tagged
- export / import performance and stability improvements
- add plugin mechanism to support different file types
- SSH authentication can be done with SSH username and password in case a private key or an SSH agent socket is not available
- SSH is not supporting passphrase in case a private key is encrypted
- reimplement cat-object command
- `bit show` - show components that will be tagged automatically when their dependencies are tagged
- bug fix - dependencies were not written to the file-system when cloning a project with an existing bit.map file
- disable the local search
- fix a bug which prevents the ci running tests in some cases
- bug fix - re-adding a component after exporting it was considered as a new component 
- fix a bug which makes bit test command not work when a component use bit/ to require another component
- prevent bare-scope corruption when the export process fails
- fixed stderr maxBuffer exceeded bug in ci-update cmd
- fix a bug which makes imported components considered as modified
- fix typo in help man page

## [0.10.9] - 2017-10-18

- rename `bit commit` to `bit tag`
- extract only relevant dependencies from link files (files that only require other files)
- typescript - extract only relevant dependencies from link files (files that only require other files)
- take package version from package.json in the component / root folder to support semver package dependencies
- new field in bit.json (bindingPrefix) for dynamic links
- add flag to bit show to compare component in file system to last tagged component
- better handling deleted files
- improve bit add to convert files to valid bit names
- fixed - writing dist files to wrong directory during bit tag / test commands
- fixed remove of exported component
- prevent bare-scope corruption when the export process fails
- fixed stderr maxBuffer exceeded bug in ci-update cmd
- throw error when tester doesn't return any result for test file
- change the order of determine the main/index file - it's now ['js', 'ts', 'jsx', 'tsx', 'css', 'scss', 'less', 'sass']
- improve checkVersionCompatibility between server and client
- show correct message / error when the tester has an exception during bit test
- fix bug with printing wrong id on bit tag for component in versions between 10-19
- handle invalid bit.json
- bit add on missing test file should throw an error
- prevent test files from becoming new components
- fix bug when component version is larger than 10 it won't show as staged

## [0.10.8] - 2017-10-01

- support requiring imported components using `require('bit/namespace/name')` syntax
- new remove command for removing local and remote components
- new deprecate command for deprecating local and remote components
- new move command for moving files/directories of a component to a new location
- create package.json for imported components
- exclude import-pending components from 'new components' section
- add ignore missing dependencies to commit
- save all dependencies on one configurable directory (components/.dependencies by default)
- add support for tsx files
- generate internal component links according to their compiled version
- move a re-imported component to a new location when `bit import --prefix` is used
- fix commit and export issues when dealing with more than 500 components
- fix export of large amount of data
- fix bug with commit --force when tests throws an exception
- fix bug - when you import authored component (and there is a newer version) it duplicate it in the .bit.map.json
- fix bug - when you import authored component it was added to bit.json dependencies
- fix bug with ssh2 times out on handshake

## [0.10.7] - 2017-09-07

- improve windows support
- add bit untrack command
- support CSS/less/sass/sass as main file
- support jsx extension as the main file of a component
- support adding new files to imported components
- deprecated install command
- fix the search according to search-index v0.13.0 changes
- prevent exporting a component when the same version has been exported already to the same remote scope
- avoid running the build and test processes upon `bit status`
- allow export specific components without specifying the scope-name
- avoid committing unmodified components unless `--force` flag is being used
- resolve dependencies from all component files regardless whether they are referenced from the main file
- bug fix - the author was not able to update his/her component in case it was changed in another scope
- bug fix - status command shows an error when components directory has an unreferenced (from bit.map) component
- avoid generating links for author components
- `bit import` from bit.json does not write to the file-system a dependency when it is also a direct import
- bug fix - export would hang when the ssh server was existing before closing
- don't calculate nested deps when calculating modified component during bit status/commit
- fixed exception is thrown in `bit ls` after exporting components
- removed `--cache` flag from `bit ls`
- added `--environment` option for `bit import`
- reformatted `bit import` output (components, dependencies, environments)
- remove duplication for missing packages warning
- Remove the npm tree output for component ci flow
- add verbosity option to some places
- added auto generated msg to bitmap and all generated link files
- fix a warning on the bit --version command
- support render tag in js docs
- bug fix - imported components were deleted from bit.map when importing nested components of the same scope and name
- write dist files on import according to .bit.map.json
- improve bit remote output (put it in a table)
- fix but with export when the remote has a dependency in the wrong version

## [0.10.6] - 2017-08-23

- windows support
- support auto updating of bit for npm installation
- support deleting files from a component
- improved bit help
- fix bit config command for linux
- update bit-javascript dependency
- fixed remote add exceptions to human-friendly errors
- improvement - when there are several potential main files, `bit add` selects the one that is closer to the root
- show a friendly error when SSH returns an invalid response
- fix an error when there are multiple open SSH connections
- update bit.map and the file system when a nested component is re-imported individually
- fix ci-update command when there are tester and compiler to use the same isolated-environment
- fix an error when importing a component, exporting it, modifying and exporting again (v3)
- fix links generation when importing from a non-consumer root path
- fix ci-update command to generate links when necessary
- fix Error: "Cannot find module './build/Release/DTraceProviderBindings'" when installing via Yarn
- fix the local and remote search
- fix the internal ci-update command where an environment has a tester without a compiler
- improved commit, add, export and status outputs
- support general failures on bit test (like on before)
- status output with missing dependencies
- help flags adjusted to new help
- missing dependencies formatted on commit
- sources no longer part of bit.json's defaults
- improve readme
- improve outputs
- improve windows support for import command
- exception when using `bit test` or `bit build` before adding first components
- add new flag to bit add to override or append files to bit component


## [0.10.5] - 2017-08-16
- improved commit, add, export and status outputs
- improved bit help
- Improve log files (rotate, color, prettyPrint)
- Support define dependencies for imported components
- bug fixes for export command

## [0.10.4] - 2017-08-15

- bug fix - component stays in "staged components" section after the second export
- support exporting binary files
- fix a bug when importing version 2 of a component while version 1 has been imported before
- fix a bug when exporting version 3 of a component after importing version 2
- bug fix - install test environment if not exist upon bit test
- Fix conflicts when import from bit.json more than one component with the same nested deps
- Remove duplicates from missing packages (during import) warning
- improve error on adding non existing file
- improve support for imported components as dependencies of authored components
- auto-resolve dependencies for imported components

## [0.10.3] - 2017-08-08

- fix memory leak when exporting a big amount of components
- fix running import command from a non-root directory
- support specifying multiple ids using export command
- fix the auto creating dependencies during commit
- performance improvement for status and commit

## [0.10.2] - 2017-08-07
Improve resolving packages dependencies for ts files

## [0.10.1] - 2017-08-07

## [0.10.0] - 2017-08-07
### BREAKING CHANGES

- Upgrade: Bit now works with a new set of APIs and data models for the code component and scope consumer.
- Important: Bit is not backward compatible with remote scopes running older versions of Bit.

## [0.6.6-rc.1] - 2017-06-28
- Add babel-plugin-transform-runtime to support async functions

## [0.6.5] - 2017-06-26

## [0.6.5-rc.1] - 2017-06-26
- bugfix - install drivers in scope level before test in scope
- bugfix - install drivers in scope level before build in scope
- bugfix - calling to old bind command during component e2e tests

## [0.6.4] - 2017-06-25

- update "bit-javascript" dependency to 0.6.4
## [0.6.3-rc.3] - 2017-06-15

- `bit test` shows the error stack in case of a fatal error
- add logger
- support debug-mode for e2e tests

## [0.6.3-rc.2] - 2017-06-08

- update "bit-javascript" dependency to rc ("^0.6.4-rc.1")
- Try using cache before fetching remote

## [0.6.3-rc.1] - 2017-06-06

- support running e2e tests in a dev environment where `bit` command is different (such as bit-dev)
- `bit import` no longer uses the internal cache objects to retrieve remote bit-components.
- avoid corrupted data in a scope when dependencies somehow are not being resolved.
- allow `bit init` when there is a bit.json file without the `source` or `env` attributes.
- bug fix: don't show the version-compatibility warning more than once
- remove duplications from dependencies list of `bit import` output.
- suppress dependencies list upon `bit import`, unless a flag `--display_dependencies` is being used.
- warn for missing driver
- set the file-extension of the built-dist-file according to the current language ('.js' by default)
- support async/await syntax.
- remove the injection of bit-js module into the tester environment.
- add bit-javascript as a dependency and a post install hook.
- do not show tests output in case of thrown error on commit, use verbose flag to see the error.
- parse @property tag of JSDoc
- add `bit reset` command for cancelling the last local commit
- extract the importing bit.json components functionality from `bit import` into a new command `bit install`.
- add infrastructure for e2e tests
- fix onExport hook to get called after writing dependencies to bit.json
- increased max listeners to 100 (prevent warning message)
- colored commit success message
- support for merge conflict error reporting via ssh
- docs - fix bitsrc links to work

## [0.6.2] - 2017-05-21

- [removed] JSDoc data are saved only for functions with a tag `@bit`.
- fixed component classification (local or external)

## [0.6.1] - 2017-05-18 rc

- JSDoc data are saved only for functions with a tag `@bit`.
- do not terminate watcher after failures.
- add the commit-log details to the Component object, so then it'll be available for `bit show --json` and `bit export`.

## [0.6.0] - 2017-05-15

- do not preserve node.js path cache for required bit-driver because it varies over time.

## [0.5.13] - 2017-05-14

- enable bit watch command -> build-all-inline on every change

## [0.5.12] - 2017-05-14

- enable "bit build --inline" command with no arguments for building all inline components

## [0.5.11] - 2017-05-11

- send a correct error message on commit with wrong id.
- add onModify hook.
- show error-message for 'bit build' when no compiler is specified.
- write dependencies on modify.
- do not write bit.json's `misc` and `lang` properties if the default value is presented.
- send correct error message when there is invalid inline id (wip).
- add bind command (which calls the driver bind command).

## [0.5.10] - 2017-05-11

- fix bug with specs that need compiling for server use

## [0.5.9] - 2017-05-11

- fix bug with specs that need compiling

## [0.5.8] - 2017-05-11

- write the specDist only if it exists

## [0.5.7] - 2017-05-10

- fix test for components without compiler

## [0.5.6] - 2017-05-10

- implement the isolated environment for build

## [0.5.5] - 2017-05-09

### Change

- bare scope test creates a new environment and runs the tests there.
- test command -i runs the tests on the file system (inline components).
- build command now saves dist/\<implFileName> && dist/\<specsFileName> for the specs file.
- change the component resolver to fetch from dist/\<implFileName> instead of dist/dist.js.

- package dependencies of environment modules would be installed at component level from now.
- npm loader would not be present, --verbose will show npm output after the installation is done.

### Fixed

- bug with environment installation (npm install at project level).

### Added

- add module 'component-resolver' to resolve a component path using its ID.
- support generating an isolated bit-component environment on-the-fly so it will be easier to run build and test from everywhere
- the compiler can implement a build method instead of compile, get an entry file and run webpack for example (wip). implemented for inline_components, and still need to implement environment module in order to fully work.
- add --skip-update option to the main bit help page.
- run some hooks (for now: onCommit, onCreate, onExport and onImport) using a language-driver
- lang attribute on the bit.json, enable language that will save on the model of the component.

## [0.5.4] - 2017-05-07

### Fixed

- ssh is exiting before writing the entire response.
- exception was thrown when trying to read non-existing private key.

## [0.5.3] - 2017-04-27

### Fixed

- put [search] index procedure under try catch, warns in case it fails.
- fixed bug with list/show remote components with misc files.

## [0.5.2] - 2017-04-27

### Fixed

- issue with npm ensure that was caused due to latest version changes
- issue with installing deps from local cache instead of external
- exit code with only numeric values

## [0.5.1] - 2017-04-18

### Added

- support adding misc files to a bit component
- enable "bit test --inline" command with no arguments (test all inline components)

### Change

- npm install for bit dependencies will work via temp package.json instead of invoking parallel npmi

### Fixed

- when exporting and missing @this, show friendly error

## [0.5.0]

** breaking change - a scope with this version won't work with consumer with lower versions **

### Change

- ssh protocol has changes and now contains headers with bit version
- do not override files upon "bit create" unless -f (--force) flag is used

### Fixed

- bit ls and show commands can be performed outside of bit scope

### Added

- if there is a difference between the versions of the remote bit and the local bit (the remote scope has a greater version) bit throws a error/warning message according to semver difference major/minor
- bit scope-config public command
- license file inflation
- scope meta model

### Removed

- bit resolver command

## [0.4.5]

### Fixed

- error message on component not found
- hotfix for multifetch bug
- add 'no results found' message on ci when there are no specs

## [0.4.4]

### Fixed

- bug fix: typo on destructuring for making export compatible

## [0.4.3]

### Fixed

- added validation on stdin readable for private cmd _put

## [0.4.2]

### Fixed

- make the ssh mechanism backwards compatible with older versions

## [0.4.1]

### Added

- put now work with stream (after export) instead of putting the data on a command argument

### Change

- replace the use of sequest module with ssh2 module directly.

## [0.4.0]

### Added

- bit cat-scope private command
- bit refresh-scope private command for updating model

### Change

- change the header of the bit-objects to contain the hash of the file as a second argument

## [0.3.4]

### Fixed

- add the hash to the header of the any bit-object

## [0.3.3]

### Fixed

- add posix as an optional dependency (windows)

### Added

- specsResults verbose output after ci-update
- add bit clear-cache cmd
- now running clear cache before bit update

## [0.3.2]

### Added

- add bit-dev script for linking dev command, for development
- circle ci integration
- package node v6.10.0 (LTS) (working for osx, debian, centos)

### Fixed

- throw the right error code when inner problem occures
- handled errors will also have exit code 1

## [0.3.0]

### Change

- saving the component id to bit.json after export is a default behavior.
- bit export --forget flag for not saving to bit.json after export.

### Fixed

- Solved bug with specsResults pass attribute not updating after ci update.

## [0.2.6]

### Fixed

- bug with @ on scope annotation
- improved readme and docs

## [0.2.5]

### Added

- documentation under ./docs
- gitbook integration

### Change

- change mock-require to mockery on testing mechanism
- support node 4 with babel-preset-env + add plugins, instead of stage-0 preset

## [0.2.4]

### Added

- add source-map support for dist (enables compiled bit debugging)

### Change

- small fix after import without peer dependencies (do not show the peer dependencies header)

## [0.2.3]

### Added

- import multiple components on one import (bit import componentA componentB)
- write components specific version in bit.json after import -s flag
- distinguish between peerDependencies and dependencies on the output of an import command

## [0.2.2]

### Added

- loader for export command

### Change

- scope now fetch devDependencies (compiler/tester) on export
- scope does not fetch devDependencies on import
- changed dev to environment flag on import command

## [0.2.1] hot-fix

fix a bug with import many ones function

## [0.2.0]

### Added

- loaders.
- stablize version.
- improve error handling.

## [0.1.0]

initial version

<|MERGE_RESOLUTION|>--- conflicted
+++ resolved
@@ -7,18 +7,15 @@
 
 ## [unreleased]
 
-<<<<<<< HEAD
-- fixed remove local component
-=======
 - strip manageWorkspaces from consumer bit.json by default
 - bug fix - when removing a missing component from a remote, it was showing an obscure error "id.toStringWithoutVersion is not a function"
+- fixed remove local component
 
 ## [0.12.0-dev.29] - 2018-01-16
 
 - change commit hash to tag version in bit logs
 - fix server side hooks for import with no dependencies flag
 - fix #621 - dists files are written into the source files
->>>>>>> 501f272a
 
 ## [0.12.0-dev.28] - 2018-01-16
 

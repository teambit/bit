--- conflicted
+++ resolved
@@ -7,20 +7,12 @@
 
 ## [unreleased]
 
-<<<<<<< HEAD
-- bug fix - generated .ts links were not valid
-
-## [0.11.0-test.8] - 2017-11-08
-- remove the ssh agent support (it's buggy)
-
-## [0.11.0-test.7] - 2017-11-08
-=======
 - `bit status` - add a new section "deleted components" for components that were deleted from the file-system manually
 - bug fix - components that were not indicated as staged-components by `bit status` were exported by `bit export`
 - bug fix - tests files saved with incorrect path when `bit add` was running from non-consumer root  
 - `bit add` - exclude a component when its main file is excluded 
 - `bit test` - paint a summary table when testing multiple components 
->>>>>>> 747ceae6
+- bug fix - generated .ts links were not valid
 
 ## [0.11.0] - 2017-11-12
 - change versions numbers to be semantic versions
@@ -35,17 +27,8 @@
 - `bit show` - show components that will be tagged automatically when their dependencies are tagged
 - bug fix - dependencies were not written to the file-system when cloning a project with an existing bit.map file
 - disable the local search
-<<<<<<< HEAD
-
-## [0.11.0-test.3] - 2017-11-06
-
-- change versions numbers to be semantic versions
-- export / import performance and stability improvements
-- fix a bug which prevent the ci running tests in some cases
-- add plugin mechanism to support different file types
-=======
+- export / import performence and stability improvements
 - fix a bug which prevents the ci running tests in some cases
->>>>>>> 747ceae6
 - bug fix - re-adding a component after exporting it was considered as a new component 
 - fix a bug which makes bit test command not work when a component use bit/ to require another component
 - prevent bare-scope corruption when the export process fails

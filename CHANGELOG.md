# Change Log

All notable changes to this project will be documented in this file.

The format is based on [Keep a Changelog](http://keepachangelog.com/).
and this project adheres to [Semantic Versioning](http://semver.org/).

## [unreleased]

<<<<<<< HEAD
## [0.12.0-ext.1] - 2017-12-11

- new extension system (beta)
- add `bit isolate` command
=======
- rename `bit bind` command to `bit link`
>>>>>>> d8fcfc89
- avoid building process when a component was not modified and the dists are saved in the model
- bug fix - importing an older version of a component ended up showing the component in "modified" and "staged" sections of bit status
- rename `no_dependencies` flag to `no-dependencies` on `bit import` 
- rename `no_package_json` flag to `ignore-package-json` on `bit import` 
- support `bit show --compare` with json format (`bit show component-name --json --compare`)
- change `bit remote rm` to `bit remote del`

## [0.11.2-dev.4] - 2017-12-05

- do not write the component's bit.json file, unless `--conf` flag is set
- write dist files for imported components according to dist.target configuration in bit.json
- do not write dist files for imported components, unless `--dist` flag is used

## [0.11.2-dev.3] - 2017-12-05

- prevent overriding index file if exists

## [0.11.2-dev.1] - 2017-12-04

- generate link for npm as scoped packages
- prevent adding AUTHORED component to an IMPORTED component using require relative syntax
- avoid writing long files paths for imported components when there is a shared directory among the component files and its dependencies
- fixed bit add output tracking component undefined
## [0.11.1] - 2017-11-29

- support tagging the entire local scope and all imported components to a specific tag using `--scope` and `--include_imported` flags
- add bit pack command to build packages for registry
- tag command now accepts a version
- `bit test` - paint a summary table when testing multiple components 
- `bit status` - add a new section "deleted components" for components that were deleted from the file-system manually
- `bit import` - prevent overriding local changes unless --force flag was used 
- sort `bit show` and `bit list` components alphabetically
- Auto update .bit.map.json to semantic versions
- improve stability and performance of the dependency resolution mechanism
- removed `--include-imported` flags as `--all` can be used for the same functionality
- `--scope` flag can be used without `--all`
- message in tag command is now optional
- `--all` and `--scope` accepts version (optional for `--all` and mandatory for `--scope`)
- fixed bug on windows that created test files as components
- fixed bit add bug when adding test files with DSL 
- fixed output to be the same for tag command
- fixed bit list command display for deprecated components
- fixed bit show with compare flag to display dependencies
- don't write dists files for authored components
- bug fix - components that were not indicated as staged-components by `bit status` were exported by `bit export`
- bug fix - tests files saved with incorrect path when `bit add` was running from non-consumer root  
- `bit add` - exclude a component when its main file is excluded 
- bug fix - generated .ts links were not valid

## [0.11.0] - 2017-11-12
- change versions numbers to be semantic versions
- add `--outdated` flag to `bit show` command to show the local and remote versions of a component
- add `--outdated` flag to `bit list` command to show the local and remote versions of components
- `bit show` - show components that will be tagged automatically when their dependencies are tagged
- export / import performance and stability improvements
- add plugin mechanism to support different file types
- SSH authentication can be done with SSH username and password in case a private key or an SSH agent socket is not available
- SSH is not supporting passphrase in case a private key is encrypted
- reimplement cat-object command
- `bit show` - show components that will be tagged automatically when their dependencies are tagged
- bug fix - dependencies were not written to the file-system when cloning a project with an existing bit.map file
- disable the local search
- fix a bug which prevents the ci running tests in some cases
- bug fix - re-adding a component after exporting it was considered as a new component 
- fix a bug which makes bit test command not work when a component use bit/ to require another component
- prevent bare-scope corruption when the export process fails
- fixed stderr maxBuffer exceeded bug in ci-update cmd
- fix a bug which makes imported components considered as modified
- fix typo in help man page

## [0.10.9] - 2017-10-18

- rename `bit commit` to `bit tag`
- extract only relevant dependencies from link files (files that only require other files)
- typescript - extract only relevant dependencies from link files (files that only require other files)
- take package version from package.json in the component / root folder to support semver package dependencies
- new field in bit.json (bindingPrefix) for dynamic links
- add flag to bit show to compare component in file system to last tagged component
- better handling deleted files
- improve bit add to convert files to valid bit names
- fixed - writing dist files to wrong directory during bit tag / test commands
- fixed remove of exported component
- prevent bare-scope corruption when the export process fails
- fixed stderr maxBuffer exceeded bug in ci-update cmd
- throw error when tester doesn't return any result for test file
- change the order of determine the main/index file - it's now ['js', 'ts', 'jsx', 'tsx', 'css', 'scss', 'less', 'sass']
- improve checkVersionCompatibility between server and client
- show correct message / error when the tester has an exception during bit test
- fix bug with printing wrong id on bit tag for component in versions between 10-19
- handle invalid bit.json
- bit add on missing test file should throw an error
- prevent test files from becoming new components
- fix bug when component version is larger than 10 it won't show as staged

## [0.10.8] - 2017-10-01

- support requiring imported components using `require('bit/namespace/name')` syntax
- new remove command for removing local and remote components
- new deprecate command for deprecating local and remote components
- new move command for moving files/directories of a component to a new location
- create package.json for imported components
- exclude import-pending components from 'new components' section
- add ignore missing dependencies to commit
- save all dependencies on one configurable directory (components/.dependencies by default)
- add support for tsx files
- generate internal component links according to their compiled version
- move a re-imported component to a new location when `bit import --prefix` is used
- fix commit and export issues when dealing with more than 500 components
- fix export of large amount of data
- fix bug with commit --force when tests throws an exception
- fix bug - when you import authored component (and there is a newer version) it duplicate it in the .bit.map.json
- fix bug - when you import authored component it was added to bit.json dependencies
- fix bug with ssh2 times out on handshake

## [0.10.7] - 2017-09-07

- improve windows support
- add bit untrack command
- support CSS/less/sass/sass as main file
- support jsx extension as the main file of a component
- support adding new files to imported components
- deprecated install command
- fix the search according to search-index v0.13.0 changes
- prevent exporting a component when the same version has been exported already to the same remote scope
- avoid running the build and test processes upon `bit status`
- allow export specific components without specifying the scope-name
- avoid committing unmodified components unless `--force` flag is being used
- resolve dependencies from all component files regardless whether they are referenced from the main file
- bug fix - the author was not able to update his/her component in case it was changed in another scope
- bug fix - status command shows an error when components directory has an unreferenced (from bit.map) component
- avoid generating links for author components
- `bit import` from bit.json does not write to the file-system a dependency when it is also a direct import
- bug fix - export would hang when the ssh server was existing before closing
- don't calculate nested deps when calculating modified component during bit status/commit
- fixed exception is thrown in `bit ls` after exporting components
- removed `--cache` flag from `bit ls`
- added `--environment` option for `bit import`
- reformatted `bit import` output (components, dependencies, environments)
- remove duplication for missing packages warning
- Remove the npm tree output for component ci flow
- add verbosity option to some places
- added auto generated msg to bitmap and all generated link files
- fix a warning on the bit --version command
- support render tag in js docs
- bug fix - imported components were deleted from bit.map when importing nested components of the same scope and name
- write dist files on import according to .bit.map.json
- improve bit remote output (put it in a table)
- fix but with export when the remote has a dependency in the wrong version

## [0.10.6] - 2017-08-23

- windows support
- support auto updating of bit for npm installation
- support deleting files from a component
- improved bit help
- fix bit config command for linux
- update bit-javascript dependency
- fixed remote add exceptions to human-friendly errors
- improvement - when there are several potential main files, `bit add` selects the one that is closer to the root
- show a friendly error when SSH returns an invalid response
- fix an error when there are multiple open SSH connections
- update bit.map and the file system when a nested component is re-imported individually
- fix ci-update command when there are tester and compiler to use the same isolated-environment
- fix an error when importing a component, exporting it, modifying and exporting again (v3)
- fix links generation when importing from a non-consumer root path
- fix ci-update command to generate links when necessary
- fix Error: "Cannot find module './build/Release/DTraceProviderBindings'" when installing via Yarn
- fix the local and remote search
- fix the internal ci-update command where an environment has a tester without a compiler
- improved commit, add, export and status outputs
- support general failures on bit test (like on before)
- status output with missing dependencies
- help flags adjusted to new help
- missing dependencies formatted on commit
- sources no longer part of bit.json's defaults
- improve readme
- improve outputs
- improve windows support for import command
- exception when using `bit test` or `bit build` before adding first components
- add new flag to bit add to override or append files to bit component


## [0.10.5] - 2017-08-16
- improved commit, add, export and status outputs
- improved bit help
- Improve log files (rotate, color, prettyPrint)
- Support define dependencies for imported components
- bug fixes for export command

## [0.10.4] - 2017-08-15

- bug fix - component stays in "staged components" section after the second export
- support exporting binary files
- fix a bug when importing version 2 of a component while version 1 has been imported before
- fix a bug when exporting version 3 of a component after importing version 2
- bug fix - install test environment if not exist upon bit test
- Fix conflicts when import from bit.json more than one component with the same nested deps
- Remove duplicates from missing packages (during import) warning
- improve error on adding non existing file
- improve support for imported components as dependencies of authored components
- auto-resolve dependencies for imported components

## [0.10.3] - 2017-08-08

- fix memory leak when exporting a big amount of components
- fix running import command from a non-root directory
- support specifying multiple ids using export command
- fix the auto creating dependencies during commit
- performance improvement for status and commit

## [0.10.2] - 2017-08-07
Improve resolving packages dependencies for ts files

## [0.10.1] - 2017-08-07

## [0.10.0] - 2017-08-07
### BREAKING CHANGES

- Upgrade: Bit now works with a new set of APIs and data models for the code component and scope consumer.
- Important: Bit is not backward compatible with remote scopes running older versions of Bit.

## [0.6.6-rc.1] - 2017-06-28
- Add babel-plugin-transform-runtime to support async functions

## [0.6.5] - 2017-06-26

## [0.6.5-rc.1] - 2017-06-26
- bugfix - install drivers in scope level before test in scope
- bugfix - install drivers in scope level before build in scope
- bugfix - calling to old bind command during component e2e tests

## [0.6.4] - 2017-06-25

- update "bit-javascript" dependency to 0.6.4
## [0.6.3-rc.3] - 2017-06-15

- `bit test` shows the error stack in case of a fatal error
- add logger
- support debug-mode for e2e tests

## [0.6.3-rc.2] - 2017-06-08

- update "bit-javascript" dependency to rc ("^0.6.4-rc.1")
- Try using cache before fetching remote

## [0.6.3-rc.1] - 2017-06-06

- support running e2e tests in a dev environment where `bit` command is different (such as bit-dev)
- `bit import` no longer uses the internal cache objects to retrieve remote bit-components.
- avoid corrupted data in a scope when dependencies somehow are not being resolved.
- allow `bit init` when there is a bit.json file without the `source` or `env` attributes.
- bug fix: don't show the version-compatibility warning more than once
- remove duplications from dependencies list of `bit import` output.
- suppress dependencies list upon `bit import`, unless a flag `--display_dependencies` is being used.
- warn for missing driver
- set the file-extension of the built-dist-file according to the current language ('.js' by default)
- support async/await syntax.
- remove the injection of bit-js module into the tester environment.
- add bit-javascript as a dependency and a post install hook.
- do not show tests output in case of thrown error on commit, use verbose flag to see the error.
- parse @property tag of JSDoc
- add `bit reset` command for cancelling the last local commit
- extract the importing bit.json components functionality from `bit import` into a new command `bit install`.
- add infrastructure for e2e tests
- fix onExport hook to get called after writing dependencies to bit.json
- increased max listeners to 100 (prevent warning message)
- colored commit success message
- support for merge conflict error reporting via ssh
- docs - fix bitsrc links to work

## [0.6.2] - 2017-05-21

- [removed] JSDoc data are saved only for functions with a tag `@bit`.
- fixed component classification (local or external)

## [0.6.1] - 2017-05-18 rc

- JSDoc data are saved only for functions with a tag `@bit`.
- do not terminate watcher after failures.
- add the commit-log details to the Component object, so then it'll be available for `bit show --json` and `bit export`.

## [0.6.0] - 2017-05-15

- do not preserve node.js path cache for required bit-driver because it varies over time.

## [0.5.13] - 2017-05-14

- enable bit watch command -> build-all-inline on every change

## [0.5.12] - 2017-05-14

- enable "bit build --inline" command with no arguments for building all inline components

## [0.5.11] - 2017-05-11

- send a correct error message on commit with wrong id.
- add onModify hook.
- show error-message for 'bit build' when no compiler is specified.
- write dependencies on modify.
- do not write bit.json's `misc` and `lang` properties if the default value is presented.
- send correct error message when there is invalid inline id (wip).
- add bind command (which calls the driver bind command).

## [0.5.10] - 2017-05-11

- fix bug with specs that need compiling for server use

## [0.5.9] - 2017-05-11

- fix bug with specs that need compiling

## [0.5.8] - 2017-05-11

- write the specDist only if it exists

## [0.5.7] - 2017-05-10

- fix test for components without compiler

## [0.5.6] - 2017-05-10

- implement the isolated environment for build

## [0.5.5] - 2017-05-09

### Change

- bare scope test creates a new environment and runs the tests there.
- test command -i runs the tests on the file system (inline components).
- build command now saves dist/\<implFileName> && dist/\<specsFileName> for the specs file.
- change the component resolver to fetch from dist/\<implFileName> instead of dist/dist.js.

- package dependencies of environment modules would be installed at component level from now.
- npm loader would not be present, --verbose will show npm output after the installation is done.

### Fixed

- bug with environment installation (npm install at project level).

### Added

- add module 'component-resolver' to resolve a component path using its ID.
- support generating an isolated bit-component environment on-the-fly so it will be easier to run build and test from everywhere
- the compiler can implement a build method instead of compile, get an entry file and run webpack for example (wip). implemented for inline_components, and still need to implement environment module in order to fully work.
- add --skip-update option to the main bit help page.
- run some hooks (for now: onCommit, onCreate, onExport and onImport) using a language-driver
- lang attribute on the bit.json, enable language that will save on the model of the component.

## [0.5.4] - 2017-05-07

### Fixed

- ssh is exiting before writing the entire response.
- exception was thrown when trying to read non-existing private key.

## [0.5.3] - 2017-04-27

### Fixed

- put [search] index procedure under try catch, warns in case it fails.
- fixed bug with list/show remote components with misc files.

## [0.5.2] - 2017-04-27

### Fixed

- issue with npm ensure that was caused due to latest version changes
- issue with installing deps from local cache instead of external
- exit code with only numeric values

## [0.5.1] - 2017-04-18

### Added

- support adding misc files to a bit component
- enable "bit test --inline" command with no arguments (test all inline components)

### Change

- npm install for bit dependencies will work via temp package.json instead of invoking parallel npmi

### Fixed

- when exporting and missing @this, show friendly error

## [0.5.0]

** breaking change - a scope with this version won't work with consumer with lower versions **

### Change

- ssh protocol has changes and now contains headers with bit version
- do not override files upon "bit create" unless -f (--force) flag is used

### Fixed

- bit ls and show commands can be performed outside of bit scope

### Added

- if there is a difference between the versions of the remote bit and the local bit (the remote scope has a greater version) bit throws a error/warning message according to semver difference major/minor
- bit scope-config public command
- license file inflation
- scope meta model

### Removed

- bit resolver command

## [0.4.5]

### Fixed

- error message on component not found
- hotfix for multifetch bug
- add 'no results found' message on ci when there are no specs

## [0.4.4]

### Fixed

- bug fix: typo on destructuring for making export compatible

## [0.4.3]

### Fixed

- added validation on stdin readable for private cmd _put

## [0.4.2]

### Fixed

- make the ssh mechanism backwards compatible with older versions

## [0.4.1]

### Added

- put now work with stream (after export) instead of putting the data on a command argument

### Change

- replace the use of sequest module with ssh2 module directly.

## [0.4.0]

### Added

- bit cat-scope private command
- bit refresh-scope private command for updating model

### Change

- change the header of the bit-objects to contain the hash of the file as a second argument

## [0.3.4]

### Fixed

- add the hash to the header of the any bit-object

## [0.3.3]

### Fixed

- add posix as an optional dependency (windows)

### Added

- specsResults verbose output after ci-update
- add bit clear-cache cmd
- now running clear cache before bit update

## [0.3.2]

### Added

- add bit-dev script for linking dev command, for development
- circle ci integration
- package node v6.10.0 (LTS) (working for osx, debian, centos)

### Fixed

- throw the right error code when inner problem occures
- handled errors will also have exit code 1

## [0.3.0]

### Change

- saving the component id to bit.json after export is a default behavior.
- bit export --forget flag for not saving to bit.json after export.

### Fixed

- Solved bug with specsResults pass attribute not updating after ci update.

## [0.2.6]

### Fixed

- bug with @ on scope annotation
- improved readme and docs

## [0.2.5]

### Added

- documentation under ./docs
- gitbook integration

### Change

- change mock-require to mockery on testing mechanism
- support node 4 with babel-preset-env + add plugins, instead of stage-0 preset

## [0.2.4]

### Added

- add source-map support for dist (enables compiled bit debugging)

### Change

- small fix after import without peer dependencies (do not show the peer dependencies header)

## [0.2.3]

### Added

- import multiple components on one import (bit import componentA componentB)
- write components specific version in bit.json after import -s flag
- distinguish between peerDependencies and dependencies on the output of an import command

## [0.2.2]

### Added

- loader for export command

### Change

- scope now fetch devDependencies (compiler/tester) on export
- scope does not fetch devDependencies on import
- changed dev to environment flag on import command

## [0.2.1] hot-fix

fix a bug with import many ones function

## [0.2.0]

### Added

- loaders.
- stablize version.
- improve error handling.

## [0.1.0]

initial version

<|MERGE_RESOLUTION|>--- conflicted
+++ resolved
@@ -7,14 +7,12 @@
 
 ## [unreleased]
 
-<<<<<<< HEAD
+- rename `bit bind` command to `bit link`
+
 ## [0.12.0-ext.1] - 2017-12-11
 
 - new extension system (beta)
 - add `bit isolate` command
-=======
-- rename `bit bind` command to `bit link`
->>>>>>> d8fcfc89
 - avoid building process when a component was not modified and the dists are saved in the model
 - bug fix - importing an older version of a component ended up showing the component in "modified" and "staged" sections of bit status
 - rename `no_dependencies` flag to `no-dependencies` on `bit import` 

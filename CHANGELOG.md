# Change Log

All notable changes to this project will be documented in this file.

The format is based on [Keep a Changelog](http://keepachangelog.com/).
and this project adheres to [Semantic Versioning](http://semver.org/).

## [unreleased]

<<<<<<< HEAD
- [#1792](https://github.com/teambit/bit/issues/1792) don't generate entry-point files for nested dependencies when their `package.json` is written
=======
- [#1817](https://github.com/teambit/bit/issues/1817) fix ComponentNotFound error when tagging after export & tag & untag for author using compiler that builds dependencies
>>>>>>> 3ec247d0

## [14.1.4-dev.10] - 2019-07-11

- [#1810](https://github.com/teambit/bit/issues/1810) avoid generating link files with ts/jsx/tsx extensions inside node_modules
- [#1809](https://github.com/teambit/bit/issues/1809) avoid building components multiple times for compilers that support building dependencies
- [#1807](https://github.com/teambit/bit/issues/1807) fix resolution of dependency when 2 files require it and one of them using alias

## [14.1.4-dev.9] - 2019-07-10

- [#1789](https://github.com/teambit/bit/issues/1789) prevent removal of peer-dependencies from capsule
- [#1799](https://github.com/teambit/bit/issues/1799) strip shared directory before writing files into the capsule
- [#1798](https://github.com/teambit/bit/issues/1798) fix replacing the component to full ids to work for all cases
- [#1796](https://github.com/teambit/bit/issues/1796) fix dependency resolution when 2 files of component import different things from a file of another component

## [14.1.4-dev.8] - 2019-07-07

- [#1770](https://github.com/teambit/bit/issues/1770) update dependency link files when bundling them
- [#1663](https://github.com/teambit/bit/issues/1663) allow compilers to get the capsule ready with dependencies built in a topological order
- [#1788](https://github.com/teambit/bit/issues/1788) can't update the `pacakge.json` props from compiler who uses capsule

## [14.1.4-dev.7] - 2019-07-03

- await for a promise calls on post-add (one) hook

## [14.1.4-dev.6] - 2019-07-02

- fix require statements to an internal package file to not include extensions if they're [.js, .ts, .tsx, .jsx]
- [#1762](https://github.com/teambit/bit/issues/1762) allow compilers to add properties to `package.json` file
- change dependency links generated when dependencies are saved as components to be module paths and not relative paths
- add a custom entry point file for Angular components
- [#1750](https://github.com/teambit/bit/issues/1750) improve the output to clarify when a dependency package is missing
- [#1752](https://github.com/teambit/bit/issues/1752) fix dependency links generation when originally there were multiple link files
- await for a promise calls on post-add (many) hook

## [14.1.4-dev.5] - 2019-06-25

- add experimental `post-add` hook

## [14.1.4-dev.4] - 2019-06-24

- add `--no-cache` flag to `bit ci-update` command
- fix `directory` flag of `bit ci-update` command

## [14.1.4-dev.3] - 2019-06-23

- upgrade to babel 7
- fix installation errors on Windows related to `posix` package by replacing it with `uid-number`

## [14.1.4-dev.2] - 2019-06-18

- improve isolation by capsule to install peer-dependencies
- provide testers with a capsule isolate function

## [14.1.4-dev.1] - 2019-06-17

- fix publishing of bit-bin package to include the components directory

## [14.1.4-angular.4] - 2019-06-14

- [#1734](https://github.com/teambit/bit/issues/1734) fix error "unable to add the file ..." when the require statement was of `.` or `..` as the only string

## [14.1.4-angular.3] - 2019-06-12

- support different main-file for dists

## [14.1.4-angular.2] - 2019-06-11

- add option to isolate component into "capsule"
- enable compilers to isolate components using capsule

## [14.1.4-angular.1] - 2019-06-10

- support identify angular dependencies

## [14.1.3] - 2019-06-06

### Bug fixes

- [#1708](https://github.com/teambit/bit/issues/1708) support `require` with apostrophes
- [#1698](https://github.com/teambit/bit/issues/1698) fix dependency version resolution when imported component requires authored component
- [#1702](https://github.com/teambit/bit/issues/1702) fix error "failed adding a symlink into DataToPersist, src is empty"
- [#1699](https://github.com/teambit/bit/issues/1699) fix config.get is not a function

## [14.1.2] - 2019-06-02

### New

- introduce a new command `bit undeprecate` to revert deprecation of components
- introduce a new flag `--machine-name` for `bit login` to help CI servers keep their token not revoked
- support `bit import` with wildcards to import an entire scope or particular namespace(s)
- support changing the log to json format by running `bit config set log_json_format true`
- add bit version validation to `bit doctor` command
- add validation for npm executable on `bit doctor`
- add validation for yarn executable on `bit doctor`

### Changes

- sort `.bitmap` component ids alphabetically to reduce chances for git conflicts (#1671)
- [#1627](https://github.com/teambit/bit/issues/1627) improve `bit tag` output
- add a suggestion to run `bit doctor` on various errors
- avoid generating links of devDependencies when installing component as packages (#1614)
- add metadata to `bit doctor` output
- update `bit add` help message with instructions for using glob patterns with `--tests`
- rewrite dependencies when installed as components even when exist to rebuild their dist directory

### Bug fixes

- [#1665](https://github.com/teambit/bit/issues/1665) fix resolve-modules prefix with Tilda
- improve sync between `.bitmap` file and the local store, see [#1543](https://github.com/teambit/bit/issues/1543) for complete use cases
- fix `bit remove` and `bit eject` to delete the dist directory when located outside the components dir
- fix `bit eject` to support component custom npm registry scope
- fix generated `package.json` when dist is outside the components dir to point the `main` to the dist file (#1648)
- ignore `import`/`require` statements from CDN (HTTP/HTTPS)
- avoid generating package.json inside node_modules for an author when one of the component files is package.json
- preserve indentation of `package.json` files and default to 2 spaces, similar to NPM (#1630)
- show a descriptive error when the dist directory configured to be outside the components dir and is missing files


## [14.1.1] - 2019-05-16

### Bug fixes

- fix bit build to not generate `index.js` files when `package.json` file already exists
- prevent overwriting author files by not writing auto-generated content on symlink files (#1628)
- avoid changing the local version of a component to the latest when exporting an older version
- fix post-receive-hook to send all exported versions and not only the latest
- fix dependency resolution to identify link (proxy) files correctly
- fix bit status to not show a component as modified after tag when the version is modified in the dependent package.json
- fix "npm ERR! enoent ENOENT" errors when importing/installing multiple components
- fix dependency value in the dependent package.json to include the path when importing them both in the same command
- fix "EEXIST: file already exists" error when running `bit link` or `bit install` and the dist is outside the component directory
- fix `bit add` to ignore directories when their files are added (#1406)

## [[14.1.0] - 2019-05-01](https://github.com/teambit/bit/releases/tag/v14.1.0)

### New

- [enable manual manipulation for component dependency resolution and environment configuration using `overrides`](http://docs.bit.dev/docs/conf-bit-json.html#overrides).

### Changes

- [moving Bit configuration to `package.json`.](http://docs.bit.dev/docs/initializing-bit.html#bit-config)
- improve performance of `bit import` by reducing memory consumption and using more cache
- reintroduce `-c` alias for `--no-cache` flag in `bit build` command
- improve authentication error message to clearly indicate the various strategies failures
- add authentication fallback to ssh-key in case the ssh-agent is enabled but failed to authenticate
- avoid installing "undefined" npm package when importing authored components
- improve Bit load time by changing bit-javascript to use lazy loading
- remove `dependencies` property from workspace `bit.json`.
- improve `bit show` to display class properties
- replace the cache mechanism from roadrunner to v8-compile-cache

### Bug fixes

- fix "EMFILE: too many open files" and "JavaScript heap out of memory" errors on `bit import`
- fix output for `bit list -j` (remove chalk characters and improve format)
- avoid reporting errors on components with dynamic import statements (#1554)
- fix tagging imported components to not loose `package.json` properties
- fix symlink generation when a binary file is required from another file within the same component using custom resolve module
- fix `bit status` to not show the component as modified when dependencies have different order
- show a descriptive error when user try to export components with private dependencies to collection under another owner
- show a descriptive error when a version object is missing

### Experimental

- `bit doctor` command and APIs to run diagnosis on a workspace

## [14.0.6] - 2019-04-16

- fix symlink to binary (or unsupported) files dependencies when installed via npm and have dists
- fix dependencies version resolution from package.json to support versions with range

## [14.0.5] - 2019-04-07

- fix `remove` command to not delete dependencies files from the scope as they might belong to other components
- fix symlink to binary (or unsupported) files dependencies when installed via npm


## [14.0.4] - 2019-03-18

- replace default bitsrc.io domain to bit.dev

## [14.0.3] - 2019-03-12

- fix importing components when one file is a prefix of the other in the same directory

## [14.0.2] - 2019-03-10

- prevent `bit init` from initialize a non-empty scope when `.bitmap` was deleted unless `--force` is used
- improve `bit tag` performance by decreasing hook logging
- validate paths properties of the workspace bit.json
- enable print log messages that start with a specific string to the console by prefixing the command with BIT_LOG=str
- improve error message when adding files outside the workspace
- show a descriptive error when npm 5.0.0 fails with `--json` flag
- fix errors "EISDIR" and "EEXIST" when generating links and files steps on each other
- fix links of exported components to node_modules for author when a file is not linkable to generate a symlink instead
- recognize scoped packages that were newly introduced to imported components
- fix error "consumer.loadComponentFromModel, version is missing from the id"
- enable removing a component that its workspace and scope representations are not in sync
- fix "error: Could not stat (filename) No such file or directory" when bit-checkout updates multiple files
- fix "JavaScript heap out of memory" when loading a large amount of components

## [[14.0.1] - 2019-02-24](https://github.com/teambit/bit/releases/tag/v14.0.1)

- show an error when deleting a global remote without `--global` flag
- show an error when deleting a non-exist remote
- enable custom resolve of aliases to symlink packages (bit-javascript)
- fix error "toAbsolutePath expects relative path"
- improve errors stack-trace readability
- index scope components to improve memory consumption and performance
- extract docs from non-tests files only
- fix `bit show --remote --json` to not crash when a component has a compiler
- fix `bit checkout` to update bit.json with the checked out version
- fix "Maximum call stack" error when resolving js files after css files (bit-javascript)
- fix `bit checkout --all` to write the correct data when some components are also dependencies of others
- fix `bit checkout` to install dependencies as packages when applicable
- fix `bit remove --remote` to show the dependents correctly
- hide component internal structure diff upon `bit diff` unless `--verbose` flag is used
- implement postinstall symlink generation for cases when custom-resolve modules is used with unsupported file (such as binary files)
- fix parsing `.tsx` files (bit-javascript)

## [[14.0.0] - 2019-02-04](https://github.com/teambit/bit/releases/tag/v14.0.0)

### Summary

*Bit’s v14 is released side-by-side with the release of the v2 for [bit.dev](https://bit.dev), Bit’s component community hub. New features for bit.dev v2 are announced in [Bit’s Blog](https://blog.bitsrc.io/).*

With over 65 new features, changes and bug fixes, v14 is Bit’s largest and richest release to date. V14 is focused on increased **stability**, **agility** and **performance**. It is is fully backwards compatible, and provides a faster and smoother workflow with improved compatibility throughout the ecosystem.

Here are some of v14's highlights:

- Improved performance for tracking, versioning and exporting components by up to **700%**.
- Dozens of bug fixes (~70% of open issues).
- New commands `watch` and `eject`.
- Dynamic namespaces support.
- Improved VueJS support.
- Improved CSS support.
- Auto generated documentation for React.

### New

- New `bit watch` command for building components upon file modifications.
- New `bit eject` for removing local components and installing them as packages by an NPM client
- Support dynamic namespaces (replaced the namespace/name format with a dynamic name that can have multiple slashes to indicate a hierarchical namespace).
- Support components with binary files (or non-supported extensions) as the only files.
- Support ids with wildcards (e.g. `bit tag "utils/*"`) for the following commands: `tag`, `untag`, `remove`, `untrack`, `checkout`, `merge`, `diff` and `export`.
- Support mix syntax of typescript and javascript inside .ts file
- Added react docs parsing to extract the description of the properties correctly.
- Support flow types in react doc generation.
- Support Vue files with typescript.
- Support configuring Git executable path.
- Support the new jsx syntax changes by Babel.
- Support print multiple external (build / test) errors.
- Support adding the project `package.json` file to a component.
- Support `import ~` from a local (authored) file to an imported sass component.
- Add programmatic API for add multiple components.
- Set the only dist file as main file in package.json (in case there is only one).
- Allow removing a component when it is invalid.

### Changes

- Improved performance for tracking, versioning and exporting components by up to 700%.
- CSS parser replaced for better import syntax support.
- Improve auto-tag mechanism to tag not only the dependents but also the dependents of the dependents and so on.
- Changed `--include-unmodified` to `--all`.
- Replace caporal package with commander for security reasons.
- Better error when a component was tagged without its dependencies.
- Make bit version command faster and support both `bit -v` and `bit -V` to get bit version.
- Update tty-table, flow-coverage-report and mocha-appveyor-reporter for security reasons.
- Improve exception handling for old clients connecting to a newer server.
- Shorten the generated component ID to the minimum possible.
- Return status code 1 when bit test has failing tests.
- Suppress an exception of directory-is-empty when adding multiple components and some of them are empty, show a warning instead.
- Improve "missing a main file" error when adding multiple components to print the problematic components.
- Improve performance by caching objects after loading them.
- Fix ci-update command with component version number.
- Fix `bit status` to not throw an exception for invalid components.
- Change `--conf` on `bit import` to be a path to the config dir.
- Replace the deprecated typescript-eslint-parser with @typescript-eslint/typescript-estree

### Bug fixes

- Fix link files generated to a package when it should point to an internal file of the package.
- Fix parsing React docs to show the `@example` tag.
- Fix running `bit link` from an inner directory for author.
- Fix ampersand and minus signs causing parse error in css files.
- Fix `bit add` to add the correct letter case even when `--main` or `--test` flags entered with incorrect case.
- Fix errors when component files require each other using module path.
- Fix dev-dependency that requires prod-dependency to include the dependency in the flattenedDevDependencies array.
- Do not delete isolated environment when running ci-update with keep flag and it throws exception.
- Fix import of components with circular dependencies.
- Fix link content generation for authored components on bit install.
- Fix bug with bit show when the remote component has config file.
- Fix context for testers during ci-update.
- Fix missing context in getDynamicPackageDependencies.
- Fix bug with bit show when scope path provided.
- Fix errors "JavaScript heap out of memory" and "Error: EMFILE: too many open files" when exporting a huge number of components.
- Fix error "link-generation: failed finding .. in the dependencies array" when a dependency has a devDependency installed as a component.
- Improve the stability of `bit export --eject` and provide some kind of rollback in case of failure.
- Fix bit-remove to delete authored component files when removing an authored component from an inner directory.

## [[13.0.4] - 2018-07-24](https://github.com/teambit/bit/releases/tag/v13.0.4)

### New
- send component origin repo in headers

### Changes
- improve `bit test` to run tests not only on new and modified components but also on auto-tag pending components

### Bug fixes
- fix `bit import` of a component with authored dependencies
- generate npm links for Vue packages correctly without adding .vue extension to the package
- fix `bit add` to not throw an error for imported components when mainFile is a relative path to consumer
- fix error "Cannot read property 'missing' of undefined" when a dependency of dependency has parsing errors (bit-javascript)

## [[13.0.3] - 2018-07-12](https://github.com/teambit/bit/releases/tag/v13.0.3)

### Bug fixes
- fix link files generation to support the plugin "add-module-export" of babel compiler
- fix error "Cannot read property push of undefined" when a dependent has parsing error (bit-javascript)
- avoid parsing unsupported dependencies files (bit-javascript)

## [[13.0.2] - 2018-07-10](https://github.com/teambit/bit/releases/tag/v13.0.2)

### New
- improve the tree shaking mechanism to work with unlimited number of intermediate files
- present parsing errors by `bit status` and prevent tagging it until fixed
- show the newly tagged version for auto-tagged components

### Changes
- rename `--ignore-missing-dependencies` flag of `bit tag` to `--ignore-unresolved-dependencies`
- avoid trying tree shaking on CommonJS code
- prevent dependency-resolver from parsing json files as they do not contain any dependency

### Bug fixes
- fix `bit status` to show a component as deleted when track-dir was deleted for authored
- fix parsing error when a Vue file has a dependency prefix with a Tilde inside a style section
- fix detection of .scss files when required with no extension
- don't break `bit status` when mainFile was deleted, instead, reflect it to the user with a suggestion
- fix detection of "export * from" syntax of ES6

## [[13.0.1] - 2018-06-26](https://github.com/teambit/bit/releases/tag/v13.0.1)

### New
- support `bit checkout latest` for checkout to the latest version
- add `--reset` flag to `bit checkout` command for removing local modifications
- add `--all` flag to `bit checkout` command for executing the checkout on all components
- add new flag `--skip-tests` to bit tag command
- add `--no-cache` flag to `bit build` command
- add `--include-unmodified` flag to `bit test` command
- add troubleshooting-isolating link to bit status

### Bug fixes
- fix .tsx parsing issue when the tsx dependency is required from a non .tsx file
- fix support of .json dependencies
- fix "SyntaxError: Unexpected token" when parsing .ts files with .js dependencies
- show environments when running bit show on remote component


## [[13.0.0] - 2018-06-18](https://github.com/teambit/bit/releases/tag/v13.0.0)

### Summary

With over 35 new features, changes and bug fixes, Bit's v13 is focused on increased **stability** with over 20 bug fixes and **support for common workflows** including [webpack resolve](https://webpack.js.org/configuration/resolve/), [tsconfig resolving](https://www.typescriptlang.org/docs/handbook/module-resolution.html), Vue resolve alias ([Vue Webpack template](https://github.com/vuejs-templates/webpack/blob/f21376d6c3165a4cf6e5ae33f71b16dd47d213e3/template/build/webpack.base.conf.js#L36)) , [Babel module resolver](https://github.com/tleunen/babel-plugin-module-resolver) etc. Here are some of v13's highlights.

- add ability to configure custom module resolution in Bit (paths and aliases), to support absolute import statements for projects that use similar features using Webpack, Typescript, Babel, Vue alias etc. [PR-#980](https://github.com/teambit/bit/pull/980), [#852](https://github.com/teambit/bit/issues/852), [#865](https://github.com/teambit/bit/issues/865), [#869](https://github.com/teambit/bit/issues/869)
- over 20 bug fixes including max call stack, import of binary files and more.
- environments transformed and refactored to act as native Bit extensions. [PR-#931](https://github.com/teambit/bit/pull/931)
- support "export X from Y" syntax of ES6 without importing X first. [PR-#981](https://github.com/teambit/bit/pull/981)
- support mixed mode of common-js and ES6. [PR-#1036](https://github.com/teambit/bit/pull/1036)
- support Installing Bit using NPM using `sudo`. [commit](https://github.com/teambit/bit/commit/b23a78d3fd8ba07507785d97a224775126c2b150).
- introducing new flags for `bit init` including `--reset` and `--reset-hard`. [PR-#1012](https://github.com/teambit/bit/pull/1012)

As a reminder, we're switching to major versions to indicate that we, like many others, have been using Bit in production for a long time. v13 follows the previous v0.12 and looking forward we'll continue to follow semver like we've done since 2016.

### New
- add ability to configure custom module resolution in Bit (paths and aliases), to support absolute import statements for projects that use similar features using Webpack, Typescript, Babel, etc.
- support "export X from Y" syntax of ES6 without importing X first.
- environments transformed and refactored to act as native Bit extensions
- introduce a new flag `bit init --reset-hard` to delete Bit files in order to start with a clean workspace
- introduce a new flag `bit init --reset` to recreate bit.json and .bitmap files in case they are corrupted
- add fork level to the `bit test` command
- inject dist dir to node_path variable during test process in order for the author to tag and test custom-resolved components
- added missing programmatic flags for bit isolate cmd
- support mixed mode of common-js and ES6 ("require" and "import" together)
- recognize packages required from d.ts files

### Changes
- remove alias t from bit test command (conflicts with tag command)
- do not override existing bit.json on bit init
- rename `no-launch-browser` to `suppress-browser-launch` in bit login flag
- version validation during `bit tag`

### Bug fixes
- fix import of binary files
- fix error "Maximum call stack size exceeded" when tagging or building a large file
- handle bit diff for local components without specifying a scope
- backward compatibility for components with environments with latest version
- show dependent component id when trying to install missing environment
- prevent overriding local tags from remote components upon import
- throw an error when auto tag components have a newer version
- after auto-tagging a component with a pending update it no longer becomes `modified`
- support for running bit log on local components without specifying scope name
- handle adding the same file with different letter cases (uppercase/lowercase)
- improve environments error handling
- support `bit move` and `bit import --path` when running from an inner directory
- `bit init` now recreates the scope.json if it does not exist

## [0.12.13] - 2018-05-09

### New
- add `bit show --compare` data into `bit diff` to easily see why a component is modified in one command
- when running bit login, also configure bitsrc registry for npm
- adding scss to support ~
- support components with cyclic dependencies
### Changes
- remove `--write` flag from `bit import`, the newly introduced `--merge` flag takes care of that
- improve merge-conflict error on export to show all components with conflicts
### Bug Fixes
- fix `bit remove` to not delete dependencies when they were imported directly
- add error handling to bit login
- improve the error-message "unexpected network error has occurred" to provide some useful data

## [0.12.12] - 2018-04-29

### New
- introduce a new command `bit diff` to show the files diff for modified components
- support importing component on top of a modified one and merging the changes by adding `--merge` flag to `bit import`
- add -x flag to import (short for --extension)

### Bug Fixes
- fix an end of line issue between os
- [#927](https://github.com/teambit/bit/issues/927) fix a case of link file (file that only requires another file) is part of the component
- fix bit-move of a directly imported dependency
- fix importing a different version of a dependent when dependencies are not saved as components
- fix Yarn install when a relative path is written into package.json
- fix bit-merge and bit-checkout commands for Windows
- bug fix - import after tag command was showing an error "Cannot read property 'hash' of undefined"
- fix bit-add to enable marking files as tests of existing components
- bug fix - in some circumstances, same link files were written in parallel, resulting in invalid content

## [0.12.11] - 2018-04-10

### New
- introduce a new command `bit merge` for merging a different version into the current version
- introduce a new command `bit use` for switching between versions
- add anonymous analytics usage with prompt
- support merging modified component to an older version of the component
### Changes
- rename the command `bit use` to `bit checkout`
- block tagging when a component has a newer version locally, unless `--ignore-newest-version` flag is used
- rename `--force` flag of `bit import` to `--override`
- change `bit list` to show only the authored and imported components, unless `--scope` flag is used
- `bit remove` removes components from a remote scope only when `--remote` flag is used
- improve the output of import command to show the imported versions
### Bug Fixes
- fix bit-install to work from an inner directory
- improve external test and build errors to show the stack
- support `export { default as }` syntax when extracting relevant dependencies from link files

## [0.12.10] - 2018-03-21

### New
- track directories for files changes and update .bitmap automatically
- show a component as modified (bit status) in case a new file has added to its rootDir or one of the files has renamed
- support updating dependencies versions from bit.json, package.json and bitmap files
- add an option to install peer dependencies in an isolated environment
- add the main file to file list if not specified during `bit add`
- add `--all` flag to `bit untrack` command

### Changes
- ignore files named 'LICENSE'
- test components candidates for auto-tag before tagging them

### Bug Fixes
- fix an issue with stylus dependencies from Vue files
- fix catastrophic backtracking when using Regex to find JSDoc
- fix environment import of latest version when an older version is imported
- fix exit status when ci-update fails
- fix bugs when running bit commands not from the workspace root

## [0.12.9] - 2018-03-14

- fix bug with exporting component to a very old scopes

## [0.12.8] - 2018-03-12

- send component's metadata to compilers
- fix `bit tag` with `--force` flag to force tagging when exceptions occurred during a test
- fix `bit test` error message to display the actual exception if occurred
- improve error message of `bit tag --verbose` when tests failed to include tests results
- improve handling of errors from compilers which return promises
- merge process.env from the main process to tester process fork
- symlink tester env in isolated envs
- bug fix - tests files were ignored during bit add when they're weren't part of the files array and .gitignore contained a record with leading exclamation mark

## [0.12.7] - 2018-02-28

- bug fix - specifying a component and its dependency as ids for bit remove was not working
- bug fix - fix remove component

## [0.12.6] - 2018-02-27

### New
- introduced a new command `bit untag` for reverting un-exported tags.
- support .vue files
- support `bit install` of specific ids
- init local scope inside .git
- support peerDependencies
- support passing arguments/flags to the package-manager by specifying them after '--' (e.g. `bit import -- --no-optional`)
- support compilers which return promises

### Changes
- save bit dev-dependencies components inside devDependencies section of package.json
- `bit status` shows a list of staged versions in 'staged components' section

### Bug Fixes
- show npm-client's warnings when they are about missing peer-dependencies
- fix outdated to print correct version numbers
- remove a modified component message
- resolving .gitignore files
- [#729](https://github.com/teambit/bit/issues/729) fix bit cc to clear module cache
- [#769](https://github.com/teambit/bit/issues/769) - prevent duplicate ids in bitmap when adding existing files
- [#736](https://github.com/teambit/bit/issues/736) - .gitignore is blocking everything

## [0.12.5] - 2018-02-06

- default `bit import` with no id to import objects only, unless `--write` flag is used
- decrease verbosity of npm during bit test
- added `--objects` flag to `bit import` for fetching objects only and making no changes to the filesystem
- bug fix - dists had incorrect paths in the model when originallySharedDir was the same as dist.entry
- strip dist.entry for imported and authored components only, not for nested.
- write .bitmap on bit init command
- aggregate dependencies and package dependencies in bit show
- add entered username from prompt to context for server side hooks


## [0.12.4] - 2018-01-30

- support separating dev-dependencies and dev-packages from dependencies and packages when they originated from tests files
- prompt user when trying to remove a component
- restore old behavior of requiring package installation
- support adding test files to existing component
- ignore tracked files when running bit add and print a warning message
- bug fix - bit test fails when the same environment installation was canceled before

## [0.12.3] - 2018-01-28

- avoid overriding not only modified components but also new components when running `bit import`, unless `--force' flag is used
- validate version number during tag action
- allow `bit config` to run in non initialized directory

## [0.12.2] - 2018-01-24

### New
- [#653](https://github.com/teambit/bit/issues/653) read config keys from Git config in case it's not found in bit config
- [#516](https://github.com/teambit/bit/issues/516) add `--eject` flag for `bit export` for quickly remove local components after export and install them by the npm client
### Changes
- `bit build` with no parameter, builds all authored and imported components regardless whether they're modified
### Bug Fixes
- `bit move` - updates links to node_modules and updates package.json dependencies with the new directory
- install missing environments before start build / test process
- print message in case of cyclic dependencies
- fixed ci-update from failing when no compiler or tester

## [0.12.1] - 2018-01-22

- add link-file for authored exported components from the root node_modules of a component to its main-file
- avoid fetching the dependencies of versions older than the current imported one
- migration - remove latest from compiler
- fix bug with importing old components with compiler defined
- fixed deserialize bug with bit remove

## [0.12.0] - 2018-01-18

### New
- [extension system (beta)](https://docs.bit.dev/docs/ext-concepts.html)
- [#540](https://github.com/teambit/bit/issues/540) support Yarn as package manager
- `bit import`: install hub dependencies as npm packages by default
- `bit import`: install npm packages by default
- [#613](https://github.com/teambit/bit/issues/613) `bit install` command to install all packages and link all components
- [#577](https://github.com/teambit/bit/issues/577) auto add workspaces to root package.json
- [#515](https://github.com/teambit/bit/issues/515) save direct dependencies in package.json with relative paths
- [#571](https://github.com/teambit/bit/issues/571) apply auto-tagging mechanism for imported components
- [#541](https://github.com/teambit/bit/issues/541) add package manager config to bit.json
- support saving dists files on a pre-configured directory relative to consumer root
- support `bit show --compare` with json format


### Changes
- change auto-generated node_modules links to be the same as NPM installation of components (@bit/scope.box.name)
- rename `bit bind` command to `bit link`
- reanme {PARENT_FOLDER} variable to {PARENT} in dsl of add
- rename .bit.map.json to .bitmap
- avoid writing long files paths for imported components when there is a shared directory among the component files and its dependencies
- `bit log` now shows semver instead of version hash
- [#537](https://github.com/teambit/bit/issues/537) rename dist flag to --ignore-dist and by default create dist files
- [#527](https://github.com/teambit/bit/issues/527) rename structure property in bit.json
- remove 'dist' attribute from root bit.json by default
- rename `no_dependencies` flag to `no-dependencies` on `bit import`
- rename `no_package_json` flag to `ignore-package-json` on `bit import`
- change `bit remote rm` to `bit remote del`
- run bit init automatically if dir is not initialized but contains .bitmap file
- do not write the component's bit.json file, unless `--conf` flag is set
### Bug Fixes
- [#517](https://github.com/teambit/bit/issues/517) when a nested dependency is imported directly, re-link all its dependents
- [#608](https://github.com/teambit/bit/issues/608) absolute components dependencies for new components throw an error
- [#605](https://github.com/teambit/bit/issues/605) component with modified dependencies doesn't recognize as modified
- [#592](https://github.com/teambit/bit/issues/592) auto-tagged component were not shown as staged in bit status
- [#495](https://github.com/teambit/bit/issues/495) support adding files to imported components and ignoring existing files
- [#500](https://github.com/teambit/bit/issues/500) files added under one component although it was not specified
- [#508](https://github.com/teambit/bit/issues/508) componentsDefaultDirectory do not support anything other than one dynamic param per folder
- [#543](https://github.com/teambit/bit/issues/543) remove imported component not working
- avoid building process when a component was not modified
- prevent overriding index file if exists

## [0.11.1] - 2017-11-29

- support tagging the entire local scope and all imported components to a specific tag using `--scope` and `--include_imported` flags
- add bit pack command to build packages for registry
- tag command now accepts a version
- `bit test` - paint a summary table when testing multiple components
- `bit status` - add a new section "deleted components" for components that were deleted from the file-system manually
- `bit import` - prevent overriding local changes unless --force flag was used
- sort `bit show` and `bit list` components alphabetically
- Auto update .bit.map.json to semantic versions
- improve stability and performance of the dependency resolution mechanism
- removed `--include-imported` flags as `--all` can be used for the same functionality
- `--scope` flag can be used without `--all`
- message in tag command is now optional
- `--all` and `--scope` accepts version (optional for `--all` and mandatory for `--scope`)
- fixed bug on windows that created test files as components
- fixed bit add bug when adding test files with DSL
- fixed output to be the same for tag command
- fixed bit list command display for deprecated components
- fixed bit show with compare flag to display dependencies
- don't write dists files for authored components
- bug fix - components that were not indicated as staged-components by `bit status` were exported by `bit export`
- bug fix - tests files saved with incorrect path when `bit add` was running from non-consumer root
- `bit add` - exclude a component when its main file is excluded
- bug fix - generated .ts links were not valid

## [0.11.0] - 2017-11-12
- change versions numbers to be semantic versions
- add `--outdated` flag to `bit show` command to show the local and remote versions of a component
- add `--outdated` flag to `bit list` command to show the local and remote versions of components
- `bit show` - show components that will be tagged automatically when their dependencies are tagged
- export / import performance and stability improvements
- add plugin mechanism to support different file types
- SSH authentication can be done with SSH username and password in case a private key or an SSH agent socket is not available
- SSH is not supporting passphrase in case a private key is encrypted
- reimplement cat-object command
- `bit show` - show components that will be tagged automatically when their dependencies are tagged
- bug fix - dependencies were not written to the file-system when cloning a project with an existing bit.map file
- disable the local search
- fix a bug which prevents the ci running tests in some cases
- bug fix - re-adding a component after exporting it was considered as a new component
- fix a bug which makes bit test command not work when a component use bit/ to require another component
- prevent bare-scope corruption when the export process fails
- fixed stderr maxBuffer exceeded bug in ci-update cmd
- fix a bug which makes imported components considered as modified
- fix typo in help man page

## [0.10.9] - 2017-10-18

- rename `bit commit` to `bit tag`
- extract only relevant dependencies from link files (files that only require other files)
- typescript - extract only relevant dependencies from link files (files that only require other files)
- take package version from package.json in the component / root folder to support semver package dependencies
- new field in bit.json (bindingPrefix) for dynamic links
- add flag to bit show to compare component in file system to last tagged component
- better handling deleted files
- improve bit add to convert files to valid bit names
- fixed - writing dist files to wrong directory during bit tag / test commands
- fixed remove of exported component
- prevent bare-scope corruption when the export process fails
- fixed stderr maxBuffer exceeded bug in ci-update cmd
- throw error when tester doesn't return any result for test file
- change the order of determine the main/index file - it's now ['js', 'ts', 'jsx', 'tsx', 'css', 'scss', 'less', 'sass']
- improve checkVersionCompatibility between server and client
- show correct message / error when the tester has an exception during bit test
- fix bug with printing wrong id on bit tag for component in versions between 10-19
- handle invalid bit.json
- bit add on missing test file should throw an error
- prevent test files from becoming new components
- fix bug when component version is larger than 10 it won't show as staged

## [0.10.8] - 2017-10-01

- support requiring imported components using `require('bit/namespace/name')` syntax
- new remove command for removing local and remote components
- new deprecate command for deprecating local and remote components
- new move command for moving files/directories of a component to a new location
- create package.json for imported components
- exclude import-pending components from 'new components' section
- add ignore missing dependencies to commit
- save all dependencies on one configurable directory (components/.dependencies by default)
- add support for tsx files
- generate internal component links according to their compiled version
- move a re-imported component to a new location when `bit import --prefix` is used
- fix commit and export issues when dealing with more than 500 components
- fix export of large amount of data
- fix bug with commit --force when tests throws an exception
- fix bug - when you import authored component (and there is a newer version) it duplicate it in the .bit.map.json
- fix bug - when you import authored component it was added to bit.json dependencies
- fix bug with ssh2 times out on handshake

## [0.10.7] - 2017-09-07

- improve windows support
- add bit untrack command
- support CSS/less/sass/sass as main file
- support jsx extension as the main file of a component
- support adding new files to imported components
- deprecated install command
- fix the search according to search-index v0.13.0 changes
- prevent exporting a component when the same version has been exported already to the same remote scope
- avoid running the build and test processes upon `bit status`
- allow export specific components without specifying the scope-name
- avoid tagging unmodified components unless `--force` flag is being used
- resolve dependencies from all component files regardless whether they are referenced from the main file
- bug fix - the author was not able to update his/her component in case it was changed in another scope
- bug fix - status command shows an error when components directory has an unreferenced (from bit.map) component
- avoid generating links for author components
- `bit import` from bit.json does not write to the file-system a dependency when it is also a direct import
- bug fix - export would hang when the ssh server was existing before closing
- don't calculate nested deps when calculating modified component during bit status/commit
- fixed exception is thrown in `bit ls` after exporting components
- removed `--cache` flag from `bit ls`
- added `--environment` option for `bit import`
- reformatted `bit import` output (components, dependencies, environments)
- remove duplication for missing packages warning
- Remove the npm tree output for component ci flow
- add verbosity option to some places
- added auto generated msg to bitmap and all generated link files
- fix a warning on the bit --version command
- support render tag in js docs
- bug fix - imported components were deleted from bit.map when importing nested components of the same scope and name
- write dist files on import according to .bit.map.json
- improve bit remote output (put it in a table)
- fix but with export when the remote has a dependency in the wrong version

## [0.10.6] - 2017-08-23

- windows support
- support auto updating of bit for npm installation
- support deleting files from a component
- improved bit help
- fix bit config command for linux
- update bit-javascript dependency
- fixed remote add exceptions to human-friendly errors
- improvement - when there are several potential main files, `bit add` selects the one that is closer to the root
- show a friendly error when SSH returns an invalid response
- fix an error when there are multiple open SSH connections
- update bit.map and the file system when a nested component is re-imported individually
- fix ci-update command when there are tester and compiler to use the same isolated-environment
- fix an error when importing a component, exporting it, modifying and exporting again (v3)
- fix links generation when importing from a non-consumer root path
- fix ci-update command to generate links when necessary
- fix Error: "Cannot find module './build/Release/DTraceProviderBindings'" when installing via Yarn
- fix the local and remote search
- fix the internal ci-update command where an environment has a tester without a compiler
- improved commit, add, export and status outputs
- support general failures on bit test (like on before)
- status output with missing dependencies
- help flags adjusted to new help
- missing dependencies formatted on commit
- sources no longer part of bit.json's defaults
- improve readme
- improve outputs
- improve windows support for import command
- exception when using `bit test` or `bit build` before adding first components
- add new flag to bit add to override or append files to bit component


## [0.10.5] - 2017-08-16
- improved commit, add, export and status outputs
- improved bit help
- Improve log files (rotate, color, prettyPrint)
- Support define dependencies for imported components
- bug fixes for export command

## [0.10.4] - 2017-08-15

- bug fix - component stays in "staged components" section after the second export
- support exporting binary files
- fix a bug when importing version 2 of a component while version 1 has been imported before
- fix a bug when exporting version 3 of a component after importing version 2
- bug fix - install test environment if not exist upon bit test
- Fix conflicts when import from bit.json more than one component with the same nested deps
- Remove duplicates from missing packages (during import) warning
- improve error on adding non existing file
- improve support for imported components as dependencies of authored components
- auto-resolve dependencies for imported components

## [0.10.3] - 2017-08-08

- fix memory leak when exporting a big amount of components
- fix running import command from a non-root directory
- support specifying multiple ids using export command
- fix the auto creating dependencies during commit
- performance improvement for status and commit

## [0.10.2] - 2017-08-07
Improve resolving packages dependencies for ts files

## [0.10.1] - 2017-08-07

## [0.10.0] - 2017-08-07
### BREAKING CHANGES

- Upgrade: Bit now works with a new set of APIs and data models for the code component and scope consumer.
- Important: Bit is not backward compatible with remote scopes running older versions of Bit.

## [0.6.6-rc.1] - 2017-06-28
- Add babel-plugin-transform-runtime to support async functions

## [0.6.5] - 2017-06-26

## [0.6.5-rc.1] - 2017-06-26
- bugfix - install drivers in scope level before test in scope
- bugfix - install drivers in scope level before build in scope
- bugfix - calling to old bind command during component e2e tests

## [0.6.4] - 2017-06-25

- update "bit-javascript" dependency to 0.6.4
## [0.6.3-rc.3] - 2017-06-15

- `bit test` shows the error stack in case of a fatal error
- add logger
- support debug-mode for e2e tests

## [0.6.3-rc.2] - 2017-06-08

- update "bit-javascript" dependency to rc ("^0.6.4-rc.1")
- Try using cache before fetching remote

## [0.6.3-rc.1] - 2017-06-06

- support running e2e tests in a dev environment where `bit` command is different (such as bit-dev)
- `bit import` no longer uses the internal cache objects to retrieve remote bit-components.
- avoid corrupted data in a scope when dependencies somehow are not being resolved.
- allow `bit init` when there is a bit.json file without the `source` or `env` attributes.
- bug fix: don't show the version-compatibility warning more than once
- remove duplications from dependencies list of `bit import` output.
- suppress dependencies list upon `bit import`, unless a flag `--display_dependencies` is being used.
- warn for missing driver
- set the file-extension of the built-dist-file according to the current language ('.js' by default)
- support async/await syntax.
- remove the injection of bit-js module into the tester environment.
- add bit-javascript as a dependency and a post install hook.
- do not show tests output in case of thrown error on commit, use verbose flag to see the error.
- parse @property tag of JSDoc
- add `bit reset` command for cancelling the last local commit
- extract the importing bit.json components functionality from `bit import` into a new command `bit install`.
- add infrastructure for e2e tests
- fix onExport hook to get called after writing dependencies to bit.json
- increased max listeners to 100 (prevent warning message)
- colored commit success message
- support for merge conflict error reporting via ssh
- docs - fix bitsrc links to work

## [0.6.2] - 2017-05-21

- [removed] JSDoc data are saved only for functions with a tag `@bit`.
- fixed component classification (local or external)

## [0.6.1] - 2017-05-18 rc

- JSDoc data are saved only for functions with a tag `@bit`.
- do not terminate watcher after failures.
- add the commit-log details to the Component object, so then it'll be available for `bit show --json` and `bit export`.

## [0.6.0] - 2017-05-15

- do not preserve node.js path cache for required bit-driver because it varies over time.

## [0.5.13] - 2017-05-14

- enable bit watch command -> build-all-inline on every change

## [0.5.12] - 2017-05-14

- enable "bit build --inline" command with no arguments for building all inline components

## [0.5.11] - 2017-05-11

- send a correct error message on commit with wrong id.
- add onModify hook.
- show error-message for 'bit build' when no compiler is specified.
- write dependencies on modify.
- do not write bit.json's `misc` and `lang` properties if the default value is presented.
- send correct error message when there is invalid inline id (wip).
- add bind command (which calls the driver bind command).

## [0.5.10] - 2017-05-11

- fix bug with specs that need compiling for server use

## [0.5.9] - 2017-05-11

- fix bug with specs that need compiling

## [0.5.8] - 2017-05-11

- write the specDist only if it exists

## [0.5.7] - 2017-05-10

- fix test for components without compiler

## [0.5.6] - 2017-05-10

- implement the isolated environment for build

## [0.5.5] - 2017-05-09

### Change

- bare scope test creates a new environment and runs the tests there.
- test command -i runs the tests on the file system (inline components).
- build command now saves dist/\<implFileName> && dist/\<specsFileName> for the specs file.
- change the component resolver to fetch from dist/\<implFileName> instead of dist/dist.js.

- package dependencies of environment modules would be installed at component level from now.
- npm loader would not be present, --verbose will show npm output after the installation is done.

### Fixed

- bug with environment installation (npm install at project level).

### Added

- add module 'component-resolver' to resolve a component path using its ID.
- support generating an isolated bit-component environment on-the-fly so it will be easier to run build and test from everywhere
- the compiler can implement a build method instead of compile, get an entry file and run webpack for example (wip). implemented for inline_components, and still need to implement environment module in order to fully work.
- add --skip-update option to the main bit help page.
- run some hooks (for now: onCommit, onCreate, onExport and onImport) using a language-driver
- lang attribute on the bit.json, enable language that will save on the model of the component.

## [0.5.4] - 2017-05-07

### Fixed

- ssh is exiting before writing the entire response.
- exception was thrown when trying to read non-existing private key.

## [0.5.3] - 2017-04-27

### Fixed

- put [search] index procedure under try catch, warns in case it fails.
- fixed bug with list/show remote components with misc files.

## [0.5.2] - 2017-04-27

### Fixed

- issue with npm ensure that was caused due to latest version changes
- issue with installing deps from local cache instead of external
- exit code with only numeric values

## [0.5.1] - 2017-04-18

### Added

- support adding misc files to a bit component
- enable "bit test --inline" command with no arguments (test all inline components)

### Change

- npm install for bit dependencies will work via temp package.json instead of invoking parallel npmi

### Fixed

- when exporting and missing @this, show friendly error

## [0.5.0]

** breaking change - a scope with this version won't work with consumer with lower versions **

### Change

- ssh protocol has changes and now contains headers with bit version
- do not override files upon "bit create" unless -f (--force) flag is used

### Fixed

- bit ls and show commands can be performed outside of bit scope

### Added

- if there is a difference between the versions of the remote bit and the local bit (the remote scope has a greater version) bit throws a error/warning message according to semver difference major/minor
- bit scope-config public command
- license file inflation
- scope meta model

### Removed

- bit resolver command

## [0.4.5]

### Fixed

- error message on component not found
- hotfix for multifetch bug
- add 'no results found' message on ci when there are no specs

## [0.4.4]

### Fixed

- bug fix: typo on destructuring for making export compatible

## [0.4.3]

### Fixed

- added validation on stdin readable for private cmd _put

## [0.4.2]

### Fixed

- make the ssh mechanism backwards compatible with older versions

## [0.4.1]

### Added

- put now work with stream (after export) instead of putting the data on a command argument

### Change

- replace the use of sequest module with ssh2 module directly.

## [0.4.0]

### Added

- bit cat-scope private command
- bit refresh-scope private command for updating model

### Change

- change the header of the bit-objects to contain the hash of the file as a second argument

## [0.3.4]

### Fixed

- add the hash to the header of the any bit-object

## [0.3.3]

### Fixed

- add posix as an optional dependency (windows)

### Added

- specsResults verbose output after ci-update
- add bit clear-cache cmd
- now running clear cache before bit update

## [0.3.2]

### Added

- add bit-dev script for linking dev command, for development
- circle ci integration
- package node v6.10.0 (LTS) (working for osx, debian, centos)

### Fixed

- throw the right error code when inner problem occures
- handled errors will also have exit code 1

## [0.3.0]

### Change

- saving the component id to bit.json after export is a default behavior.
- bit export --forget flag for not saving to bit.json after export.

### Fixed

- Solved bug with specsResults pass attribute not updating after ci update.

## [0.2.6]

### Fixed

- bug with @ on scope annotation
- improved readme and docs

## [0.2.5]

### Added

- documentation under ./docs
- gitbook integration

### Change

- change mock-require to mockery on testing mechanism
- support node 4 with babel-preset-env + add plugins, instead of stage-0 preset

## [0.2.4]

### Added

- add source-map support for dist (enables compiled bit debugging)

### Change

- small fix after import without peer dependencies (do not show the peer dependencies header)

## [0.2.3]

### Added

- import multiple components on one import (bit import componentA componentB)
- write components specific version in bit.json after import -s flag
- distinguish between peerDependencies and dependencies on the output of an import command

## [0.2.2]

### Added

- loader for export command

### Change

- scope now fetch devDependencies (compiler/tester) on export
- scope does not fetch devDependencies on import
- changed dev to environment flag on import command

## [0.2.1] hot-fix

fix a bug with import many ones function

## [0.2.0]

### Added

- loaders.
- stablize version.
- improve error handling.

## [0.1.0]<|MERGE_RESOLUTION|>--- conflicted
+++ resolved
@@ -7,11 +7,8 @@
 
 ## [unreleased]
 
-<<<<<<< HEAD
 - [#1792](https://github.com/teambit/bit/issues/1792) don't generate entry-point files for nested dependencies when their `package.json` is written
-=======
 - [#1817](https://github.com/teambit/bit/issues/1817) fix ComponentNotFound error when tagging after export & tag & untag for author using compiler that builds dependencies
->>>>>>> 3ec247d0
 
 ## [14.1.4-dev.10] - 2019-07-11
 

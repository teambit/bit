--- conflicted
+++ resolved
@@ -7,11 +7,8 @@
 
 ## [unreleased]
 
-<<<<<<< HEAD
 - generate node_modules links upon build for new components
-=======
 - fix dist replacements upon export (for angular compiler) to support require statements to an internal path
->>>>>>> 3f4de923
 
 ## [14.2.6-dev.1] - 2019-08-26
 

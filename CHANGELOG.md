# Change Log

All notable changes to this project will be documented in this file.

The format is based on [Keep a Changelog](http://keepachangelog.com/).
and this project adheres to [Semantic Versioning](http://semver.org/).

## [unreleased]

- new envs-attach command to attach component's envs to workspace envs
- automatically detach envs of component when changed from imported workspace

## [13.0.4-dev.2 - 2018-07-22]

- fix `bit import` of a component with authored dependencies
- generate npm links for Vue packages correctly without adding .vue extension to the package
- fix `bit add` to not throw an error for imported components when mainFile is a relative path to consumer
<<<<<<< HEAD
- new envs-attach command to attach component's envs to workspace envs
- automatically detach envs of component when changed from imported workspace
=======

## [13.0.4-dev.1 - 2018-07-17]

>>>>>>> 6d50792c
- improve `bit test` to run tests not only on new and modified components but also on auto-tag pending components
- fix error "Cannot read property 'missing' of undefined" when a dependency of dependency has parsing errors (bit-javascript)

## [[13.0.3] - 2018-07-12](https://github.com/teambit/bit/releases/tag/v13.0.3)

### Bug fixes
- fix link files generation to support the plugin "add-module-export" of babel compiler
- fix error "Cannot read property push of undefined" when a dependent has parsing error (bit-javascript)
- avoid parsing unsupported dependencies files (bit-javascript)

## [[13.0.2] - 2018-07-10](https://github.com/teambit/bit/releases/tag/v13.0.2)

### New
- improve the tree shaking mechanism to work with unlimited number of intermediate files
- present parsing errors by `bit status` and prevent tagging it until fixed
- show the newly tagged version for auto-tagged components

### Changes
- rename `--ignore-missing-dependencies` flag of `bit tag` to `--ignore-unresolved-dependencies`
- avoid trying tree shaking on CommonJS code
- prevent dependency-resolver from parsing json files as they do not contain any dependency

### Bug fixes
- fix `bit status` to show a component as deleted when track-dir was deleted for authored
- fix parsing error when a Vue file has a dependency prefix with a Tilde inside a style section
- fix detection of .scss files when required with no extension
- don't break `bit status` when mainFile was deleted, instead, reflect it to the user with a suggestion
- fix detection of "export * from" syntax of ES6

## [[13.0.1] - 2018-06-26](https://github.com/teambit/bit/releases/tag/v13.0.1)

### New
- support `bit checkout latest` for checkout to the latest version
- add `--reset` flag to `bit checkout` command for removing local modifications
- add `--all` flag to `bit checkout` command for executing the checkout on all components
- add new flag `--skip-tests` to bit tag command
- add `--no-cache` flag to `bit build` command
- add `--include-unmodified` flag to `bit test` command
- add troubleshooting-isolating link to bit status

### Bug fixes
- fix .tsx parsing issue when the tsx dependency is required from a non .tsx file
- fix support of .json dependencies
- fix "SyntaxError: Unexpected token" when parsing .ts files with .js dependencies
- show environments when running bit show on remote component


## [[13.0.0] - 2018-06-18](https://github.com/teambit/bit/releases/tag/v13.0.0)

### Summary

With over 35 new features, changes and bug fixes, Bit's v13 is focused on increased **stability** with over 20 bug fixes and **support for common workflows** including [webpack resolve](https://webpack.js.org/configuration/resolve/), [tsconfig resolving](https://www.typescriptlang.org/docs/handbook/module-resolution.html), Vue resolve alias ([Vue Webpack template](https://github.com/vuejs-templates/webpack/blob/f21376d6c3165a4cf6e5ae33f71b16dd47d213e3/template/build/webpack.base.conf.js#L36)) , [Babel module resolver](https://github.com/tleunen/babel-plugin-module-resolver) etc. Here are some of v13's highlights.

- add ability to configure custom module resolution in Bit (paths and aliases), to support absolute import statements for projects that use similar features using Webpack, Typescript, Babel, Vue alias etc. [PR-#980](https://github.com/teambit/bit/pull/980), [#852](https://github.com/teambit/bit/issues/852), [#865](https://github.com/teambit/bit/issues/865), [#869](https://github.com/teambit/bit/issues/869)
- over 20 bug fixes including max call stack, import of binary files and more.
- environments transformed and refactored to act as native Bit extensions. [PR-#931](https://github.com/teambit/bit/pull/931)
- support "export X from Y" syntax of ES6 without importing X first. [PR-#981](https://github.com/teambit/bit/pull/981)
- support mixed mode of common-js and ES6. [PR-#1036](https://github.com/teambit/bit/pull/1036)
- support Installing Bit using NPM using `sudo`. [commit](https://github.com/teambit/bit/commit/b23a78d3fd8ba07507785d97a224775126c2b150).
- introducing new flags for `bit init` including `--reset` and `--reset-hard`. [PR-#1012](https://github.com/teambit/bit/pull/1012)

As a reminder, we're switching to major versions to indicate that we, like many others, have been using Bit in production for a long time. v13 follows the previous v0.12 and looking forward we'll continue to follow semver like we've done since 2016.

### New
- add ability to configure custom module resolution in Bit (paths and aliases), to support absolute import statements for projects that use similar features using Webpack, Typescript, Babel, etc.
- support "export X from Y" syntax of ES6 without importing X first.
- environments transformed and refactored to act as native Bit extensions
- introduce a new flag `bit init --reset-hard` to delete Bit files in order to start with a clean workspace
- introduce a new flag `bit init --reset` to recreate bit.json and .bitmap files in case they are corrupted
- add fork level to the `bit test` command
- inject dist dir to node_path variable during test process in order for the author to tag and test custom-resolved components
- added missing programmatic flags for bit isolate cmd
- support mixed mode of common-js and ES6 ("require" and "import" together)
- recognize packages required from d.ts files

### Changes
- remove alias t from bit test command (conflicts with tag command)
- do not override existing bit.json on bit init
- rename `no-launch-browser` to `suppress-browser-launch` in bit login flag
- version validation during `bit tag`

### Bug fixes
- fix import of binary files
- fix error "Maximum call stack size exceeded" when tagging or building a large file
- handle bit diff for local components without specifying a scope
- backward compatibility for components with environments with latest version
- show dependent component id when trying to install missing environment
- prevent overriding local tags from remote components upon import
- throw an error when auto tag components have a newer version
- after auto-tagging a component with a pending update it no longer becomes `modified`
- support for running bit log on local components without specifying scope name
- handle adding the same file with different letter cases (uppercase/lowercase)
- improve environments error handling
- support `bit move` and `bit import --path` when running from an inner directory
- `bit init` now recreates the scope.json if it does not exist

## [0.12.13] - 2018-05-09

### New
- add `bit show --compare` data into `bit diff` to easily see why a component is modified in one command
- when running bit login, also configure bitsrc registry for npm
- adding scss to support ~
- support components with cyclic dependencies
### Changes
- remove `--write` flag from `bit import`, the newly introduced `--merge` flag takes care of that
- improve merge-conflict error on export to show all components with conflicts
### Bug Fixes
- fix `bit remove` to not delete dependencies when they were imported directly
- add error handling to bit login
- improve the error-message "unexpected network error has occurred" to provide some useful data

## [0.12.12] - 2018-04-29

### New
- introduce a new command `bit diff` to show the files diff for modified components
- support importing component on top of a modified one and merging the changes by adding `--merge` flag to `bit import`
- add -x flag to import (short for --extension)

### Bug Fixes
- fix an end of line issue between os
- [#927](https://github.com/teambit/bit/issues/927) fix a case of link file (file that only requires another file) is part of the component
- fix bit-move of a directly imported dependency
- fix importing a different version of a dependent when dependencies are not saved as components
- fix Yarn install when a relative path is written into package.json
- fix bit-merge and bit-checkout commands for Windows
- bug fix - import after tag command was showing an error "Cannot read property 'hash' of undefined"
- fix bit-add to enable marking files as tests of existing components
- bug fix - in some circumstances, same link files were written in parallel, resulting in invalid content

## [0.12.11] - 2018-04-10

### New
- introduce a new command `bit merge` for merging a different version into the current version
- introduce a new command `bit use` for switching between versions
- add anonymous analytics usage with prompt
- support merging modified component to an older version of the component
### Changes
- rename the command `bit use` to `bit checkout`
- block tagging when a component has a newer version locally, unless `--ignore-newest-version` flag is used
- rename `--force` flag of `bit import` to `--override`
- change `bit list` to show only the authored and imported components, unless `--scope` flag is used
- `bit remove` removes components from a remote scope only when `--remote` flag is used
- improve the output of import command to show the imported versions
### Bug Fixes
- fix bit-install to work from an inner directory
- improve external test and build errors to show the stack
- support `export { default as }` syntax when extracting relevant dependencies from link files

## [0.12.10] - 2018-03-21

### New
- track directories for files changes and update .bitmap automatically
- show a component as modified (bit status) in case a new file has added to its rootDir or one of the files has renamed
- support updating dependencies versions from bit.json, package.json and bitmap files
- add an option to install peer dependencies in an isolated environment
- add the main file to file list if not specified during `bit add`
- add `--all` flag to `bit untrack` command

### Changes
- ignore files named 'LICENSE'
- test components candidates for auto-tag before tagging them

### Bug Fixes
- fix an issue with stylus dependencies from Vue files
- fix catastrophic backtracking when using Regex to find JSDoc
- fix environment import of latest version when an older version is imported
- fix exit status when ci-update fails
- fix bugs when running bit commands not from the workspace root

## [0.12.9] - 2018-03-14

- fix bug with exporting component to a very old scopes

## [0.12.8] - 2018-03-12

- send component's metadata to compilers
- fix `bit tag` with `--force` flag to force tagging when exceptions occurred during a test
- fix `bit test` error message to display the actual exception if occurred
- improve error message of `bit tag --verbose` when tests failed to include tests results
- improve handling of errors from compilers which return promises
- merge process.env from the main process to tester process fork
- symlink tester env in isolated envs
- bug fix - tests files were ignored during bit add when they're weren't part of the files array and .gitignore contained a record with leading exclamation mark

## [0.12.7] - 2018-02-28

- bug fix - specifying a component and its dependency as ids for bit remove was not working
- bug fix - fix remove component

## [0.12.6] - 2018-02-27

### New
- introduced a new command `bit untag` for reverting un-exported tags.
- support .vue files
- support `bit install` of specific ids
- init local scope inside .git
- support peerDependencies
- support passing arguments/flags to the package-manager by specifying them after '--' (e.g. `bit import -- --no-optional`)
- support compilers which return promises

### Changes
- save bit dev-dependencies components inside devDependencies section of package.json
- `bit status` shows a list of staged versions in 'staged components' section

### Bug Fixes
- show npm-client's warnings when they are about missing peer-dependencies
- fix outdated to print correct version numbers
- remove a modified component message
- resolving .gitignore files
- [#729](https://github.com/teambit/bit/issues/729) fix bit cc to clear module cache
- [#769](https://github.com/teambit/bit/issues/769) - prevent duplicate ids in bitmap when adding existing files
- [#736](https://github.com/teambit/bit/issues/736) - .gitignore is blocking everything

## [0.12.5] - 2018-02-06

- default `bit import` with no id to import objects only, unless `--write` flag is used
- decrease verbosity of npm during bit test
- added `--objects` flag to `bit import` for fetching objects only and making no changes to the filesystem
- bug fix - dists had incorrect paths in the model when originallySharedDir was the same as dist.entry
- strip dist.entry for imported and authored components only, not for nested.
- write .bitmap on bit init command
- aggregate dependencies and package dependencies in bit show
- add entered username from prompt to context for server side hooks


## [0.12.4] - 2018-01-30

- support separating dev-dependencies and dev-packages from dependencies and packages when they originated from tests files
- prompt user when trying to remove a component
- restore old behavior of requiring package installation
- support adding test files to existing component
- ignore tracked files when running bit add and print a warning message
- bug fix - bit test fails when the same environment installation was canceled before

## [0.12.3] - 2018-01-28

- avoid overriding not only modified components but also new components when running `bit import`, unless `--force' flag is used
- validate version number during tag action
- allow `bit config` to run in non initialized directory

## [0.12.2] - 2018-01-24

### New
- [#653](https://github.com/teambit/bit/issues/653) read config keys from Git config in case it's not found in bit config
- [#516](https://github.com/teambit/bit/issues/516) add `--eject` flag for `bit export` for quickly remove local components after export and install them by the npm client
### Changes
- `bit build` with no parameter, builds all authored and imported components regardless whether they're modified
### Bug Fixes
- `bit move` - updates links to node_modules and updates package.json dependencies with the new directory
- install missing environments before start build / test process
- print message in case of cyclic dependencies
- fixed ci-update from failing when no compiler or tester

## [0.12.1] - 2018-01-22

- add link-file for authored exported components from the root node_modules of a component to its main-file
- avoid fetching the dependencies of versions older than the current imported one
- migration - remove latest from compiler
- fix bug with importing old components with compiler defined
- fixed deserialize bug with bit remove

## [0.12.0] - 2018-01-18

### New
- [extension system (beta)](https://docs.bitsrc.io/docs/ext-concepts.html)
- [#540](https://github.com/teambit/bit/issues/540) support Yarn as package manager
- `bit import`: install hub dependencies as npm packages by default
- `bit import`: install npm packages by default
- [#613](https://github.com/teambit/bit/issues/613) `bit install` command to install all packages and link all components
- [#577](https://github.com/teambit/bit/issues/577) auto add workspaces to root package.json
- [#515](https://github.com/teambit/bit/issues/515) save direct dependencies in package.json with relative paths
- [#571](https://github.com/teambit/bit/issues/571) apply auto-tagging mechanism for imported components
- [#541](https://github.com/teambit/bit/issues/541) add package manager config to bit.json
- support saving dists files on a pre-configured directory relative to consumer root
- support `bit show --compare` with json format


### Changes
- change auto-generated node_modules links to be the same as NPM installation of components (@bit/scope.box.name)
- rename `bit bind` command to `bit link`
- reanme {PARENT_FOLDER} variable to {PARENT} in dsl of add
- rename .bit.map.json to .bitmap
- avoid writing long files paths for imported components when there is a shared directory among the component files and its dependencies
- `bit log` now shows semver instead of version hash
- [#537](https://github.com/teambit/bit/issues/537) rename dist flag to --ignore-dist and by default create dist files
- [#527](https://github.com/teambit/bit/issues/527) rename structure property in bit.json
- remove 'dist' attribute from root bit.json by default
- rename `no_dependencies` flag to `no-dependencies` on `bit import`
- rename `no_package_json` flag to `ignore-package-json` on `bit import`
- change `bit remote rm` to `bit remote del`
- run bit init automatically if dir is not initialized but contains .bitmap file
- do not write the component's bit.json file, unless `--conf` flag is set
### Bug Fixes
- [#517](https://github.com/teambit/bit/issues/517) when a nested dependency is imported directly, re-link all its dependents
- [#608](https://github.com/teambit/bit/issues/608) absolute components dependencies for new components throw an error
- [#605](https://github.com/teambit/bit/issues/605) component with modified dependencies doesn't recognize as modified
- [#592](https://github.com/teambit/bit/issues/592) auto-tagged component were not shown as staged in bit status
- [#495](https://github.com/teambit/bit/issues/495) support adding files to imported components and ignoring existing files
- [#500](https://github.com/teambit/bit/issues/500) files added under one component although it was not specified
- [#508](https://github.com/teambit/bit/issues/508) componentsDefaultDirectory do not support anything other than one dynamic param per folder
- [#543](https://github.com/teambit/bit/issues/543) remove imported component not working
- avoid building process when a component was not modified
- prevent overriding index file if exists

## [0.11.1] - 2017-11-29

- support tagging the entire local scope and all imported components to a specific tag using `--scope` and `--include_imported` flags
- add bit pack command to build packages for registry
- tag command now accepts a version
- `bit test` - paint a summary table when testing multiple components
- `bit status` - add a new section "deleted components" for components that were deleted from the file-system manually
- `bit import` - prevent overriding local changes unless --force flag was used
- sort `bit show` and `bit list` components alphabetically
- Auto update .bit.map.json to semantic versions
- improve stability and performance of the dependency resolution mechanism
- removed `--include-imported` flags as `--all` can be used for the same functionality
- `--scope` flag can be used without `--all`
- message in tag command is now optional
- `--all` and `--scope` accepts version (optional for `--all` and mandatory for `--scope`)
- fixed bug on windows that created test files as components
- fixed bit add bug when adding test files with DSL
- fixed output to be the same for tag command
- fixed bit list command display for deprecated components
- fixed bit show with compare flag to display dependencies
- don't write dists files for authored components
- bug fix - components that were not indicated as staged-components by `bit status` were exported by `bit export`
- bug fix - tests files saved with incorrect path when `bit add` was running from non-consumer root
- `bit add` - exclude a component when its main file is excluded
- bug fix - generated .ts links were not valid

## [0.11.0] - 2017-11-12
- change versions numbers to be semantic versions
- add `--outdated` flag to `bit show` command to show the local and remote versions of a component
- add `--outdated` flag to `bit list` command to show the local and remote versions of components
- `bit show` - show components that will be tagged automatically when their dependencies are tagged
- export / import performance and stability improvements
- add plugin mechanism to support different file types
- SSH authentication can be done with SSH username and password in case a private key or an SSH agent socket is not available
- SSH is not supporting passphrase in case a private key is encrypted
- reimplement cat-object command
- `bit show` - show components that will be tagged automatically when their dependencies are tagged
- bug fix - dependencies were not written to the file-system when cloning a project with an existing bit.map file
- disable the local search
- fix a bug which prevents the ci running tests in some cases
- bug fix - re-adding a component after exporting it was considered as a new component
- fix a bug which makes bit test command not work when a component use bit/ to require another component
- prevent bare-scope corruption when the export process fails
- fixed stderr maxBuffer exceeded bug in ci-update cmd
- fix a bug which makes imported components considered as modified
- fix typo in help man page

## [0.10.9] - 2017-10-18

- rename `bit commit` to `bit tag`
- extract only relevant dependencies from link files (files that only require other files)
- typescript - extract only relevant dependencies from link files (files that only require other files)
- take package version from package.json in the component / root folder to support semver package dependencies
- new field in bit.json (bindingPrefix) for dynamic links
- add flag to bit show to compare component in file system to last tagged component
- better handling deleted files
- improve bit add to convert files to valid bit names
- fixed - writing dist files to wrong directory during bit tag / test commands
- fixed remove of exported component
- prevent bare-scope corruption when the export process fails
- fixed stderr maxBuffer exceeded bug in ci-update cmd
- throw error when tester doesn't return any result for test file
- change the order of determine the main/index file - it's now ['js', 'ts', 'jsx', 'tsx', 'css', 'scss', 'less', 'sass']
- improve checkVersionCompatibility between server and client
- show correct message / error when the tester has an exception during bit test
- fix bug with printing wrong id on bit tag for component in versions between 10-19
- handle invalid bit.json
- bit add on missing test file should throw an error
- prevent test files from becoming new components
- fix bug when component version is larger than 10 it won't show as staged

## [0.10.8] - 2017-10-01

- support requiring imported components using `require('bit/namespace/name')` syntax
- new remove command for removing local and remote components
- new deprecate command for deprecating local and remote components
- new move command for moving files/directories of a component to a new location
- create package.json for imported components
- exclude import-pending components from 'new components' section
- add ignore missing dependencies to commit
- save all dependencies on one configurable directory (components/.dependencies by default)
- add support for tsx files
- generate internal component links according to their compiled version
- move a re-imported component to a new location when `bit import --prefix` is used
- fix commit and export issues when dealing with more than 500 components
- fix export of large amount of data
- fix bug with commit --force when tests throws an exception
- fix bug - when you import authored component (and there is a newer version) it duplicate it in the .bit.map.json
- fix bug - when you import authored component it was added to bit.json dependencies
- fix bug with ssh2 times out on handshake

## [0.10.7] - 2017-09-07

- improve windows support
- add bit untrack command
- support CSS/less/sass/sass as main file
- support jsx extension as the main file of a component
- support adding new files to imported components
- deprecated install command
- fix the search according to search-index v0.13.0 changes
- prevent exporting a component when the same version has been exported already to the same remote scope
- avoid running the build and test processes upon `bit status`
- allow export specific components without specifying the scope-name
- avoid committing unmodified components unless `--force` flag is being used
- resolve dependencies from all component files regardless whether they are referenced from the main file
- bug fix - the author was not able to update his/her component in case it was changed in another scope
- bug fix - status command shows an error when components directory has an unreferenced (from bit.map) component
- avoid generating links for author components
- `bit import` from bit.json does not write to the file-system a dependency when it is also a direct import
- bug fix - export would hang when the ssh server was existing before closing
- don't calculate nested deps when calculating modified component during bit status/commit
- fixed exception is thrown in `bit ls` after exporting components
- removed `--cache` flag from `bit ls`
- added `--environment` option for `bit import`
- reformatted `bit import` output (components, dependencies, environments)
- remove duplication for missing packages warning
- Remove the npm tree output for component ci flow
- add verbosity option to some places
- added auto generated msg to bitmap and all generated link files
- fix a warning on the bit --version command
- support render tag in js docs
- bug fix - imported components were deleted from bit.map when importing nested components of the same scope and name
- write dist files on import according to .bit.map.json
- improve bit remote output (put it in a table)
- fix but with export when the remote has a dependency in the wrong version

## [0.10.6] - 2017-08-23

- windows support
- support auto updating of bit for npm installation
- support deleting files from a component
- improved bit help
- fix bit config command for linux
- update bit-javascript dependency
- fixed remote add exceptions to human-friendly errors
- improvement - when there are several potential main files, `bit add` selects the one that is closer to the root
- show a friendly error when SSH returns an invalid response
- fix an error when there are multiple open SSH connections
- update bit.map and the file system when a nested component is re-imported individually
- fix ci-update command when there are tester and compiler to use the same isolated-environment
- fix an error when importing a component, exporting it, modifying and exporting again (v3)
- fix links generation when importing from a non-consumer root path
- fix ci-update command to generate links when necessary
- fix Error: "Cannot find module './build/Release/DTraceProviderBindings'" when installing via Yarn
- fix the local and remote search
- fix the internal ci-update command where an environment has a tester without a compiler
- improved commit, add, export and status outputs
- support general failures on bit test (like on before)
- status output with missing dependencies
- help flags adjusted to new help
- missing dependencies formatted on commit
- sources no longer part of bit.json's defaults
- improve readme
- improve outputs
- improve windows support for import command
- exception when using `bit test` or `bit build` before adding first components
- add new flag to bit add to override or append files to bit component


## [0.10.5] - 2017-08-16
- improved commit, add, export and status outputs
- improved bit help
- Improve log files (rotate, color, prettyPrint)
- Support define dependencies for imported components
- bug fixes for export command

## [0.10.4] - 2017-08-15

- bug fix - component stays in "staged components" section after the second export
- support exporting binary files
- fix a bug when importing version 2 of a component while version 1 has been imported before
- fix a bug when exporting version 3 of a component after importing version 2
- bug fix - install test environment if not exist upon bit test
- Fix conflicts when import from bit.json more than one component with the same nested deps
- Remove duplicates from missing packages (during import) warning
- improve error on adding non existing file
- improve support for imported components as dependencies of authored components
- auto-resolve dependencies for imported components

## [0.10.3] - 2017-08-08

- fix memory leak when exporting a big amount of components
- fix running import command from a non-root directory
- support specifying multiple ids using export command
- fix the auto creating dependencies during commit
- performance improvement for status and commit

## [0.10.2] - 2017-08-07
Improve resolving packages dependencies for ts files

## [0.10.1] - 2017-08-07

## [0.10.0] - 2017-08-07
### BREAKING CHANGES

- Upgrade: Bit now works with a new set of APIs and data models for the code component and scope consumer.
- Important: Bit is not backward compatible with remote scopes running older versions of Bit.

## [0.6.6-rc.1] - 2017-06-28
- Add babel-plugin-transform-runtime to support async functions

## [0.6.5] - 2017-06-26

## [0.6.5-rc.1] - 2017-06-26
- bugfix - install drivers in scope level before test in scope
- bugfix - install drivers in scope level before build in scope
- bugfix - calling to old bind command during component e2e tests

## [0.6.4] - 2017-06-25

- update "bit-javascript" dependency to 0.6.4
## [0.6.3-rc.3] - 2017-06-15

- `bit test` shows the error stack in case of a fatal error
- add logger
- support debug-mode for e2e tests

## [0.6.3-rc.2] - 2017-06-08

- update "bit-javascript" dependency to rc ("^0.6.4-rc.1")
- Try using cache before fetching remote

## [0.6.3-rc.1] - 2017-06-06

- support running e2e tests in a dev environment where `bit` command is different (such as bit-dev)
- `bit import` no longer uses the internal cache objects to retrieve remote bit-components.
- avoid corrupted data in a scope when dependencies somehow are not being resolved.
- allow `bit init` when there is a bit.json file without the `source` or `env` attributes.
- bug fix: don't show the version-compatibility warning more than once
- remove duplications from dependencies list of `bit import` output.
- suppress dependencies list upon `bit import`, unless a flag `--display_dependencies` is being used.
- warn for missing driver
- set the file-extension of the built-dist-file according to the current language ('.js' by default)
- support async/await syntax.
- remove the injection of bit-js module into the tester environment.
- add bit-javascript as a dependency and a post install hook.
- do not show tests output in case of thrown error on commit, use verbose flag to see the error.
- parse @property tag of JSDoc
- add `bit reset` command for cancelling the last local commit
- extract the importing bit.json components functionality from `bit import` into a new command `bit install`.
- add infrastructure for e2e tests
- fix onExport hook to get called after writing dependencies to bit.json
- increased max listeners to 100 (prevent warning message)
- colored commit success message
- support for merge conflict error reporting via ssh
- docs - fix bitsrc links to work

## [0.6.2] - 2017-05-21

- [removed] JSDoc data are saved only for functions with a tag `@bit`.
- fixed component classification (local or external)

## [0.6.1] - 2017-05-18 rc

- JSDoc data are saved only for functions with a tag `@bit`.
- do not terminate watcher after failures.
- add the commit-log details to the Component object, so then it'll be available for `bit show --json` and `bit export`.

## [0.6.0] - 2017-05-15

- do not preserve node.js path cache for required bit-driver because it varies over time.

## [0.5.13] - 2017-05-14

- enable bit watch command -> build-all-inline on every change

## [0.5.12] - 2017-05-14

- enable "bit build --inline" command with no arguments for building all inline components

## [0.5.11] - 2017-05-11

- send a correct error message on commit with wrong id.
- add onModify hook.
- show error-message for 'bit build' when no compiler is specified.
- write dependencies on modify.
- do not write bit.json's `misc` and `lang` properties if the default value is presented.
- send correct error message when there is invalid inline id (wip).
- add bind command (which calls the driver bind command).

## [0.5.10] - 2017-05-11

- fix bug with specs that need compiling for server use

## [0.5.9] - 2017-05-11

- fix bug with specs that need compiling

## [0.5.8] - 2017-05-11

- write the specDist only if it exists

## [0.5.7] - 2017-05-10

- fix test for components without compiler

## [0.5.6] - 2017-05-10

- implement the isolated environment for build

## [0.5.5] - 2017-05-09

### Change

- bare scope test creates a new environment and runs the tests there.
- test command -i runs the tests on the file system (inline components).
- build command now saves dist/\<implFileName> && dist/\<specsFileName> for the specs file.
- change the component resolver to fetch from dist/\<implFileName> instead of dist/dist.js.

- package dependencies of environment modules would be installed at component level from now.
- npm loader would not be present, --verbose will show npm output after the installation is done.

### Fixed

- bug with environment installation (npm install at project level).

### Added

- add module 'component-resolver' to resolve a component path using its ID.
- support generating an isolated bit-component environment on-the-fly so it will be easier to run build and test from everywhere
- the compiler can implement a build method instead of compile, get an entry file and run webpack for example (wip). implemented for inline_components, and still need to implement environment module in order to fully work.
- add --skip-update option to the main bit help page.
- run some hooks (for now: onCommit, onCreate, onExport and onImport) using a language-driver
- lang attribute on the bit.json, enable language that will save on the model of the component.

## [0.5.4] - 2017-05-07

### Fixed

- ssh is exiting before writing the entire response.
- exception was thrown when trying to read non-existing private key.

## [0.5.3] - 2017-04-27

### Fixed

- put [search] index procedure under try catch, warns in case it fails.
- fixed bug with list/show remote components with misc files.

## [0.5.2] - 2017-04-27

### Fixed

- issue with npm ensure that was caused due to latest version changes
- issue with installing deps from local cache instead of external
- exit code with only numeric values

## [0.5.1] - 2017-04-18

### Added

- support adding misc files to a bit component
- enable "bit test --inline" command with no arguments (test all inline components)

### Change

- npm install for bit dependencies will work via temp package.json instead of invoking parallel npmi

### Fixed

- when exporting and missing @this, show friendly error

## [0.5.0]

** breaking change - a scope with this version won't work with consumer with lower versions **

### Change

- ssh protocol has changes and now contains headers with bit version
- do not override files upon "bit create" unless -f (--force) flag is used

### Fixed

- bit ls and show commands can be performed outside of bit scope

### Added

- if there is a difference between the versions of the remote bit and the local bit (the remote scope has a greater version) bit throws a error/warning message according to semver difference major/minor
- bit scope-config public command
- license file inflation
- scope meta model

### Removed

- bit resolver command

## [0.4.5]

### Fixed

- error message on component not found
- hotfix for multifetch bug
- add 'no results found' message on ci when there are no specs

## [0.4.4]

### Fixed

- bug fix: typo on destructuring for making export compatible

## [0.4.3]

### Fixed

- added validation on stdin readable for private cmd _put

## [0.4.2]

### Fixed

- make the ssh mechanism backwards compatible with older versions

## [0.4.1]

### Added

- put now work with stream (after export) instead of putting the data on a command argument

### Change

- replace the use of sequest module with ssh2 module directly.

## [0.4.0]

### Added

- bit cat-scope private command
- bit refresh-scope private command for updating model

### Change

- change the header of the bit-objects to contain the hash of the file as a second argument

## [0.3.4]

### Fixed

- add the hash to the header of the any bit-object

## [0.3.3]

### Fixed

- add posix as an optional dependency (windows)

### Added

- specsResults verbose output after ci-update
- add bit clear-cache cmd
- now running clear cache before bit update

## [0.3.2]

### Added

- add bit-dev script for linking dev command, for development
- circle ci integration
- package node v6.10.0 (LTS) (working for osx, debian, centos)

### Fixed

- throw the right error code when inner problem occures
- handled errors will also have exit code 1

## [0.3.0]

### Change

- saving the component id to bit.json after export is a default behavior.
- bit export --forget flag for not saving to bit.json after export.

### Fixed

- Solved bug with specsResults pass attribute not updating after ci update.

## [0.2.6]

### Fixed

- bug with @ on scope annotation
- improved readme and docs

## [0.2.5]

### Added

- documentation under ./docs
- gitbook integration

### Change

- change mock-require to mockery on testing mechanism
- support node 4 with babel-preset-env + add plugins, instead of stage-0 preset

## [0.2.4]

### Added

- add source-map support for dist (enables compiled bit debugging)

### Change

- small fix after import without peer dependencies (do not show the peer dependencies header)

## [0.2.3]

### Added

- import multiple components on one import (bit import componentA componentB)
- write components specific version in bit.json after import -s flag
- distinguish between peerDependencies and dependencies on the output of an import command

## [0.2.2]

### Added

- loader for export command

### Change

- scope now fetch devDependencies (compiler/tester) on export
- scope does not fetch devDependencies on import
- changed dev to environment flag on import command

## [0.2.1] hot-fix

fix a bug with import many ones function

## [0.2.0]

### Added

- loaders.
- stablize version.
- improve error handling.

## [0.1.0]

initial version<|MERGE_RESOLUTION|>--- conflicted
+++ resolved
@@ -15,14 +15,9 @@
 - fix `bit import` of a component with authored dependencies
 - generate npm links for Vue packages correctly without adding .vue extension to the package
 - fix `bit add` to not throw an error for imported components when mainFile is a relative path to consumer
-<<<<<<< HEAD
-- new envs-attach command to attach component's envs to workspace envs
-- automatically detach envs of component when changed from imported workspace
-=======
 
 ## [13.0.4-dev.1 - 2018-07-17]
 
->>>>>>> 6d50792c
 - improve `bit test` to run tests not only on new and modified components but also on auto-tag pending components
 - fix error "Cannot read property 'missing' of undefined" when a dependency of dependency has parsing errors (bit-javascript)
 

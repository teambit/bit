# Change Log

All notable changes to this project will be documented in this file.

The format is based on [Keep a Changelog](http://keepachangelog.com/).
and this project adheres to [Semantic Versioning](http://semver.org/).

## [unreleased]

<<<<<<< HEAD
- when running bit login, also configure bitsrc registry for npm
=======
- improve the error-message "unexpected network error has occurred" to provide some useful data
>>>>>>> 9ae1d465

## [0.12.13-dev.1] - 2018-05-06

- add `bit show --compare` data into `bit diff` to easily see why a component is modified in one command
- support components with cyclic dependencies
- remove `--write` flag from `bit import`, the newly introduced `--merge` flag takes care of that
- improve merge-conflict error on export to show all components with conflicts
- fix `bit remove` to not delete dependencies when they were imported directly
- adding scss to support ~

## [0.12.12] - 2018-04-29

### New
- introduce a new command `bit diff` to show the files diff for modified components
- support importing component on top of a modified one and merging the changes by adding `--merge` flag to `bit import`
- add -x flag to import (short for --extension)

### Bug Fixes
- fix an end of line issue between os
- [#927](https://github.com/teambit/bit/issues/927) fix a case of link file (file that only requires another file) is part of the component
- fix bit-move of a directly imported dependency
- fix importing a different version of a dependent when dependencies are not saved as components
- fix Yarn install when a relative path is written into package.json
- fix bit-merge and bit-checkout commands for Windows
- bug fix - import after tag command was showing an error "Cannot read property 'hash' of undefined"
- fix bit-add to enable marking files as tests of existing components
- bug fix - in some circumstances, same link files were written in parallel, resulting in invalid content

## [0.12.11] - 2018-04-10

### New
- introduce a new command `bit merge` for merging a different version into the current version
- introduce a new command `bit use` for switching between versions
- add anonymous analytics usage with prompt
- support merging modified component to an older version of the component
### Changes
- rename the command `bit use` to `bit checkout`
- block tagging when a component has a newer version locally, unless `--ignore-newest-version` flag is used
- rename `--force` flag of `bit import` to `--override`
- change `bit list` to show only the authored and imported components, unless `--scope` flag is used
- `bit remove` removes components from a remote scope only when `--remote` flag is used
- improve the output of import command to show the imported versions
### Bug Fixes
- fix bit-install to work from an inner directory
- improve external test and build errors to show the stack
- support `export { default as }` syntax when extracting relevant dependencies from link files

## [0.12.10] - 2018-03-21

### New
- track directories for files changes and update .bitmap automatically
- show a component as modified (bit status) in case a new file has added to its rootDir or one of the files has renamed
- support updating dependencies versions from bit.json, package.json and bitmap files
- add an option to install peer dependencies in an isolated environment
- add the main file to file list if not specified during `bit add`
- add `--all` flag to `bit untrack` command

### Changes
- ignore files named 'LICENSE'
- test components candidates for auto-tag before tagging them

### Bug Fixes
- fix an issue with stylus dependencies from Vue files
- fix catastrophic backtracking when using Regex to find JSDoc
- fix environment import of latest version when an older version is imported
- fix exit status when ci-update fails
- fix bugs when running bit commands not from the workspace root

## [0.12.9] - 2018-03-14

- fix bug with exporting component to a very old scopes

## [0.12.8] - 2018-03-12

- send component's metadata to compilers
- fix `bit tag` with `--force` flag to force tagging when exceptions occurred during a test
- fix `bit test` error message to display the actual exception if occurred
- improve error message of `bit tag --verbose` when tests failed to include tests results
- improve handling of errors from compilers which return promises
- merge process.env from the main process to tester process fork
- symlink tester env in isolated envs
- bug fix - tests files were ignored during bit add when they're weren't part of the files array and .gitignore contained a record with leading exclamation mark

## [0.12.7] - 2018-02-28

- bug fix - specifying a component and its dependency as ids for bit remove was not working
- bug fix - fix remove component

## [0.12.6] - 2018-02-27

### New
- introduced a new command `bit untag` for reverting un-exported tags.
- support .vue files
- support `bit install` of specific ids
- init local scope inside .git
- support peerDependencies
- support passing arguments/flags to the package-manager by specifying them after '--' (e.g. `bit import -- --no-optional`)
- support compilers which return promises

### Changes
- save bit dev-dependencies components inside devDependencies section of package.json
- `bit status` shows a list of staged versions in 'staged components' section

### Bug Fixes
- show npm-client's warnings when they are about missing peer-dependencies
- fix outdated to print correct version numbers
- remove a modified component message
- resolving .gitignore files
- [#729](https://github.com/teambit/bit/issues/729) fix bit cc to clear module cache
- [#769](https://github.com/teambit/bit/issues/769) - prevent duplicate ids in bitmap when adding existing files
- [#736](https://github.com/teambit/bit/issues/736) - .gitignore is blocking everything

## [0.12.5] - 2018-02-06

- default `bit import` with no id to import objects only, unless `--write` flag is used
- decrease verbosity of npm during bit test
- added `--objects` flag to `bit import` for fetching objects only and making no changes to the filesystem
- bug fix - dists had incorrect paths in the model when originallySharedDir was the same as dist.entry
- strip dist.entry for imported and authored components only, not for nested.
- write .bitmap on bit init command
- aggregate dependencies and package dependencies in bit show
- add entered username from prompt to context for server side hooks


## [0.12.4] - 2018-01-30

- support separating dev-dependencies and dev-packages from dependencies and packages when they originated from tests files
- prompt user when trying to remove a component
- restore old behavior of requiring package installation
- support adding test files to existing component
- ignore tracked files when running bit add and print a warning message
- bug fix - bit test fails when the same environment installation was canceled before

## [0.12.3] - 2018-01-28

- avoid overriding not only modified components but also new components when running `bit import`, unless `--force' flag is used
- validate version number during tag action
- allow `bit config` to run in non initialized directory

## [0.12.2] - 2018-01-24

### New
- [#653](https://github.com/teambit/bit/issues/653) read config keys from Git config in case it's not found in bit config
- [#516](https://github.com/teambit/bit/issues/516) add `--eject` flag for `bit export` for quickly remove local components after export and install them by the npm client
### Changes
- `bit build` with no parameter, builds all authored and imported components regardless whether they're modified
### Bug Fixes
- `bit move` - updates links to node_modules and updates package.json dependencies with the new directory
- install missing environments before start build / test process
- print message in case of cyclic dependencies
- fixed ci-update from failing when no compiler or tester

## [0.12.1] - 2018-01-22

- add link-file for authored exported components from the root node_modules of a component to its main-file
- avoid fetching the dependencies of versions older than the current imported one
- migration - remove latest from compiler
- fix bug with importing old components with compiler defined
- fixed deserialize bug with bit remove

## [0.12.0] - 2018-01-18

### New
- [extension system (beta)](https://docs.bitsrc.io/docs/ext-concepts.html)
- [#540](https://github.com/teambit/bit/issues/540) support Yarn as package manager
- `bit import`: install hub dependencies as npm packages by default
- `bit import`: install npm packages by default
- [#613](https://github.com/teambit/bit/issues/613) `bit install` command to install all packages and link all components
- [#577](https://github.com/teambit/bit/issues/577) auto add workspaces to root package.json
- [#515](https://github.com/teambit/bit/issues/515) save direct dependencies in package.json with relative paths
- [#571](https://github.com/teambit/bit/issues/571) apply auto-tagging mechanism for imported components
- [#541](https://github.com/teambit/bit/issues/541) add package manager config to bit.json
- support saving dists files on a pre-configured directory relative to consumer root
- support `bit show --compare` with json format


### Changes
- change auto-generated node_modules links to be the same as NPM installation of components (@bit/scope.box.name)
- rename `bit bind` command to `bit link`
- reanme {PARENT_FOLDER} variable to {PARENT} in dsl of add
- rename .bit.map.json to .bitmap
- avoid writing long files paths for imported components when there is a shared directory among the component files and its dependencies
- `bit log` now shows semver instead of version hash
- [#537](https://github.com/teambit/bit/issues/537) rename dist flag to --ignore-dist and by default create dist files
- [#527](https://github.com/teambit/bit/issues/527) rename structure property in bit.json
- remove 'dist' attribute from root bit.json by default
- rename `no_dependencies` flag to `no-dependencies` on `bit import`
- rename `no_package_json` flag to `ignore-package-json` on `bit import`
- change `bit remote rm` to `bit remote del`
- run bit init automatically if dir is not initialized but contains .bitmap file
- do not write the component's bit.json file, unless `--conf` flag is set
### Bug Fixes
- [#517](https://github.com/teambit/bit/issues/517) when a nested dependency is imported directly, re-link all its dependents
- [#608](https://github.com/teambit/bit/issues/608) absolute components dependencies for new components throw an error
- [#605](https://github.com/teambit/bit/issues/605) component with modified dependencies doesn't recognize as modified
- [#592](https://github.com/teambit/bit/issues/592) auto-tagged component were not shown as staged in bit status
- [#495](https://github.com/teambit/bit/issues/495) support adding files to imported components and ignoring existing files
- [#500](https://github.com/teambit/bit/issues/500) files added under one component although it was not specified
- [#508](https://github.com/teambit/bit/issues/508) componentsDefaultDirectory do not support anything other than one dynamic param per folder
- [#543](https://github.com/teambit/bit/issues/543) remove imported component not working
- avoid building process when a component was not modified
- prevent overriding index file if exists

## [0.11.1] - 2017-11-29

- support tagging the entire local scope and all imported components to a specific tag using `--scope` and `--include_imported` flags
- add bit pack command to build packages for registry
- tag command now accepts a version
- `bit test` - paint a summary table when testing multiple components
- `bit status` - add a new section "deleted components" for components that were deleted from the file-system manually
- `bit import` - prevent overriding local changes unless --force flag was used
- sort `bit show` and `bit list` components alphabetically
- Auto update .bit.map.json to semantic versions
- improve stability and performance of the dependency resolution mechanism
- removed `--include-imported` flags as `--all` can be used for the same functionality
- `--scope` flag can be used without `--all`
- message in tag command is now optional
- `--all` and `--scope` accepts version (optional for `--all` and mandatory for `--scope`)
- fixed bug on windows that created test files as components
- fixed bit add bug when adding test files with DSL
- fixed output to be the same for tag command
- fixed bit list command display for deprecated components
- fixed bit show with compare flag to display dependencies
- don't write dists files for authored components
- bug fix - components that were not indicated as staged-components by `bit status` were exported by `bit export`
- bug fix - tests files saved with incorrect path when `bit add` was running from non-consumer root
- `bit add` - exclude a component when its main file is excluded
- bug fix - generated .ts links were not valid

## [0.11.0] - 2017-11-12
- change versions numbers to be semantic versions
- add `--outdated` flag to `bit show` command to show the local and remote versions of a component
- add `--outdated` flag to `bit list` command to show the local and remote versions of components
- `bit show` - show components that will be tagged automatically when their dependencies are tagged
- export / import performance and stability improvements
- add plugin mechanism to support different file types
- SSH authentication can be done with SSH username and password in case a private key or an SSH agent socket is not available
- SSH is not supporting passphrase in case a private key is encrypted
- reimplement cat-object command
- `bit show` - show components that will be tagged automatically when their dependencies are tagged
- bug fix - dependencies were not written to the file-system when cloning a project with an existing bit.map file
- disable the local search
- fix a bug which prevents the ci running tests in some cases
- bug fix - re-adding a component after exporting it was considered as a new component
- fix a bug which makes bit test command not work when a component use bit/ to require another component
- prevent bare-scope corruption when the export process fails
- fixed stderr maxBuffer exceeded bug in ci-update cmd
- fix a bug which makes imported components considered as modified
- fix typo in help man page

## [0.10.9] - 2017-10-18

- rename `bit commit` to `bit tag`
- extract only relevant dependencies from link files (files that only require other files)
- typescript - extract only relevant dependencies from link files (files that only require other files)
- take package version from package.json in the component / root folder to support semver package dependencies
- new field in bit.json (bindingPrefix) for dynamic links
- add flag to bit show to compare component in file system to last tagged component
- better handling deleted files
- improve bit add to convert files to valid bit names
- fixed - writing dist files to wrong directory during bit tag / test commands
- fixed remove of exported component
- prevent bare-scope corruption when the export process fails
- fixed stderr maxBuffer exceeded bug in ci-update cmd
- throw error when tester doesn't return any result for test file
- change the order of determine the main/index file - it's now ['js', 'ts', 'jsx', 'tsx', 'css', 'scss', 'less', 'sass']
- improve checkVersionCompatibility between server and client
- show correct message / error when the tester has an exception during bit test
- fix bug with printing wrong id on bit tag for component in versions between 10-19
- handle invalid bit.json
- bit add on missing test file should throw an error
- prevent test files from becoming new components
- fix bug when component version is larger than 10 it won't show as staged

## [0.10.8] - 2017-10-01

- support requiring imported components using `require('bit/namespace/name')` syntax
- new remove command for removing local and remote components
- new deprecate command for deprecating local and remote components
- new move command for moving files/directories of a component to a new location
- create package.json for imported components
- exclude import-pending components from 'new components' section
- add ignore missing dependencies to commit
- save all dependencies on one configurable directory (components/.dependencies by default)
- add support for tsx files
- generate internal component links according to their compiled version
- move a re-imported component to a new location when `bit import --prefix` is used
- fix commit and export issues when dealing with more than 500 components
- fix export of large amount of data
- fix bug with commit --force when tests throws an exception
- fix bug - when you import authored component (and there is a newer version) it duplicate it in the .bit.map.json
- fix bug - when you import authored component it was added to bit.json dependencies
- fix bug with ssh2 times out on handshake

## [0.10.7] - 2017-09-07

- improve windows support
- add bit untrack command
- support CSS/less/sass/sass as main file
- support jsx extension as the main file of a component
- support adding new files to imported components
- deprecated install command
- fix the search according to search-index v0.13.0 changes
- prevent exporting a component when the same version has been exported already to the same remote scope
- avoid running the build and test processes upon `bit status`
- allow export specific components without specifying the scope-name
- avoid committing unmodified components unless `--force` flag is being used
- resolve dependencies from all component files regardless whether they are referenced from the main file
- bug fix - the author was not able to update his/her component in case it was changed in another scope
- bug fix - status command shows an error when components directory has an unreferenced (from bit.map) component
- avoid generating links for author components
- `bit import` from bit.json does not write to the file-system a dependency when it is also a direct import
- bug fix - export would hang when the ssh server was existing before closing
- don't calculate nested deps when calculating modified component during bit status/commit
- fixed exception is thrown in `bit ls` after exporting components
- removed `--cache` flag from `bit ls`
- added `--environment` option for `bit import`
- reformatted `bit import` output (components, dependencies, environments)
- remove duplication for missing packages warning
- Remove the npm tree output for component ci flow
- add verbosity option to some places
- added auto generated msg to bitmap and all generated link files
- fix a warning on the bit --version command
- support render tag in js docs
- bug fix - imported components were deleted from bit.map when importing nested components of the same scope and name
- write dist files on import according to .bit.map.json
- improve bit remote output (put it in a table)
- fix but with export when the remote has a dependency in the wrong version

## [0.10.6] - 2017-08-23

- windows support
- support auto updating of bit for npm installation
- support deleting files from a component
- improved bit help
- fix bit config command for linux
- update bit-javascript dependency
- fixed remote add exceptions to human-friendly errors
- improvement - when there are several potential main files, `bit add` selects the one that is closer to the root
- show a friendly error when SSH returns an invalid response
- fix an error when there are multiple open SSH connections
- update bit.map and the file system when a nested component is re-imported individually
- fix ci-update command when there are tester and compiler to use the same isolated-environment
- fix an error when importing a component, exporting it, modifying and exporting again (v3)
- fix links generation when importing from a non-consumer root path
- fix ci-update command to generate links when necessary
- fix Error: "Cannot find module './build/Release/DTraceProviderBindings'" when installing via Yarn
- fix the local and remote search
- fix the internal ci-update command where an environment has a tester without a compiler
- improved commit, add, export and status outputs
- support general failures on bit test (like on before)
- status output with missing dependencies
- help flags adjusted to new help
- missing dependencies formatted on commit
- sources no longer part of bit.json's defaults
- improve readme
- improve outputs
- improve windows support for import command
- exception when using `bit test` or `bit build` before adding first components
- add new flag to bit add to override or append files to bit component


## [0.10.5] - 2017-08-16
- improved commit, add, export and status outputs
- improved bit help
- Improve log files (rotate, color, prettyPrint)
- Support define dependencies for imported components
- bug fixes for export command

## [0.10.4] - 2017-08-15

- bug fix - component stays in "staged components" section after the second export
- support exporting binary files
- fix a bug when importing version 2 of a component while version 1 has been imported before
- fix a bug when exporting version 3 of a component after importing version 2
- bug fix - install test environment if not exist upon bit test
- Fix conflicts when import from bit.json more than one component with the same nested deps
- Remove duplicates from missing packages (during import) warning
- improve error on adding non existing file
- improve support for imported components as dependencies of authored components
- auto-resolve dependencies for imported components

## [0.10.3] - 2017-08-08

- fix memory leak when exporting a big amount of components
- fix running import command from a non-root directory
- support specifying multiple ids using export command
- fix the auto creating dependencies during commit
- performance improvement for status and commit

## [0.10.2] - 2017-08-07
Improve resolving packages dependencies for ts files

## [0.10.1] - 2017-08-07

## [0.10.0] - 2017-08-07
### BREAKING CHANGES

- Upgrade: Bit now works with a new set of APIs and data models for the code component and scope consumer.
- Important: Bit is not backward compatible with remote scopes running older versions of Bit.

## [0.6.6-rc.1] - 2017-06-28
- Add babel-plugin-transform-runtime to support async functions

## [0.6.5] - 2017-06-26

## [0.6.5-rc.1] - 2017-06-26
- bugfix - install drivers in scope level before test in scope
- bugfix - install drivers in scope level before build in scope
- bugfix - calling to old bind command during component e2e tests

## [0.6.4] - 2017-06-25

- update "bit-javascript" dependency to 0.6.4
## [0.6.3-rc.3] - 2017-06-15

- `bit test` shows the error stack in case of a fatal error
- add logger
- support debug-mode for e2e tests

## [0.6.3-rc.2] - 2017-06-08

- update "bit-javascript" dependency to rc ("^0.6.4-rc.1")
- Try using cache before fetching remote

## [0.6.3-rc.1] - 2017-06-06

- support running e2e tests in a dev environment where `bit` command is different (such as bit-dev)
- `bit import` no longer uses the internal cache objects to retrieve remote bit-components.
- avoid corrupted data in a scope when dependencies somehow are not being resolved.
- allow `bit init` when there is a bit.json file without the `source` or `env` attributes.
- bug fix: don't show the version-compatibility warning more than once
- remove duplications from dependencies list of `bit import` output.
- suppress dependencies list upon `bit import`, unless a flag `--display_dependencies` is being used.
- warn for missing driver
- set the file-extension of the built-dist-file according to the current language ('.js' by default)
- support async/await syntax.
- remove the injection of bit-js module into the tester environment.
- add bit-javascript as a dependency and a post install hook.
- do not show tests output in case of thrown error on commit, use verbose flag to see the error.
- parse @property tag of JSDoc
- add `bit reset` command for cancelling the last local commit
- extract the importing bit.json components functionality from `bit import` into a new command `bit install`.
- add infrastructure for e2e tests
- fix onExport hook to get called after writing dependencies to bit.json
- increased max listeners to 100 (prevent warning message)
- colored commit success message
- support for merge conflict error reporting via ssh
- docs - fix bitsrc links to work

## [0.6.2] - 2017-05-21

- [removed] JSDoc data are saved only for functions with a tag `@bit`.
- fixed component classification (local or external)

## [0.6.1] - 2017-05-18 rc

- JSDoc data are saved only for functions with a tag `@bit`.
- do not terminate watcher after failures.
- add the commit-log details to the Component object, so then it'll be available for `bit show --json` and `bit export`.

## [0.6.0] - 2017-05-15

- do not preserve node.js path cache for required bit-driver because it varies over time.

## [0.5.13] - 2017-05-14

- enable bit watch command -> build-all-inline on every change

## [0.5.12] - 2017-05-14

- enable "bit build --inline" command with no arguments for building all inline components

## [0.5.11] - 2017-05-11

- send a correct error message on commit with wrong id.
- add onModify hook.
- show error-message for 'bit build' when no compiler is specified.
- write dependencies on modify.
- do not write bit.json's `misc` and `lang` properties if the default value is presented.
- send correct error message when there is invalid inline id (wip).
- add bind command (which calls the driver bind command).

## [0.5.10] - 2017-05-11

- fix bug with specs that need compiling for server use

## [0.5.9] - 2017-05-11

- fix bug with specs that need compiling

## [0.5.8] - 2017-05-11

- write the specDist only if it exists

## [0.5.7] - 2017-05-10

- fix test for components without compiler

## [0.5.6] - 2017-05-10

- implement the isolated environment for build

## [0.5.5] - 2017-05-09

### Change

- bare scope test creates a new environment and runs the tests there.
- test command -i runs the tests on the file system (inline components).
- build command now saves dist/\<implFileName> && dist/\<specsFileName> for the specs file.
- change the component resolver to fetch from dist/\<implFileName> instead of dist/dist.js.

- package dependencies of environment modules would be installed at component level from now.
- npm loader would not be present, --verbose will show npm output after the installation is done.

### Fixed

- bug with environment installation (npm install at project level).

### Added

- add module 'component-resolver' to resolve a component path using its ID.
- support generating an isolated bit-component environment on-the-fly so it will be easier to run build and test from everywhere
- the compiler can implement a build method instead of compile, get an entry file and run webpack for example (wip). implemented for inline_components, and still need to implement environment module in order to fully work.
- add --skip-update option to the main bit help page.
- run some hooks (for now: onCommit, onCreate, onExport and onImport) using a language-driver
- lang attribute on the bit.json, enable language that will save on the model of the component.

## [0.5.4] - 2017-05-07

### Fixed

- ssh is exiting before writing the entire response.
- exception was thrown when trying to read non-existing private key.

## [0.5.3] - 2017-04-27

### Fixed

- put [search] index procedure under try catch, warns in case it fails.
- fixed bug with list/show remote components with misc files.

## [0.5.2] - 2017-04-27

### Fixed

- issue with npm ensure that was caused due to latest version changes
- issue with installing deps from local cache instead of external
- exit code with only numeric values

## [0.5.1] - 2017-04-18

### Added

- support adding misc files to a bit component
- enable "bit test --inline" command with no arguments (test all inline components)

### Change

- npm install for bit dependencies will work via temp package.json instead of invoking parallel npmi

### Fixed

- when exporting and missing @this, show friendly error

## [0.5.0]

** breaking change - a scope with this version won't work with consumer with lower versions **

### Change

- ssh protocol has changes and now contains headers with bit version
- do not override files upon "bit create" unless -f (--force) flag is used

### Fixed

- bit ls and show commands can be performed outside of bit scope

### Added

- if there is a difference between the versions of the remote bit and the local bit (the remote scope has a greater version) bit throws a error/warning message according to semver difference major/minor
- bit scope-config public command
- license file inflation
- scope meta model

### Removed

- bit resolver command

## [0.4.5]

### Fixed

- error message on component not found
- hotfix for multifetch bug
- add 'no results found' message on ci when there are no specs

## [0.4.4]

### Fixed

- bug fix: typo on destructuring for making export compatible

## [0.4.3]

### Fixed

- added validation on stdin readable for private cmd _put

## [0.4.2]

### Fixed

- make the ssh mechanism backwards compatible with older versions

## [0.4.1]

### Added

- put now work with stream (after export) instead of putting the data on a command argument

### Change

- replace the use of sequest module with ssh2 module directly.

## [0.4.0]

### Added

- bit cat-scope private command
- bit refresh-scope private command for updating model

### Change

- change the header of the bit-objects to contain the hash of the file as a second argument

## [0.3.4]

### Fixed

- add the hash to the header of the any bit-object

## [0.3.3]

### Fixed

- add posix as an optional dependency (windows)

### Added

- specsResults verbose output after ci-update
- add bit clear-cache cmd
- now running clear cache before bit update

## [0.3.2]

### Added

- add bit-dev script for linking dev command, for development
- circle ci integration
- package node v6.10.0 (LTS) (working for osx, debian, centos)

### Fixed

- throw the right error code when inner problem occures
- handled errors will also have exit code 1

## [0.3.0]

### Change

- saving the component id to bit.json after export is a default behavior.
- bit export --forget flag for not saving to bit.json after export.

### Fixed

- Solved bug with specsResults pass attribute not updating after ci update.

## [0.2.6]

### Fixed

- bug with @ on scope annotation
- improved readme and docs

## [0.2.5]

### Added

- documentation under ./docs
- gitbook integration

### Change

- change mock-require to mockery on testing mechanism
- support node 4 with babel-preset-env + add plugins, instead of stage-0 preset

## [0.2.4]

### Added

- add source-map support for dist (enables compiled bit debugging)

### Change

- small fix after import without peer dependencies (do not show the peer dependencies header)

## [0.2.3]

### Added

- import multiple components on one import (bit import componentA componentB)
- write components specific version in bit.json after import -s flag
- distinguish between peerDependencies and dependencies on the output of an import command

## [0.2.2]

### Added

- loader for export command

### Change

- scope now fetch devDependencies (compiler/tester) on export
- scope does not fetch devDependencies on import
- changed dev to environment flag on import command

## [0.2.1] hot-fix

fix a bug with import many ones function

## [0.2.0]

### Added

- loaders.
- stablize version.
- improve error handling.

## [0.1.0]

initial version

<|MERGE_RESOLUTION|>--- conflicted
+++ resolved
@@ -7,11 +7,8 @@
 
 ## [unreleased]
 
-<<<<<<< HEAD
+- improve the error-message "unexpected network error has occurred" to provide some useful data
 - when running bit login, also configure bitsrc registry for npm
-=======
-- improve the error-message "unexpected network error has occurred" to provide some useful data
->>>>>>> 9ae1d465
 
 ## [0.12.13-dev.1] - 2018-05-06
 

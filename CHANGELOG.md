# Change Log

All notable changes to this project will be documented in this file.

The format is based on [Keep a Changelog](http://keepachangelog.com/).
and this project adheres to [Semantic Versioning](http://semver.org/).

## [unreleased]

<<<<<<< HEAD
- [#495](https://github.com/teambit/bit/issues/495) support adding files to imported components and ignoring existing files
=======
## [0.12.0-ext.13] - 2018-01-09

- [#571](https://github.com/teambit/bit/issues/571) apply the auto-tagging mechanism for imported components 
- [#537](https://github.com/teambit/bit/issues/537) change dist flag to --ignore-dist and by default create dist files
>>>>>>> 20e93490

## [0.12.0-ext.12] - 2018-01-08

- [#562](https://github.com/teambit/bit/issues/562) rename default extension to core extension 
- [#517](https://github.com/teambit/bit/issues/517) when a nested dependency is imported directly, re-link all its dependents
- [#527](https://github.com/teambit/bit/issues/527) rename structure property in bit.json
- [#500](https://github.com/teambit/bit/issues/500) files added under one component although it was not specified 
- [#508](https://github.com/teambit/bit/issues/508) structure do not support anything other than one dynamic param per folder
- [#540](https://github.com/teambit/bit/issues/540) support yarn as package manager
- [#541](https://github.com/teambit/bit/issues/541) add package manager config to bit.json
- [#543](https://github.com/teambit/bit/issues/543) remove imported component not working


## [0.12.0-ext.11] - 2018-01-02

- move `save-dependencies-as-components` flag from `bit import` command to be configurable in consumer bit.json
- misc bugs for `bit remove`

## [0.12.0-ext.10] - 2017-12-27

- add unsafe-perm for installing packages inside components

## [0.12.0-ext.9] - 2017-12-27

- validte public ssh key exists before reading it

## [0.12.0-ext.8] - 2017-12-27

- add unsafe-perm for installing packages inside components
- add public ssh key to context for server side hooks

## [0.12.0-ext.7] - 2017-12-27

## [0.12.0-ext.6] - 2017-12-26

- `bit import`: install hub dependencies as npm packages, unless `--save-dependencies-as-components` flag is set
- `bit import`: install npm packages by default, unless `--skip-npm-install` flag is set

## [0.12.0-ext.5] - 2017-12-21

- change auto-generated node_modules links to be the same as NPM installation of components (@bit/scope.box.name)
- add context to all server side hooks

## [0.12.0-ext.4] - 2017-12-19

- support saving dists files on a pre-configured directory relative to consumer root (rather than saving them inside the component dir) 
- remove 'dist' attribute from consumer bit.json by default
- add headers to server side hooks
- add context to PRE_RECEIVE_OBJECTS hook

## [0.12.0-ext.3] - 2017-12-14

- improve args for post-x-remote hooks

## [0.12.0-ext.2] - 2017-12-13

- rename `bit bind` command to `bit link`

## [0.12.0-ext.1] - 2017-12-11

- new extension system (beta)
- add `bit isolate` command
- avoid building process when a component was not modified and the dists are saved in the model
- bug fix - importing an older version of a component ended up showing the component in "modified" and "staged" sections of bit status
- rename `no_dependencies` flag to `no-dependencies` on `bit import` 
- rename `no_package_json` flag to `ignore-package-json` on `bit import` 
- support `bit show --compare` with json format (`bit show component-name --json --compare`)
- change `bit remote rm` to `bit remote del`
- run bit init (on every command) if dir is not initialized but contains bit.map.json

## [0.11.2-dev.4] - 2017-12-05

- do not write the component's bit.json file, unless `--conf` flag is set
- write dist files for imported components according to dist.target configuration in bit.json
- do not write dist files for imported components, unless `--dist` flag is used

## [0.11.2-dev.3] - 2017-12-05

- prevent overriding index file if exists

## [0.11.2-dev.1] - 2017-12-04

- generate link for npm as scoped packages
- prevent adding AUTHORED component to an IMPORTED component using require relative syntax
- avoid writing long files paths for imported components when there is a shared directory among the component files and its dependencies
- fixed bit add output tracking component undefined
## [0.11.1] - 2017-11-29

- support tagging the entire local scope and all imported components to a specific tag using `--scope` and `--include_imported` flags
- add bit pack command to build packages for registry
- tag command now accepts a version
- `bit test` - paint a summary table when testing multiple components 
- `bit status` - add a new section "deleted components" for components that were deleted from the file-system manually
- `bit import` - prevent overriding local changes unless --force flag was used 
- sort `bit show` and `bit list` components alphabetically
- Auto update .bit.map.json to semantic versions
- improve stability and performance of the dependency resolution mechanism
- removed `--include-imported` flags as `--all` can be used for the same functionality
- `--scope` flag can be used without `--all`
- message in tag command is now optional
- `--all` and `--scope` accepts version (optional for `--all` and mandatory for `--scope`)
- fixed bug on windows that created test files as components
- fixed bit add bug when adding test files with DSL 
- fixed output to be the same for tag command
- fixed bit list command display for deprecated components
- fixed bit show with compare flag to display dependencies
- don't write dists files for authored components
- bug fix - components that were not indicated as staged-components by `bit status` were exported by `bit export`
- bug fix - tests files saved with incorrect path when `bit add` was running from non-consumer root  
- `bit add` - exclude a component when its main file is excluded 
- bug fix - generated .ts links were not valid

## [0.11.0] - 2017-11-12
- change versions numbers to be semantic versions
- add `--outdated` flag to `bit show` command to show the local and remote versions of a component
- add `--outdated` flag to `bit list` command to show the local and remote versions of components
- `bit show` - show components that will be tagged automatically when their dependencies are tagged
- export / import performance and stability improvements
- add plugin mechanism to support different file types
- SSH authentication can be done with SSH username and password in case a private key or an SSH agent socket is not available
- SSH is not supporting passphrase in case a private key is encrypted
- reimplement cat-object command
- `bit show` - show components that will be tagged automatically when their dependencies are tagged
- bug fix - dependencies were not written to the file-system when cloning a project with an existing bit.map file
- disable the local search
- fix a bug which prevents the ci running tests in some cases
- bug fix - re-adding a component after exporting it was considered as a new component 
- fix a bug which makes bit test command not work when a component use bit/ to require another component
- prevent bare-scope corruption when the export process fails
- fixed stderr maxBuffer exceeded bug in ci-update cmd
- fix a bug which makes imported components considered as modified
- fix typo in help man page

## [0.10.9] - 2017-10-18

- rename `bit commit` to `bit tag`
- extract only relevant dependencies from link files (files that only require other files)
- typescript - extract only relevant dependencies from link files (files that only require other files)
- take package version from package.json in the component / root folder to support semver package dependencies
- new field in bit.json (bindingPrefix) for dynamic links
- add flag to bit show to compare component in file system to last tagged component
- better handling deleted files
- improve bit add to convert files to valid bit names
- fixed - writing dist files to wrong directory during bit tag / test commands
- fixed remove of exported component
- prevent bare-scope corruption when the export process fails
- fixed stderr maxBuffer exceeded bug in ci-update cmd
- throw error when tester doesn't return any result for test file
- change the order of determine the main/index file - it's now ['js', 'ts', 'jsx', 'tsx', 'css', 'scss', 'less', 'sass']
- improve checkVersionCompatibility between server and client
- show correct message / error when the tester has an exception during bit test
- fix bug with printing wrong id on bit tag for component in versions between 10-19
- handle invalid bit.json
- bit add on missing test file should throw an error
- prevent test files from becoming new components
- fix bug when component version is larger than 10 it won't show as staged

## [0.10.8] - 2017-10-01

- support requiring imported components using `require('bit/namespace/name')` syntax
- new remove command for removing local and remote components
- new deprecate command for deprecating local and remote components
- new move command for moving files/directories of a component to a new location
- create package.json for imported components
- exclude import-pending components from 'new components' section
- add ignore missing dependencies to commit
- save all dependencies on one configurable directory (components/.dependencies by default)
- add support for tsx files
- generate internal component links according to their compiled version
- move a re-imported component to a new location when `bit import --prefix` is used
- fix commit and export issues when dealing with more than 500 components
- fix export of large amount of data
- fix bug with commit --force when tests throws an exception
- fix bug - when you import authored component (and there is a newer version) it duplicate it in the .bit.map.json
- fix bug - when you import authored component it was added to bit.json dependencies
- fix bug with ssh2 times out on handshake

## [0.10.7] - 2017-09-07

- improve windows support
- add bit untrack command
- support CSS/less/sass/sass as main file
- support jsx extension as the main file of a component
- support adding new files to imported components
- deprecated install command
- fix the search according to search-index v0.13.0 changes
- prevent exporting a component when the same version has been exported already to the same remote scope
- avoid running the build and test processes upon `bit status`
- allow export specific components without specifying the scope-name
- avoid committing unmodified components unless `--force` flag is being used
- resolve dependencies from all component files regardless whether they are referenced from the main file
- bug fix - the author was not able to update his/her component in case it was changed in another scope
- bug fix - status command shows an error when components directory has an unreferenced (from bit.map) component
- avoid generating links for author components
- `bit import` from bit.json does not write to the file-system a dependency when it is also a direct import
- bug fix - export would hang when the ssh server was existing before closing
- don't calculate nested deps when calculating modified component during bit status/commit
- fixed exception is thrown in `bit ls` after exporting components
- removed `--cache` flag from `bit ls`
- added `--environment` option for `bit import`
- reformatted `bit import` output (components, dependencies, environments)
- remove duplication for missing packages warning
- Remove the npm tree output for component ci flow
- add verbosity option to some places
- added auto generated msg to bitmap and all generated link files
- fix a warning on the bit --version command
- support render tag in js docs
- bug fix - imported components were deleted from bit.map when importing nested components of the same scope and name
- write dist files on import according to .bit.map.json
- improve bit remote output (put it in a table)
- fix but with export when the remote has a dependency in the wrong version

## [0.10.6] - 2017-08-23

- windows support
- support auto updating of bit for npm installation
- support deleting files from a component
- improved bit help
- fix bit config command for linux
- update bit-javascript dependency
- fixed remote add exceptions to human-friendly errors
- improvement - when there are several potential main files, `bit add` selects the one that is closer to the root
- show a friendly error when SSH returns an invalid response
- fix an error when there are multiple open SSH connections
- update bit.map and the file system when a nested component is re-imported individually
- fix ci-update command when there are tester and compiler to use the same isolated-environment
- fix an error when importing a component, exporting it, modifying and exporting again (v3)
- fix links generation when importing from a non-consumer root path
- fix ci-update command to generate links when necessary
- fix Error: "Cannot find module './build/Release/DTraceProviderBindings'" when installing via Yarn
- fix the local and remote search
- fix the internal ci-update command where an environment has a tester without a compiler
- improved commit, add, export and status outputs
- support general failures on bit test (like on before)
- status output with missing dependencies
- help flags adjusted to new help
- missing dependencies formatted on commit
- sources no longer part of bit.json's defaults
- improve readme
- improve outputs
- improve windows support for import command
- exception when using `bit test` or `bit build` before adding first components
- add new flag to bit add to override or append files to bit component


## [0.10.5] - 2017-08-16
- improved commit, add, export and status outputs
- improved bit help
- Improve log files (rotate, color, prettyPrint)
- Support define dependencies for imported components
- bug fixes for export command

## [0.10.4] - 2017-08-15

- bug fix - component stays in "staged components" section after the second export
- support exporting binary files
- fix a bug when importing version 2 of a component while version 1 has been imported before
- fix a bug when exporting version 3 of a component after importing version 2
- bug fix - install test environment if not exist upon bit test
- Fix conflicts when import from bit.json more than one component with the same nested deps
- Remove duplicates from missing packages (during import) warning
- improve error on adding non existing file
- improve support for imported components as dependencies of authored components
- auto-resolve dependencies for imported components

## [0.10.3] - 2017-08-08

- fix memory leak when exporting a big amount of components
- fix running import command from a non-root directory
- support specifying multiple ids using export command
- fix the auto creating dependencies during commit
- performance improvement for status and commit

## [0.10.2] - 2017-08-07
Improve resolving packages dependencies for ts files

## [0.10.1] - 2017-08-07

## [0.10.0] - 2017-08-07
### BREAKING CHANGES

- Upgrade: Bit now works with a new set of APIs and data models for the code component and scope consumer.
- Important: Bit is not backward compatible with remote scopes running older versions of Bit.

## [0.6.6-rc.1] - 2017-06-28
- Add babel-plugin-transform-runtime to support async functions

## [0.6.5] - 2017-06-26

## [0.6.5-rc.1] - 2017-06-26
- bugfix - install drivers in scope level before test in scope
- bugfix - install drivers in scope level before build in scope
- bugfix - calling to old bind command during component e2e tests

## [0.6.4] - 2017-06-25

- update "bit-javascript" dependency to 0.6.4
## [0.6.3-rc.3] - 2017-06-15

- `bit test` shows the error stack in case of a fatal error
- add logger
- support debug-mode for e2e tests

## [0.6.3-rc.2] - 2017-06-08

- update "bit-javascript" dependency to rc ("^0.6.4-rc.1")
- Try using cache before fetching remote

## [0.6.3-rc.1] - 2017-06-06

- support running e2e tests in a dev environment where `bit` command is different (such as bit-dev)
- `bit import` no longer uses the internal cache objects to retrieve remote bit-components.
- avoid corrupted data in a scope when dependencies somehow are not being resolved.
- allow `bit init` when there is a bit.json file without the `source` or `env` attributes.
- bug fix: don't show the version-compatibility warning more than once
- remove duplications from dependencies list of `bit import` output.
- suppress dependencies list upon `bit import`, unless a flag `--display_dependencies` is being used.
- warn for missing driver
- set the file-extension of the built-dist-file according to the current language ('.js' by default)
- support async/await syntax.
- remove the injection of bit-js module into the tester environment.
- add bit-javascript as a dependency and a post install hook.
- do not show tests output in case of thrown error on commit, use verbose flag to see the error.
- parse @property tag of JSDoc
- add `bit reset` command for cancelling the last local commit
- extract the importing bit.json components functionality from `bit import` into a new command `bit install`.
- add infrastructure for e2e tests
- fix onExport hook to get called after writing dependencies to bit.json
- increased max listeners to 100 (prevent warning message)
- colored commit success message
- support for merge conflict error reporting via ssh
- docs - fix bitsrc links to work

## [0.6.2] - 2017-05-21

- [removed] JSDoc data are saved only for functions with a tag `@bit`.
- fixed component classification (local or external)

## [0.6.1] - 2017-05-18 rc

- JSDoc data are saved only for functions with a tag `@bit`.
- do not terminate watcher after failures.
- add the commit-log details to the Component object, so then it'll be available for `bit show --json` and `bit export`.

## [0.6.0] - 2017-05-15

- do not preserve node.js path cache for required bit-driver because it varies over time.

## [0.5.13] - 2017-05-14

- enable bit watch command -> build-all-inline on every change

## [0.5.12] - 2017-05-14

- enable "bit build --inline" command with no arguments for building all inline components

## [0.5.11] - 2017-05-11

- send a correct error message on commit with wrong id.
- add onModify hook.
- show error-message for 'bit build' when no compiler is specified.
- write dependencies on modify.
- do not write bit.json's `misc` and `lang` properties if the default value is presented.
- send correct error message when there is invalid inline id (wip).
- add bind command (which calls the driver bind command).

## [0.5.10] - 2017-05-11

- fix bug with specs that need compiling for server use

## [0.5.9] - 2017-05-11

- fix bug with specs that need compiling

## [0.5.8] - 2017-05-11

- write the specDist only if it exists

## [0.5.7] - 2017-05-10

- fix test for components without compiler

## [0.5.6] - 2017-05-10

- implement the isolated environment for build

## [0.5.5] - 2017-05-09

### Change

- bare scope test creates a new environment and runs the tests there.
- test command -i runs the tests on the file system (inline components).
- build command now saves dist/\<implFileName> && dist/\<specsFileName> for the specs file.
- change the component resolver to fetch from dist/\<implFileName> instead of dist/dist.js.

- package dependencies of environment modules would be installed at component level from now.
- npm loader would not be present, --verbose will show npm output after the installation is done.

### Fixed

- bug with environment installation (npm install at project level).

### Added

- add module 'component-resolver' to resolve a component path using its ID.
- support generating an isolated bit-component environment on-the-fly so it will be easier to run build and test from everywhere
- the compiler can implement a build method instead of compile, get an entry file and run webpack for example (wip). implemented for inline_components, and still need to implement environment module in order to fully work.
- add --skip-update option to the main bit help page.
- run some hooks (for now: onCommit, onCreate, onExport and onImport) using a language-driver
- lang attribute on the bit.json, enable language that will save on the model of the component.

## [0.5.4] - 2017-05-07

### Fixed

- ssh is exiting before writing the entire response.
- exception was thrown when trying to read non-existing private key.

## [0.5.3] - 2017-04-27

### Fixed

- put [search] index procedure under try catch, warns in case it fails.
- fixed bug with list/show remote components with misc files.

## [0.5.2] - 2017-04-27

### Fixed

- issue with npm ensure that was caused due to latest version changes
- issue with installing deps from local cache instead of external
- exit code with only numeric values

## [0.5.1] - 2017-04-18

### Added

- support adding misc files to a bit component
- enable "bit test --inline" command with no arguments (test all inline components)

### Change

- npm install for bit dependencies will work via temp package.json instead of invoking parallel npmi

### Fixed

- when exporting and missing @this, show friendly error

## [0.5.0]

** breaking change - a scope with this version won't work with consumer with lower versions **

### Change

- ssh protocol has changes and now contains headers with bit version
- do not override files upon "bit create" unless -f (--force) flag is used

### Fixed

- bit ls and show commands can be performed outside of bit scope

### Added

- if there is a difference between the versions of the remote bit and the local bit (the remote scope has a greater version) bit throws a error/warning message according to semver difference major/minor
- bit scope-config public command
- license file inflation
- scope meta model

### Removed

- bit resolver command

## [0.4.5]

### Fixed

- error message on component not found
- hotfix for multifetch bug
- add 'no results found' message on ci when there are no specs

## [0.4.4]

### Fixed

- bug fix: typo on destructuring for making export compatible

## [0.4.3]

### Fixed

- added validation on stdin readable for private cmd _put

## [0.4.2]

### Fixed

- make the ssh mechanism backwards compatible with older versions

## [0.4.1]

### Added

- put now work with stream (after export) instead of putting the data on a command argument

### Change

- replace the use of sequest module with ssh2 module directly.

## [0.4.0]

### Added

- bit cat-scope private command
- bit refresh-scope private command for updating model

### Change

- change the header of the bit-objects to contain the hash of the file as a second argument

## [0.3.4]

### Fixed

- add the hash to the header of the any bit-object

## [0.3.3]

### Fixed

- add posix as an optional dependency (windows)

### Added

- specsResults verbose output after ci-update
- add bit clear-cache cmd
- now running clear cache before bit update

## [0.3.2]

### Added

- add bit-dev script for linking dev command, for development
- circle ci integration
- package node v6.10.0 (LTS) (working for osx, debian, centos)

### Fixed

- throw the right error code when inner problem occures
- handled errors will also have exit code 1

## [0.3.0]

### Change

- saving the component id to bit.json after export is a default behavior.
- bit export --forget flag for not saving to bit.json after export.

### Fixed

- Solved bug with specsResults pass attribute not updating after ci update.

## [0.2.6]

### Fixed

- bug with @ on scope annotation
- improved readme and docs

## [0.2.5]

### Added

- documentation under ./docs
- gitbook integration

### Change

- change mock-require to mockery on testing mechanism
- support node 4 with babel-preset-env + add plugins, instead of stage-0 preset

## [0.2.4]

### Added

- add source-map support for dist (enables compiled bit debugging)

### Change

- small fix after import without peer dependencies (do not show the peer dependencies header)

## [0.2.3]

### Added

- import multiple components on one import (bit import componentA componentB)
- write components specific version in bit.json after import -s flag
- distinguish between peerDependencies and dependencies on the output of an import command

## [0.2.2]

### Added

- loader for export command

### Change

- scope now fetch devDependencies (compiler/tester) on export
- scope does not fetch devDependencies on import
- changed dev to environment flag on import command

## [0.2.1] hot-fix

fix a bug with import many ones function

## [0.2.0]

### Added

- loaders.
- stablize version.
- improve error handling.

## [0.1.0]

initial version

<|MERGE_RESOLUTION|>--- conflicted
+++ resolved
@@ -7,14 +7,12 @@
 
 ## [unreleased]
 
-<<<<<<< HEAD
 - [#495](https://github.com/teambit/bit/issues/495) support adding files to imported components and ignoring existing files
-=======
+
 ## [0.12.0-ext.13] - 2018-01-09
 
 - [#571](https://github.com/teambit/bit/issues/571) apply the auto-tagging mechanism for imported components 
 - [#537](https://github.com/teambit/bit/issues/537) change dist flag to --ignore-dist and by default create dist files
->>>>>>> 20e93490
 
 ## [0.12.0-ext.12] - 2018-01-08
 

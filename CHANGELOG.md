--- conflicted
+++ resolved
@@ -7,14 +7,11 @@
 
 ## [unreleased]
 
-<<<<<<< HEAD
 - [#1956](https://github.com/teambit/bit/issues/1956) introduce a new flag `--codemod` for `bit export` to replace the import/require statements in the source to the newly exported scope
-=======
 - [#1966](https://github.com/teambit/bit/issues/1966) prevent intermediate console printing when `--json` flag is used
 
 ## [14.2.6-dev.3] - 2019-09-03
 
->>>>>>> 091bce5d
 - [#1965](https://github.com/teambit/bit/issues/1965) fix generated links for `.scss` and `.sass` packages to point to the main file
 - [#1956](https://github.com/teambit/bit/issues/1956) support `defaultScope` settings in workspace config for `bit export` to use when no scope was entered
 - [#1956](https://github.com/teambit/bit/issues/1956) introduce a new flag `--include-dependencies` for `bit export` to be able to fork (kind of) a component to another scope

# Change Log

All notable changes to this project will be documented in this file.

The format is based on [Keep a Changelog](http://keepachangelog.com/).
and this project adheres to [Semantic Versioning](http://semver.org/).

## [unreleased]

<<<<<<< HEAD
- fixed output to be the same for tag command
=======
- fixed bit list command display for deprecated components
- fixed bit show with compare flag to display dependencies
>>>>>>> 267ddc26

## [0.11.1-dev.4] - 2017-11-20

- Auto update .bit.map.json to semantic versions

## [0.11.1-dev.3] - 2017-11-19

- improve stability and performance of the dependency resolution mechanism
- don't write dists files for authored components

## [0.11.1-dev.2] - 2017-11-15
- add bit pack command to build packages for registry
- sort `bit show` and `bit list` components alphabetically
- support tagging the entire local scope and all imported components to a specific tag using `--scope` and `--include_imported` flags
- `bit status` - add a new section "deleted components" for components that were deleted from the file-system manually
- bug fix - components that were not indicated as staged-components by `bit status` were exported by `bit export`
- bug fix - tests files saved with incorrect path when `bit add` was running from non-consumer root  
- `bit add` - exclude a component when its main file is excluded 
- `bit test` - paint a summary table when testing multiple components 
- bug fix - generated .ts links were not valid

## [0.11.0] - 2017-11-12
- change versions numbers to be semantic versions
- add `--outdated` flag to `bit show` command to show the local and remote versions of a component
- add `--outdated` flag to `bit list` command to show the local and remote versions of components
- `bit show` - show components that will be tagged automatically when their dependencies are tagged
- export / import performance and stability improvements
- add plugin mechanism to support different file types
- SSH authentication can be done with SSH username and password in case a private key or an SSH agent socket is not available
- SSH is not supporting passphrase in case a private key is encrypted
- reimplement cat-object command
- `bit show` - show components that will be tagged automatically when their dependencies are tagged
- bug fix - dependencies were not written to the file-system when cloning a project with an existing bit.map file
- disable the local search
- fix a bug which prevents the ci running tests in some cases
- bug fix - re-adding a component after exporting it was considered as a new component 
- fix a bug which makes bit test command not work when a component use bit/ to require another component
- prevent bare-scope corruption when the export process fails
- fixed stderr maxBuffer exceeded bug in ci-update cmd
- fix a bug which makes imported components considered as modified
- fix typo in help man page

## [0.10.9] - 2017-10-18

- rename `bit commit` to `bit tag`
- extract only relevant dependencies from link files (files that only require other files)
- typescript - extract only relevant dependencies from link files (files that only require other files)
- take package version from package.json in the component / root folder to support semver package dependencies
- new field in bit.json (bindingPrefix) for dynamic links
- add flag to bit show to compare component in file system to last tagged component
- better handling deleted files
- improve bit add to convert files to valid bit names
- fixed - writing dist files to wrong directory during bit tag / test commands
- fixed remove of exported component
- prevent bare-scope corruption when the export process fails
- fixed stderr maxBuffer exceeded bug in ci-update cmd
- throw error when tester doesn't return any result for test file
- change the order of determine the main/index file - it's now ['js', 'ts', 'jsx', 'tsx', 'css', 'scss', 'less', 'sass']
- improve checkVersionCompatibility between server and client
- show correct message / error when the tester has an exception during bit test
- fix bug with printing wrong id on bit tag for component in versions between 10-19
- handle invalid bit.json
- bit add on missing test file should throw an error
- prevent test files from becoming new components
- fix bug when component version is larger than 10 it won't show as staged

## [0.10.8] - 2017-10-01

- support requiring imported components using `require('bit/namespace/name')` syntax
- new remove command for removing local and remote components
- new deprecate command for deprecating local and remote components
- new move command for moving files/directories of a component to a new location
- create package.json for imported components
- exclude import-pending components from 'new components' section
- add ignore missing dependencies to commit
- save all dependencies on one configurable directory (components/.dependencies by default)
- add support for tsx files
- generate internal component links according to their compiled version
- move a re-imported component to a new location when `bit import --prefix` is used
- fix commit and export issues when dealing with more than 500 components
- fix export of large amount of data
- fix bug with commit --force when tests throws an exception
- fix bug - when you import authored component (and there is a newer version) it duplicate it in the .bit.map.json
- fix bug - when you import authored component it was added to bit.json dependencies
- fix bug with ssh2 times out on handshake

## [0.10.7] - 2017-09-07

- improve windows support
- add bit untrack command
- support CSS/less/sass/sass as main file
- support jsx extension as the main file of a component
- support adding new files to imported components
- deprecated install command
- fix the search according to search-index v0.13.0 changes
- prevent exporting a component when the same version has been exported already to the same remote scope
- avoid running the build and test processes upon `bit status`
- allow export specific components without specifying the scope-name
- avoid committing unmodified components unless `--force` flag is being used
- resolve dependencies from all component files regardless whether they are referenced from the main file
- bug fix - the author was not able to update his/her component in case it was changed in another scope
- bug fix - status command shows an error when components directory has an unreferenced (from bit.map) component
- avoid generating links for author components
- `bit import` from bit.json does not write to the file-system a dependency when it is also a direct import
- bug fix - export would hang when the ssh server was existing before closing
- don't calculate nested deps when calculating modified component during bit status/commit
- fixed exception is thrown in `bit ls` after exporting components
- removed `--cache` flag from `bit ls`
- added `--environment` option for `bit import`
- reformatted `bit import` output (components, dependencies, environments)
- remove duplication for missing packages warning
- Remove the npm tree output for component ci flow
- add verbosity option to some places
- added auto generated msg to bitmap and all generated link files
- fix a warning on the bit --version command
- support render tag in js docs
- bug fix - imported components were deleted from bit.map when importing nested components of the same scope and name
- write dist files on import according to .bit.map.json
- improve bit remote output (put it in a table)
- fix but with export when the remote has a dependency in the wrong version

## [0.10.6] - 2017-08-23

- windows support
- support auto updating of bit for npm installation
- support deleting files from a component
- improved bit help
- fix bit config command for linux
- update bit-javascript dependency
- fixed remote add exceptions to human-friendly errors
- improvement - when there are several potential main files, `bit add` selects the one that is closer to the root
- show a friendly error when SSH returns an invalid response
- fix an error when there are multiple open SSH connections
- update bit.map and the file system when a nested component is re-imported individually
- fix ci-update command when there are tester and compiler to use the same isolated-environment
- fix an error when importing a component, exporting it, modifying and exporting again (v3)
- fix links generation when importing from a non-consumer root path
- fix ci-update command to generate links when necessary
- fix Error: "Cannot find module './build/Release/DTraceProviderBindings'" when installing via Yarn
- fix the local and remote search
- fix the internal ci-update command where an environment has a tester without a compiler
- improved commit, add, export and status outputs
- support general failures on bit test (like on before)
- status output with missing dependencies
- help flags adjusted to new help
- missing dependencies formatted on commit
- sources no longer part of bit.json's defaults
- improve readme
- improve outputs
- improve windows support for import command
- exception when using `bit test` or `bit build` before adding first components
- add new flag to bit add to override or append files to bit component


## [0.10.5] - 2017-08-16
- improved commit, add, export and status outputs
- improved bit help
- Improve log files (rotate, color, prettyPrint)
- Support define dependencies for imported components
- bug fixes for export command

## [0.10.4] - 2017-08-15

- bug fix - component stays in "staged components" section after the second export
- support exporting binary files
- fix a bug when importing version 2 of a component while version 1 has been imported before
- fix a bug when exporting version 3 of a component after importing version 2
- bug fix - install test environment if not exist upon bit test
- Fix conflicts when import from bit.json more than one component with the same nested deps
- Remove duplicates from missing packages (during import) warning
- improve error on adding non existing file
- improve support for imported components as dependencies of authored components
- auto-resolve dependencies for imported components

## [0.10.3] - 2017-08-08

- fix memory leak when exporting a big amount of components
- fix running import command from a non-root directory
- support specifying multiple ids using export command
- fix the auto creating dependencies during commit
- performance improvement for status and commit

## [0.10.2] - 2017-08-07
Improve resolving packages dependencies for ts files

## [0.10.1] - 2017-08-07

## [0.10.0] - 2017-08-07
### BREAKING CHANGES

- Upgrade: Bit now works with a new set of APIs and data models for the code component and scope consumer.
- Important: Bit is not backward compatible with remote scopes running older versions of Bit.

## [0.6.6-rc.1] - 2017-06-28
- Add babel-plugin-transform-runtime to support async functions

## [0.6.5] - 2017-06-26

## [0.6.5-rc.1] - 2017-06-26
- bugfix - install drivers in scope level before test in scope
- bugfix - install drivers in scope level before build in scope
- bugfix - calling to old bind command during component e2e tests

## [0.6.4] - 2017-06-25

- update "bit-javascript" dependency to 0.6.4
## [0.6.3-rc.3] - 2017-06-15

- `bit test` shows the error stack in case of a fatal error
- add logger
- support debug-mode for e2e tests

## [0.6.3-rc.2] - 2017-06-08

- update "bit-javascript" dependency to rc ("^0.6.4-rc.1")
- Try using cache before fetching remote

## [0.6.3-rc.1] - 2017-06-06

- support running e2e tests in a dev environment where `bit` command is different (such as bit-dev)
- `bit import` no longer uses the internal cache objects to retrieve remote bit-components.
- avoid corrupted data in a scope when dependencies somehow are not being resolved.
- allow `bit init` when there is a bit.json file without the `source` or `env` attributes.
- bug fix: don't show the version-compatibility warning more than once
- remove duplications from dependencies list of `bit import` output.
- suppress dependencies list upon `bit import`, unless a flag `--display_dependencies` is being used.
- warn for missing driver
- set the file-extension of the built-dist-file according to the current language ('.js' by default)
- support async/await syntax.
- remove the injection of bit-js module into the tester environment.
- add bit-javascript as a dependency and a post install hook.
- do not show tests output in case of thrown error on commit, use verbose flag to see the error.
- parse @property tag of JSDoc
- add `bit reset` command for cancelling the last local commit
- extract the importing bit.json components functionality from `bit import` into a new command `bit install`.
- add infrastructure for e2e tests
- fix onExport hook to get called after writing dependencies to bit.json
- increased max listeners to 100 (prevent warning message)
- colored commit success message
- support for merge conflict error reporting via ssh
- docs - fix bitsrc links to work

## [0.6.2] - 2017-05-21

- [removed] JSDoc data are saved only for functions with a tag `@bit`.
- fixed component classification (local or external)

## [0.6.1] - 2017-05-18 rc

- JSDoc data are saved only for functions with a tag `@bit`.
- do not terminate watcher after failures.
- add the commit-log details to the Component object, so then it'll be available for `bit show --json` and `bit export`.

## [0.6.0] - 2017-05-15

- do not preserve node.js path cache for required bit-driver because it varies over time.

## [0.5.13] - 2017-05-14

- enable bit watch command -> build-all-inline on every change

## [0.5.12] - 2017-05-14

- enable "bit build --inline" command with no arguments for building all inline components

## [0.5.11] - 2017-05-11

- send a correct error message on commit with wrong id.
- add onModify hook.
- show error-message for 'bit build' when no compiler is specified.
- write dependencies on modify.
- do not write bit.json's `misc` and `lang` properties if the default value is presented.
- send correct error message when there is invalid inline id (wip).
- add bind command (which calls the driver bind command).

## [0.5.10] - 2017-05-11

- fix bug with specs that need compiling for server use

## [0.5.9] - 2017-05-11

- fix bug with specs that need compiling

## [0.5.8] - 2017-05-11

- write the specDist only if it exists

## [0.5.7] - 2017-05-10

- fix test for components without compiler

## [0.5.6] - 2017-05-10

- implement the isolated environment for build

## [0.5.5] - 2017-05-09

### Change

- bare scope test creates a new environment and runs the tests there.
- test command -i runs the tests on the file system (inline components).
- build command now saves dist/\<implFileName> && dist/\<specsFileName> for the specs file.
- change the component resolver to fetch from dist/\<implFileName> instead of dist/dist.js.

- package dependencies of environment modules would be installed at component level from now.
- npm loader would not be present, --verbose will show npm output after the installation is done.

### Fixed

- bug with environment installation (npm install at project level).

### Added

- add module 'component-resolver' to resolve a component path using its ID.
- support generating an isolated bit-component environment on-the-fly so it will be easier to run build and test from everywhere
- the compiler can implement a build method instead of compile, get an entry file and run webpack for example (wip). implemented for inline_components, and still need to implement environment module in order to fully work.
- add --skip-update option to the main bit help page.
- run some hooks (for now: onCommit, onCreate, onExport and onImport) using a language-driver
- lang attribute on the bit.json, enable language that will save on the model of the component.

## [0.5.4] - 2017-05-07

### Fixed

- ssh is exiting before writing the entire response.
- exception was thrown when trying to read non-existing private key.

## [0.5.3] - 2017-04-27

### Fixed

- put [search] index procedure under try catch, warns in case it fails.
- fixed bug with list/show remote components with misc files.

## [0.5.2] - 2017-04-27

### Fixed

- issue with npm ensure that was caused due to latest version changes
- issue with installing deps from local cache instead of external
- exit code with only numeric values

## [0.5.1] - 2017-04-18

### Added

- support adding misc files to a bit component
- enable "bit test --inline" command with no arguments (test all inline components)

### Change

- npm install for bit dependencies will work via temp package.json instead of invoking parallel npmi

### Fixed

- when exporting and missing @this, show friendly error

## [0.5.0]

** breaking change - a scope with this version won't work with consumer with lower versions **

### Change

- ssh protocol has changes and now contains headers with bit version
- do not override files upon "bit create" unless -f (--force) flag is used

### Fixed

- bit ls and show commands can be performed outside of bit scope

### Added

- if there is a difference between the versions of the remote bit and the local bit (the remote scope has a greater version) bit throws a error/warning message according to semver difference major/minor
- bit scope-config public command
- license file inflation
- scope meta model

### Removed

- bit resolver command

## [0.4.5]

### Fixed

- error message on component not found
- hotfix for multifetch bug
- add 'no results found' message on ci when there are no specs

## [0.4.4]

### Fixed

- bug fix: typo on destructuring for making export compatible

## [0.4.3]

### Fixed

- added validation on stdin readable for private cmd _put

## [0.4.2]

### Fixed

- make the ssh mechanism backwards compatible with older versions

## [0.4.1]

### Added

- put now work with stream (after export) instead of putting the data on a command argument

### Change

- replace the use of sequest module with ssh2 module directly.

## [0.4.0]

### Added

- bit cat-scope private command
- bit refresh-scope private command for updating model

### Change

- change the header of the bit-objects to contain the hash of the file as a second argument

## [0.3.4]

### Fixed

- add the hash to the header of the any bit-object

## [0.3.3]

### Fixed

- add posix as an optional dependency (windows)

### Added

- specsResults verbose output after ci-update
- add bit clear-cache cmd
- now running clear cache before bit update

## [0.3.2]

### Added

- add bit-dev script for linking dev command, for development
- circle ci integration
- package node v6.10.0 (LTS) (working for osx, debian, centos)

### Fixed

- throw the right error code when inner problem occures
- handled errors will also have exit code 1

## [0.3.0]

### Change

- saving the component id to bit.json after export is a default behavior.
- bit export --forget flag for not saving to bit.json after export.

### Fixed

- Solved bug with specsResults pass attribute not updating after ci update.

## [0.2.6]

### Fixed

- bug with @ on scope annotation
- improved readme and docs

## [0.2.5]

### Added

- documentation under ./docs
- gitbook integration

### Change

- change mock-require to mockery on testing mechanism
- support node 4 with babel-preset-env + add plugins, instead of stage-0 preset

## [0.2.4]

### Added

- add source-map support for dist (enables compiled bit debugging)

### Change

- small fix after import without peer dependencies (do not show the peer dependencies header)

## [0.2.3]

### Added

- import multiple components on one import (bit import componentA componentB)
- write components specific version in bit.json after import -s flag
- distinguish between peerDependencies and dependencies on the output of an import command

## [0.2.2]

### Added

- loader for export command

### Change

- scope now fetch devDependencies (compiler/tester) on export
- scope does not fetch devDependencies on import
- changed dev to environment flag on import command

## [0.2.1] hot-fix

fix a bug with import many ones function

## [0.2.0]

### Added

- loaders.
- stablize version.
- improve error handling.

## [0.1.0]

initial version

<|MERGE_RESOLUTION|>--- conflicted
+++ resolved
@@ -7,12 +7,9 @@
 
 ## [unreleased]
 
-<<<<<<< HEAD
 - fixed output to be the same for tag command
-=======
 - fixed bit list command display for deprecated components
 - fixed bit show with compare flag to display dependencies
->>>>>>> 267ddc26
 
 ## [0.11.1-dev.4] - 2017-11-20
 

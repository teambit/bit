--- conflicted
+++ resolved
@@ -7,12 +7,10 @@
 
 ## [unreleased]
 
-<<<<<<< HEAD
+- avoid generating package.json inside node_modules for author when one of the component files is package.json
 - preserve indentation of `package.json` files and default to 2 spaces, similar to NPM (#1630)
-=======
 - rewrite dependencies when installed as components even when exist to rebuild their dist directory
 - show a descriptive error when the dist directory configured to be outside the components dir and is missing files
->>>>>>> f2a06243
 
 ## [14.1.1] - 2019-05-16
 

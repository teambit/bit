--- conflicted
+++ resolved
@@ -7,9 +7,7 @@
 
 ## [unreleased]
 
-<<<<<<< HEAD
 - improve merge-conflict error on export to show all components with conflicts
-=======
 - fix `bit remove` to not delete dependencies when they were imported directly
 
 ## [0.12.12] - 2018-04-29
@@ -29,7 +27,6 @@
 - bug fix - import after tag command was showing an error "Cannot read property 'hash' of undefined"
 - fix bit-add to enable marking files as tests of existing components
 - bug fix - in some circumstances, same link files were written in parallel, resulting in invalid content
->>>>>>> 81c23d49
 
 ## [0.12.11] - 2018-04-10
 

--- conflicted
+++ resolved
@@ -13,11 +13,8 @@
 - fix - operation aborted error when aborting username/pass authentication
 - fix handle tsx files when detectiveOption is empty
 - backward compatibility for components with environments with latest version
-<<<<<<< HEAD
 - fix unhandled rejection on bit test
-=======
 - change no-launch-browser to suppress-browser-launch in bit login flag
->>>>>>> 682740bf
 
 ## [13.0.0-dev.11] - 2018-06-13
 

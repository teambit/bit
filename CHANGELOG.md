--- conflicted
+++ resolved
@@ -7,11 +7,8 @@
 
 ## [unreleased]
 
-<<<<<<< HEAD
 - improve error message when adding files outside the workspace
-=======
 - show a descriptive error when npm 5.0.0 fails with `--json` flag
->>>>>>> 0f90f20f
 - fix errors "EISDIR" and "EEXIST" when generating links and files steps on each other
 
 ## [14.0.2-dev.1] - 2019-03-06

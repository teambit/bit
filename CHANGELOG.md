# Change Log

All notable changes to this project will be documented in this file.

The format is based on [Keep a Changelog](http://keepachangelog.com/).
and this project adheres to [Semantic Versioning](http://semver.org/).

## [unreleased]
<<<<<<< HEAD
- fixed exception thrown in `bit ls` after exporting components 
- removed `--cache` flag from `bit ls`
=======

## [0.10.6] - 2017-08-23

- windows support
- support auto updating of bit for npm installation
- support deleting files from a component
- improved bit help
- fix bit config command for linux
- update bit-javascript dependency
>>>>>>> f17f53fa
- fixed remote add exceptions to human-friendly errors
- improvement - when there are several potential main files, `bit add` selects the one that is closer to the root
- show a friendly error when SSH returns an invalid response
- fix an error when there are multiple open SSH connections
- update bit.map and the file system when a nested component is re-imported individually 
- fix ci-update command when there are tester and compiler to use the same isolated-environment
- fix an error when importing a component, exporting it, modifying and exporting again (v3)
- fix links generation when importing from a non-consumer root path
- fix ci-update command to generate links when necessary
- fix Error: "Cannot find module './build/Release/DTraceProviderBindings'" when installing via Yarn
- fix the local and remote search
- fix the internal ci-update command where an environment has a tester without a compiler 
- improved commit, add, export and status outputs
- support general failures on bit test (like on before)
- status output with missing dependencies 
- help flags adjusted to new help
- missing dependencies formatted on commit
- sources no longer part of bit.json's defaults
- improve readme
- improve outputs
- improve windows support for import command
- exception when using `bit test` or `bit build` before adding first components
- add new flag to bit add to override or append files to bit component


## [0.10.5] - 2017-08-16
- improved commit, add, export and status outputs
- improved bit help
- Improve log files (rotate, color, prettyPrint)
- Support define dependencies for imported components
- bug fixes for export command

## [0.10.4] - 2017-08-15

- bug fix - component stays in "staged components" section after the second export
- support exporting binary files
- fix a bug when importing version 2 of a component while version 1 has been imported before
- fix a bug when exporting version 3 of a component after importing version 2
- bug fix - install test environment if not exist upon bit test
- Fix conflicts when import from bit.json more than one component with the same nested deps
- Remove duplicates from missing packages (during import) warning
- improve error on adding non existing file
- improve support for imported components as dependencies of authored components
- auto-resolve dependencies for imported components

## [0.10.3] - 2017-08-08

- fix memory leak when exporting a big amount of components
- fix running import command from a non-root directory
- support specifying multiple ids using export command 
- fix the auto creating dependencies during commit
- performance improvement for status and commit

## [0.10.2] - 2017-08-07
Improve resolving packages dependencies for ts files

## [0.10.1] - 2017-08-07

## [0.10.0] - 2017-08-07
### BREAKING CHANGES

- Upgrade: Bit now works with a new set of APIs and data models for the code component and scope consumer.
- Important: Bit is not backward compatible with remote scopes running older versions of Bit.

## [0.6.6-rc.1] - 2017-06-28
- Add babel-plugin-transform-runtime to support async functions

## [0.6.5] - 2017-06-26

## [0.6.5-rc.1] - 2017-06-26
- bugfix - install drivers in scope level before test in scope
- bugfix - install drivers in scope level before build in scope
- bugfix - calling to old bind command during component e2e tests

## [0.6.4] - 2017-06-25

- update "bit-javascript" dependency to 0.6.4
## [0.6.3-rc.3] - 2017-06-15

- `bit test` shows the error stack in case of a fatal error 
- add logger
- support debug-mode for e2e tests

## [0.6.3-rc.2] - 2017-06-08

- update "bit-javascript" dependency to rc ("^0.6.4-rc.1")
- Try using cache before fetching remote

## [0.6.3-rc.1] - 2017-06-06

- support running e2e tests in a dev environment where `bit` command is different (such as bit-dev) 
- `bit import` no longer uses the internal cache objects to retrieve remote bit-components.
- avoid corrupted data in a scope when dependencies somehow are not being resolved.
- allow `bit init` when there is a bit.json file without the `source` or `env` attributes.
- bug fix: don't show the version-compatibility warning more than once
- remove duplications from dependencies list of `bit import` output.
- suppress dependencies list upon `bit import`, unless a flag `--display_dependencies` is being used.
- warn for missing driver
- set the file-extension of the built-dist-file according to the current language ('.js' by default)
- support async/await syntax.
- remove the injection of bit-js module into the tester environment.
- add bit-javascript as a dependency and a post install hook.
- do not show tests output in case of thrown error on commit, use verbose flag to see the error.
- parse @property tag of JSDoc
- add `bit reset` command for cancelling the last local commit
- extract the importing bit.json components functionality from `bit import` into a new command `bit install`.
- add infrastructure for e2e tests
- fix onExport hook to get called after writing dependencies to bit.json
- increased max listeners to 100 (prevent warning message)
- colored commit success message
- support for merge conflict error reporting via ssh
- docs - fix bitsrc links to work

## [0.6.2] - 2017-05-21

- [removed] JSDoc data are saved only for functions with a tag `@bit`.
- fixed component classification (local or external)

## [0.6.1] - 2017-05-18 rc

- JSDoc data are saved only for functions with a tag `@bit`.
- do not terminate watcher after failures.
- add the commit-log details to the Component object, so then it'll be available for `bit show --json` and `bit export`.

## [0.6.0] - 2017-05-15

- do not preserve node.js path cache for required bit-driver because it varies over time.

## [0.5.13] - 2017-05-14

- enable bit watch command -> build-all-inline on every change

## [0.5.12] - 2017-05-14

- enable "bit build --inline" command with no arguments for building all inline components

## [0.5.11] - 2017-05-11

- send a correct error message on commit with wrong id.
- add onModify hook.
- show error-message for 'bit build' when no compiler is specified.
- write dependencies on modify.
- do not write bit.json's `misc` and `lang` properties if the default value is presented.
- send correct error message when there is invalid inline id (wip).
- add bind command (which calls the driver bind command).

## [0.5.10] - 2017-05-11

- fix bug with specs that need compiling for server use

## [0.5.9] - 2017-05-11

- fix bug with specs that need compiling

## [0.5.8] - 2017-05-11

- write the specDist only if it exists

## [0.5.7] - 2017-05-10

- fix test for components without compiler

## [0.5.6] - 2017-05-10

- implement the isolated environment for build

## [0.5.5] - 2017-05-09

### Change

- bare scope test creates a new environment and runs the tests there.
- test command -i runs the tests on the file system (inline components).
- build command now saves dist/\<implFileName> && dist/\<specsFileName> for the specs file.
- change the component resolver to fetch from dist/\<implFileName> instead of dist/dist.js.

- package dependencies of environment modules would be installed at component level from now.
- npm loader would not be present, --verbose will show npm output after the installation is done.

### Fixed

- bug with environment installation (npm install at project level).

### Added

- add module 'component-resolver' to resolve a component path using its ID.
- support generating an isolated bit-component environment on-the-fly so it will be easier to run build and test from everywhere
- the compiler can implement a build method instead of compile, get an entry file and run webpack for example (wip). implemented for inline_components, and still need to implement environment module in order to fully work.
- add --skip-update option to the main bit help page.
- run some hooks (for now: onCommit, onCreate, onExport and onImport) using a language-driver
- lang attribute on the bit.json, enable language that will save on the model of the component.

## [0.5.4] - 2017-05-07

### Fixed

- ssh is exiting before writing the entire response.
- exception was thrown when trying to read non-existing private key.

## [0.5.3] - 2017-04-27

### Fixed

- put [search] index procedure under try catch, warns in case it fails.
- fixed bug with list/show remote components with misc files.

## [0.5.2] - 2017-04-27

### Fixed

- issue with npm ensure that was caused due to latest version changes
- issue with installing deps from local cache instead of external
- exit code with only numeric values

## [0.5.1] - 2017-04-18

### Added

- support adding misc files to a bit component
- enable "bit test --inline" command with no arguments (test all inline components)

### Change

- npm install for bit dependencies will work via temp package.json instead of invoking parallel npmi

### Fixed

- when exporting and missing @this, show friendly error

## [0.5.0]

** breaking change - a scope with this version won't work with consumer with lower versions **

### Change

- ssh protocol has changes and now contains headers with bit version
- do not override files upon "bit create" unless -f (--force) flag is used

### Fixed

- bit ls and show commands can be performed outside of bit scope

### Added

- if there is a difference between the versions of the remote bit and the local bit (the remote scope has a greater version) bit throws a error/warning message according to semver difference major/minor
- bit scope-config public command
- license file inflation
- scope meta model

### Removed

- bit resolver command

## [0.4.5]

### Fixed

- error message on component not found
- hotfix for multifetch bug
- add 'no results found' message on ci when there are no specs

## [0.4.4]

### Fixed

- bug fix: typo on destructuring for making export compatible

## [0.4.3]

### Fixed

- added validation on stdin readable for private cmd _put

## [0.4.2]

### Fixed

- make the ssh mechanism backwards compatible with older versions

## [0.4.1]

### Added

- put now work with stream (after export) instead of putting the data on a command argument

### Change

- replace the use of sequest module with ssh2 module directly.

## [0.4.0]

### Added

- bit cat-scope private command
- bit refresh-scope private command for updating model

### Change

- change the header of the bit-objects to contain the hash of the file as a second argument

## [0.3.4]

### Fixed

- add the hash to the header of the any bit-object

## [0.3.3]

### Fixed

- add posix as an optional dependency (windows)

### Added

- specsResults verbose output after ci-update
- add bit clear-cache cmd
- now running clear cache before bit update

## [0.3.2]

### Added

- add bit-dev script for linking dev command, for development
- circle ci integration
- package node v6.10.0 (LTS) (working for osx, debian, centos)

### Fixed

- throw the right error code when inner problem occures
- handled errors will also have exit code 1

## [0.3.0]

### Change

- saving the component id to bit.json after export is a default behavior.
- bit export --forget flag for not saving to bit.json after export.

### Fixed

- Solved bug with specsResults pass attribute not updating after ci update.

## [0.2.6]

### Fixed

- bug with @ on scope annotation
- improved readme and docs

## [0.2.5]

### Added

- documentation under ./docs
- gitbook integration

### Change

- change mock-require to mockery on testing mechanism
- support node 4 with babel-preset-env + add plugins, instead of stage-0 preset

## [0.2.4]

### Added

- add source-map support for dist (enables compiled bit debugging)

### Change

- small fix after import without peer dependencies (do not show the peer dependencies header)

## [0.2.3]

### Added

- import multiple components on one import (bit import componentA componentB)
- write components specific version in bit.json after import -s flag
- distinguish between peerDependencies and dependencies on the output of an import command

## [0.2.2]

### Added

- loader for export command

### Change

- scope now fetch devDependencies (compiler/tester) on export
- scope does not fetch devDependencies on import
- changed dev to environment flag on import command

## [0.2.1] hot-fix

fix a bug with import many ones function

## [0.2.0]

### Added

- loaders.
- stablize version.
- improve error handling.

## [0.1.0]

initial version

<|MERGE_RESOLUTION|>--- conflicted
+++ resolved
@@ -6,10 +6,9 @@
 and this project adheres to [Semantic Versioning](http://semver.org/).
 
 ## [unreleased]
-<<<<<<< HEAD
+
 - fixed exception thrown in `bit ls` after exporting components 
 - removed `--cache` flag from `bit ls`
-=======
 
 ## [0.10.6] - 2017-08-23
 
@@ -19,7 +18,6 @@
 - improved bit help
 - fix bit config command for linux
 - update bit-javascript dependency
->>>>>>> f17f53fa
 - fixed remote add exceptions to human-friendly errors
 - improvement - when there are several potential main files, `bit add` selects the one that is closer to the root
 - show a friendly error when SSH returns an invalid response

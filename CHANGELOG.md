# Change Log

All notable changes to this project will be documented in this file.

The format is based on [Keep a Changelog](http://keepachangelog.com/).
and this project adheres to [Semantic Versioning](http://semver.org/).

## [unreleased]

<<<<<<< HEAD
- introduced a new command `bit untag` for reverting un-exported tags. 
=======
- init local scope inside .git
>>>>>>> 60782f20

## [0.12.5] - 2018-02-06

- default `bit import` with no id to import objects only, unless `--write` flag is used
- decrease verbosity of npm during bit test
- added `--objects` flag to `bit import` for fetching objects only and making no changes to the filesystem
- bug fix - dists had incorrect paths in the model when originallySharedDir was the same as dist.entry
- strip dist.entry for imported and authored components only, not for nested.  
- write .bitmap on bit init command
- aggregate dependencies and package dependencies in bit show
- add entered username from prompt to context for server side hooks


## [0.12.4] - 2018-01-30

- support separating dev-dependencies and dev-packages from dependencies and packages when they originated from tests files 
- prompt user when trying to remove a component
- restore old behavior of requiring package installation
- support adding test files to existing component
- ignore tracked files when running bit add and print a warning message 
- bug fix - bit test fails when the same environment installation was canceled before

## [0.12.3] - 2018-01-28

- avoid overriding not only modified components but also new components when running `bit import`, unless `--force' flag is used
- validate version number during tag action
- allow `bit config` to run in non initialized directory

## [0.12.2] - 2018-01-24

### New
- [#653](https://github.com/teambit/bit/issues/653) read config keys from Git config in case it's not found in bit config 
- [#516](https://github.com/teambit/bit/issues/516) add `--eject` flag for `bit export` for quickly remove local components after export and install them by the npm client
### Changes
- `bit build` with no parameter, builds all authored and imported components regardless whether they're modified
### Bug Fixes
- `bit move` - updates links to node_modules and updates package.json dependencies with the new directory 
- install missing environments before start build / test process
- print message in case of cyclic dependencies
- fixed ci-update from failing when no compiler or tester

## [0.12.1] - 2018-01-22

- add link-file for authored exported components from the root node_modules of a component to its main-file  
- avoid fetching the dependencies of versions older than the current imported one 
- migration - remove latest from compiler
- fix bug with importing old components with compiler defined
- fixed deserialize bug with bit remove

## [0.12.0] - 2018-01-18

### New
- [extension system (beta)](https://docs.bitsrc.io/docs/ext-concepts.html)
- [#540](https://github.com/teambit/bit/issues/540) support Yarn as package manager
- `bit import`: install hub dependencies as npm packages by default
- `bit import`: install npm packages by default
- [#613](https://github.com/teambit/bit/issues/613) `bit install` command to install all packages and link all components
- [#577](https://github.com/teambit/bit/issues/577) auto add workspaces to root package.json
- [#515](https://github.com/teambit/bit/issues/515) save direct dependencies in package.json with relative paths
- [#571](https://github.com/teambit/bit/issues/571) apply auto-tagging mechanism for imported components 
- [#541](https://github.com/teambit/bit/issues/541) add package manager config to bit.json
- support saving dists files on a pre-configured directory relative to consumer root
- support `bit show --compare` with json format
### Changes
- change auto-generated node_modules links to be the same as NPM installation of components (@bit/scope.box.name)
- rename `bit bind` command to `bit link`
- reanme {PARENT_FOLDER} variable to {PARENT} in dsl of add
- rename .bit.map.json to .bitmap
- avoid writing long files paths for imported components when there is a shared directory among the component files and its dependencies
- `bit log` now shows semver instead of version hash
- [#537](https://github.com/teambit/bit/issues/537) rename dist flag to --ignore-dist and by default create dist files
- [#527](https://github.com/teambit/bit/issues/527) rename structure property in bit.json
- remove 'dist' attribute from root bit.json by default
- rename `no_dependencies` flag to `no-dependencies` on `bit import` 
- rename `no_package_json` flag to `ignore-package-json` on `bit import` 
- change `bit remote rm` to `bit remote del`
- run bit init automatically if dir is not initialized but contains .bitmap file
- do not write the component's bit.json file, unless `--conf` flag is set
### Bug Fixes
- [#517](https://github.com/teambit/bit/issues/517) when a nested dependency is imported directly, re-link all its dependents
- [#608](https://github.com/teambit/bit/issues/608) absolute components dependencies for new components throw an error
- [#605](https://github.com/teambit/bit/issues/605) component with modified dependencies doesn't recognize as modified
- [#592](https://github.com/teambit/bit/issues/592) auto-tagged component were not shown as staged in bit status
- [#495](https://github.com/teambit/bit/issues/495) support adding files to imported components and ignoring existing files
- [#500](https://github.com/teambit/bit/issues/500) files added under one component although it was not specified 
- [#508](https://github.com/teambit/bit/issues/508) componentsDefaultDirectory do not support anything other than one dynamic param per folder
- [#543](https://github.com/teambit/bit/issues/543) remove imported component not working
- avoid building process when a component was not modified
- prevent overriding index file if exists

## [0.11.1] - 2017-11-29

- support tagging the entire local scope and all imported components to a specific tag using `--scope` and `--include_imported` flags
- add bit pack command to build packages for registry
- tag command now accepts a version
- `bit test` - paint a summary table when testing multiple components 
- `bit status` - add a new section "deleted components" for components that were deleted from the file-system manually
- `bit import` - prevent overriding local changes unless --force flag was used 
- sort `bit show` and `bit list` components alphabetically
- Auto update .bit.map.json to semantic versions
- improve stability and performance of the dependency resolution mechanism
- removed `--include-imported` flags as `--all` can be used for the same functionality
- `--scope` flag can be used without `--all`
- message in tag command is now optional
- `--all` and `--scope` accepts version (optional for `--all` and mandatory for `--scope`)
- fixed bug on windows that created test files as components
- fixed bit add bug when adding test files with DSL 
- fixed output to be the same for tag command
- fixed bit list command display for deprecated components
- fixed bit show with compare flag to display dependencies
- don't write dists files for authored components
- bug fix - components that were not indicated as staged-components by `bit status` were exported by `bit export`
- bug fix - tests files saved with incorrect path when `bit add` was running from non-consumer root  
- `bit add` - exclude a component when its main file is excluded 
- bug fix - generated .ts links were not valid

## [0.11.0] - 2017-11-12
- change versions numbers to be semantic versions
- add `--outdated` flag to `bit show` command to show the local and remote versions of a component
- add `--outdated` flag to `bit list` command to show the local and remote versions of components
- `bit show` - show components that will be tagged automatically when their dependencies are tagged
- export / import performance and stability improvements
- add plugin mechanism to support different file types
- SSH authentication can be done with SSH username and password in case a private key or an SSH agent socket is not available
- SSH is not supporting passphrase in case a private key is encrypted
- reimplement cat-object command
- `bit show` - show components that will be tagged automatically when their dependencies are tagged
- bug fix - dependencies were not written to the file-system when cloning a project with an existing bit.map file
- disable the local search
- fix a bug which prevents the ci running tests in some cases
- bug fix - re-adding a component after exporting it was considered as a new component 
- fix a bug which makes bit test command not work when a component use bit/ to require another component
- prevent bare-scope corruption when the export process fails
- fixed stderr maxBuffer exceeded bug in ci-update cmd
- fix a bug which makes imported components considered as modified
- fix typo in help man page

## [0.10.9] - 2017-10-18

- rename `bit commit` to `bit tag`
- extract only relevant dependencies from link files (files that only require other files)
- typescript - extract only relevant dependencies from link files (files that only require other files)
- take package version from package.json in the component / root folder to support semver package dependencies
- new field in bit.json (bindingPrefix) for dynamic links
- add flag to bit show to compare component in file system to last tagged component
- better handling deleted files
- improve bit add to convert files to valid bit names
- fixed - writing dist files to wrong directory during bit tag / test commands
- fixed remove of exported component
- prevent bare-scope corruption when the export process fails
- fixed stderr maxBuffer exceeded bug in ci-update cmd
- throw error when tester doesn't return any result for test file
- change the order of determine the main/index file - it's now ['js', 'ts', 'jsx', 'tsx', 'css', 'scss', 'less', 'sass']
- improve checkVersionCompatibility between server and client
- show correct message / error when the tester has an exception during bit test
- fix bug with printing wrong id on bit tag for component in versions between 10-19
- handle invalid bit.json
- bit add on missing test file should throw an error
- prevent test files from becoming new components
- fix bug when component version is larger than 10 it won't show as staged

## [0.10.8] - 2017-10-01

- support requiring imported components using `require('bit/namespace/name')` syntax
- new remove command for removing local and remote components
- new deprecate command for deprecating local and remote components
- new move command for moving files/directories of a component to a new location
- create package.json for imported components
- exclude import-pending components from 'new components' section
- add ignore missing dependencies to commit
- save all dependencies on one configurable directory (components/.dependencies by default)
- add support for tsx files
- generate internal component links according to their compiled version
- move a re-imported component to a new location when `bit import --prefix` is used
- fix commit and export issues when dealing with more than 500 components
- fix export of large amount of data
- fix bug with commit --force when tests throws an exception
- fix bug - when you import authored component (and there is a newer version) it duplicate it in the .bit.map.json
- fix bug - when you import authored component it was added to bit.json dependencies
- fix bug with ssh2 times out on handshake

## [0.10.7] - 2017-09-07

- improve windows support
- add bit untrack command
- support CSS/less/sass/sass as main file
- support jsx extension as the main file of a component
- support adding new files to imported components
- deprecated install command
- fix the search according to search-index v0.13.0 changes
- prevent exporting a component when the same version has been exported already to the same remote scope
- avoid running the build and test processes upon `bit status`
- allow export specific components without specifying the scope-name
- avoid committing unmodified components unless `--force` flag is being used
- resolve dependencies from all component files regardless whether they are referenced from the main file
- bug fix - the author was not able to update his/her component in case it was changed in another scope
- bug fix - status command shows an error when components directory has an unreferenced (from bit.map) component
- avoid generating links for author components
- `bit import` from bit.json does not write to the file-system a dependency when it is also a direct import
- bug fix - export would hang when the ssh server was existing before closing
- don't calculate nested deps when calculating modified component during bit status/commit
- fixed exception is thrown in `bit ls` after exporting components
- removed `--cache` flag from `bit ls`
- added `--environment` option for `bit import`
- reformatted `bit import` output (components, dependencies, environments)
- remove duplication for missing packages warning
- Remove the npm tree output for component ci flow
- add verbosity option to some places
- added auto generated msg to bitmap and all generated link files
- fix a warning on the bit --version command
- support render tag in js docs
- bug fix - imported components were deleted from bit.map when importing nested components of the same scope and name
- write dist files on import according to .bit.map.json
- improve bit remote output (put it in a table)
- fix but with export when the remote has a dependency in the wrong version

## [0.10.6] - 2017-08-23

- windows support
- support auto updating of bit for npm installation
- support deleting files from a component
- improved bit help
- fix bit config command for linux
- update bit-javascript dependency
- fixed remote add exceptions to human-friendly errors
- improvement - when there are several potential main files, `bit add` selects the one that is closer to the root
- show a friendly error when SSH returns an invalid response
- fix an error when there are multiple open SSH connections
- update bit.map and the file system when a nested component is re-imported individually
- fix ci-update command when there are tester and compiler to use the same isolated-environment
- fix an error when importing a component, exporting it, modifying and exporting again (v3)
- fix links generation when importing from a non-consumer root path
- fix ci-update command to generate links when necessary
- fix Error: "Cannot find module './build/Release/DTraceProviderBindings'" when installing via Yarn
- fix the local and remote search
- fix the internal ci-update command where an environment has a tester without a compiler
- improved commit, add, export and status outputs
- support general failures on bit test (like on before)
- status output with missing dependencies
- help flags adjusted to new help
- missing dependencies formatted on commit
- sources no longer part of bit.json's defaults
- improve readme
- improve outputs
- improve windows support for import command
- exception when using `bit test` or `bit build` before adding first components
- add new flag to bit add to override or append files to bit component


## [0.10.5] - 2017-08-16
- improved commit, add, export and status outputs
- improved bit help
- Improve log files (rotate, color, prettyPrint)
- Support define dependencies for imported components
- bug fixes for export command

## [0.10.4] - 2017-08-15

- bug fix - component stays in "staged components" section after the second export
- support exporting binary files
- fix a bug when importing version 2 of a component while version 1 has been imported before
- fix a bug when exporting version 3 of a component after importing version 2
- bug fix - install test environment if not exist upon bit test
- Fix conflicts when import from bit.json more than one component with the same nested deps
- Remove duplicates from missing packages (during import) warning
- improve error on adding non existing file
- improve support for imported components as dependencies of authored components
- auto-resolve dependencies for imported components

## [0.10.3] - 2017-08-08

- fix memory leak when exporting a big amount of components
- fix running import command from a non-root directory
- support specifying multiple ids using export command
- fix the auto creating dependencies during commit
- performance improvement for status and commit

## [0.10.2] - 2017-08-07
Improve resolving packages dependencies for ts files

## [0.10.1] - 2017-08-07

## [0.10.0] - 2017-08-07
### BREAKING CHANGES

- Upgrade: Bit now works with a new set of APIs and data models for the code component and scope consumer.
- Important: Bit is not backward compatible with remote scopes running older versions of Bit.

## [0.6.6-rc.1] - 2017-06-28
- Add babel-plugin-transform-runtime to support async functions

## [0.6.5] - 2017-06-26

## [0.6.5-rc.1] - 2017-06-26
- bugfix - install drivers in scope level before test in scope
- bugfix - install drivers in scope level before build in scope
- bugfix - calling to old bind command during component e2e tests

## [0.6.4] - 2017-06-25

- update "bit-javascript" dependency to 0.6.4
## [0.6.3-rc.3] - 2017-06-15

- `bit test` shows the error stack in case of a fatal error
- add logger
- support debug-mode for e2e tests

## [0.6.3-rc.2] - 2017-06-08

- update "bit-javascript" dependency to rc ("^0.6.4-rc.1")
- Try using cache before fetching remote

## [0.6.3-rc.1] - 2017-06-06

- support running e2e tests in a dev environment where `bit` command is different (such as bit-dev)
- `bit import` no longer uses the internal cache objects to retrieve remote bit-components.
- avoid corrupted data in a scope when dependencies somehow are not being resolved.
- allow `bit init` when there is a bit.json file without the `source` or `env` attributes.
- bug fix: don't show the version-compatibility warning more than once
- remove duplications from dependencies list of `bit import` output.
- suppress dependencies list upon `bit import`, unless a flag `--display_dependencies` is being used.
- warn for missing driver
- set the file-extension of the built-dist-file according to the current language ('.js' by default)
- support async/await syntax.
- remove the injection of bit-js module into the tester environment.
- add bit-javascript as a dependency and a post install hook.
- do not show tests output in case of thrown error on commit, use verbose flag to see the error.
- parse @property tag of JSDoc
- add `bit reset` command for cancelling the last local commit
- extract the importing bit.json components functionality from `bit import` into a new command `bit install`.
- add infrastructure for e2e tests
- fix onExport hook to get called after writing dependencies to bit.json
- increased max listeners to 100 (prevent warning message)
- colored commit success message
- support for merge conflict error reporting via ssh
- docs - fix bitsrc links to work

## [0.6.2] - 2017-05-21

- [removed] JSDoc data are saved only for functions with a tag `@bit`.
- fixed component classification (local or external)

## [0.6.1] - 2017-05-18 rc

- JSDoc data are saved only for functions with a tag `@bit`.
- do not terminate watcher after failures.
- add the commit-log details to the Component object, so then it'll be available for `bit show --json` and `bit export`.

## [0.6.0] - 2017-05-15

- do not preserve node.js path cache for required bit-driver because it varies over time.

## [0.5.13] - 2017-05-14

- enable bit watch command -> build-all-inline on every change

## [0.5.12] - 2017-05-14

- enable "bit build --inline" command with no arguments for building all inline components

## [0.5.11] - 2017-05-11

- send a correct error message on commit with wrong id.
- add onModify hook.
- show error-message for 'bit build' when no compiler is specified.
- write dependencies on modify.
- do not write bit.json's `misc` and `lang` properties if the default value is presented.
- send correct error message when there is invalid inline id (wip).
- add bind command (which calls the driver bind command).

## [0.5.10] - 2017-05-11

- fix bug with specs that need compiling for server use

## [0.5.9] - 2017-05-11

- fix bug with specs that need compiling

## [0.5.8] - 2017-05-11

- write the specDist only if it exists

## [0.5.7] - 2017-05-10

- fix test for components without compiler

## [0.5.6] - 2017-05-10

- implement the isolated environment for build

## [0.5.5] - 2017-05-09

### Change

- bare scope test creates a new environment and runs the tests there.
- test command -i runs the tests on the file system (inline components).
- build command now saves dist/\<implFileName> && dist/\<specsFileName> for the specs file.
- change the component resolver to fetch from dist/\<implFileName> instead of dist/dist.js.

- package dependencies of environment modules would be installed at component level from now.
- npm loader would not be present, --verbose will show npm output after the installation is done.

### Fixed

- bug with environment installation (npm install at project level).

### Added

- add module 'component-resolver' to resolve a component path using its ID.
- support generating an isolated bit-component environment on-the-fly so it will be easier to run build and test from everywhere
- the compiler can implement a build method instead of compile, get an entry file and run webpack for example (wip). implemented for inline_components, and still need to implement environment module in order to fully work.
- add --skip-update option to the main bit help page.
- run some hooks (for now: onCommit, onCreate, onExport and onImport) using a language-driver
- lang attribute on the bit.json, enable language that will save on the model of the component.

## [0.5.4] - 2017-05-07

### Fixed

- ssh is exiting before writing the entire response.
- exception was thrown when trying to read non-existing private key.

## [0.5.3] - 2017-04-27

### Fixed

- put [search] index procedure under try catch, warns in case it fails.
- fixed bug with list/show remote components with misc files.

## [0.5.2] - 2017-04-27

### Fixed

- issue with npm ensure that was caused due to latest version changes
- issue with installing deps from local cache instead of external
- exit code with only numeric values

## [0.5.1] - 2017-04-18

### Added

- support adding misc files to a bit component
- enable "bit test --inline" command with no arguments (test all inline components)

### Change

- npm install for bit dependencies will work via temp package.json instead of invoking parallel npmi

### Fixed

- when exporting and missing @this, show friendly error

## [0.5.0]

** breaking change - a scope with this version won't work with consumer with lower versions **

### Change

- ssh protocol has changes and now contains headers with bit version
- do not override files upon "bit create" unless -f (--force) flag is used

### Fixed

- bit ls and show commands can be performed outside of bit scope

### Added

- if there is a difference between the versions of the remote bit and the local bit (the remote scope has a greater version) bit throws a error/warning message according to semver difference major/minor
- bit scope-config public command
- license file inflation
- scope meta model

### Removed

- bit resolver command

## [0.4.5]

### Fixed

- error message on component not found
- hotfix for multifetch bug
- add 'no results found' message on ci when there are no specs

## [0.4.4]

### Fixed

- bug fix: typo on destructuring for making export compatible

## [0.4.3]

### Fixed

- added validation on stdin readable for private cmd _put

## [0.4.2]

### Fixed

- make the ssh mechanism backwards compatible with older versions

## [0.4.1]

### Added

- put now work with stream (after export) instead of putting the data on a command argument

### Change

- replace the use of sequest module with ssh2 module directly.

## [0.4.0]

### Added

- bit cat-scope private command
- bit refresh-scope private command for updating model

### Change

- change the header of the bit-objects to contain the hash of the file as a second argument

## [0.3.4]

### Fixed

- add the hash to the header of the any bit-object

## [0.3.3]

### Fixed

- add posix as an optional dependency (windows)

### Added

- specsResults verbose output after ci-update
- add bit clear-cache cmd
- now running clear cache before bit update

## [0.3.2]

### Added

- add bit-dev script for linking dev command, for development
- circle ci integration
- package node v6.10.0 (LTS) (working for osx, debian, centos)

### Fixed

- throw the right error code when inner problem occures
- handled errors will also have exit code 1

## [0.3.0]

### Change

- saving the component id to bit.json after export is a default behavior.
- bit export --forget flag for not saving to bit.json after export.

### Fixed

- Solved bug with specsResults pass attribute not updating after ci update.

## [0.2.6]

### Fixed

- bug with @ on scope annotation
- improved readme and docs

## [0.2.5]

### Added

- documentation under ./docs
- gitbook integration

### Change

- change mock-require to mockery on testing mechanism
- support node 4 with babel-preset-env + add plugins, instead of stage-0 preset

## [0.2.4]

### Added

- add source-map support for dist (enables compiled bit debugging)

### Change

- small fix after import without peer dependencies (do not show the peer dependencies header)

## [0.2.3]

### Added

- import multiple components on one import (bit import componentA componentB)
- write components specific version in bit.json after import -s flag
- distinguish between peerDependencies and dependencies on the output of an import command

## [0.2.2]

### Added

- loader for export command

### Change

- scope now fetch devDependencies (compiler/tester) on export
- scope does not fetch devDependencies on import
- changed dev to environment flag on import command

## [0.2.1] hot-fix

fix a bug with import many ones function

## [0.2.0]

### Added

- loaders.
- stablize version.
- improve error handling.

## [0.1.0]

initial version

<|MERGE_RESOLUTION|>--- conflicted
+++ resolved
@@ -7,11 +7,8 @@
 
 ## [unreleased]
 
-<<<<<<< HEAD
 - introduced a new command `bit untag` for reverting un-exported tags. 
-=======
 - init local scope inside .git
->>>>>>> 60782f20
 
 ## [0.12.5] - 2018-02-06
 

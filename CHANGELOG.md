--- conflicted
+++ resolved
@@ -7,12 +7,10 @@
 
 ## [unreleased]
 
-<<<<<<< HEAD
 - shorten the generated component ID to the minimum possible
-=======
+
 ## [13.0.5-dev.28 - 2018-11-06]
 
->>>>>>> e70ed80c
 - fix dev-dependency that requires prod-dependency to include the dependency in the flattenedDevDependencies array
 - do not delete isolated environment when running ci-update with keep flag and it throws exception
 - throw an exception from the server if a client has an older major version

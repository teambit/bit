--- conflicted
+++ resolved
@@ -7,12 +7,10 @@
 
 ## [unreleased]
 
-<<<<<<< HEAD
 - fix symlink generation when a binary file is required from another file within the same component using custom resolve module
-=======
+
 ## [14.0.7-dev.5] - 2019-05-01
 
->>>>>>> cb62725f
 - add a new bit-doctor diagnose for broken symlinks paths on environments directories
 - fix `bit status` to not show the component as modified when dependencies have different order
 - improve error when user try to export components with private dependencies to collection under another owner

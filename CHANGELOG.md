# Change Log

All notable changes to this project will be documented in this file.

The format is based on [Keep a Changelog](http://keepachangelog.com/).
and this project adheres to [Semantic Versioning](http://semver.org/).

## [unreleased]

<<<<<<< HEAD
- `bit build` with no parameter, builds all authored and imported components regardless whether they're modified
- [#653](https://github.com/teambit/bit/issues/653) read config keys from Git config in case it's not found in bit config 
=======
## [0.12.2-dev.1] - 2018-01-23

- [#653](https://github.com/teambit/bit/issues/653) read config keys from Git config in case it's not found in bit config
>>>>>>> 1ca02bae
- fixed ci-update from failing when no compiler or tester

## [0.12.1] - 2018-01-22

- add link-file for authored exported components from the root node_modules of a component to its main-file  
- avoid fetching the dependencies of versions older than the current imported one 
- migration - remove latest from compiler
- fix bug with importing old components with compiler defined
- fixed deserialize bug with bit remove

## [0.12.0] - 2018-01-18

### New
- [extension system (beta)](https://docs.bitsrc.io/docs/ext-concepts.html)
- [#540](https://github.com/teambit/bit/issues/540) support Yarn as package manager
- `bit import`: install hub dependencies as npm packages by default
- `bit import`: install npm packages by default
- [#613](https://github.com/teambit/bit/issues/613) `bit install` command to install all packages and link all components
- [#577](https://github.com/teambit/bit/issues/577) auto add workspaces to root package.json
- [#515](https://github.com/teambit/bit/issues/515) save direct dependencies in package.json with relative paths
- [#571](https://github.com/teambit/bit/issues/571) apply auto-tagging mechanism for imported components 
- [#541](https://github.com/teambit/bit/issues/541) add package manager config to bit.json
- support saving dists files on a pre-configured directory relative to consumer root
- support `bit show --compare` with json format
### Changes
- change auto-generated node_modules links to be the same as NPM installation of components (@bit/scope.box.name)
- rename `bit bind` command to `bit link`
- reanme {PARENT_FOLDER} variable to {PARENT} in dsl of add
- rename .bit.map.json to .bitmap
- avoid writing long files paths for imported components when there is a shared directory among the component files and its dependencies
- `bit log` now shows semver instead of version hash
- [#537](https://github.com/teambit/bit/issues/537) rename dist flag to --ignore-dist and by default create dist files
- [#527](https://github.com/teambit/bit/issues/527) rename structure property in bit.json
- remove 'dist' attribute from root bit.json by default
- rename `no_dependencies` flag to `no-dependencies` on `bit import` 
- rename `no_package_json` flag to `ignore-package-json` on `bit import` 
- change `bit remote rm` to `bit remote del`
- run bit init automatically if dir is not initialized but contains .bitmap file
- do not write the component's bit.json file, unless `--conf` flag is set
### Bug Fixes
- [#517](https://github.com/teambit/bit/issues/517) when a nested dependency is imported directly, re-link all its dependents
- [#608](https://github.com/teambit/bit/issues/608) absolute components dependencies for new components throw an error
- [#605](https://github.com/teambit/bit/issues/605) component with modified dependencies doesn't recognize as modified
- [#592](https://github.com/teambit/bit/issues/592) auto-tagged component were not shown as staged in bit status
- [#495](https://github.com/teambit/bit/issues/495) support adding files to imported components and ignoring existing files
- [#500](https://github.com/teambit/bit/issues/500) files added under one component although it was not specified 
- [#508](https://github.com/teambit/bit/issues/508) componentsDefaultDirectory do not support anything other than one dynamic param per folder
- [#543](https://github.com/teambit/bit/issues/543) remove imported component not working
- avoid building process when a component was not modified
- prevent overriding index file if exists

## [0.11.1] - 2017-11-29

- support tagging the entire local scope and all imported components to a specific tag using `--scope` and `--include_imported` flags
- add bit pack command to build packages for registry
- tag command now accepts a version
- `bit test` - paint a summary table when testing multiple components 
- `bit status` - add a new section "deleted components" for components that were deleted from the file-system manually
- `bit import` - prevent overriding local changes unless --force flag was used 
- sort `bit show` and `bit list` components alphabetically
- Auto update .bit.map.json to semantic versions
- improve stability and performance of the dependency resolution mechanism
- removed `--include-imported` flags as `--all` can be used for the same functionality
- `--scope` flag can be used without `--all`
- message in tag command is now optional
- `--all` and `--scope` accepts version (optional for `--all` and mandatory for `--scope`)
- fixed bug on windows that created test files as components
- fixed bit add bug when adding test files with DSL 
- fixed output to be the same for tag command
- fixed bit list command display for deprecated components
- fixed bit show with compare flag to display dependencies
- don't write dists files for authored components
- bug fix - components that were not indicated as staged-components by `bit status` were exported by `bit export`
- bug fix - tests files saved with incorrect path when `bit add` was running from non-consumer root  
- `bit add` - exclude a component when its main file is excluded 
- bug fix - generated .ts links were not valid

## [0.11.0] - 2017-11-12
- change versions numbers to be semantic versions
- add `--outdated` flag to `bit show` command to show the local and remote versions of a component
- add `--outdated` flag to `bit list` command to show the local and remote versions of components
- `bit show` - show components that will be tagged automatically when their dependencies are tagged
- export / import performance and stability improvements
- add plugin mechanism to support different file types
- SSH authentication can be done with SSH username and password in case a private key or an SSH agent socket is not available
- SSH is not supporting passphrase in case a private key is encrypted
- reimplement cat-object command
- `bit show` - show components that will be tagged automatically when their dependencies are tagged
- bug fix - dependencies were not written to the file-system when cloning a project with an existing bit.map file
- disable the local search
- fix a bug which prevents the ci running tests in some cases
- bug fix - re-adding a component after exporting it was considered as a new component 
- fix a bug which makes bit test command not work when a component use bit/ to require another component
- prevent bare-scope corruption when the export process fails
- fixed stderr maxBuffer exceeded bug in ci-update cmd
- fix a bug which makes imported components considered as modified
- fix typo in help man page

## [0.10.9] - 2017-10-18

- rename `bit commit` to `bit tag`
- extract only relevant dependencies from link files (files that only require other files)
- typescript - extract only relevant dependencies from link files (files that only require other files)
- take package version from package.json in the component / root folder to support semver package dependencies
- new field in bit.json (bindingPrefix) for dynamic links
- add flag to bit show to compare component in file system to last tagged component
- better handling deleted files
- improve bit add to convert files to valid bit names
- fixed - writing dist files to wrong directory during bit tag / test commands
- fixed remove of exported component
- prevent bare-scope corruption when the export process fails
- fixed stderr maxBuffer exceeded bug in ci-update cmd
- throw error when tester doesn't return any result for test file
- change the order of determine the main/index file - it's now ['js', 'ts', 'jsx', 'tsx', 'css', 'scss', 'less', 'sass']
- improve checkVersionCompatibility between server and client
- show correct message / error when the tester has an exception during bit test
- fix bug with printing wrong id on bit tag for component in versions between 10-19
- handle invalid bit.json
- bit add on missing test file should throw an error
- prevent test files from becoming new components
- fix bug when component version is larger than 10 it won't show as staged

## [0.10.8] - 2017-10-01

- support requiring imported components using `require('bit/namespace/name')` syntax
- new remove command for removing local and remote components
- new deprecate command for deprecating local and remote components
- new move command for moving files/directories of a component to a new location
- create package.json for imported components
- exclude import-pending components from 'new components' section
- add ignore missing dependencies to commit
- save all dependencies on one configurable directory (components/.dependencies by default)
- add support for tsx files
- generate internal component links according to their compiled version
- move a re-imported component to a new location when `bit import --prefix` is used
- fix commit and export issues when dealing with more than 500 components
- fix export of large amount of data
- fix bug with commit --force when tests throws an exception
- fix bug - when you import authored component (and there is a newer version) it duplicate it in the .bit.map.json
- fix bug - when you import authored component it was added to bit.json dependencies
- fix bug with ssh2 times out on handshake

## [0.10.7] - 2017-09-07

- improve windows support
- add bit untrack command
- support CSS/less/sass/sass as main file
- support jsx extension as the main file of a component
- support adding new files to imported components
- deprecated install command
- fix the search according to search-index v0.13.0 changes
- prevent exporting a component when the same version has been exported already to the same remote scope
- avoid running the build and test processes upon `bit status`
- allow export specific components without specifying the scope-name
- avoid committing unmodified components unless `--force` flag is being used
- resolve dependencies from all component files regardless whether they are referenced from the main file
- bug fix - the author was not able to update his/her component in case it was changed in another scope
- bug fix - status command shows an error when components directory has an unreferenced (from bit.map) component
- avoid generating links for author components
- `bit import` from bit.json does not write to the file-system a dependency when it is also a direct import
- bug fix - export would hang when the ssh server was existing before closing
- don't calculate nested deps when calculating modified component during bit status/commit
- fixed exception is thrown in `bit ls` after exporting components
- removed `--cache` flag from `bit ls`
- added `--environment` option for `bit import`
- reformatted `bit import` output (components, dependencies, environments)
- remove duplication for missing packages warning
- Remove the npm tree output for component ci flow
- add verbosity option to some places
- added auto generated msg to bitmap and all generated link files
- fix a warning on the bit --version command
- support render tag in js docs
- bug fix - imported components were deleted from bit.map when importing nested components of the same scope and name
- write dist files on import according to .bit.map.json
- improve bit remote output (put it in a table)
- fix but with export when the remote has a dependency in the wrong version

## [0.10.6] - 2017-08-23

- windows support
- support auto updating of bit for npm installation
- support deleting files from a component
- improved bit help
- fix bit config command for linux
- update bit-javascript dependency
- fixed remote add exceptions to human-friendly errors
- improvement - when there are several potential main files, `bit add` selects the one that is closer to the root
- show a friendly error when SSH returns an invalid response
- fix an error when there are multiple open SSH connections
- update bit.map and the file system when a nested component is re-imported individually
- fix ci-update command when there are tester and compiler to use the same isolated-environment
- fix an error when importing a component, exporting it, modifying and exporting again (v3)
- fix links generation when importing from a non-consumer root path
- fix ci-update command to generate links when necessary
- fix Error: "Cannot find module './build/Release/DTraceProviderBindings'" when installing via Yarn
- fix the local and remote search
- fix the internal ci-update command where an environment has a tester without a compiler
- improved commit, add, export and status outputs
- support general failures on bit test (like on before)
- status output with missing dependencies
- help flags adjusted to new help
- missing dependencies formatted on commit
- sources no longer part of bit.json's defaults
- improve readme
- improve outputs
- improve windows support for import command
- exception when using `bit test` or `bit build` before adding first components
- add new flag to bit add to override or append files to bit component


## [0.10.5] - 2017-08-16
- improved commit, add, export and status outputs
- improved bit help
- Improve log files (rotate, color, prettyPrint)
- Support define dependencies for imported components
- bug fixes for export command

## [0.10.4] - 2017-08-15

- bug fix - component stays in "staged components" section after the second export
- support exporting binary files
- fix a bug when importing version 2 of a component while version 1 has been imported before
- fix a bug when exporting version 3 of a component after importing version 2
- bug fix - install test environment if not exist upon bit test
- Fix conflicts when import from bit.json more than one component with the same nested deps
- Remove duplicates from missing packages (during import) warning
- improve error on adding non existing file
- improve support for imported components as dependencies of authored components
- auto-resolve dependencies for imported components

## [0.10.3] - 2017-08-08

- fix memory leak when exporting a big amount of components
- fix running import command from a non-root directory
- support specifying multiple ids using export command
- fix the auto creating dependencies during commit
- performance improvement for status and commit

## [0.10.2] - 2017-08-07
Improve resolving packages dependencies for ts files

## [0.10.1] - 2017-08-07

## [0.10.0] - 2017-08-07
### BREAKING CHANGES

- Upgrade: Bit now works with a new set of APIs and data models for the code component and scope consumer.
- Important: Bit is not backward compatible with remote scopes running older versions of Bit.

## [0.6.6-rc.1] - 2017-06-28
- Add babel-plugin-transform-runtime to support async functions

## [0.6.5] - 2017-06-26

## [0.6.5-rc.1] - 2017-06-26
- bugfix - install drivers in scope level before test in scope
- bugfix - install drivers in scope level before build in scope
- bugfix - calling to old bind command during component e2e tests

## [0.6.4] - 2017-06-25

- update "bit-javascript" dependency to 0.6.4
## [0.6.3-rc.3] - 2017-06-15

- `bit test` shows the error stack in case of a fatal error
- add logger
- support debug-mode for e2e tests

## [0.6.3-rc.2] - 2017-06-08

- update "bit-javascript" dependency to rc ("^0.6.4-rc.1")
- Try using cache before fetching remote

## [0.6.3-rc.1] - 2017-06-06

- support running e2e tests in a dev environment where `bit` command is different (such as bit-dev)
- `bit import` no longer uses the internal cache objects to retrieve remote bit-components.
- avoid corrupted data in a scope when dependencies somehow are not being resolved.
- allow `bit init` when there is a bit.json file without the `source` or `env` attributes.
- bug fix: don't show the version-compatibility warning more than once
- remove duplications from dependencies list of `bit import` output.
- suppress dependencies list upon `bit import`, unless a flag `--display_dependencies` is being used.
- warn for missing driver
- set the file-extension of the built-dist-file according to the current language ('.js' by default)
- support async/await syntax.
- remove the injection of bit-js module into the tester environment.
- add bit-javascript as a dependency and a post install hook.
- do not show tests output in case of thrown error on commit, use verbose flag to see the error.
- parse @property tag of JSDoc
- add `bit reset` command for cancelling the last local commit
- extract the importing bit.json components functionality from `bit import` into a new command `bit install`.
- add infrastructure for e2e tests
- fix onExport hook to get called after writing dependencies to bit.json
- increased max listeners to 100 (prevent warning message)
- colored commit success message
- support for merge conflict error reporting via ssh
- docs - fix bitsrc links to work

## [0.6.2] - 2017-05-21

- [removed] JSDoc data are saved only for functions with a tag `@bit`.
- fixed component classification (local or external)

## [0.6.1] - 2017-05-18 rc

- JSDoc data are saved only for functions with a tag `@bit`.
- do not terminate watcher after failures.
- add the commit-log details to the Component object, so then it'll be available for `bit show --json` and `bit export`.

## [0.6.0] - 2017-05-15

- do not preserve node.js path cache for required bit-driver because it varies over time.

## [0.5.13] - 2017-05-14

- enable bit watch command -> build-all-inline on every change

## [0.5.12] - 2017-05-14

- enable "bit build --inline" command with no arguments for building all inline components

## [0.5.11] - 2017-05-11

- send a correct error message on commit with wrong id.
- add onModify hook.
- show error-message for 'bit build' when no compiler is specified.
- write dependencies on modify.
- do not write bit.json's `misc` and `lang` properties if the default value is presented.
- send correct error message when there is invalid inline id (wip).
- add bind command (which calls the driver bind command).

## [0.5.10] - 2017-05-11

- fix bug with specs that need compiling for server use

## [0.5.9] - 2017-05-11

- fix bug with specs that need compiling

## [0.5.8] - 2017-05-11

- write the specDist only if it exists

## [0.5.7] - 2017-05-10

- fix test for components without compiler

## [0.5.6] - 2017-05-10

- implement the isolated environment for build

## [0.5.5] - 2017-05-09

### Change

- bare scope test creates a new environment and runs the tests there.
- test command -i runs the tests on the file system (inline components).
- build command now saves dist/\<implFileName> && dist/\<specsFileName> for the specs file.
- change the component resolver to fetch from dist/\<implFileName> instead of dist/dist.js.

- package dependencies of environment modules would be installed at component level from now.
- npm loader would not be present, --verbose will show npm output after the installation is done.

### Fixed

- bug with environment installation (npm install at project level).

### Added

- add module 'component-resolver' to resolve a component path using its ID.
- support generating an isolated bit-component environment on-the-fly so it will be easier to run build and test from everywhere
- the compiler can implement a build method instead of compile, get an entry file and run webpack for example (wip). implemented for inline_components, and still need to implement environment module in order to fully work.
- add --skip-update option to the main bit help page.
- run some hooks (for now: onCommit, onCreate, onExport and onImport) using a language-driver
- lang attribute on the bit.json, enable language that will save on the model of the component.

## [0.5.4] - 2017-05-07

### Fixed

- ssh is exiting before writing the entire response.
- exception was thrown when trying to read non-existing private key.

## [0.5.3] - 2017-04-27

### Fixed

- put [search] index procedure under try catch, warns in case it fails.
- fixed bug with list/show remote components with misc files.

## [0.5.2] - 2017-04-27

### Fixed

- issue with npm ensure that was caused due to latest version changes
- issue with installing deps from local cache instead of external
- exit code with only numeric values

## [0.5.1] - 2017-04-18

### Added

- support adding misc files to a bit component
- enable "bit test --inline" command with no arguments (test all inline components)

### Change

- npm install for bit dependencies will work via temp package.json instead of invoking parallel npmi

### Fixed

- when exporting and missing @this, show friendly error

## [0.5.0]

** breaking change - a scope with this version won't work with consumer with lower versions **

### Change

- ssh protocol has changes and now contains headers with bit version
- do not override files upon "bit create" unless -f (--force) flag is used

### Fixed

- bit ls and show commands can be performed outside of bit scope

### Added

- if there is a difference between the versions of the remote bit and the local bit (the remote scope has a greater version) bit throws a error/warning message according to semver difference major/minor
- bit scope-config public command
- license file inflation
- scope meta model

### Removed

- bit resolver command

## [0.4.5]

### Fixed

- error message on component not found
- hotfix for multifetch bug
- add 'no results found' message on ci when there are no specs

## [0.4.4]

### Fixed

- bug fix: typo on destructuring for making export compatible

## [0.4.3]

### Fixed

- added validation on stdin readable for private cmd _put

## [0.4.2]

### Fixed

- make the ssh mechanism backwards compatible with older versions

## [0.4.1]

### Added

- put now work with stream (after export) instead of putting the data on a command argument

### Change

- replace the use of sequest module with ssh2 module directly.

## [0.4.0]

### Added

- bit cat-scope private command
- bit refresh-scope private command for updating model

### Change

- change the header of the bit-objects to contain the hash of the file as a second argument

## [0.3.4]

### Fixed

- add the hash to the header of the any bit-object

## [0.3.3]

### Fixed

- add posix as an optional dependency (windows)

### Added

- specsResults verbose output after ci-update
- add bit clear-cache cmd
- now running clear cache before bit update

## [0.3.2]

### Added

- add bit-dev script for linking dev command, for development
- circle ci integration
- package node v6.10.0 (LTS) (working for osx, debian, centos)

### Fixed

- throw the right error code when inner problem occures
- handled errors will also have exit code 1

## [0.3.0]

### Change

- saving the component id to bit.json after export is a default behavior.
- bit export --forget flag for not saving to bit.json after export.

### Fixed

- Solved bug with specsResults pass attribute not updating after ci update.

## [0.2.6]

### Fixed

- bug with @ on scope annotation
- improved readme and docs

## [0.2.5]

### Added

- documentation under ./docs
- gitbook integration

### Change

- change mock-require to mockery on testing mechanism
- support node 4 with babel-preset-env + add plugins, instead of stage-0 preset

## [0.2.4]

### Added

- add source-map support for dist (enables compiled bit debugging)

### Change

- small fix after import without peer dependencies (do not show the peer dependencies header)

## [0.2.3]

### Added

- import multiple components on one import (bit import componentA componentB)
- write components specific version in bit.json after import -s flag
- distinguish between peerDependencies and dependencies on the output of an import command

## [0.2.2]

### Added

- loader for export command

### Change

- scope now fetch devDependencies (compiler/tester) on export
- scope does not fetch devDependencies on import
- changed dev to environment flag on import command

## [0.2.1] hot-fix

fix a bug with import many ones function

## [0.2.0]

### Added

- loaders.
- stablize version.
- improve error handling.

## [0.1.0]

initial version

<|MERGE_RESOLUTION|>--- conflicted
+++ resolved
@@ -7,14 +7,11 @@
 
 ## [unreleased]
 
-<<<<<<< HEAD
 - `bit build` with no parameter, builds all authored and imported components regardless whether they're modified
-- [#653](https://github.com/teambit/bit/issues/653) read config keys from Git config in case it's not found in bit config 
-=======
+
 ## [0.12.2-dev.1] - 2018-01-23
 
 - [#653](https://github.com/teambit/bit/issues/653) read config keys from Git config in case it's not found in bit config
->>>>>>> 1ca02bae
 - fixed ci-update from failing when no compiler or tester
 
 ## [0.12.1] - 2018-01-22

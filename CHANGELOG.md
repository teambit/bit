# Change Log

All notable changes to this project will be documented in this file.

The format is based on [Keep a Changelog](http://keepachangelog.com/).
and this project adheres to [Semantic Versioning](http://semver.org/).

## [unreleased]

<<<<<<< HEAD
=======
- fix components dependencies detection to resolve from package.json if not exist on the fs

>>>>>>> 0adcbee5
## [[14.7.6] - 2020-02-23](https://github.com/teambit/bit/releases/tag/v14.7.6)

### Internal

- fix building binary assets

## [[14.7.5] - 2020-02-23](https://github.com/teambit/bit/releases/tag/v14.7.5)

### New

- support configuring the logger level by running `bit config set log_level <level>`.

### Changes

- support a basic flow of using module paths when no `scopeDefault` is set

### Bug Fixes

- [#2211](https://github.com/teambit/bit/issues/2211) fix `bit export` to not export non-staged dependencies
- [#2308](https://github.com/teambit/bit/issues/2308) fix "Cannot read property 'scope' of undefined" error on bit export
- [#1808](https://github.com/teambit/bit/issues/1808) fix dynamic dist reference from `package.json` when isolating via capsule
- [#2341](https://github.com/teambit/bit/issues/2341) fix `bit export --all` to successfully export when deleted from remote
- [#2268](https://github.com/teambit/bit/issues/2268) prevent logger from holding the terminal once a command is completed


## [[14.7.4] - 2020-02-06](https://github.com/teambit/bit/releases/tag/v14.7.4)

- [#2300](https://github.com/teambit/bit/issues/2300) improve `bit export` performance by pushing new tags only

## [[14.7.3] - 2020-02-02](https://github.com/teambit/bit/releases/tag/v14.7.3)

### New

- support overrides of the workspace defaultScope per components
- use workspace defaultScope to generate node-modules links for pre-export components

### Changes

- [#2247](https://github.com/teambit/bit/issues/2247) improve auto-tag output

### Bug fixes

- fix "JavaScript heap out of memory" errors during `bit export`
- [#2260](https://github.com/teambit/bit/issues/2260) fix duplicate dependencies
- [#2264](https://github.com/teambit/bit/issues/2264) fix generated dependencies links on capsule
- [#2267](https://github.com/teambit/bit/issues/2267) fix duplicate devDependencies
- [#2258](https://github.com/teambit/bit/issues/2258) don't install devDependencies packages upon extensions import
- [#2255](https://github.com/teambit/bit/issues/2255) avoid adding unneeded overrides upon import

## [[14.7.2] - 2020-01-12](https://github.com/teambit/bit/releases/tag/v14.7.2)

### New

- [#1894](https://github.com/teambit/bit/issues/1894) introduce `--remote` flag for `bit log`
- add `--conf` and `--ignore-package-json` flags to `bit checkout` similar to `bit import`

### Bug fixes

- [#2231](https://github.com/teambit/bit/issues/2231) update typescript to support optional chaining
- improve performance of `bit checkout` by writing multiple components in parallel
- fix overrides of a component added with package syntax to be recognized as bit-component
- [#2196](https://github.com/teambit/bit/issues/2196) fix dependency resolution when Bit component is imported in a sub-package

### Internal

- install librarian from npm

## [[14.7.1] - 2019-12-12](https://github.com/teambit/bit/releases/tag/v14.7.1)

### New

- add component root dir to bit show (json only)

### Bug fixes

- [#2182](https://github.com/teambit/bit/issues/2182) fix package-name replacement of dists when a package has a tilda prefix
- [#2182](https://github.com/teambit/bit/issues/2182) don't write dependencies dists to a capsule when their compiler was removed
- fix tester's isolate API

## [[14.7.0] - 2019-12-08](https://github.com/teambit/bit/releases/tag/v14.7.0)

### New
​
- Tester's API can use the `isolate` function.
- `bit status` shows untracked file dependencies recursively.
​
### Bug fixes
​
- [#2171](https://github.com/teambit/bit/issues/2171) fix component-not-found when exporting to multiple scopes and there are dependencies between them
- [#2175](https://github.com/teambit/bit/issues/2175) add missing packages from overrides to `bit status`
- [#2176](https://github.com/teambit/bit/issues/2176) fix workspace overrides to not leak rules to unrelated component
- [#2178](https://github.com/teambit/bit/issues/2178) fix adding ts types packages to respect overrides settings
​
### Experimental
​
- [#2162](https://github.com/teambit/bit/pull/2162) add integration with [librarian](https://github.com/teambit/librarian)

## [[14.6.0] - 2019-11-24](https://github.com/teambit/bit/releases/tag/v14.6.0)

- compress ssh args before sending
- add new global config `ssh_no_compress`

## [[14.5.0] - 2019-11-24](https://github.com/teambit/bit/releases/tag/v14.5.0)

### New

- support anonymous authentication for remote read operations
- add `--token` flag for commands that runs against a remote server
- [#2101](https://github.com/teambit/bit/issues/2101) suggest matching commands

### Changes

- improve loader when building components
- add `--no-warnings` flag to bit test child process

### Bug fixes

- [#2147](https://github.com/teambit/bit/issues/2147) fix overrides to respect dependencies received by a compiler/tester/extension
- fix symlink errors when generating links to `d.ts` files
- [#2140](https://github.com/teambit/bit/issues/2140) update bit-javascript to support `import { x as y }` syntax
- fix fork of a component when a dependency exists in an older version only
- update `react-docgen` version from `2.21.0` to `4.1.1`
- keep flattened dependencies saved by auto-tag up to date, although they're not part of the current tag
- show a message about missing test files in the compiled files

### Experimental

- expose buildOne and buildAll for programmatic api (Experimental)

### Internal

- consolidate isolation options
- formalize isolate api result

## [[14.4.3] - 2019-10-23](https://github.com/teambit/bit/releases/tag/v14.4.3)

### Bug fixes

- lock memfs package version to v2.15.5 due to issues with the v2.16.0

## [[14.4.2] - 2019-10-23](https://github.com/teambit/bit/releases/tag/v14.4.2)

### Bug fixes

- [#2024](https://github.com/teambit/bit/issues/2024) rebuild components upon dependencies changes for compilers that build dependencies
- [#2067](https://github.com/teambit/bit/issues/2067) fix `bit checkout` to not duplicate modified files when the shared dir has changed
- [#2079](https://github.com/teambit/bit/issues/2079) update bit-javascript to fix error when Yarn workspaces uses nohoist
- [#2072](https://github.com/teambit/bit/issues/2072) update bit-javascript to support React fragments

### Experimental

- [#2066](https://github.com/teambit/bit/issues/2066) introduce `--skip-auto-tag` flag for `bit tag`

### Internal

- move from flow to typescript

## [[14.4.1] - 2019-10-06](https://github.com/teambit/bit/releases/tag/v14.4.1)

### Bug fixes

- [#2019](https://github.com/teambit/bit/issues/2019) fix `bit import --merge` to not override changed dependencies
- [#2023](https://github.com/teambit/bit/issues/2023) better handle external errors from compilers
- [#2013](https://github.com/teambit/bit/issues/2013) fix bit import when one module resolution alias is a directory of another alias for extensions other than `.js`
- [#2033](https://github.com/teambit/bit/issues/2033) improve bit link to build unrecognized missing links
- [#2035](https://github.com/teambit/bit/issues/2035) fix "unable to manually add the dependency" error when package.json of an imported component is missing
- [#2034](https://github.com/teambit/bit/issues/2034) make sure versions are not deleted upon tag when components have cycle dependencies and a version is specified
- [#2027](https://github.com/teambit/bit/issues/2027) fix ComponentNotFound error when building a typescript component and its Bit dependency is installed as a package
- [#2011](https://github.com/teambit/bit/issues/2011) update dependents package.json files when ejecting dependencies
- fix bit graph edge colouring for regular dependencies
- call pre and post export hooks actions

## [[14.4.0] - 2019-09-24](https://github.com/teambit/bit/releases/tag/v14.4.0)

### New
- [#1981](https://github.com/teambit/bit/issues/1981) allow compilers to add all dependencies types and not only devDependencies

### Changes
- [#2004](https://github.com/teambit/bit/issues/2004) ask for approval before exporting a component to another scope (fork)

### Bug fixes
- [#2013](https://github.com/teambit/bit/issues/2013) fix bit import when one module resolution alias is a directory of another alias
- block tagging components with prerelease versions
- fix "Converting circular structure to JSON" error when logging a circular metadata object
- fix exporting to a different scope than workspace configuration of `defaultScope`
- fix exporting components with and without scope at the same time
- [#1999](https://github.com/teambit/bit/issues/1999) show a descriptive error when a component is missing from the scope

### Experimental
- [#1956](https://github.com/teambit/bit/issues/1956) introduce a new flag `--rewire` for `bit export` to replace the import/require statements in the source to the newly exported scope

## [[14.3.0] - 2019-09-11](https://github.com/teambit/bit/releases/tag/v14.3.0)

### New
- [#1956](https://github.com/teambit/bit/issues/1956) add `defaultScope` settings in workspace config for `bit export` to use when no remote scope defined for component
- [#1990](https://github.com/teambit/bit/issues/1990) auto add `@types/package-name` for *.tsx files
​
### Changes
- generate `node_modules` links upon build for new components
​
### Bug fixes
- fail early when exporting nested dependency
- fix an error "Cannot read property log of null" upon bit log
- [#1988](https://github.com/teambit/bit/issues/1988) avoid adding a component to root package.json when importing with `--ignore-package-json` flag
- [#1972](https://github.com/teambit/bit/issues/1972) fix generated links to nested dependencies in the capsule
- [#1966](https://github.com/teambit/bit/issues/1966) prevent intermediate console printing when `--json` flag is used
- [#1721](https://github.com/teambit/bit/issues/1721) enable removing/workspace-propagating a compiler/tester from component's config
- [#1965](https://github.com/teambit/bit/issues/1965) fix generated links for `.scss` and `.sass` packages to point to the main file
- [#1959](https://github.com/teambit/bit/issues/1959) improve message when running `bit build` when compiler not configured
- fix dist replacements upon export (for angular compiler) to support require statements to an internal path
- [#1947](https://github.com/teambit/bit/issues/1947) workaround an angular-compiler issue when the dists have a prefix
​
### Experimental
- [#1956](https://github.com/teambit/bit/issues/1956) add `--include-dependencies`flag for `bit export` to be export all component-dependencies to the remote scope
- [#1956](https://github.com/teambit/bit/issues/1956) support exporting components without mentioning a remote by exporting to their last remotes

## [[14.2.4] - 2019-08-13](https://github.com/teambit/bit/releases/tag/v14.2.4)
​
### New

- [#1867](https://github.com/teambit/bit/issues/1867) apply workspace overrides config on imported components
- [#1863](https://github.com/teambit/bit/issues/1863) allow excluding components from `overrides` rules
- [#1865](https://github.com/teambit/bit/issues/1865) allow adding `package.json` props via `overrides`
- [#1837](https://github.com/teambit/bit/issues/1837) enable executing commands on remote components outside of bit-workspace
- [#913](https://github.com/teambit/bit/issues/913) add new flags to bit init `-c|--compiler`, `-t|--tester`, `-d|--default-directory`, `-p|--package-manager`
- [#1889](https://github.com/teambit/bit/issues/1889) auto add `@types/package-name` to the dependencies of TS components
- added `no_warnings` config to eliminate some warnings from being written to the stdout
​
### Changes
​
- remove Angular dependencies from bit-javascript, instead, use TS compiler to parse Angular Decorators
- [#1892](https://github.com/teambit/bit/issues/1892) deprecating `bit list --bare` and replace with `bit list --raw`
- [#1774](https://github.com/teambit/bit/issues/1774) improve access errors and warn when sudo is used
- change shortcut flag to `bit init` standalone from `t` to `T`
​
### Bug fixes
​
- safer access to bit global config
- [#1903](https://github.com/teambit/bit/issues/1903) fix importing dependents to not override dependencies
- fix capsule to respect the `override` property of vinyl files
- [#1925](https://github.com/teambit/bit/issues/1925) update bit-javascript to fix Angular non-relative paths from decorators
​
### Experimental
​
- [#1885](https://github.com/teambit/bit/issues/1885) introduce new flags `--dependents` and `--dependencies` for `bit show` to display them all recursively
- [#1908](https://github.com/teambit/bit/issues/1908) new bit init interactive
Collapse

## [[14.2.3] - 2019-07-28](https://github.com/teambit/bit/releases/tag/v14.2.3)

- [#1714](https://github.com/teambit/bit/issues/1714) auto recognize mainFile when a file added with the same name as its dir
- [#1683](https://github.com/teambit/bit/issues/1683) introduce `--namespace` flag for `bit list` to support namespaces with wildcards
- [#1727](https://github.com/teambit/bit/issues/1727) prevent saving objects that link to invalid objects
- [#1856](https://github.com/teambit/bit/issues/1856) fix links deletion from `node_modules` after installing packages by a compiler on a capsule
- [#1710](https://github.com/teambit/bit/issues/1710) improve performance of importing an entire collection

## [14.2.2] - 2019-07-24

### New

- add workspacePath and bitmapFileName to post-add hook invocation

### Changes

- improve `bit watch` to watch directories instead of only files to support addition / deletion
- [#1634](https://github.com/teambit/bit/issues/1634) improve the output of `bit watch`

### Bug fixes

- fix "Cannot read property 'push' of undefined" error upon `bit status`
- build only the component of the modified/added/removed file upon `bit watch`
- [#1668](https://github.com/teambit/bit/issues/1668) bug fix - `bit watch` doesn't update files

## [[14.2.1] - 2019-07-21](https://github.com/teambit/bit/releases/tag/v14.2.1)

### Bug fixes

- fix "Cannot read property 'length' of undefined" error upon `bit status`
- fix error "unable to link" upon `bit build` when dist is outside the components dir
- [#1705](https://github.com/teambit/bit/issues/1705) preserve newline type of `package.json` and add a newline at the end (same as NPM does)

## [[14.2.0] - 2019-07-18](https://github.com/teambit/bit/releases/tag/v14.2.0)

Bit is now available to install as a binary with all dependencies. This is the prefer method to install Bit, as it is bundled with its runtime. Note that when you install with npm / yarn Bit only supports node < `8.12.0`.

### New

- Support packaging bit-bin into a binary file according to the OS by running `npm run pkg`
- Enable compilers and testers to isolate components using capsule.
- add `--no-cache` flag to `bit ci-update` command
- [#1762](https://github.com/teambit/bit/issues/1762) allow compilers to add properties to `package.json` file.
- [#1770](https://github.com/teambit/bit/issues/1770) modify dependency links for compilers that bundle them.
- [#1663](https://github.com/teambit/bit/issues/1663) Support toposort order when compiling components.
- [#1808](https://github.com/teambit/bit/issues/1808) Adding `dist-path-template` as a `package.json` value, which gets replaced with the calculated dist path upon import.
- Generate `index.d.ts` file for `node_modules` links generated for typescript's `custom-resolve-modules`.
- Add a custom entry point file for Angular components
- Support providing different main-file for dists by a compiler
- Support identify angular dependencies

### Changes

- fix require statements to an internal package file to not include extensions if they're [.js, .ts, .tsx, .jsx]
- [#1792](https://github.com/teambit/bit/issues/1792) don't generate entry-point files for nested dependencies when their `package.json` is written
- change dependency links generated when dependencies are saved as components to be module paths and not relative paths

### Bug fixes

- [#1817](https://github.com/teambit/bit/issues/1817) fix `ComponentNotFound` error when tagging after `export`, `tag` and `untag` for author using compiler that builds dependencies.
- [#1810](https://github.com/teambit/bit/issues/1810) avoid generating link files with `.ts`, `.jsx` and `.tsx` inside `node_modules`.
- [#1807](https://github.com/teambit/bit/issues/1807) fix resolution of dependency when 2 files require it and one of them using alias
- [#1796](https://github.com/teambit/bit/issues/1796) fix dependency resolution when 2 files of component import different things from a file of another component
- [#1779](https://github.com/teambit/bit/issues/1779) update bit-javascript to prioritize custom-resolve settings
- avoid generating duplicate `require` statements within dependency links files of ES6
- update bit-javascript to fix finding tsconfig.json for Angular projects
- [#1750](https://github.com/teambit/bit/issues/1750) improve the output to clarify when a dependency package is missing
- [#1752](https://github.com/teambit/bit/issues/1752) fix dependency links generation when originally there were multiple link files
- fix `directory` flag of `bit ci-update` command
- fix installation errors on Windows related to `posix` package by replacing it with `uid-number`
- [#1734](https://github.com/teambit/bit/issues/1734) fix error "unable to add the file ..." when the require statement was of `.` or `..` as the only string

### Experimental

- add `post-add` hook
- add option to isolate component into "capsule" via `bit isolate` command

### Internal

- update execa to v2.0.3
- upgrade to babel 7

## [14.1.3] - 2019-06-06

### Bug fixes

- [#1708](https://github.com/teambit/bit/issues/1708) support `require` with apostrophes
- [#1698](https://github.com/teambit/bit/issues/1698) fix dependency version resolution when imported component requires authored component
- [#1702](https://github.com/teambit/bit/issues/1702) fix error "failed adding a symlink into DataToPersist, src is empty"
- [#1699](https://github.com/teambit/bit/issues/1699) fix config.get is not a function

## [14.1.2] - 2019-06-02

### New

- introduce a new command `bit undeprecate` to revert deprecation of components
- introduce a new flag `--machine-name` for `bit login` to help CI servers keep their token not revoked
- support `bit import` with wildcards to import an entire scope or particular namespace(s)
- support changing the log to json format by running `bit config set log_json_format true`
- add bit version validation to `bit doctor` command
- add validation for npm executable on `bit doctor`
- add validation for yarn executable on `bit doctor`

### Changes

- sort `.bitmap` component ids alphabetically to reduce chances for git conflicts (#1671)
- [#1627](https://github.com/teambit/bit/issues/1627) improve `bit tag` output
- add a suggestion to run `bit doctor` on various errors
- avoid generating links of devDependencies when installing component as packages (#1614)
- add metadata to `bit doctor` output
- update `bit add` help message with instructions for using glob patterns with `--tests`
- rewrite dependencies when installed as components even when exist to rebuild their dist directory

### Bug fixes

- [#1665](https://github.com/teambit/bit/issues/1665) fix resolve-modules prefix with Tilda
- improve sync between `.bitmap` file and the local store, see [#1543](https://github.com/teambit/bit/issues/1543) for complete use cases
- fix `bit remove` and `bit eject` to delete the dist directory when located outside the components dir
- fix `bit eject` to support component custom npm registry scope
- fix generated `package.json` when dist is outside the components dir to point the `main` to the dist file (#1648)
- ignore `import`/`require` statements from CDN (HTTP/HTTPS)
- avoid generating package.json inside node_modules for an author when one of the component files is package.json
- preserve indentation of `package.json` files and default to 2 spaces, similar to NPM (#1630)
- show a descriptive error when the dist directory configured to be outside the components dir and is missing files


## [14.1.1] - 2019-05-16

### Bug fixes

- fix bit build to not generate `index.js` files when `package.json` file already exists
- prevent overwriting author files by not writing auto-generated content on symlink files (#1628)
- avoid changing the local version of a component to the latest when exporting an older version
- fix post-receive-hook to send all exported versions and not only the latest
- fix dependency resolution to identify link (proxy) files correctly
- fix bit status to not show a component as modified after tag when the version is modified in the dependent package.json
- fix "npm ERR! enoent ENOENT" errors when importing/installing multiple components
- fix dependency value in the dependent package.json to include the path when importing them both in the same command
- fix "EEXIST: file already exists" error when running `bit link` or `bit install` and the dist is outside the component directory
- fix `bit add` to ignore directories when their files are added (#1406)

## [[14.1.0] - 2019-05-01](https://github.com/teambit/bit/releases/tag/v14.1.0)

### New

- [enable manual manipulation for component dependency resolution and environment configuration using `overrides`](http://docs.bit.dev/docs/conf-bit-json.html#overrides).

### Changes

- [moving Bit configuration to `package.json`.](http://docs.bit.dev/docs/initializing-bit.html#bit-config)
- improve performance of `bit import` by reducing memory consumption and using more cache
- reintroduce `-c` alias for `--no-cache` flag in `bit build` command
- improve authentication error message to clearly indicate the various strategies failures
- add authentication fallback to ssh-key in case the ssh-agent is enabled but failed to authenticate
- avoid installing "undefined" npm package when importing authored components
- improve Bit load time by changing bit-javascript to use lazy loading
- remove `dependencies` property from workspace `bit.json`.
- improve `bit show` to display class properties
- replace the cache mechanism from roadrunner to v8-compile-cache

### Bug fixes

- fix "EMFILE: too many open files" and "JavaScript heap out of memory" errors on `bit import`
- fix output for `bit list -j` (remove chalk characters and improve format)
- avoid reporting errors on components with dynamic import statements (#1554)
- fix tagging imported components to not loose `package.json` properties
- fix symlink generation when a binary file is required from another file within the same component using custom resolve module
- fix `bit status` to not show the component as modified when dependencies have different order
- show a descriptive error when user try to export components with private dependencies to collection under another owner
- show a descriptive error when a version object is missing

### Experimental

- `bit doctor` command and APIs to run diagnosis on a workspace

## [14.0.6] - 2019-04-16

- fix symlink to binary (or unsupported) files dependencies when installed via npm and have dists
- fix dependencies version resolution from package.json to support versions with range

## [14.0.5] - 2019-04-07

- fix `remove` command to not delete dependencies files from the scope as they might belong to other components
- fix symlink to binary (or unsupported) files dependencies when installed via npm


## [14.0.4] - 2019-03-18

- replace default bitsrc.io domain to bit.dev

## [14.0.3] - 2019-03-12

- fix importing components when one file is a prefix of the other in the same directory

## [14.0.2] - 2019-03-10

- prevent `bit init` from initialize a non-empty scope when `.bitmap` was deleted unless `--force` is used
- improve `bit tag` performance by decreasing hook logging
- validate paths properties of the workspace bit.json
- enable print log messages that start with a specific string to the console by prefixing the command with BIT_LOG=str
- improve error message when adding files outside the workspace
- show a descriptive error when npm 5.0.0 fails with `--json` flag
- fix errors "EISDIR" and "EEXIST" when generating links and files steps on each other
- fix links of exported components to node_modules for author when a file is not linkable to generate a symlink instead
- recognize scoped packages that were newly introduced to imported components
- fix error "consumer.loadComponentFromModel, version is missing from the id"
- enable removing a component that its workspace and scope representations are not in sync
- fix "error: Could not stat (filename) No such file or directory" when bit-checkout updates multiple files
- fix "JavaScript heap out of memory" when loading a large amount of components

## [[14.0.1] - 2019-02-24](https://github.com/teambit/bit/releases/tag/v14.0.1)

- show an error when deleting a global remote without `--global` flag
- show an error when deleting a non-exist remote
- enable custom resolve of aliases to symlink packages (bit-javascript)
- fix error "toAbsolutePath expects relative path"
- improve errors stack-trace readability
- index scope components to improve memory consumption and performance
- extract docs from non-tests files only
- fix `bit show --remote --json` to not crash when a component has a compiler
- fix `bit checkout` to update bit.json with the checked out version
- fix "Maximum call stack" error when resolving js files after css files (bit-javascript)
- fix `bit checkout --all` to write the correct data when some components are also dependencies of others
- fix `bit checkout` to install dependencies as packages when applicable
- fix `bit remove --remote` to show the dependents correctly
- hide component internal structure diff upon `bit diff` unless `--verbose` flag is used
- implement postinstall symlink generation for cases when custom-resolve modules is used with unsupported file (such as binary files)
- fix parsing `.tsx` files (bit-javascript)

## [[14.0.0] - 2019-02-04](https://github.com/teambit/bit/releases/tag/v14.0.0)

### Summary

*Bit’s v14 is released side-by-side with the release of the v2 for [bit.dev](https://bit.dev), Bit’s component community hub. New features for bit.dev v2 are announced in [Bit’s Blog](https://blog.bitsrc.io/).*

With over 65 new features, changes and bug fixes, v14 is Bit’s largest and richest release to date. V14 is focused on increased **stability**, **agility** and **performance**. It is is fully backwards compatible, and provides a faster and smoother workflow with improved compatibility throughout the ecosystem.

Here are some of v14's highlights:

- Improved performance for tracking, versioning and exporting components by up to **700%**.
- Dozens of bug fixes (~70% of open issues).
- New commands `watch` and `eject`.
- Dynamic namespaces support.
- Improved VueJS support.
- Improved CSS support.
- Auto generated documentation for React.

### New

- New `bit watch` command for building components upon file modifications.
- New `bit eject` for removing local components and installing them as packages by an NPM client
- Support dynamic namespaces (replaced the namespace/name format with a dynamic name that can have multiple slashes to indicate a hierarchical namespace).
- Support components with binary files (or non-supported extensions) as the only files.
- Support ids with wildcards (e.g. `bit tag "utils/*"`) for the following commands: `tag`, `untag`, `remove`, `untrack`, `checkout`, `merge`, `diff` and `export`.
- Support mix syntax of typescript and javascript inside .ts file
- Added react docs parsing to extract the description of the properties correctly.
- Support flow types in react doc generation.
- Support Vue files with typescript.
- Support configuring Git executable path.
- Support the new jsx syntax changes by Babel.
- Support print multiple external (build / test) errors.
- Support adding the project `package.json` file to a component.
- Support `import ~` from a local (authored) file to an imported sass component.
- Add programmatic API for add multiple components.
- Set the only dist file as main file in package.json (in case there is only one).
- Allow removing a component when it is invalid.

### Changes

- Improved performance for tracking, versioning and exporting components by up to 700%.
- CSS parser replaced for better import syntax support.
- Improve auto-tag mechanism to tag not only the dependents but also the dependents of the dependents and so on.
- Changed `--include-unmodified` to `--all`.
- Replace caporal package with commander for security reasons.
- Better error when a component was tagged without its dependencies.
- Make bit version command faster and support both `bit -v` and `bit -V` to get bit version.
- Update tty-table, flow-coverage-report and mocha-appveyor-reporter for security reasons.
- Improve exception handling for old clients connecting to a newer server.
- Shorten the generated component ID to the minimum possible.
- Return status code 1 when bit test has failing tests.
- Suppress an exception of directory-is-empty when adding multiple components and some of them are empty, show a warning instead.
- Improve "missing a main file" error when adding multiple components to print the problematic components.
- Improve performance by caching objects after loading them.
- Fix ci-update command with component version number.
- Fix `bit status` to not throw an exception for invalid components.
- Change `--conf` on `bit import` to be a path to the config dir.
- Replace the deprecated typescript-eslint-parser with @typescript-eslint/typescript-estree

### Bug fixes

- Fix link files generated to a package when it should point to an internal file of the package.
- Fix parsing React docs to show the `@example` tag.
- Fix running `bit link` from an inner directory for author.
- Fix ampersand and minus signs causing parse error in css files.
- Fix `bit add` to add the correct letter case even when `--main` or `--test` flags entered with incorrect case.
- Fix errors when component files require each other using module path.
- Fix dev-dependency that requires prod-dependency to include the dependency in the flattenedDevDependencies array.
- Do not delete isolated environment when running ci-update with keep flag and it throws exception.
- Fix import of components with circular dependencies.
- Fix link content generation for authored components on bit install.
- Fix bug with bit show when the remote component has config file.
- Fix context for testers during ci-update.
- Fix missing context in getDynamicPackageDependencies.
- Fix bug with bit show when scope path provided.
- Fix errors "JavaScript heap out of memory" and "Error: EMFILE: too many open files" when exporting a huge number of components.
- Fix error "link-generation: failed finding .. in the dependencies array" when a dependency has a devDependency installed as a component.
- Improve the stability of `bit export --eject` and provide some kind of rollback in case of failure.
- Fix bit-remove to delete authored component files when removing an authored component from an inner directory.

## [[13.0.4] - 2018-07-24](https://github.com/teambit/bit/releases/tag/v13.0.4)

### New
- send component origin repo in headers

### Changes
- improve `bit test` to run tests not only on new and modified components but also on auto-tag pending components

### Bug fixes
- fix `bit import` of a component with authored dependencies
- generate npm links for Vue packages correctly without adding .vue extension to the package
- fix `bit add` to not throw an error for imported components when mainFile is a relative path to consumer
- fix error "Cannot read property 'missing' of undefined" when a dependency of dependency has parsing errors (bit-javascript)

## [[13.0.3] - 2018-07-12](https://github.com/teambit/bit/releases/tag/v13.0.3)

### Bug fixes
- fix link files generation to support the plugin "add-module-export" of babel compiler
- fix error "Cannot read property push of undefined" when a dependent has parsing error (bit-javascript)
- avoid parsing unsupported dependencies files (bit-javascript)

## [[13.0.2] - 2018-07-10](https://github.com/teambit/bit/releases/tag/v13.0.2)

### New
- improve the tree shaking mechanism to work with unlimited number of intermediate files
- present parsing errors by `bit status` and prevent tagging it until fixed
- show the newly tagged version for auto-tagged components

### Changes
- rename `--ignore-missing-dependencies` flag of `bit tag` to `--ignore-unresolved-dependencies`
- avoid trying tree shaking on CommonJS code
- prevent dependency-resolver from parsing json files as they do not contain any dependency

### Bug fixes
- fix `bit status` to show a component as deleted when track-dir was deleted for authored
- fix parsing error when a Vue file has a dependency prefix with a Tilde inside a style section
- fix detection of .scss files when required with no extension
- don't break `bit status` when mainFile was deleted, instead, reflect it to the user with a suggestion
- fix detection of "export * from" syntax of ES6

## [[13.0.1] - 2018-06-26](https://github.com/teambit/bit/releases/tag/v13.0.1)

### New
- support `bit checkout latest` for checkout to the latest version
- add `--reset` flag to `bit checkout` command for removing local modifications
- add `--all` flag to `bit checkout` command for executing the checkout on all components
- add new flag `--skip-tests` to bit tag command
- add `--no-cache` flag to `bit build` command
- add `--include-unmodified` flag to `bit test` command
- add troubleshooting-isolating link to bit status

### Bug fixes
- fix .tsx parsing issue when the tsx dependency is required from a non .tsx file
- fix support of .json dependencies
- fix "SyntaxError: Unexpected token" when parsing .ts files with .js dependencies
- show environments when running bit show on remote component


## [[13.0.0] - 2018-06-18](https://github.com/teambit/bit/releases/tag/v13.0.0)

### Summary

With over 35 new features, changes and bug fixes, Bit's v13 is focused on increased **stability** with over 20 bug fixes and **support for common workflows** including [webpack resolve](https://webpack.js.org/configuration/resolve/), [tsconfig resolving](https://www.typescriptlang.org/docs/handbook/module-resolution.html), Vue resolve alias ([Vue Webpack template](https://github.com/vuejs-templates/webpack/blob/f21376d6c3165a4cf6e5ae33f71b16dd47d213e3/template/build/webpack.base.conf.js#L36)) , [Babel module resolver](https://github.com/tleunen/babel-plugin-module-resolver) etc. Here are some of v13's highlights.

- add ability to configure custom module resolution in Bit (paths and aliases), to support absolute import statements for projects that use similar features using Webpack, Typescript, Babel, Vue alias etc. [PR-#980](https://github.com/teambit/bit/pull/980), [#852](https://github.com/teambit/bit/issues/852), [#865](https://github.com/teambit/bit/issues/865), [#869](https://github.com/teambit/bit/issues/869)
- over 20 bug fixes including max call stack, import of binary files and more.
- environments transformed and refactored to act as native Bit extensions. [PR-#931](https://github.com/teambit/bit/pull/931)
- support "export X from Y" syntax of ES6 without importing X first. [PR-#981](https://github.com/teambit/bit/pull/981)
- support mixed mode of common-js and ES6. [PR-#1036](https://github.com/teambit/bit/pull/1036)
- support Installing Bit using NPM using `sudo`. [commit](https://github.com/teambit/bit/commit/b23a78d3fd8ba07507785d97a224775126c2b150).
- introducing new flags for `bit init` including `--reset` and `--reset-hard`. [PR-#1012](https://github.com/teambit/bit/pull/1012)

As a reminder, we're switching to major versions to indicate that we, like many others, have been using Bit in production for a long time. v13 follows the previous v0.12 and looking forward we'll continue to follow semver like we've done since 2016.

### New
- add ability to configure custom module resolution in Bit (paths and aliases), to support absolute import statements for projects that use similar features using Webpack, Typescript, Babel, etc.
- support "export X from Y" syntax of ES6 without importing X first.
- environments transformed and refactored to act as native Bit extensions
- introduce a new flag `bit init --reset-hard` to delete Bit files in order to start with a clean workspace
- introduce a new flag `bit init --reset` to recreate bit.json and .bitmap files in case they are corrupted
- add fork level to the `bit test` command
- inject dist dir to node_path variable during test process in order for the author to tag and test custom-resolved components
- added missing programmatic flags for bit isolate cmd
- support mixed mode of common-js and ES6 ("require" and "import" together)
- recognize packages required from d.ts files

### Changes
- remove alias t from bit test command (conflicts with tag command)
- do not override existing bit.json on bit init
- rename `no-launch-browser` to `suppress-browser-launch` in bit login flag
- version validation during `bit tag`

### Bug fixes
- fix import of binary files
- fix error "Maximum call stack size exceeded" when tagging or building a large file
- handle bit diff for local components without specifying a scope
- backward compatibility for components with environments with latest version
- show dependent component id when trying to install missing environment
- prevent overriding local tags from remote components upon import
- throw an error when auto tag components have a newer version
- after auto-tagging a component with a pending update it no longer becomes `modified`
- support for running bit log on local components without specifying scope name
- handle adding the same file with different letter cases (uppercase/lowercase)
- improve environments error handling
- support `bit move` and `bit import --path` when running from an inner directory
- `bit init` now recreates the scope.json if it does not exist

## [0.12.13] - 2018-05-09

### New
- add `bit show --compare` data into `bit diff` to easily see why a component is modified in one command
- when running bit login, also configure bitsrc registry for npm
- adding scss to support ~
- support components with cyclic dependencies
### Changes
- remove `--write` flag from `bit import`, the newly introduced `--merge` flag takes care of that
- improve merge-conflict error on export to show all components with conflicts
### Bug Fixes
- fix `bit remove` to not delete dependencies when they were imported directly
- add error handling to bit login
- improve the error-message "unexpected network error has occurred" to provide some useful data

## [0.12.12] - 2018-04-29

### New
- introduce a new command `bit diff` to show the files diff for modified components
- support importing component on top of a modified one and merging the changes by adding `--merge` flag to `bit import`
- add -x flag to import (short for --extension)

### Bug Fixes
- fix an end of line issue between os
- [#927](https://github.com/teambit/bit/issues/927) fix a case of link file (file that only requires another file) is part of the component
- fix bit-move of a directly imported dependency
- fix importing a different version of a dependent when dependencies are not saved as components
- fix Yarn install when a relative path is written into package.json
- fix bit-merge and bit-checkout commands for Windows
- bug fix - import after tag command was showing an error "Cannot read property 'hash' of undefined"
- fix bit-add to enable marking files as tests of existing components
- bug fix - in some circumstances, same link files were written in parallel, resulting in invalid content

## [0.12.11] - 2018-04-10

### New
- introduce a new command `bit merge` for merging a different version into the current version
- introduce a new command `bit use` for switching between versions
- add anonymous analytics usage with prompt
- support merging modified component to an older version of the component
### Changes
- rename the command `bit use` to `bit checkout`
- block tagging when a component has a newer version locally, unless `--ignore-newest-version` flag is used
- rename `--force` flag of `bit import` to `--override`
- change `bit list` to show only the authored and imported components, unless `--scope` flag is used
- `bit remove` removes components from a remote scope only when `--remote` flag is used
- improve the output of import command to show the imported versions
### Bug Fixes
- fix bit-install to work from an inner directory
- improve external test and build errors to show the stack
- support `export { default as }` syntax when extracting relevant dependencies from link files

## [0.12.10] - 2018-03-21

### New
- track directories for files changes and update .bitmap automatically
- show a component as modified (bit status) in case a new file has added to its rootDir or one of the files has renamed
- support updating dependencies versions from bit.json, package.json and bitmap files
- add an option to install peer dependencies in an isolated environment
- add the main file to file list if not specified during `bit add`
- add `--all` flag to `bit untrack` command

### Changes
- ignore files named 'LICENSE'
- test components candidates for auto-tag before tagging them

### Bug Fixes
- fix an issue with stylus dependencies from Vue files
- fix catastrophic backtracking when using Regex to find JSDoc
- fix environment import of latest version when an older version is imported
- fix exit status when ci-update fails
- fix bugs when running bit commands not from the workspace root

## [0.12.9] - 2018-03-14

- fix bug with exporting component to a very old scopes

## [0.12.8] - 2018-03-12

- send component's metadata to compilers
- fix `bit tag` with `--force` flag to force tagging when exceptions occurred during a test
- fix `bit test` error message to display the actual exception if occurred
- improve error message of `bit tag --verbose` when tests failed to include tests results
- improve handling of errors from compilers which return promises
- merge process.env from the main process to tester process fork
- symlink tester env in isolated envs
- bug fix - tests files were ignored during bit add when they're weren't part of the files array and .gitignore contained a record with leading exclamation mark

## [0.12.7] - 2018-02-28

- bug fix - specifying a component and its dependency as ids for bit remove was not working
- bug fix - fix remove component

## [0.12.6] - 2018-02-27

### New
- introduced a new command `bit untag` for reverting un-exported tags.
- support .vue files
- support `bit install` of specific ids
- init local scope inside .git
- support peerDependencies
- support passing arguments/flags to the package-manager by specifying them after '--' (e.g. `bit import -- --no-optional`)
- support compilers which return promises

### Changes
- save bit dev-dependencies components inside devDependencies section of package.json
- `bit status` shows a list of staged versions in 'staged components' section

### Bug Fixes
- show npm-client's warnings when they are about missing peer-dependencies
- fix outdated to print correct version numbers
- remove a modified component message
- resolving .gitignore files
- [#729](https://github.com/teambit/bit/issues/729) fix bit cc to clear module cache
- [#769](https://github.com/teambit/bit/issues/769) - prevent duplicate ids in bitmap when adding existing files
- [#736](https://github.com/teambit/bit/issues/736) - .gitignore is blocking everything

## [0.12.5] - 2018-02-06

- default `bit import` with no id to import objects only, unless `--write` flag is used
- decrease verbosity of npm during bit test
- added `--objects` flag to `bit import` for fetching objects only and making no changes to the filesystem
- bug fix - dists had incorrect paths in the model when originallySharedDir was the same as dist.entry
- strip dist.entry for imported and authored components only, not for nested.
- write .bitmap on bit init command
- aggregate dependencies and package dependencies in bit show
- add entered username from prompt to context for server side hooks


## [0.12.4] - 2018-01-30

- support separating dev-dependencies and dev-packages from dependencies and packages when they originated from tests files
- prompt user when trying to remove a component
- restore old behavior of requiring package installation
- support adding test files to existing component
- ignore tracked files when running bit add and print a warning message
- bug fix - bit test fails when the same environment installation was canceled before

## [0.12.3] - 2018-01-28

- avoid overriding not only modified components but also new components when running `bit import`, unless `--force' flag is used
- validate version number during tag action
- allow `bit config` to run in non initialized directory

## [0.12.2] - 2018-01-24

### New
- [#653](https://github.com/teambit/bit/issues/653) read config keys from Git config in case it's not found in bit config
- [#516](https://github.com/teambit/bit/issues/516) add `--eject` flag for `bit export` for quickly remove local components after export and install them by the npm client
### Changes
- `bit build` with no parameter, builds all authored and imported components regardless whether they're modified
### Bug Fixes
- `bit move` - updates links to node_modules and updates package.json dependencies with the new directory
- install missing environments before start build / test process
- print message in case of cyclic dependencies
- fixed ci-update from failing when no compiler or tester

## [0.12.1] - 2018-01-22

- add link-file for authored exported components from the root node_modules of a component to its main-file
- avoid fetching the dependencies of versions older than the current imported one
- migration - remove latest from compiler
- fix bug with importing old components with compiler defined
- fixed deserialize bug with bit remove

## [0.12.0] - 2018-01-18

### New
- [extension system (beta)](https://docs.bit.dev/docs/ext-concepts.html)
- [#540](https://github.com/teambit/bit/issues/540) support Yarn as package manager
- `bit import`: install hub dependencies as npm packages by default
- `bit import`: install npm packages by default
- [#613](https://github.com/teambit/bit/issues/613) `bit install` command to install all packages and link all components
- [#577](https://github.com/teambit/bit/issues/577) auto add workspaces to root package.json
- [#515](https://github.com/teambit/bit/issues/515) save direct dependencies in package.json with relative paths
- [#571](https://github.com/teambit/bit/issues/571) apply auto-tagging mechanism for imported components
- [#541](https://github.com/teambit/bit/issues/541) add package manager config to bit.json
- support saving dists files on a pre-configured directory relative to consumer root
- support `bit show --compare` with json format


### Changes
- change auto-generated node_modules links to be the same as NPM installation of components (@bit/scope.box.name)
- rename `bit bind` command to `bit link`
- reanme {PARENT_FOLDER} variable to {PARENT} in dsl of add
- rename .bit.map.json to .bitmap
- avoid writing long files paths for imported components when there is a shared directory among the component files and its dependencies
- `bit log` now shows semver instead of version hash
- [#537](https://github.com/teambit/bit/issues/537) rename dist flag to --ignore-dist and by default create dist files
- [#527](https://github.com/teambit/bit/issues/527) rename structure property in bit.json
- remove 'dist' attribute from root bit.json by default
- rename `no_dependencies` flag to `no-dependencies` on `bit import`
- rename `no_package_json` flag to `ignore-package-json` on `bit import`
- change `bit remote rm` to `bit remote del`
- run bit init automatically if dir is not initialized but contains .bitmap file
- do not write the component's bit.json file, unless `--conf` flag is set
### Bug Fixes
- [#517](https://github.com/teambit/bit/issues/517) when a nested dependency is imported directly, re-link all its dependents
- [#608](https://github.com/teambit/bit/issues/608) absolute components dependencies for new components throw an error
- [#605](https://github.com/teambit/bit/issues/605) component with modified dependencies doesn't recognize as modified
- [#592](https://github.com/teambit/bit/issues/592) auto-tagged component were not shown as staged in bit status
- [#495](https://github.com/teambit/bit/issues/495) support adding files to imported components and ignoring existing files
- [#500](https://github.com/teambit/bit/issues/500) files added under one component although it was not specified
- [#508](https://github.com/teambit/bit/issues/508) componentsDefaultDirectory do not support anything other than one dynamic param per folder
- [#543](https://github.com/teambit/bit/issues/543) remove imported component not working
- avoid building process when a component was not modified
- prevent overriding index file if exists

## [0.11.1] - 2017-11-29

- support tagging the entire local scope and all imported components to a specific tag using `--scope` and `--include_imported` flags
- add bit pack command to build packages for registry
- tag command now accepts a version
- `bit test` - paint a summary table when testing multiple components
- `bit status` - add a new section "deleted components" for components that were deleted from the file-system manually
- `bit import` - prevent overriding local changes unless --force flag was used
- sort `bit show` and `bit list` components alphabetically
- Auto update .bit.map.json to semantic versions
- improve stability and performance of the dependency resolution mechanism
- removed `--include-imported` flags as `--all` can be used for the same functionality
- `--scope` flag can be used without `--all`
- message in tag command is now optional
- `--all` and `--scope` accepts version (optional for `--all` and mandatory for `--scope`)
- fixed bug on windows that created test files as components
- fixed bit add bug when adding test files with DSL
- fixed output to be the same for tag command
- fixed bit list command display for deprecated components
- fixed bit show with compare flag to display dependencies
- don't write dists files for authored components
- bug fix - components that were not indicated as staged-components by `bit status` were exported by `bit export`
- bug fix - tests files saved with incorrect path when `bit add` was running from non-consumer root
- `bit add` - exclude a component when its main file is excluded
- bug fix - generated .ts links were not valid

## [0.11.0] - 2017-11-12
- change versions numbers to be semantic versions
- add `--outdated` flag to `bit show` command to show the local and remote versions of a component
- add `--outdated` flag to `bit list` command to show the local and remote versions of components
- `bit show` - show components that will be tagged automatically when their dependencies are tagged
- export / import performance and stability improvements
- add plugin mechanism to support different file types
- SSH authentication can be done with SSH username and password in case a private key or an SSH agent socket is not available
- SSH is not supporting passphrase in case a private key is encrypted
- reimplement cat-object command
- `bit show` - show components that will be tagged automatically when their dependencies are tagged
- bug fix - dependencies were not written to the file-system when cloning a project with an existing bit.map file
- disable the local search
- fix a bug which prevents the ci running tests in some cases
- bug fix - re-adding a component after exporting it was considered as a new component
- fix a bug which makes bit test command not work when a component use bit/ to require another component
- prevent bare-scope corruption when the export process fails
- fixed stderr maxBuffer exceeded bug in ci-update cmd
- fix a bug which makes imported components considered as modified
- fix typo in help man page

## [0.10.9] - 2017-10-18

- rename `bit commit` to `bit tag`
- extract only relevant dependencies from link files (files that only require other files)
- typescript - extract only relevant dependencies from link files (files that only require other files)
- take package version from package.json in the component / root folder to support semver package dependencies
- new field in bit.json (bindingPrefix) for dynamic links
- add flag to bit show to compare component in file system to last tagged component
- better handling deleted files
- improve bit add to convert files to valid bit names
- fixed - writing dist files to wrong directory during bit tag / test commands
- fixed remove of exported component
- prevent bare-scope corruption when the export process fails
- fixed stderr maxBuffer exceeded bug in ci-update cmd
- throw error when tester doesn't return any result for test file
- change the order of determine the main/index file - it's now ['js', 'ts', 'jsx', 'tsx', 'css', 'scss', 'less', 'sass']
- improve checkVersionCompatibility between server and client
- show correct message / error when the tester has an exception during bit test
- fix bug with printing wrong id on bit tag for component in versions between 10-19
- handle invalid bit.json
- bit add on missing test file should throw an error
- prevent test files from becoming new components
- fix bug when component version is larger than 10 it won't show as staged

## [0.10.8] - 2017-10-01

- support requiring imported components using `require('bit/namespace/name')` syntax
- new remove command for removing local and remote components
- new deprecate command for deprecating local and remote components
- new move command for moving files/directories of a component to a new location
- create package.json for imported components
- exclude import-pending components from 'new components' section
- add ignore missing dependencies to commit
- save all dependencies on one configurable directory (components/.dependencies by default)
- add support for tsx files
- generate internal component links according to their compiled version
- move a re-imported component to a new location when `bit import --prefix` is used
- fix commit and export issues when dealing with more than 500 components
- fix export of large amount of data
- fix bug with commit --force when tests throws an exception
- fix bug - when you import authored component (and there is a newer version) it duplicate it in the .bit.map.json
- fix bug - when you import authored component it was added to bit.json dependencies
- fix bug with ssh2 times out on handshake

## [0.10.7] - 2017-09-07

- improve windows support
- add bit untrack command
- support CSS/less/sass/sass as main file
- support jsx extension as the main file of a component
- support adding new files to imported components
- deprecated install command
- fix the search according to search-index v0.13.0 changes
- prevent exporting a component when the same version has been exported already to the same remote scope
- avoid running the build and test processes upon `bit status`
- allow export specific components without specifying the scope-name
- avoid tagging unmodified components unless `--force` flag is being used
- resolve dependencies from all component files regardless whether they are referenced from the main file
- bug fix - the author was not able to update his/her component in case it was changed in another scope
- bug fix - status command shows an error when components directory has an unreferenced (from bit.map) component
- avoid generating links for author components
- `bit import` from bit.json does not write to the file-system a dependency when it is also a direct import
- bug fix - export would hang when the ssh server was existing before closing
- don't calculate nested deps when calculating modified component during bit status/commit
- fixed exception is thrown in `bit ls` after exporting components
- removed `--cache` flag from `bit ls`
- added `--environment` option for `bit import`
- reformatted `bit import` output (components, dependencies, environments)
- remove duplication for missing packages warning
- Remove the npm tree output for component ci flow
- add verbosity option to some places
- added auto generated msg to bitmap and all generated link files
- fix a warning on the bit --version command
- support render tag in js docs
- bug fix - imported components were deleted from bit.map when importing nested components of the same scope and name
- write dist files on import according to .bit.map.json
- improve bit remote output (put it in a table)
- fix but with export when the remote has a dependency in the wrong version

## [0.10.6] - 2017-08-23

- windows support
- support auto updating of bit for npm installation
- support deleting files from a component
- improved bit help
- fix bit config command for linux
- update bit-javascript dependency
- fixed remote add exceptions to human-friendly errors
- improvement - when there are several potential main files, `bit add` selects the one that is closer to the root
- show a friendly error when SSH returns an invalid response
- fix an error when there are multiple open SSH connections
- update bit.map and the file system when a nested component is re-imported individually
- fix ci-update command when there are tester and compiler to use the same isolated-environment
- fix an error when importing a component, exporting it, modifying and exporting again (v3)
- fix links generation when importing from a non-consumer root path
- fix ci-update command to generate links when necessary
- fix Error: "Cannot find module './build/Release/DTraceProviderBindings'" when installing via Yarn
- fix the local and remote search
- fix the internal ci-update command where an environment has a tester without a compiler
- improved commit, add, export and status outputs
- support general failures on bit test (like on before)
- status output with missing dependencies
- help flags adjusted to new help
- missing dependencies formatted on commit
- sources no longer part of bit.json's defaults
- improve readme
- improve outputs
- improve windows support for import command
- exception when using `bit test` or `bit build` before adding first components
- add new flag to bit add to override or append files to bit component


## [0.10.5] - 2017-08-16
- improved commit, add, export and status outputs
- improved bit help
- Improve log files (rotate, color, prettyPrint)
- Support define dependencies for imported components
- bug fixes for export command

## [0.10.4] - 2017-08-15

- bug fix - component stays in "staged components" section after the second export
- support exporting binary files
- fix a bug when importing version 2 of a component while version 1 has been imported before
- fix a bug when exporting version 3 of a component after importing version 2
- bug fix - install test environment if not exist upon bit test
- Fix conflicts when import from bit.json more than one component with the same nested deps
- Remove duplicates from missing packages (during import) warning
- improve error on adding non existing file
- improve support for imported components as dependencies of authored components
- auto-resolve dependencies for imported components

## [0.10.3] - 2017-08-08

- fix memory leak when exporting a big amount of components
- fix running import command from a non-root directory
- support specifying multiple ids using export command
- fix the auto creating dependencies during commit
- performance improvement for status and commit

## [0.10.2] - 2017-08-07
Improve resolving packages dependencies for ts files

## [0.10.1] - 2017-08-07

## [0.10.0] - 2017-08-07
### BREAKING CHANGES

- Upgrade: Bit now works with a new set of APIs and data models for the code component and scope consumer.
- Important: Bit is not backward compatible with remote scopes running older versions of Bit.

## [0.6.6-rc.1] - 2017-06-28
- Add babel-plugin-transform-runtime to support async functions

## [0.6.5] - 2017-06-26

## [0.6.5-rc.1] - 2017-06-26
- bugfix - install drivers in scope level before test in scope
- bugfix - install drivers in scope level before build in scope
- bugfix - calling to old bind command during component e2e tests

## [0.6.4] - 2017-06-25

- update "bit-javascript" dependency to 0.6.4
## [0.6.3-rc.3] - 2017-06-15

- `bit test` shows the error stack in case of a fatal error
- add logger
- support debug-mode for e2e tests

## [0.6.3-rc.2] - 2017-06-08

- update "bit-javascript" dependency to rc ("^0.6.4-rc.1")
- Try using cache before fetching remote

## [0.6.3-rc.1] - 2017-06-06

- support running e2e tests in a dev environment where `bit` command is different (such as bit-dev)
- `bit import` no longer uses the internal cache objects to retrieve remote bit-components.
- avoid corrupted data in a scope when dependencies somehow are not being resolved.
- allow `bit init` when there is a bit.json file without the `source` or `env` attributes.
- bug fix: don't show the version-compatibility warning more than once
- remove duplications from dependencies list of `bit import` output.
- suppress dependencies list upon `bit import`, unless a flag `--display_dependencies` is being used.
- warn for missing driver
- set the file-extension of the built-dist-file according to the current language ('.js' by default)
- support async/await syntax.
- remove the injection of bit-js module into the tester environment.
- add bit-javascript as a dependency and a post install hook.
- do not show tests output in case of thrown error on commit, use verbose flag to see the error.
- parse @property tag of JSDoc
- add `bit reset` command for cancelling the last local commit
- extract the importing bit.json components functionality from `bit import` into a new command `bit install`.
- add infrastructure for e2e tests
- fix onExport hook to get called after writing dependencies to bit.json
- increased max listeners to 100 (prevent warning message)
- colored commit success message
- support for merge conflict error reporting via ssh
- docs - fix bitsrc links to work

## [0.6.2] - 2017-05-21

- [removed] JSDoc data are saved only for functions with a tag `@bit`.
- fixed component classification (local or external)

## [0.6.1] - 2017-05-18 rc

- JSDoc data are saved only for functions with a tag `@bit`.
- do not terminate watcher after failures.
- add the commit-log details to the Component object, so then it'll be available for `bit show --json` and `bit export`.

## [0.6.0] - 2017-05-15

- do not preserve node.js path cache for required bit-driver because it varies over time.

## [0.5.13] - 2017-05-14

- enable bit watch command -> build-all-inline on every change

## [0.5.12] - 2017-05-14

- enable "bit build --inline" command with no arguments for building all inline components

## [0.5.11] - 2017-05-11

- send a correct error message on commit with wrong id.
- add onModify hook.
- show error-message for 'bit build' when no compiler is specified.
- write dependencies on modify.
- do not write bit.json's `misc` and `lang` properties if the default value is presented.
- send correct error message when there is invalid inline id (wip).
- add bind command (which calls the driver bind command).

## [0.5.10] - 2017-05-11

- fix bug with specs that need compiling for server use

## [0.5.9] - 2017-05-11

- fix bug with specs that need compiling

## [0.5.8] - 2017-05-11

- write the specDist only if it exists

## [0.5.7] - 2017-05-10

- fix test for components without compiler

## [0.5.6] - 2017-05-10

- implement the isolated environment for build

## [0.5.5] - 2017-05-09

### Change

- bare scope test creates a new environment and runs the tests there.
- test command -i runs the tests on the file system (inline components).
- build command now saves dist/\<implFileName> && dist/\<specsFileName> for the specs file.
- change the component resolver to fetch from dist/\<implFileName> instead of dist/dist.js.

- package dependencies of environment modules would be installed at component level from now.
- npm loader would not be present, --verbose will show npm output after the installation is done.

### Fixed

- bug with environment installation (npm install at project level).

### Added

- add module 'component-resolver' to resolve a component path using its ID.
- support generating an isolated bit-component environment on-the-fly so it will be easier to run build and test from everywhere
- the compiler can implement a build method instead of compile, get an entry file and run webpack for example (wip). implemented for inline_components, and still need to implement environment module in order to fully work.
- add --skip-update option to the main bit help page.
- run some hooks (for now: onCommit, onCreate, onExport and onImport) using a language-driver
- lang attribute on the bit.json, enable language that will save on the model of the component.

## [0.5.4] - 2017-05-07

### Fixed

- ssh is exiting before writing the entire response.
- exception was thrown when trying to read non-existing private key.

## [0.5.3] - 2017-04-27

### Fixed

- put [search] index procedure under try catch, warns in case it fails.
- fixed bug with list/show remote components with misc files.

## [0.5.2] - 2017-04-27

### Fixed

- issue with npm ensure that was caused due to latest version changes
- issue with installing deps from local cache instead of external
- exit code with only numeric values

## [0.5.1] - 2017-04-18

### Added

- support adding misc files to a bit component
- enable "bit test --inline" command with no arguments (test all inline components)

### Change

- npm install for bit dependencies will work via temp package.json instead of invoking parallel npmi

### Fixed

- when exporting and missing @this, show friendly error

## [0.5.0]

** breaking change - a scope with this version won't work with consumer with lower versions **

### Change

- ssh protocol has changes and now contains headers with bit version
- do not override files upon "bit create" unless -f (--force) flag is used

### Fixed

- bit ls and show commands can be performed outside of bit scope

### Added

- if there is a difference between the versions of the remote bit and the local bit (the remote scope has a greater version) bit throws a error/warning message according to semver difference major/minor
- bit scope-config public command
- license file inflation
- scope meta model

### Removed

- bit resolver command

## [0.4.5]

### Fixed

- error message on component not found
- hotfix for multifetch bug
- add 'no results found' message on ci when there are no specs

## [0.4.4]

### Fixed

- bug fix: typo on destructuring for making export compatible

## [0.4.3]

### Fixed

- added validation on stdin readable for private cmd _put

## [0.4.2]

### Fixed

- make the ssh mechanism backwards compatible with older versions

## [0.4.1]

### Added

- put now work with stream (after export) instead of putting the data on a command argument

### Change

- replace the use of sequest module with ssh2 module directly.

## [0.4.0]

### Added

- bit cat-scope private command
- bit refresh-scope private command for updating model

### Change

- change the header of the bit-objects to contain the hash of the file as a second argument

## [0.3.4]

### Fixed

- add the hash to the header of the any bit-object

## [0.3.3]

### Fixed

- add posix as an optional dependency (windows)

### Added

- specsResults verbose output after ci-update
- add bit clear-cache cmd
- now running clear cache before bit update

## [0.3.2]

### Added

- add bit-dev script for linking dev command, for development
- circle ci integration
- package node v6.10.0 (LTS) (working for osx, debian, centos)

### Fixed

- throw the right error code when inner problem occures
- handled errors will also have exit code 1

## [0.3.0]

### Change

- saving the component id to bit.json after export is a default behavior.
- bit export --forget flag for not saving to bit.json after export.

### Fixed

- Solved bug with specsResults pass attribute not updating after ci update.

## [0.2.6]

### Fixed

- bug with @ on scope annotation
- improved readme and docs

## [0.2.5]

### Added

- documentation under ./docs
- gitbook integration

### Change

- change mock-require to mockery on testing mechanism
- support node 4 with babel-preset-env + add plugins, instead of stage-0 preset

## [0.2.4]

### Added

- add source-map support for dist (enables compiled bit debugging)

### Change

- small fix after import without peer dependencies (do not show the peer dependencies header)

## [0.2.3]

### Added

- import multiple components on one import (bit import componentA componentB)
- write components specific version in bit.json after import -s flag
- distinguish between peerDependencies and dependencies on the output of an import command

## [0.2.2]

### Added

- loader for export command

### Change

- scope now fetch devDependencies (compiler/tester) on export
- scope does not fetch devDependencies on import
- changed dev to environment flag on import command

## [0.2.1] hot-fix

fix a bug with import many ones function

## [0.2.0]

### Added

- loaders.
- stablize version.
- improve error handling.

## [0.1.0]<|MERGE_RESOLUTION|>--- conflicted
+++ resolved
@@ -7,11 +7,8 @@
 
 ## [unreleased]
 
-<<<<<<< HEAD
-=======
 - fix components dependencies detection to resolve from package.json if not exist on the fs
 
->>>>>>> 0adcbee5
 ## [[14.7.6] - 2020-02-23](https://github.com/teambit/bit/releases/tag/v14.7.6)
 
 ### Internal

--- conflicted
+++ resolved
@@ -7,11 +7,8 @@
 
 ## [unreleased]
 
-<<<<<<< HEAD
 - [#1912](https://github.com/teambit/bit/issues/1912) fix linking to an internal and non-exist dist file to fallback to the main package
-=======
 - [#1916](https://github.com/teambit/bit/issues/1916) do not throw an error when there are no components to build
->>>>>>> 8a9e2866
 - [#1934](https://github.com/teambit/bit/issues/1934) fix capsule compilers when configured to work with custom files
 - [#1885](https://github.com/teambit/bit/issues/1885) introduce new flags `--dependents` and `--dependencies` for `bit import` to import them all directly
 - [#1924](https://github.com/teambit/bit/issues/1924) avoid generating old dists files when using capsule compilers

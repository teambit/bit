# Change Log

All notable changes to this project will be documented in this file.

The format is based on [Keep a Changelog](http://keepachangelog.com/).
and this project adheres to [Semantic Versioning](http://semver.org/).

## [unreleased]

<<<<<<< HEAD
- fix link files generated to a package when it should point to an internal file of the package
=======
- improve import performance by caching the enrich-context object
>>>>>>> 03debe4b

## [13.0.6-dev.36] - 2019-01-22

- bit-javascript: replace caporal package with commander to support node 6

## [13.0.6-dev.35] - 2019-01-20

- temp rollback caporal version (to support node 6)

## [13.0.6-dev.34] - 2019-01-20

- major refactor to write components
- rollback PR-1358 (install npm packages by npm when file:// exists)
- improve tag performance
- show a better error when a component was tagged without its dependencies
- fix react docs parsing to extract the description of the properties correctly
- supported flow types in react doc gen
- add bit.resolveAliases to the package.json when custom-resolve-modules is used

## [13.0.6-dev.33] - 2019-01-13

- avoid installing node_modules in sub directories when the package manager allow it to be installed from the root dir
- fix parsing React docs to show the `@example` tag
- make bit version command faster
- support both `bit -v` and `bit -V` to get bit version

## [13.0.6-dev.32] - 2019-01-06

- fix running `bit link` from an inner directory for author
- fix ampersand and minus sings causing parse error in css files

## [13.0.6-dev.31] - 2018-12-16

- fix `bit add` to add the correct letter case even when `--main` or `--test` flags entered with incorrect case
- fix errors when component files require each other using module path
- add new bit watch command
- update tty-table, flow-coverage-report and mocha-appveyor-reporter for security reasons

## [13.0.5-dev.30 - 2018-11-11]

- support ids with wildcards (e.g. `bit tag "utils/*"`) for the following commands: `tag`, `untag`, `remove`, `untrack`, `checkout`, `merge`, `diff` and `export`.
- update bit-javascript to support mix syntax of typescript and javascript inside .ts file

## [13.0.5-dev.29 - 2018-11-07]

- shorten the generated component ID to the minimum possible

## [13.0.5-dev.28 - 2018-11-06]

- fix dev-dependency that requires prod-dependency to include the dependency in the flattenedDevDependencies array
- do not delete isolated environment when running ci-update with keep flag and it throws exception
- throw an exception from the server if a client has an older major version

## [13.0.5-dev.27 - 2018-10-31]

- fix import of components with circular dependencies
- fix bug with bit show when the remote component has config file

## [13.0.5-dev.26 - 2018-10-29]

- fix link content generation for authored components on bit install
- React docs support

## [13.0.5-dev.25 - 2018-10-23]

- fix context for testers during ci-update

## [13.0.5-dev.24 - 2018-10-23]

- fix loading extension programmatically

## [13.0.5-dev.23 - 2018-10-22]

- fix missing context in getDynamicPackageDependencies
- fix bug with bit show when scope path provided

## [13.0.5-dev.22 - 2018-10-22]

- return status code 1 when bit test has failing tests

## [13.0.5-dev.21 - 2018-10-21]

- update bit-javascript to support Vue files with typescript
- improve `bit list` performance by retrieving only the information needed
- suppress an exception of directory-is-empty when adding multiple components and some of them are empty, show a warning instead
- improve "missing a main file" error when adding multiple components to print the problematic components

## [13.0.5-dev.16 - 2018-10-14]

- improve `bit export` performance by avoid loading components from the filesystem to generate links

## [13.0.5-dev.15 - 2018-10-11]

- fix errors "JavaScript heap out of memory" and "Error: EMFILE: too many open files" when exporting a huge number of components

## [13.0.5-dev.14 - 2018-10-11]

- improve `bit export` performance by avoid calling some readSync methods when not needed
- improve performance when converting to objects and validating components

## [13.0.5-dev.13 - 2018-10-10]

- improve `bit export` performance by removing obsolete steps
- improve overall performance by caching resolved dependencies

## [13.0.5-dev.12 - 2018-10-09]

- fix loading extension programmatically

## [13.0.5-dev.11 - 2018-10-07]

- improve performance by caching objects after loading them
- fix error "link-generation: failed finding .. in the dependencies array" when a dependency has a devDependency installed as a component
- improve the stability of `bit export --eject` and provide some kind of rollback in case of failure
- introduce a new command `bit eject` for removing local components and installing them as packages by an NPM client

## [13.0.5-dev.10 - 2018-10-04]

- support configuring Git executable path
- update bit-javascript to support the new jsx syntax changes by Babel
- pass config files and context in getDynamicConfig extension's life cycle

## [13.0.5-dev.9 - 2018-10-03]

- support print multiple external (build / test) errors

## [13.0.5-dev.8 - 2018-09-27]

- fix bit-remove to delete authored component files when removing an authored component from an inner directory

## [13.0.5-dev.7 - 2018-09-23]

- support adding the project `package.json` file to a component
- update bit-javascript to allow `import ~` from a local (authored) file to an imported sass component
- add programmatic API for add multiple components

## [13.0.5-dev.6 - 2018-09-16]

- fix ci-update command with component version number (internal)

## [13.0.5-dev.5 - 2018-09-12]

- set the only dist file as main file in package.json (in case there is only one)
- pass workspace path to add many components API

## [13.0.5-dev.4 - 2018-09-05]

- new programmatic API for add multiple components
- update bit-javascript to improve scalability of the dependency resolution

## [13.0.5-dev.3 - 2018-08-27]

- update bit-javascript to show a descriptive error when failed to parse css, sass, scss and less files
- improve auto-tag mechanism to tag not only the dependents but also the dependents of the dependents and so on
- fix `bit status` to not throw an exception for invalid components
- support components with binary files (or non-supported extensions) as the only files
- allow removing a component when it is invalid
- add `getSchema` to extension life cycle
- validate extension's rawConfig against extension schema
- changed `--include-unmodified` to `--all`

## [13.0.5-dev.2 - 2018-08-20]

- change `--conf` on `bit import` to be a path to the config dir

## [13.0.5-dev.1 - 2018-08-14]

- support Bit components dependencies for compilers and testers
- resolve dependencies of environments configuration files
- new envs-attach command to attach component's envs to workspace envs
- automatically detach envs of component when changed from imported workspace
- support dynamic namespaces (replaced the box+name format with a dynamic name that can have multiple slashes to indicate a hierarchical namespace)
- new eject-conf command to write bit.json and envs config files to file system
- new inject-conf command to delete bit.json and envs config files from the file system
- support return `{ write: true }` from environment init function

## [[13.0.4] - 2018-07-24](https://github.com/teambit/bit/releases/tag/v13.0.4)

### New
- send component origin repo in headers

### Changes
- improve `bit test` to run tests not only on new and modified components but also on auto-tag pending components

### Bug fixes
- fix `bit import` of a component with authored dependencies
- generate npm links for Vue packages correctly without adding .vue extension to the package
- fix `bit add` to not throw an error for imported components when mainFile is a relative path to consumer
- fix error "Cannot read property 'missing' of undefined" when a dependency of dependency has parsing errors (bit-javascript)

## [[13.0.3] - 2018-07-12](https://github.com/teambit/bit/releases/tag/v13.0.3)

### Bug fixes
- fix link files generation to support the plugin "add-module-export" of babel compiler
- fix error "Cannot read property push of undefined" when a dependent has parsing error (bit-javascript)
- avoid parsing unsupported dependencies files (bit-javascript)

## [[13.0.2] - 2018-07-10](https://github.com/teambit/bit/releases/tag/v13.0.2)

### New
- improve the tree shaking mechanism to work with unlimited number of intermediate files
- present parsing errors by `bit status` and prevent tagging it until fixed
- show the newly tagged version for auto-tagged components

### Changes
- rename `--ignore-missing-dependencies` flag of `bit tag` to `--ignore-unresolved-dependencies`
- avoid trying tree shaking on CommonJS code
- prevent dependency-resolver from parsing json files as they do not contain any dependency

### Bug fixes
- fix `bit status` to show a component as deleted when track-dir was deleted for authored
- fix parsing error when a Vue file has a dependency prefix with a Tilde inside a style section
- fix detection of .scss files when required with no extension
- don't break `bit status` when mainFile was deleted, instead, reflect it to the user with a suggestion
- fix detection of "export * from" syntax of ES6

## [[13.0.1] - 2018-06-26](https://github.com/teambit/bit/releases/tag/v13.0.1)

### New
- support `bit checkout latest` for checkout to the latest version
- add `--reset` flag to `bit checkout` command for removing local modifications
- add `--all` flag to `bit checkout` command for executing the checkout on all components
- add new flag `--skip-tests` to bit tag command
- add `--no-cache` flag to `bit build` command
- add `--include-unmodified` flag to `bit test` command
- add troubleshooting-isolating link to bit status

### Bug fixes
- fix .tsx parsing issue when the tsx dependency is required from a non .tsx file
- fix support of .json dependencies
- fix "SyntaxError: Unexpected token" when parsing .ts files with .js dependencies
- show environments when running bit show on remote component


## [[13.0.0] - 2018-06-18](https://github.com/teambit/bit/releases/tag/v13.0.0)

### Summary

With over 35 new features, changes and bug fixes, Bit's v13 is focused on increased **stability** with over 20 bug fixes and **support for common workflows** including [webpack resolve](https://webpack.js.org/configuration/resolve/), [tsconfig resolving](https://www.typescriptlang.org/docs/handbook/module-resolution.html), Vue resolve alias ([Vue Webpack template](https://github.com/vuejs-templates/webpack/blob/f21376d6c3165a4cf6e5ae33f71b16dd47d213e3/template/build/webpack.base.conf.js#L36)) , [Babel module resolver](https://github.com/tleunen/babel-plugin-module-resolver) etc. Here are some of v13's highlights.

- add ability to configure custom module resolution in Bit (paths and aliases), to support absolute import statements for projects that use similar features using Webpack, Typescript, Babel, Vue alias etc. [PR-#980](https://github.com/teambit/bit/pull/980), [#852](https://github.com/teambit/bit/issues/852), [#865](https://github.com/teambit/bit/issues/865), [#869](https://github.com/teambit/bit/issues/869)
- over 20 bug fixes including max call stack, import of binary files and more.
- environments transformed and refactored to act as native Bit extensions. [PR-#931](https://github.com/teambit/bit/pull/931)
- support "export X from Y" syntax of ES6 without importing X first. [PR-#981](https://github.com/teambit/bit/pull/981)
- support mixed mode of common-js and ES6. [PR-#1036](https://github.com/teambit/bit/pull/1036)
- support Installing Bit using NPM using `sudo`. [commit](https://github.com/teambit/bit/commit/b23a78d3fd8ba07507785d97a224775126c2b150).
- introducing new flags for `bit init` including `--reset` and `--reset-hard`. [PR-#1012](https://github.com/teambit/bit/pull/1012)

As a reminder, we're switching to major versions to indicate that we, like many others, have been using Bit in production for a long time. v13 follows the previous v0.12 and looking forward we'll continue to follow semver like we've done since 2016.

### New
- add ability to configure custom module resolution in Bit (paths and aliases), to support absolute import statements for projects that use similar features using Webpack, Typescript, Babel, etc.
- support "export X from Y" syntax of ES6 without importing X first.
- environments transformed and refactored to act as native Bit extensions
- introduce a new flag `bit init --reset-hard` to delete Bit files in order to start with a clean workspace
- introduce a new flag `bit init --reset` to recreate bit.json and .bitmap files in case they are corrupted
- add fork level to the `bit test` command
- inject dist dir to node_path variable during test process in order for the author to tag and test custom-resolved components
- added missing programmatic flags for bit isolate cmd
- support mixed mode of common-js and ES6 ("require" and "import" together)
- recognize packages required from d.ts files

### Changes
- remove alias t from bit test command (conflicts with tag command)
- do not override existing bit.json on bit init
- rename `no-launch-browser` to `suppress-browser-launch` in bit login flag
- version validation during `bit tag`

### Bug fixes
- fix import of binary files
- fix error "Maximum call stack size exceeded" when tagging or building a large file
- handle bit diff for local components without specifying a scope
- backward compatibility for components with environments with latest version
- show dependent component id when trying to install missing environment
- prevent overriding local tags from remote components upon import
- throw an error when auto tag components have a newer version
- after auto-tagging a component with a pending update it no longer becomes `modified`
- support for running bit log on local components without specifying scope name
- handle adding the same file with different letter cases (uppercase/lowercase)
- improve environments error handling
- support `bit move` and `bit import --path` when running from an inner directory
- `bit init` now recreates the scope.json if it does not exist

## [0.12.13] - 2018-05-09

### New
- add `bit show --compare` data into `bit diff` to easily see why a component is modified in one command
- when running bit login, also configure bitsrc registry for npm
- adding scss to support ~
- support components with cyclic dependencies
### Changes
- remove `--write` flag from `bit import`, the newly introduced `--merge` flag takes care of that
- improve merge-conflict error on export to show all components with conflicts
### Bug Fixes
- fix `bit remove` to not delete dependencies when they were imported directly
- add error handling to bit login
- improve the error-message "unexpected network error has occurred" to provide some useful data

## [0.12.12] - 2018-04-29

### New
- introduce a new command `bit diff` to show the files diff for modified components
- support importing component on top of a modified one and merging the changes by adding `--merge` flag to `bit import`
- add -x flag to import (short for --extension)

### Bug Fixes
- fix an end of line issue between os
- [#927](https://github.com/teambit/bit/issues/927) fix a case of link file (file that only requires another file) is part of the component
- fix bit-move of a directly imported dependency
- fix importing a different version of a dependent when dependencies are not saved as components
- fix Yarn install when a relative path is written into package.json
- fix bit-merge and bit-checkout commands for Windows
- bug fix - import after tag command was showing an error "Cannot read property 'hash' of undefined"
- fix bit-add to enable marking files as tests of existing components
- bug fix - in some circumstances, same link files were written in parallel, resulting in invalid content

## [0.12.11] - 2018-04-10

### New
- introduce a new command `bit merge` for merging a different version into the current version
- introduce a new command `bit use` for switching between versions
- add anonymous analytics usage with prompt
- support merging modified component to an older version of the component
### Changes
- rename the command `bit use` to `bit checkout`
- block tagging when a component has a newer version locally, unless `--ignore-newest-version` flag is used
- rename `--force` flag of `bit import` to `--override`
- change `bit list` to show only the authored and imported components, unless `--scope` flag is used
- `bit remove` removes components from a remote scope only when `--remote` flag is used
- improve the output of import command to show the imported versions
### Bug Fixes
- fix bit-install to work from an inner directory
- improve external test and build errors to show the stack
- support `export { default as }` syntax when extracting relevant dependencies from link files

## [0.12.10] - 2018-03-21

### New
- track directories for files changes and update .bitmap automatically
- show a component as modified (bit status) in case a new file has added to its rootDir or one of the files has renamed
- support updating dependencies versions from bit.json, package.json and bitmap files
- add an option to install peer dependencies in an isolated environment
- add the main file to file list if not specified during `bit add`
- add `--all` flag to `bit untrack` command

### Changes
- ignore files named 'LICENSE'
- test components candidates for auto-tag before tagging them

### Bug Fixes
- fix an issue with stylus dependencies from Vue files
- fix catastrophic backtracking when using Regex to find JSDoc
- fix environment import of latest version when an older version is imported
- fix exit status when ci-update fails
- fix bugs when running bit commands not from the workspace root

## [0.12.9] - 2018-03-14

- fix bug with exporting component to a very old scopes

## [0.12.8] - 2018-03-12

- send component's metadata to compilers
- fix `bit tag` with `--force` flag to force tagging when exceptions occurred during a test
- fix `bit test` error message to display the actual exception if occurred
- improve error message of `bit tag --verbose` when tests failed to include tests results
- improve handling of errors from compilers which return promises
- merge process.env from the main process to tester process fork
- symlink tester env in isolated envs
- bug fix - tests files were ignored during bit add when they're weren't part of the files array and .gitignore contained a record with leading exclamation mark

## [0.12.7] - 2018-02-28

- bug fix - specifying a component and its dependency as ids for bit remove was not working
- bug fix - fix remove component

## [0.12.6] - 2018-02-27

### New
- introduced a new command `bit untag` for reverting un-exported tags.
- support .vue files
- support `bit install` of specific ids
- init local scope inside .git
- support peerDependencies
- support passing arguments/flags to the package-manager by specifying them after '--' (e.g. `bit import -- --no-optional`)
- support compilers which return promises

### Changes
- save bit dev-dependencies components inside devDependencies section of package.json
- `bit status` shows a list of staged versions in 'staged components' section

### Bug Fixes
- show npm-client's warnings when they are about missing peer-dependencies
- fix outdated to print correct version numbers
- remove a modified component message
- resolving .gitignore files
- [#729](https://github.com/teambit/bit/issues/729) fix bit cc to clear module cache
- [#769](https://github.com/teambit/bit/issues/769) - prevent duplicate ids in bitmap when adding existing files
- [#736](https://github.com/teambit/bit/issues/736) - .gitignore is blocking everything

## [0.12.5] - 2018-02-06

- default `bit import` with no id to import objects only, unless `--write` flag is used
- decrease verbosity of npm during bit test
- added `--objects` flag to `bit import` for fetching objects only and making no changes to the filesystem
- bug fix - dists had incorrect paths in the model when originallySharedDir was the same as dist.entry
- strip dist.entry for imported and authored components only, not for nested.
- write .bitmap on bit init command
- aggregate dependencies and package dependencies in bit show
- add entered username from prompt to context for server side hooks


## [0.12.4] - 2018-01-30

- support separating dev-dependencies and dev-packages from dependencies and packages when they originated from tests files
- prompt user when trying to remove a component
- restore old behavior of requiring package installation
- support adding test files to existing component
- ignore tracked files when running bit add and print a warning message
- bug fix - bit test fails when the same environment installation was canceled before

## [0.12.3] - 2018-01-28

- avoid overriding not only modified components but also new components when running `bit import`, unless `--force' flag is used
- validate version number during tag action
- allow `bit config` to run in non initialized directory

## [0.12.2] - 2018-01-24

### New
- [#653](https://github.com/teambit/bit/issues/653) read config keys from Git config in case it's not found in bit config
- [#516](https://github.com/teambit/bit/issues/516) add `--eject` flag for `bit export` for quickly remove local components after export and install them by the npm client
### Changes
- `bit build` with no parameter, builds all authored and imported components regardless whether they're modified
### Bug Fixes
- `bit move` - updates links to node_modules and updates package.json dependencies with the new directory
- install missing environments before start build / test process
- print message in case of cyclic dependencies
- fixed ci-update from failing when no compiler or tester

## [0.12.1] - 2018-01-22

- add link-file for authored exported components from the root node_modules of a component to its main-file
- avoid fetching the dependencies of versions older than the current imported one
- migration - remove latest from compiler
- fix bug with importing old components with compiler defined
- fixed deserialize bug with bit remove

## [0.12.0] - 2018-01-18

### New
- [extension system (beta)](https://docs.bitsrc.io/docs/ext-concepts.html)
- [#540](https://github.com/teambit/bit/issues/540) support Yarn as package manager
- `bit import`: install hub dependencies as npm packages by default
- `bit import`: install npm packages by default
- [#613](https://github.com/teambit/bit/issues/613) `bit install` command to install all packages and link all components
- [#577](https://github.com/teambit/bit/issues/577) auto add workspaces to root package.json
- [#515](https://github.com/teambit/bit/issues/515) save direct dependencies in package.json with relative paths
- [#571](https://github.com/teambit/bit/issues/571) apply auto-tagging mechanism for imported components
- [#541](https://github.com/teambit/bit/issues/541) add package manager config to bit.json
- support saving dists files on a pre-configured directory relative to consumer root
- support `bit show --compare` with json format


### Changes
- change auto-generated node_modules links to be the same as NPM installation of components (@bit/scope.box.name)
- rename `bit bind` command to `bit link`
- reanme {PARENT_FOLDER} variable to {PARENT} in dsl of add
- rename .bit.map.json to .bitmap
- avoid writing long files paths for imported components when there is a shared directory among the component files and its dependencies
- `bit log` now shows semver instead of version hash
- [#537](https://github.com/teambit/bit/issues/537) rename dist flag to --ignore-dist and by default create dist files
- [#527](https://github.com/teambit/bit/issues/527) rename structure property in bit.json
- remove 'dist' attribute from root bit.json by default
- rename `no_dependencies` flag to `no-dependencies` on `bit import`
- rename `no_package_json` flag to `ignore-package-json` on `bit import`
- change `bit remote rm` to `bit remote del`
- run bit init automatically if dir is not initialized but contains .bitmap file
- do not write the component's bit.json file, unless `--conf` flag is set
### Bug Fixes
- [#517](https://github.com/teambit/bit/issues/517) when a nested dependency is imported directly, re-link all its dependents
- [#608](https://github.com/teambit/bit/issues/608) absolute components dependencies for new components throw an error
- [#605](https://github.com/teambit/bit/issues/605) component with modified dependencies doesn't recognize as modified
- [#592](https://github.com/teambit/bit/issues/592) auto-tagged component were not shown as staged in bit status
- [#495](https://github.com/teambit/bit/issues/495) support adding files to imported components and ignoring existing files
- [#500](https://github.com/teambit/bit/issues/500) files added under one component although it was not specified
- [#508](https://github.com/teambit/bit/issues/508) componentsDefaultDirectory do not support anything other than one dynamic param per folder
- [#543](https://github.com/teambit/bit/issues/543) remove imported component not working
- avoid building process when a component was not modified
- prevent overriding index file if exists

## [0.11.1] - 2017-11-29

- support tagging the entire local scope and all imported components to a specific tag using `--scope` and `--include_imported` flags
- add bit pack command to build packages for registry
- tag command now accepts a version
- `bit test` - paint a summary table when testing multiple components
- `bit status` - add a new section "deleted components" for components that were deleted from the file-system manually
- `bit import` - prevent overriding local changes unless --force flag was used
- sort `bit show` and `bit list` components alphabetically
- Auto update .bit.map.json to semantic versions
- improve stability and performance of the dependency resolution mechanism
- removed `--include-imported` flags as `--all` can be used for the same functionality
- `--scope` flag can be used without `--all`
- message in tag command is now optional
- `--all` and `--scope` accepts version (optional for `--all` and mandatory for `--scope`)
- fixed bug on windows that created test files as components
- fixed bit add bug when adding test files with DSL
- fixed output to be the same for tag command
- fixed bit list command display for deprecated components
- fixed bit show with compare flag to display dependencies
- don't write dists files for authored components
- bug fix - components that were not indicated as staged-components by `bit status` were exported by `bit export`
- bug fix - tests files saved with incorrect path when `bit add` was running from non-consumer root
- `bit add` - exclude a component when its main file is excluded
- bug fix - generated .ts links were not valid

## [0.11.0] - 2017-11-12
- change versions numbers to be semantic versions
- add `--outdated` flag to `bit show` command to show the local and remote versions of a component
- add `--outdated` flag to `bit list` command to show the local and remote versions of components
- `bit show` - show components that will be tagged automatically when their dependencies are tagged
- export / import performance and stability improvements
- add plugin mechanism to support different file types
- SSH authentication can be done with SSH username and password in case a private key or an SSH agent socket is not available
- SSH is not supporting passphrase in case a private key is encrypted
- reimplement cat-object command
- `bit show` - show components that will be tagged automatically when their dependencies are tagged
- bug fix - dependencies were not written to the file-system when cloning a project with an existing bit.map file
- disable the local search
- fix a bug which prevents the ci running tests in some cases
- bug fix - re-adding a component after exporting it was considered as a new component
- fix a bug which makes bit test command not work when a component use bit/ to require another component
- prevent bare-scope corruption when the export process fails
- fixed stderr maxBuffer exceeded bug in ci-update cmd
- fix a bug which makes imported components considered as modified
- fix typo in help man page

## [0.10.9] - 2017-10-18

- rename `bit commit` to `bit tag`
- extract only relevant dependencies from link files (files that only require other files)
- typescript - extract only relevant dependencies from link files (files that only require other files)
- take package version from package.json in the component / root folder to support semver package dependencies
- new field in bit.json (bindingPrefix) for dynamic links
- add flag to bit show to compare component in file system to last tagged component
- better handling deleted files
- improve bit add to convert files to valid bit names
- fixed - writing dist files to wrong directory during bit tag / test commands
- fixed remove of exported component
- prevent bare-scope corruption when the export process fails
- fixed stderr maxBuffer exceeded bug in ci-update cmd
- throw error when tester doesn't return any result for test file
- change the order of determine the main/index file - it's now ['js', 'ts', 'jsx', 'tsx', 'css', 'scss', 'less', 'sass']
- improve checkVersionCompatibility between server and client
- show correct message / error when the tester has an exception during bit test
- fix bug with printing wrong id on bit tag for component in versions between 10-19
- handle invalid bit.json
- bit add on missing test file should throw an error
- prevent test files from becoming new components
- fix bug when component version is larger than 10 it won't show as staged

## [0.10.8] - 2017-10-01

- support requiring imported components using `require('bit/namespace/name')` syntax
- new remove command for removing local and remote components
- new deprecate command for deprecating local and remote components
- new move command for moving files/directories of a component to a new location
- create package.json for imported components
- exclude import-pending components from 'new components' section
- add ignore missing dependencies to commit
- save all dependencies on one configurable directory (components/.dependencies by default)
- add support for tsx files
- generate internal component links according to their compiled version
- move a re-imported component to a new location when `bit import --prefix` is used
- fix commit and export issues when dealing with more than 500 components
- fix export of large amount of data
- fix bug with commit --force when tests throws an exception
- fix bug - when you import authored component (and there is a newer version) it duplicate it in the .bit.map.json
- fix bug - when you import authored component it was added to bit.json dependencies
- fix bug with ssh2 times out on handshake

## [0.10.7] - 2017-09-07

- improve windows support
- add bit untrack command
- support CSS/less/sass/sass as main file
- support jsx extension as the main file of a component
- support adding new files to imported components
- deprecated install command
- fix the search according to search-index v0.13.0 changes
- prevent exporting a component when the same version has been exported already to the same remote scope
- avoid running the build and test processes upon `bit status`
- allow export specific components without specifying the scope-name
- avoid committing unmodified components unless `--force` flag is being used
- resolve dependencies from all component files regardless whether they are referenced from the main file
- bug fix - the author was not able to update his/her component in case it was changed in another scope
- bug fix - status command shows an error when components directory has an unreferenced (from bit.map) component
- avoid generating links for author components
- `bit import` from bit.json does not write to the file-system a dependency when it is also a direct import
- bug fix - export would hang when the ssh server was existing before closing
- don't calculate nested deps when calculating modified component during bit status/commit
- fixed exception is thrown in `bit ls` after exporting components
- removed `--cache` flag from `bit ls`
- added `--environment` option for `bit import`
- reformatted `bit import` output (components, dependencies, environments)
- remove duplication for missing packages warning
- Remove the npm tree output for component ci flow
- add verbosity option to some places
- added auto generated msg to bitmap and all generated link files
- fix a warning on the bit --version command
- support render tag in js docs
- bug fix - imported components were deleted from bit.map when importing nested components of the same scope and name
- write dist files on import according to .bit.map.json
- improve bit remote output (put it in a table)
- fix but with export when the remote has a dependency in the wrong version

## [0.10.6] - 2017-08-23

- windows support
- support auto updating of bit for npm installation
- support deleting files from a component
- improved bit help
- fix bit config command for linux
- update bit-javascript dependency
- fixed remote add exceptions to human-friendly errors
- improvement - when there are several potential main files, `bit add` selects the one that is closer to the root
- show a friendly error when SSH returns an invalid response
- fix an error when there are multiple open SSH connections
- update bit.map and the file system when a nested component is re-imported individually
- fix ci-update command when there are tester and compiler to use the same isolated-environment
- fix an error when importing a component, exporting it, modifying and exporting again (v3)
- fix links generation when importing from a non-consumer root path
- fix ci-update command to generate links when necessary
- fix Error: "Cannot find module './build/Release/DTraceProviderBindings'" when installing via Yarn
- fix the local and remote search
- fix the internal ci-update command where an environment has a tester without a compiler
- improved commit, add, export and status outputs
- support general failures on bit test (like on before)
- status output with missing dependencies
- help flags adjusted to new help
- missing dependencies formatted on commit
- sources no longer part of bit.json's defaults
- improve readme
- improve outputs
- improve windows support for import command
- exception when using `bit test` or `bit build` before adding first components
- add new flag to bit add to override or append files to bit component


## [0.10.5] - 2017-08-16
- improved commit, add, export and status outputs
- improved bit help
- Improve log files (rotate, color, prettyPrint)
- Support define dependencies for imported components
- bug fixes for export command

## [0.10.4] - 2017-08-15

- bug fix - component stays in "staged components" section after the second export
- support exporting binary files
- fix a bug when importing version 2 of a component while version 1 has been imported before
- fix a bug when exporting version 3 of a component after importing version 2
- bug fix - install test environment if not exist upon bit test
- Fix conflicts when import from bit.json more than one component with the same nested deps
- Remove duplicates from missing packages (during import) warning
- improve error on adding non existing file
- improve support for imported components as dependencies of authored components
- auto-resolve dependencies for imported components

## [0.10.3] - 2017-08-08

- fix memory leak when exporting a big amount of components
- fix running import command from a non-root directory
- support specifying multiple ids using export command
- fix the auto creating dependencies during commit
- performance improvement for status and commit

## [0.10.2] - 2017-08-07
Improve resolving packages dependencies for ts files

## [0.10.1] - 2017-08-07

## [0.10.0] - 2017-08-07
### BREAKING CHANGES

- Upgrade: Bit now works with a new set of APIs and data models for the code component and scope consumer.
- Important: Bit is not backward compatible with remote scopes running older versions of Bit.

## [0.6.6-rc.1] - 2017-06-28
- Add babel-plugin-transform-runtime to support async functions

## [0.6.5] - 2017-06-26

## [0.6.5-rc.1] - 2017-06-26
- bugfix - install drivers in scope level before test in scope
- bugfix - install drivers in scope level before build in scope
- bugfix - calling to old bind command during component e2e tests

## [0.6.4] - 2017-06-25

- update "bit-javascript" dependency to 0.6.4
## [0.6.3-rc.3] - 2017-06-15

- `bit test` shows the error stack in case of a fatal error
- add logger
- support debug-mode for e2e tests

## [0.6.3-rc.2] - 2017-06-08

- update "bit-javascript" dependency to rc ("^0.6.4-rc.1")
- Try using cache before fetching remote

## [0.6.3-rc.1] - 2017-06-06

- support running e2e tests in a dev environment where `bit` command is different (such as bit-dev)
- `bit import` no longer uses the internal cache objects to retrieve remote bit-components.
- avoid corrupted data in a scope when dependencies somehow are not being resolved.
- allow `bit init` when there is a bit.json file without the `source` or `env` attributes.
- bug fix: don't show the version-compatibility warning more than once
- remove duplications from dependencies list of `bit import` output.
- suppress dependencies list upon `bit import`, unless a flag `--display_dependencies` is being used.
- warn for missing driver
- set the file-extension of the built-dist-file according to the current language ('.js' by default)
- support async/await syntax.
- remove the injection of bit-js module into the tester environment.
- add bit-javascript as a dependency and a post install hook.
- do not show tests output in case of thrown error on commit, use verbose flag to see the error.
- parse @property tag of JSDoc
- add `bit reset` command for cancelling the last local commit
- extract the importing bit.json components functionality from `bit import` into a new command `bit install`.
- add infrastructure for e2e tests
- fix onExport hook to get called after writing dependencies to bit.json
- increased max listeners to 100 (prevent warning message)
- colored commit success message
- support for merge conflict error reporting via ssh
- docs - fix bitsrc links to work

## [0.6.2] - 2017-05-21

- [removed] JSDoc data are saved only for functions with a tag `@bit`.
- fixed component classification (local or external)

## [0.6.1] - 2017-05-18 rc

- JSDoc data are saved only for functions with a tag `@bit`.
- do not terminate watcher after failures.
- add the commit-log details to the Component object, so then it'll be available for `bit show --json` and `bit export`.

## [0.6.0] - 2017-05-15

- do not preserve node.js path cache for required bit-driver because it varies over time.

## [0.5.13] - 2017-05-14

- enable bit watch command -> build-all-inline on every change

## [0.5.12] - 2017-05-14

- enable "bit build --inline" command with no arguments for building all inline components

## [0.5.11] - 2017-05-11

- send a correct error message on commit with wrong id.
- add onModify hook.
- show error-message for 'bit build' when no compiler is specified.
- write dependencies on modify.
- do not write bit.json's `misc` and `lang` properties if the default value is presented.
- send correct error message when there is invalid inline id (wip).
- add bind command (which calls the driver bind command).

## [0.5.10] - 2017-05-11

- fix bug with specs that need compiling for server use

## [0.5.9] - 2017-05-11

- fix bug with specs that need compiling

## [0.5.8] - 2017-05-11

- write the specDist only if it exists

## [0.5.7] - 2017-05-10

- fix test for components without compiler

## [0.5.6] - 2017-05-10

- implement the isolated environment for build

## [0.5.5] - 2017-05-09

### Change

- bare scope test creates a new environment and runs the tests there.
- test command -i runs the tests on the file system (inline components).
- build command now saves dist/\<implFileName> && dist/\<specsFileName> for the specs file.
- change the component resolver to fetch from dist/\<implFileName> instead of dist/dist.js.

- package dependencies of environment modules would be installed at component level from now.
- npm loader would not be present, --verbose will show npm output after the installation is done.

### Fixed

- bug with environment installation (npm install at project level).

### Added

- add module 'component-resolver' to resolve a component path using its ID.
- support generating an isolated bit-component environment on-the-fly so it will be easier to run build and test from everywhere
- the compiler can implement a build method instead of compile, get an entry file and run webpack for example (wip). implemented for inline_components, and still need to implement environment module in order to fully work.
- add --skip-update option to the main bit help page.
- run some hooks (for now: onCommit, onCreate, onExport and onImport) using a language-driver
- lang attribute on the bit.json, enable language that will save on the model of the component.

## [0.5.4] - 2017-05-07

### Fixed

- ssh is exiting before writing the entire response.
- exception was thrown when trying to read non-existing private key.

## [0.5.3] - 2017-04-27

### Fixed

- put [search] index procedure under try catch, warns in case it fails.
- fixed bug with list/show remote components with misc files.

## [0.5.2] - 2017-04-27

### Fixed

- issue with npm ensure that was caused due to latest version changes
- issue with installing deps from local cache instead of external
- exit code with only numeric values

## [0.5.1] - 2017-04-18

### Added

- support adding misc files to a bit component
- enable "bit test --inline" command with no arguments (test all inline components)

### Change

- npm install for bit dependencies will work via temp package.json instead of invoking parallel npmi

### Fixed

- when exporting and missing @this, show friendly error

## [0.5.0]

** breaking change - a scope with this version won't work with consumer with lower versions **

### Change

- ssh protocol has changes and now contains headers with bit version
- do not override files upon "bit create" unless -f (--force) flag is used

### Fixed

- bit ls and show commands can be performed outside of bit scope

### Added

- if there is a difference between the versions of the remote bit and the local bit (the remote scope has a greater version) bit throws a error/warning message according to semver difference major/minor
- bit scope-config public command
- license file inflation
- scope meta model

### Removed

- bit resolver command

## [0.4.5]

### Fixed

- error message on component not found
- hotfix for multifetch bug
- add 'no results found' message on ci when there are no specs

## [0.4.4]

### Fixed

- bug fix: typo on destructuring for making export compatible

## [0.4.3]

### Fixed

- added validation on stdin readable for private cmd _put

## [0.4.2]

### Fixed

- make the ssh mechanism backwards compatible with older versions

## [0.4.1]

### Added

- put now work with stream (after export) instead of putting the data on a command argument

### Change

- replace the use of sequest module with ssh2 module directly.

## [0.4.0]

### Added

- bit cat-scope private command
- bit refresh-scope private command for updating model

### Change

- change the header of the bit-objects to contain the hash of the file as a second argument

## [0.3.4]

### Fixed

- add the hash to the header of the any bit-object

## [0.3.3]

### Fixed

- add posix as an optional dependency (windows)

### Added

- specsResults verbose output after ci-update
- add bit clear-cache cmd
- now running clear cache before bit update

## [0.3.2]

### Added

- add bit-dev script for linking dev command, for development
- circle ci integration
- package node v6.10.0 (LTS) (working for osx, debian, centos)

### Fixed

- throw the right error code when inner problem occures
- handled errors will also have exit code 1

## [0.3.0]

### Change

- saving the component id to bit.json after export is a default behavior.
- bit export --forget flag for not saving to bit.json after export.

### Fixed

- Solved bug with specsResults pass attribute not updating after ci update.

## [0.2.6]

### Fixed

- bug with @ on scope annotation
- improved readme and docs

## [0.2.5]

### Added

- documentation under ./docs
- gitbook integration

### Change

- change mock-require to mockery on testing mechanism
- support node 4 with babel-preset-env + add plugins, instead of stage-0 preset

## [0.2.4]

### Added

- add source-map support for dist (enables compiled bit debugging)

### Change

- small fix after import without peer dependencies (do not show the peer dependencies header)

## [0.2.3]

### Added

- import multiple components on one import (bit import componentA componentB)
- write components specific version in bit.json after import -s flag
- distinguish between peerDependencies and dependencies on the output of an import command

## [0.2.2]

### Added

- loader for export command

### Change

- scope now fetch devDependencies (compiler/tester) on export
- scope does not fetch devDependencies on import
- changed dev to environment flag on import command

## [0.2.1] hot-fix

fix a bug with import many ones function

## [0.2.0]

### Added

- loaders.
- stablize version.
- improve error handling.

## [0.1.0]<|MERGE_RESOLUTION|>--- conflicted
+++ resolved
@@ -7,11 +7,8 @@
 
 ## [unreleased]
 
-<<<<<<< HEAD
 - fix link files generated to a package when it should point to an internal file of the package
-=======
 - improve import performance by caching the enrich-context object
->>>>>>> 03debe4b
 
 ## [13.0.6-dev.36] - 2019-01-22
 

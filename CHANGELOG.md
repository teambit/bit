# Change Log

All notable changes to this project will be documented in this file.

The format is based on [Keep a Changelog](http://keepachangelog.com/).
and this project adheres to [Semantic Versioning](http://semver.org/).

## [unreleased]

<<<<<<< HEAD
- generate npm links for Vue packages correctly without adding .vue extension to the package
=======
- fix `bit add` to not throw an error for imported components when mainFile is a relative path to consumer
>>>>>>> f556b0ee
- improve `bit test` to run tests not only on new and modified components but also on auto-tag pending components
- fix error "Cannot read property 'missing' of undefined" when a dependency of dependency has parsing errors (bit-javascript)

## [[13.0.3] - 2018-07-12](https://github.com/teambit/bit/releases/tag/v13.0.3)

### Bug fixes
- fix link files generation to support the plugin "add-module-export" of babel compiler
- fix error "Cannot read property push of undefined" when a dependent has parsing error (bit-javascript)
- avoid parsing unsupported dependencies files (bit-javascript)

## [[13.0.2] - 2018-07-10](https://github.com/teambit/bit/releases/tag/v13.0.2)

### New
- improve the tree shaking mechanism to work with unlimited number of intermediate files
- present parsing errors by `bit status` and prevent tagging it until fixed
- show the newly tagged version for auto-tagged components

### Changes
- rename `--ignore-missing-dependencies` flag of `bit tag` to `--ignore-unresolved-dependencies`
- avoid trying tree shaking on CommonJS code
- prevent dependency-resolver from parsing json files as they do not contain any dependency

### Bug fixes
- fix `bit status` to show a component as deleted when track-dir was deleted for authored
- fix parsing error when a Vue file has a dependency prefix with a Tilde inside a style section
- fix detection of .scss files when required with no extension
- don't break `bit status` when mainFile was deleted, instead, reflect it to the user with a suggestion
- fix detection of "export * from" syntax of ES6

## [[13.0.1] - 2018-06-26](https://github.com/teambit/bit/releases/tag/v13.0.1)

### New
- support `bit checkout latest` for checkout to the latest version
- add `--reset` flag to `bit checkout` command for removing local modifications
- add `--all` flag to `bit checkout` command for executing the checkout on all components
- add new flag `--skip-tests` to bit tag command
- add `--no-cache` flag to `bit build` command
- add `--include-unmodified` flag to `bit test` command
- add troubleshooting-isolating link to bit status

### Bug fixes
- fix .tsx parsing issue when the tsx dependency is required from a non .tsx file
- fix support of .json dependencies
- fix "SyntaxError: Unexpected token" when parsing .ts files with .js dependencies
- show environments when running bit show on remote component


## [[13.0.0] - 2018-06-18](https://github.com/teambit/bit/releases/tag/v13.0.0)

### Summary

With over 35 new features, changes and bug fixes, Bit's v13 is focused on increased **stability** with over 20 bug fixes and **support for common workflows** including [webpack resolve](https://webpack.js.org/configuration/resolve/), [tsconfig resolving](https://www.typescriptlang.org/docs/handbook/module-resolution.html), Vue resolve alias ([Vue Webpack template](https://github.com/vuejs-templates/webpack/blob/f21376d6c3165a4cf6e5ae33f71b16dd47d213e3/template/build/webpack.base.conf.js#L36)) , [Babel module resolver](https://github.com/tleunen/babel-plugin-module-resolver) etc. Here are some of v13's highlights.

- add ability to configure custom module resolution in Bit (paths and aliases), to support absolute import statements for projects that use similar features using Webpack, Typescript, Babel, Vue alias etc. [PR-#980](https://github.com/teambit/bit/pull/980), [#852](https://github.com/teambit/bit/issues/852), [#865](https://github.com/teambit/bit/issues/865), [#869](https://github.com/teambit/bit/issues/869)
- over 20 bug fixes including max call stack, import of binary files and more.
- environments transformed and refactored to act as native Bit extensions. [PR-#931](https://github.com/teambit/bit/pull/931)
- support "export X from Y" syntax of ES6 without importing X first. [PR-#981](https://github.com/teambit/bit/pull/981)
- support mixed mode of common-js and ES6. [PR-#1036](https://github.com/teambit/bit/pull/1036)
- support Installing Bit using NPM using `sudo`. [commit](https://github.com/teambit/bit/commit/b23a78d3fd8ba07507785d97a224775126c2b150).
- introducing new flags for `bit init` including `--reset` and `--reset-hard`. [PR-#1012](https://github.com/teambit/bit/pull/1012)

As a reminder, we're switching to major versions to indicate that we, like many others, have been using Bit in production for a long time. v13 follows the previous v0.12 and looking forward we'll continue to follow semver like we've done since 2016.

### New
- add ability to configure custom module resolution in Bit (paths and aliases), to support absolute import statements for projects that use similar features using Webpack, Typescript, Babel, etc.
- support "export X from Y" syntax of ES6 without importing X first.
- environments transformed and refactored to act as native Bit extensions
- introduce a new flag `bit init --reset-hard` to delete Bit files in order to start with a clean workspace
- introduce a new flag `bit init --reset` to recreate bit.json and .bitmap files in case they are corrupted
- add fork level to the `bit test` command
- inject dist dir to node_path variable during test process in order for the author to tag and test custom-resolved components
- added missing programmatic flags for bit isolate cmd
- support mixed mode of common-js and ES6 ("require" and "import" together)
- recognize packages required from d.ts files

### Changes
- remove alias t from bit test command (conflicts with tag command)
- do not override existing bit.json on bit init
- rename `no-launch-browser` to `suppress-browser-launch` in bit login flag
- version validation during `bit tag`

### Bug fixes
- fix import of binary files
- fix error "Maximum call stack size exceeded" when tagging or building a large file
- handle bit diff for local components without specifying a scope
- backward compatibility for components with environments with latest version
- show dependent component id when trying to install missing environment
- prevent overriding local tags from remote components upon import
- throw an error when auto tag components have a newer version
- after auto-tagging a component with a pending update it no longer becomes `modified`
- support for running bit log on local components without specifying scope name
- handle adding the same file with different letter cases (uppercase/lowercase)
- improve environments error handling
- support `bit move` and `bit import --path` when running from an inner directory
- `bit init` now recreates the scope.json if it does not exist

## [0.12.13] - 2018-05-09

### New
- add `bit show --compare` data into `bit diff` to easily see why a component is modified in one command
- when running bit login, also configure bitsrc registry for npm
- adding scss to support ~
- support components with cyclic dependencies
### Changes
- remove `--write` flag from `bit import`, the newly introduced `--merge` flag takes care of that
- improve merge-conflict error on export to show all components with conflicts
### Bug Fixes
- fix `bit remove` to not delete dependencies when they were imported directly
- add error handling to bit login
- improve the error-message "unexpected network error has occurred" to provide some useful data

## [0.12.12] - 2018-04-29

### New
- introduce a new command `bit diff` to show the files diff for modified components
- support importing component on top of a modified one and merging the changes by adding `--merge` flag to `bit import`
- add -x flag to import (short for --extension)

### Bug Fixes
- fix an end of line issue between os
- [#927](https://github.com/teambit/bit/issues/927) fix a case of link file (file that only requires another file) is part of the component
- fix bit-move of a directly imported dependency
- fix importing a different version of a dependent when dependencies are not saved as components
- fix Yarn install when a relative path is written into package.json
- fix bit-merge and bit-checkout commands for Windows
- bug fix - import after tag command was showing an error "Cannot read property 'hash' of undefined"
- fix bit-add to enable marking files as tests of existing components
- bug fix - in some circumstances, same link files were written in parallel, resulting in invalid content

## [0.12.11] - 2018-04-10

### New
- introduce a new command `bit merge` for merging a different version into the current version
- introduce a new command `bit use` for switching between versions
- add anonymous analytics usage with prompt
- support merging modified component to an older version of the component
### Changes
- rename the command `bit use` to `bit checkout`
- block tagging when a component has a newer version locally, unless `--ignore-newest-version` flag is used
- rename `--force` flag of `bit import` to `--override`
- change `bit list` to show only the authored and imported components, unless `--scope` flag is used
- `bit remove` removes components from a remote scope only when `--remote` flag is used
- improve the output of import command to show the imported versions
### Bug Fixes
- fix bit-install to work from an inner directory
- improve external test and build errors to show the stack
- support `export { default as }` syntax when extracting relevant dependencies from link files

## [0.12.10] - 2018-03-21

### New
- track directories for files changes and update .bitmap automatically
- show a component as modified (bit status) in case a new file has added to its rootDir or one of the files has renamed
- support updating dependencies versions from bit.json, package.json and bitmap files
- add an option to install peer dependencies in an isolated environment
- add the main file to file list if not specified during `bit add`
- add `--all` flag to `bit untrack` command

### Changes
- ignore files named 'LICENSE'
- test components candidates for auto-tag before tagging them

### Bug Fixes
- fix an issue with stylus dependencies from Vue files
- fix catastrophic backtracking when using Regex to find JSDoc
- fix environment import of latest version when an older version is imported
- fix exit status when ci-update fails
- fix bugs when running bit commands not from the workspace root

## [0.12.9] - 2018-03-14

- fix bug with exporting component to a very old scopes

## [0.12.8] - 2018-03-12

- send component's metadata to compilers
- fix `bit tag` with `--force` flag to force tagging when exceptions occurred during a test
- fix `bit test` error message to display the actual exception if occurred
- improve error message of `bit tag --verbose` when tests failed to include tests results
- improve handling of errors from compilers which return promises
- merge process.env from the main process to tester process fork
- symlink tester env in isolated envs
- bug fix - tests files were ignored during bit add when they're weren't part of the files array and .gitignore contained a record with leading exclamation mark

## [0.12.7] - 2018-02-28

- bug fix - specifying a component and its dependency as ids for bit remove was not working
- bug fix - fix remove component

## [0.12.6] - 2018-02-27

### New
- introduced a new command `bit untag` for reverting un-exported tags.
- support .vue files
- support `bit install` of specific ids
- init local scope inside .git
- support peerDependencies
- support passing arguments/flags to the package-manager by specifying them after '--' (e.g. `bit import -- --no-optional`)
- support compilers which return promises

### Changes
- save bit dev-dependencies components inside devDependencies section of package.json
- `bit status` shows a list of staged versions in 'staged components' section

### Bug Fixes
- show npm-client's warnings when they are about missing peer-dependencies
- fix outdated to print correct version numbers
- remove a modified component message
- resolving .gitignore files
- [#729](https://github.com/teambit/bit/issues/729) fix bit cc to clear module cache
- [#769](https://github.com/teambit/bit/issues/769) - prevent duplicate ids in bitmap when adding existing files
- [#736](https://github.com/teambit/bit/issues/736) - .gitignore is blocking everything

## [0.12.5] - 2018-02-06

- default `bit import` with no id to import objects only, unless `--write` flag is used
- decrease verbosity of npm during bit test
- added `--objects` flag to `bit import` for fetching objects only and making no changes to the filesystem
- bug fix - dists had incorrect paths in the model when originallySharedDir was the same as dist.entry
- strip dist.entry for imported and authored components only, not for nested.
- write .bitmap on bit init command
- aggregate dependencies and package dependencies in bit show
- add entered username from prompt to context for server side hooks


## [0.12.4] - 2018-01-30

- support separating dev-dependencies and dev-packages from dependencies and packages when they originated from tests files
- prompt user when trying to remove a component
- restore old behavior of requiring package installation
- support adding test files to existing component
- ignore tracked files when running bit add and print a warning message
- bug fix - bit test fails when the same environment installation was canceled before

## [0.12.3] - 2018-01-28

- avoid overriding not only modified components but also new components when running `bit import`, unless `--force' flag is used
- validate version number during tag action
- allow `bit config` to run in non initialized directory

## [0.12.2] - 2018-01-24

### New
- [#653](https://github.com/teambit/bit/issues/653) read config keys from Git config in case it's not found in bit config
- [#516](https://github.com/teambit/bit/issues/516) add `--eject` flag for `bit export` for quickly remove local components after export and install them by the npm client
### Changes
- `bit build` with no parameter, builds all authored and imported components regardless whether they're modified
### Bug Fixes
- `bit move` - updates links to node_modules and updates package.json dependencies with the new directory
- install missing environments before start build / test process
- print message in case of cyclic dependencies
- fixed ci-update from failing when no compiler or tester

## [0.12.1] - 2018-01-22

- add link-file for authored exported components from the root node_modules of a component to its main-file
- avoid fetching the dependencies of versions older than the current imported one
- migration - remove latest from compiler
- fix bug with importing old components with compiler defined
- fixed deserialize bug with bit remove

## [0.12.0] - 2018-01-18

### New
- [extension system (beta)](https://docs.bitsrc.io/docs/ext-concepts.html)
- [#540](https://github.com/teambit/bit/issues/540) support Yarn as package manager
- `bit import`: install hub dependencies as npm packages by default
- `bit import`: install npm packages by default
- [#613](https://github.com/teambit/bit/issues/613) `bit install` command to install all packages and link all components
- [#577](https://github.com/teambit/bit/issues/577) auto add workspaces to root package.json
- [#515](https://github.com/teambit/bit/issues/515) save direct dependencies in package.json with relative paths
- [#571](https://github.com/teambit/bit/issues/571) apply auto-tagging mechanism for imported components
- [#541](https://github.com/teambit/bit/issues/541) add package manager config to bit.json
- support saving dists files on a pre-configured directory relative to consumer root
- support `bit show --compare` with json format


### Changes
- change auto-generated node_modules links to be the same as NPM installation of components (@bit/scope.box.name)
- rename `bit bind` command to `bit link`
- reanme {PARENT_FOLDER} variable to {PARENT} in dsl of add
- rename .bit.map.json to .bitmap
- avoid writing long files paths for imported components when there is a shared directory among the component files and its dependencies
- `bit log` now shows semver instead of version hash
- [#537](https://github.com/teambit/bit/issues/537) rename dist flag to --ignore-dist and by default create dist files
- [#527](https://github.com/teambit/bit/issues/527) rename structure property in bit.json
- remove 'dist' attribute from root bit.json by default
- rename `no_dependencies` flag to `no-dependencies` on `bit import`
- rename `no_package_json` flag to `ignore-package-json` on `bit import`
- change `bit remote rm` to `bit remote del`
- run bit init automatically if dir is not initialized but contains .bitmap file
- do not write the component's bit.json file, unless `--conf` flag is set
### Bug Fixes
- [#517](https://github.com/teambit/bit/issues/517) when a nested dependency is imported directly, re-link all its dependents
- [#608](https://github.com/teambit/bit/issues/608) absolute components dependencies for new components throw an error
- [#605](https://github.com/teambit/bit/issues/605) component with modified dependencies doesn't recognize as modified
- [#592](https://github.com/teambit/bit/issues/592) auto-tagged component were not shown as staged in bit status
- [#495](https://github.com/teambit/bit/issues/495) support adding files to imported components and ignoring existing files
- [#500](https://github.com/teambit/bit/issues/500) files added under one component although it was not specified
- [#508](https://github.com/teambit/bit/issues/508) componentsDefaultDirectory do not support anything other than one dynamic param per folder
- [#543](https://github.com/teambit/bit/issues/543) remove imported component not working
- avoid building process when a component was not modified
- prevent overriding index file if exists

## [0.11.1] - 2017-11-29

- support tagging the entire local scope and all imported components to a specific tag using `--scope` and `--include_imported` flags
- add bit pack command to build packages for registry
- tag command now accepts a version
- `bit test` - paint a summary table when testing multiple components
- `bit status` - add a new section "deleted components" for components that were deleted from the file-system manually
- `bit import` - prevent overriding local changes unless --force flag was used
- sort `bit show` and `bit list` components alphabetically
- Auto update .bit.map.json to semantic versions
- improve stability and performance of the dependency resolution mechanism
- removed `--include-imported` flags as `--all` can be used for the same functionality
- `--scope` flag can be used without `--all`
- message in tag command is now optional
- `--all` and `--scope` accepts version (optional for `--all` and mandatory for `--scope`)
- fixed bug on windows that created test files as components
- fixed bit add bug when adding test files with DSL
- fixed output to be the same for tag command
- fixed bit list command display for deprecated components
- fixed bit show with compare flag to display dependencies
- don't write dists files for authored components
- bug fix - components that were not indicated as staged-components by `bit status` were exported by `bit export`
- bug fix - tests files saved with incorrect path when `bit add` was running from non-consumer root
- `bit add` - exclude a component when its main file is excluded
- bug fix - generated .ts links were not valid

## [0.11.0] - 2017-11-12
- change versions numbers to be semantic versions
- add `--outdated` flag to `bit show` command to show the local and remote versions of a component
- add `--outdated` flag to `bit list` command to show the local and remote versions of components
- `bit show` - show components that will be tagged automatically when their dependencies are tagged
- export / import performance and stability improvements
- add plugin mechanism to support different file types
- SSH authentication can be done with SSH username and password in case a private key or an SSH agent socket is not available
- SSH is not supporting passphrase in case a private key is encrypted
- reimplement cat-object command
- `bit show` - show components that will be tagged automatically when their dependencies are tagged
- bug fix - dependencies were not written to the file-system when cloning a project with an existing bit.map file
- disable the local search
- fix a bug which prevents the ci running tests in some cases
- bug fix - re-adding a component after exporting it was considered as a new component
- fix a bug which makes bit test command not work when a component use bit/ to require another component
- prevent bare-scope corruption when the export process fails
- fixed stderr maxBuffer exceeded bug in ci-update cmd
- fix a bug which makes imported components considered as modified
- fix typo in help man page

## [0.10.9] - 2017-10-18

- rename `bit commit` to `bit tag`
- extract only relevant dependencies from link files (files that only require other files)
- typescript - extract only relevant dependencies from link files (files that only require other files)
- take package version from package.json in the component / root folder to support semver package dependencies
- new field in bit.json (bindingPrefix) for dynamic links
- add flag to bit show to compare component in file system to last tagged component
- better handling deleted files
- improve bit add to convert files to valid bit names
- fixed - writing dist files to wrong directory during bit tag / test commands
- fixed remove of exported component
- prevent bare-scope corruption when the export process fails
- fixed stderr maxBuffer exceeded bug in ci-update cmd
- throw error when tester doesn't return any result for test file
- change the order of determine the main/index file - it's now ['js', 'ts', 'jsx', 'tsx', 'css', 'scss', 'less', 'sass']
- improve checkVersionCompatibility between server and client
- show correct message / error when the tester has an exception during bit test
- fix bug with printing wrong id on bit tag for component in versions between 10-19
- handle invalid bit.json
- bit add on missing test file should throw an error
- prevent test files from becoming new components
- fix bug when component version is larger than 10 it won't show as staged

## [0.10.8] - 2017-10-01

- support requiring imported components using `require('bit/namespace/name')` syntax
- new remove command for removing local and remote components
- new deprecate command for deprecating local and remote components
- new move command for moving files/directories of a component to a new location
- create package.json for imported components
- exclude import-pending components from 'new components' section
- add ignore missing dependencies to commit
- save all dependencies on one configurable directory (components/.dependencies by default)
- add support for tsx files
- generate internal component links according to their compiled version
- move a re-imported component to a new location when `bit import --prefix` is used
- fix commit and export issues when dealing with more than 500 components
- fix export of large amount of data
- fix bug with commit --force when tests throws an exception
- fix bug - when you import authored component (and there is a newer version) it duplicate it in the .bit.map.json
- fix bug - when you import authored component it was added to bit.json dependencies
- fix bug with ssh2 times out on handshake

## [0.10.7] - 2017-09-07

- improve windows support
- add bit untrack command
- support CSS/less/sass/sass as main file
- support jsx extension as the main file of a component
- support adding new files to imported components
- deprecated install command
- fix the search according to search-index v0.13.0 changes
- prevent exporting a component when the same version has been exported already to the same remote scope
- avoid running the build and test processes upon `bit status`
- allow export specific components without specifying the scope-name
- avoid committing unmodified components unless `--force` flag is being used
- resolve dependencies from all component files regardless whether they are referenced from the main file
- bug fix - the author was not able to update his/her component in case it was changed in another scope
- bug fix - status command shows an error when components directory has an unreferenced (from bit.map) component
- avoid generating links for author components
- `bit import` from bit.json does not write to the file-system a dependency when it is also a direct import
- bug fix - export would hang when the ssh server was existing before closing
- don't calculate nested deps when calculating modified component during bit status/commit
- fixed exception is thrown in `bit ls` after exporting components
- removed `--cache` flag from `bit ls`
- added `--environment` option for `bit import`
- reformatted `bit import` output (components, dependencies, environments)
- remove duplication for missing packages warning
- Remove the npm tree output for component ci flow
- add verbosity option to some places
- added auto generated msg to bitmap and all generated link files
- fix a warning on the bit --version command
- support render tag in js docs
- bug fix - imported components were deleted from bit.map when importing nested components of the same scope and name
- write dist files on import according to .bit.map.json
- improve bit remote output (put it in a table)
- fix but with export when the remote has a dependency in the wrong version

## [0.10.6] - 2017-08-23

- windows support
- support auto updating of bit for npm installation
- support deleting files from a component
- improved bit help
- fix bit config command for linux
- update bit-javascript dependency
- fixed remote add exceptions to human-friendly errors
- improvement - when there are several potential main files, `bit add` selects the one that is closer to the root
- show a friendly error when SSH returns an invalid response
- fix an error when there are multiple open SSH connections
- update bit.map and the file system when a nested component is re-imported individually
- fix ci-update command when there are tester and compiler to use the same isolated-environment
- fix an error when importing a component, exporting it, modifying and exporting again (v3)
- fix links generation when importing from a non-consumer root path
- fix ci-update command to generate links when necessary
- fix Error: "Cannot find module './build/Release/DTraceProviderBindings'" when installing via Yarn
- fix the local and remote search
- fix the internal ci-update command where an environment has a tester without a compiler
- improved commit, add, export and status outputs
- support general failures on bit test (like on before)
- status output with missing dependencies
- help flags adjusted to new help
- missing dependencies formatted on commit
- sources no longer part of bit.json's defaults
- improve readme
- improve outputs
- improve windows support for import command
- exception when using `bit test` or `bit build` before adding first components
- add new flag to bit add to override or append files to bit component


## [0.10.5] - 2017-08-16
- improved commit, add, export and status outputs
- improved bit help
- Improve log files (rotate, color, prettyPrint)
- Support define dependencies for imported components
- bug fixes for export command

## [0.10.4] - 2017-08-15

- bug fix - component stays in "staged components" section after the second export
- support exporting binary files
- fix a bug when importing version 2 of a component while version 1 has been imported before
- fix a bug when exporting version 3 of a component after importing version 2
- bug fix - install test environment if not exist upon bit test
- Fix conflicts when import from bit.json more than one component with the same nested deps
- Remove duplicates from missing packages (during import) warning
- improve error on adding non existing file
- improve support for imported components as dependencies of authored components
- auto-resolve dependencies for imported components

## [0.10.3] - 2017-08-08

- fix memory leak when exporting a big amount of components
- fix running import command from a non-root directory
- support specifying multiple ids using export command
- fix the auto creating dependencies during commit
- performance improvement for status and commit

## [0.10.2] - 2017-08-07
Improve resolving packages dependencies for ts files

## [0.10.1] - 2017-08-07

## [0.10.0] - 2017-08-07
### BREAKING CHANGES

- Upgrade: Bit now works with a new set of APIs and data models for the code component and scope consumer.
- Important: Bit is not backward compatible with remote scopes running older versions of Bit.

## [0.6.6-rc.1] - 2017-06-28
- Add babel-plugin-transform-runtime to support async functions

## [0.6.5] - 2017-06-26

## [0.6.5-rc.1] - 2017-06-26
- bugfix - install drivers in scope level before test in scope
- bugfix - install drivers in scope level before build in scope
- bugfix - calling to old bind command during component e2e tests

## [0.6.4] - 2017-06-25

- update "bit-javascript" dependency to 0.6.4
## [0.6.3-rc.3] - 2017-06-15

- `bit test` shows the error stack in case of a fatal error
- add logger
- support debug-mode for e2e tests

## [0.6.3-rc.2] - 2017-06-08

- update "bit-javascript" dependency to rc ("^0.6.4-rc.1")
- Try using cache before fetching remote

## [0.6.3-rc.1] - 2017-06-06

- support running e2e tests in a dev environment where `bit` command is different (such as bit-dev)
- `bit import` no longer uses the internal cache objects to retrieve remote bit-components.
- avoid corrupted data in a scope when dependencies somehow are not being resolved.
- allow `bit init` when there is a bit.json file without the `source` or `env` attributes.
- bug fix: don't show the version-compatibility warning more than once
- remove duplications from dependencies list of `bit import` output.
- suppress dependencies list upon `bit import`, unless a flag `--display_dependencies` is being used.
- warn for missing driver
- set the file-extension of the built-dist-file according to the current language ('.js' by default)
- support async/await syntax.
- remove the injection of bit-js module into the tester environment.
- add bit-javascript as a dependency and a post install hook.
- do not show tests output in case of thrown error on commit, use verbose flag to see the error.
- parse @property tag of JSDoc
- add `bit reset` command for cancelling the last local commit
- extract the importing bit.json components functionality from `bit import` into a new command `bit install`.
- add infrastructure for e2e tests
- fix onExport hook to get called after writing dependencies to bit.json
- increased max listeners to 100 (prevent warning message)
- colored commit success message
- support for merge conflict error reporting via ssh
- docs - fix bitsrc links to work

## [0.6.2] - 2017-05-21

- [removed] JSDoc data are saved only for functions with a tag `@bit`.
- fixed component classification (local or external)

## [0.6.1] - 2017-05-18 rc

- JSDoc data are saved only for functions with a tag `@bit`.
- do not terminate watcher after failures.
- add the commit-log details to the Component object, so then it'll be available for `bit show --json` and `bit export`.

## [0.6.0] - 2017-05-15

- do not preserve node.js path cache for required bit-driver because it varies over time.

## [0.5.13] - 2017-05-14

- enable bit watch command -> build-all-inline on every change

## [0.5.12] - 2017-05-14

- enable "bit build --inline" command with no arguments for building all inline components

## [0.5.11] - 2017-05-11

- send a correct error message on commit with wrong id.
- add onModify hook.
- show error-message for 'bit build' when no compiler is specified.
- write dependencies on modify.
- do not write bit.json's `misc` and `lang` properties if the default value is presented.
- send correct error message when there is invalid inline id (wip).
- add bind command (which calls the driver bind command).

## [0.5.10] - 2017-05-11

- fix bug with specs that need compiling for server use

## [0.5.9] - 2017-05-11

- fix bug with specs that need compiling

## [0.5.8] - 2017-05-11

- write the specDist only if it exists

## [0.5.7] - 2017-05-10

- fix test for components without compiler

## [0.5.6] - 2017-05-10

- implement the isolated environment for build

## [0.5.5] - 2017-05-09

### Change

- bare scope test creates a new environment and runs the tests there.
- test command -i runs the tests on the file system (inline components).
- build command now saves dist/\<implFileName> && dist/\<specsFileName> for the specs file.
- change the component resolver to fetch from dist/\<implFileName> instead of dist/dist.js.

- package dependencies of environment modules would be installed at component level from now.
- npm loader would not be present, --verbose will show npm output after the installation is done.

### Fixed

- bug with environment installation (npm install at project level).

### Added

- add module 'component-resolver' to resolve a component path using its ID.
- support generating an isolated bit-component environment on-the-fly so it will be easier to run build and test from everywhere
- the compiler can implement a build method instead of compile, get an entry file and run webpack for example (wip). implemented for inline_components, and still need to implement environment module in order to fully work.
- add --skip-update option to the main bit help page.
- run some hooks (for now: onCommit, onCreate, onExport and onImport) using a language-driver
- lang attribute on the bit.json, enable language that will save on the model of the component.

## [0.5.4] - 2017-05-07

### Fixed

- ssh is exiting before writing the entire response.
- exception was thrown when trying to read non-existing private key.

## [0.5.3] - 2017-04-27

### Fixed

- put [search] index procedure under try catch, warns in case it fails.
- fixed bug with list/show remote components with misc files.

## [0.5.2] - 2017-04-27

### Fixed

- issue with npm ensure that was caused due to latest version changes
- issue with installing deps from local cache instead of external
- exit code with only numeric values

## [0.5.1] - 2017-04-18

### Added

- support adding misc files to a bit component
- enable "bit test --inline" command with no arguments (test all inline components)

### Change

- npm install for bit dependencies will work via temp package.json instead of invoking parallel npmi

### Fixed

- when exporting and missing @this, show friendly error

## [0.5.0]

** breaking change - a scope with this version won't work with consumer with lower versions **

### Change

- ssh protocol has changes and now contains headers with bit version
- do not override files upon "bit create" unless -f (--force) flag is used

### Fixed

- bit ls and show commands can be performed outside of bit scope

### Added

- if there is a difference between the versions of the remote bit and the local bit (the remote scope has a greater version) bit throws a error/warning message according to semver difference major/minor
- bit scope-config public command
- license file inflation
- scope meta model

### Removed

- bit resolver command

## [0.4.5]

### Fixed

- error message on component not found
- hotfix for multifetch bug
- add 'no results found' message on ci when there are no specs

## [0.4.4]

### Fixed

- bug fix: typo on destructuring for making export compatible

## [0.4.3]

### Fixed

- added validation on stdin readable for private cmd _put

## [0.4.2]

### Fixed

- make the ssh mechanism backwards compatible with older versions

## [0.4.1]

### Added

- put now work with stream (after export) instead of putting the data on a command argument

### Change

- replace the use of sequest module with ssh2 module directly.

## [0.4.0]

### Added

- bit cat-scope private command
- bit refresh-scope private command for updating model

### Change

- change the header of the bit-objects to contain the hash of the file as a second argument

## [0.3.4]

### Fixed

- add the hash to the header of the any bit-object

## [0.3.3]

### Fixed

- add posix as an optional dependency (windows)

### Added

- specsResults verbose output after ci-update
- add bit clear-cache cmd
- now running clear cache before bit update

## [0.3.2]

### Added

- add bit-dev script for linking dev command, for development
- circle ci integration
- package node v6.10.0 (LTS) (working for osx, debian, centos)

### Fixed

- throw the right error code when inner problem occures
- handled errors will also have exit code 1

## [0.3.0]

### Change

- saving the component id to bit.json after export is a default behavior.
- bit export --forget flag for not saving to bit.json after export.

### Fixed

- Solved bug with specsResults pass attribute not updating after ci update.

## [0.2.6]

### Fixed

- bug with @ on scope annotation
- improved readme and docs

## [0.2.5]

### Added

- documentation under ./docs
- gitbook integration

### Change

- change mock-require to mockery on testing mechanism
- support node 4 with babel-preset-env + add plugins, instead of stage-0 preset

## [0.2.4]

### Added

- add source-map support for dist (enables compiled bit debugging)

### Change

- small fix after import without peer dependencies (do not show the peer dependencies header)

## [0.2.3]

### Added

- import multiple components on one import (bit import componentA componentB)
- write components specific version in bit.json after import -s flag
- distinguish between peerDependencies and dependencies on the output of an import command

## [0.2.2]

### Added

- loader for export command

### Change

- scope now fetch devDependencies (compiler/tester) on export
- scope does not fetch devDependencies on import
- changed dev to environment flag on import command

## [0.2.1] hot-fix

fix a bug with import many ones function

## [0.2.0]

### Added

- loaders.
- stablize version.
- improve error handling.

## [0.1.0]

initial version<|MERGE_RESOLUTION|>--- conflicted
+++ resolved
@@ -7,11 +7,8 @@
 
 ## [unreleased]
 
-<<<<<<< HEAD
 - generate npm links for Vue packages correctly without adding .vue extension to the package
-=======
 - fix `bit add` to not throw an error for imported components when mainFile is a relative path to consumer
->>>>>>> f556b0ee
 - improve `bit test` to run tests not only on new and modified components but also on auto-tag pending components
 - fix error "Cannot read property 'missing' of undefined" when a dependency of dependency has parsing errors (bit-javascript)
 

# Change Log

All notable changes to this project will be documented in this file.

The format is based on [Keep a Changelog](http://keepachangelog.com/).
and this project adheres to [Semantic Versioning](http://semver.org/).

## [unreleased]

<<<<<<< HEAD
- deprecate files overrides (using file:// prefix)
=======
- disallow adding individual files by `bit add` unless `--allow-files` flag is used
>>>>>>> 991f596c
- introduce `bit link --rewire` to change relative paths in the source code to module paths
- prevent tagging components that require each other by relative paths (bypassable by `--allow-relative-paths`)
- prevent exporting components when import/require uses a module path with no scope-name
- fix components dependencies detection to resolve from package.json if not exist on the fs

## [[14.7.6] - 2020-02-23](https://github.com/teambit/bit/releases/tag/v14.7.6)

### Internal

- fix building binary assets

## [[14.7.5] - 2020-02-23](https://github.com/teambit/bit/releases/tag/v14.7.5)

### New

- support configuring the logger level by running `bit config set log_level <level>`.

### Changes

- support a basic flow of using module paths when no `scopeDefault` is set

### Bug Fixes

- [#2211](https://github.com/teambit/bit/issues/2211) fix `bit export` to not export non-staged dependencies
- [#2308](https://github.com/teambit/bit/issues/2308) fix "Cannot read property 'scope' of undefined" error on bit export
- [#1808](https://github.com/teambit/bit/issues/1808) fix dynamic dist reference from `package.json` when isolating via capsule
- [#2341](https://github.com/teambit/bit/issues/2341) fix `bit export --all` to successfully export when deleted from remote
- [#2268](https://github.com/teambit/bit/issues/2268) prevent logger from holding the terminal once a command is completed


## [[14.7.4] - 2020-02-06](https://github.com/teambit/bit/releases/tag/v14.7.4)

- [#2300](https://github.com/teambit/bit/issues/2300) improve `bit export` performance by pushing new tags only

## [[14.7.3] - 2020-02-02](https://github.com/teambit/bit/releases/tag/v14.7.3)

### New

- support overrides of the workspace defaultScope per components
- use workspace defaultScope to generate node-modules links for pre-export components

### Changes

- [#2247](https://github.com/teambit/bit/issues/2247) improve auto-tag output

### Bug fixes

- fix "JavaScript heap out of memory" errors during `bit export`
- [#2260](https://github.com/teambit/bit/issues/2260) fix duplicate dependencies
- [#2264](https://github.com/teambit/bit/issues/2264) fix generated dependencies links on capsule
- [#2267](https://github.com/teambit/bit/issues/2267) fix duplicate devDependencies
- [#2258](https://github.com/teambit/bit/issues/2258) don't install devDependencies packages upon extensions import
- [#2255](https://github.com/teambit/bit/issues/2255) avoid adding unneeded overrides upon import

## [[14.7.2] - 2020-01-12](https://github.com/teambit/bit/releases/tag/v14.7.2)

### New

- [#1894](https://github.com/teambit/bit/issues/1894) introduce `--remote` flag for `bit log`
- add `--conf` and `--ignore-package-json` flags to `bit checkout` similar to `bit import`

### Bug fixes

- [#2231](https://github.com/teambit/bit/issues/2231) update typescript to support optional chaining
- improve performance of `bit checkout` by writing multiple components in parallel
- fix overrides of a component added with package syntax to be recognized as bit-component
- [#2196](https://github.com/teambit/bit/issues/2196) fix dependency resolution when Bit component is imported in a sub-package

### Internal

- install librarian from npm

## [[14.7.1] - 2019-12-12](https://github.com/teambit/bit/releases/tag/v14.7.1)

### New

- add component root dir to bit show (json only)

### Bug fixes

- [#2182](https://github.com/teambit/bit/issues/2182) fix package-name replacement of dists when a package has a tilda prefix
- [#2182](https://github.com/teambit/bit/issues/2182) don't write dependencies dists to a capsule when their compiler was removed
- fix tester's isolate API

## [[14.7.0] - 2019-12-08](https://github.com/teambit/bit/releases/tag/v14.7.0)

### New
​
- Tester's API can use the `isolate` function.
- `bit status` shows untracked file dependencies recursively.
​
### Bug fixes
​
- [#2171](https://github.com/teambit/bit/issues/2171) fix component-not-found when exporting to multiple scopes and there are dependencies between them
- [#2175](https://github.com/teambit/bit/issues/2175) add missing packages from overrides to `bit status`
- [#2176](https://github.com/teambit/bit/issues/2176) fix workspace overrides to not leak rules to unrelated component
- [#2178](https://github.com/teambit/bit/issues/2178) fix adding ts types packages to respect overrides settings
​
### Experimental
​
- [#2162](https://github.com/teambit/bit/pull/2162) add integration with [librarian](https://github.com/teambit/librarian)

## [[14.6.0] - 2019-11-24](https://github.com/teambit/bit/releases/tag/v14.6.0)

- compress ssh args before sending
- add new global config `ssh_no_compress`

## [[14.5.0] - 2019-11-24](https://github.com/teambit/bit/releases/tag/v14.5.0)

### New

- support anonymous authentication for remote read operations
- add `--token` flag for commands that runs against a remote server
- [#2101](https://github.com/teambit/bit/issues/2101) suggest matching commands

### Changes

- improve loader when building components
- add `--no-warnings` flag to bit test child process

### Bug fixes

- [#2147](https://github.com/teambit/bit/issues/2147) fix overrides to respect dependencies received by a compiler/tester/extension
- fix symlink errors when generating links to `d.ts` files
- [#2140](https://github.com/teambit/bit/issues/2140) update bit-javascript to support `import { x as y }` syntax
- fix fork of a component when a dependency exists in an older version only
- update `react-docgen` version from `2.21.0` to `4.1.1`
- keep flattened dependencies saved by auto-tag up to date, although they're not part of the current tag
- show a message about missing test files in the compiled files

### Experimental

- expose buildOne and buildAll for programmatic api (Experimental)

### Internal

- consolidate isolation options
- formalize isolate api result

## [[14.4.3] - 2019-10-23](https://github.com/teambit/bit/releases/tag/v14.4.3)

### Bug fixes

- lock memfs package version to v2.15.5 due to issues with the v2.16.0

## [[14.4.2] - 2019-10-23](https://github.com/teambit/bit/releases/tag/v14.4.2)

### Bug fixes

- [#2024](https://github.com/teambit/bit/issues/2024) rebuild components upon dependencies changes for compilers that build dependencies
- [#2067](https://github.com/teambit/bit/issues/2067) fix `bit checkout` to not duplicate modified files when the shared dir has changed
- [#2079](https://github.com/teambit/bit/issues/2079) update bit-javascript to fix error when Yarn workspaces uses nohoist
- [#2072](https://github.com/teambit/bit/issues/2072) update bit-javascript to support React fragments

### Experimental

- [#2066](https://github.com/teambit/bit/issues/2066) introduce `--skip-auto-tag` flag for `bit tag`

### Internal

- move from flow to typescript

## [[14.4.1] - 2019-10-06](https://github.com/teambit/bit/releases/tag/v14.4.1)

### Bug fixes

- [#2019](https://github.com/teambit/bit/issues/2019) fix `bit import --merge` to not override changed dependencies
- [#2023](https://github.com/teambit/bit/issues/2023) better handle external errors from compilers
- [#2013](https://github.com/teambit/bit/issues/2013) fix bit import when one module resolution alias is a directory of another alias for extensions other than `.js`
- [#2033](https://github.com/teambit/bit/issues/2033) improve bit link to build unrecognized missing links
- [#2035](https://github.com/teambit/bit/issues/2035) fix "unable to manually add the dependency" error when package.json of an imported component is missing
- [#2034](https://github.com/teambit/bit/issues/2034) make sure versions are not deleted upon tag when components have cycle dependencies and a version is specified
- [#2027](https://github.com/teambit/bit/issues/2027) fix ComponentNotFound error when building a typescript component and its Bit dependency is installed as a package
- [#2011](https://github.com/teambit/bit/issues/2011) update dependents package.json files when ejecting dependencies
- fix bit graph edge colouring for regular dependencies
- call pre and post export hooks actions

## [[14.4.0] - 2019-09-24](https://github.com/teambit/bit/releases/tag/v14.4.0)

### New
- [#1981](https://github.com/teambit/bit/issues/1981) allow compilers to add all dependencies types and not only devDependencies

### Changes
- [#2004](https://github.com/teambit/bit/issues/2004) ask for approval before exporting a component to another scope (fork)

### Bug fixes
- [#2013](https://github.com/teambit/bit/issues/2013) fix bit import when one module resolution alias is a directory of another alias
- block tagging components with prerelease versions
- fix "Converting circular structure to JSON" error when logging a circular metadata object
- fix exporting to a different scope than workspace configuration of `defaultScope`
- fix exporting components with and without scope at the same time
- [#1999](https://github.com/teambit/bit/issues/1999) show a descriptive error when a component is missing from the scope

### Experimental
- [#1956](https://github.com/teambit/bit/issues/1956) introduce a new flag `--rewire` for `bit export` to replace the import/require statements in the source to the newly exported scope

## [[14.3.0] - 2019-09-11](https://github.com/teambit/bit/releases/tag/v14.3.0)

### New
- [#1956](https://github.com/teambit/bit/issues/1956) add `defaultScope` settings in workspace config for `bit export` to use when no remote scope defined for component
- [#1990](https://github.com/teambit/bit/issues/1990) auto add `@types/package-name` for *.tsx files
​
### Changes
- generate `node_modules` links upon build for new components
​
### Bug fixes
- fail early when exporting nested dependency
- fix an error "Cannot read property log of null" upon bit log
- [#1988](https://github.com/teambit/bit/issues/1988) avoid adding a component to root package.json when importing with `--ignore-package-json` flag
- [#1972](https://github.com/teambit/bit/issues/1972) fix generated links to nested dependencies in the capsule
- [#1966](https://github.com/teambit/bit/issues/1966) prevent intermediate console printing when `--json` flag is used
- [#1721](https://github.com/teambit/bit/issues/1721) enable removing/workspace-propagating a compiler/tester from component's config
- [#1965](https://github.com/teambit/bit/issues/1965) fix generated links for `.scss` and `.sass` packages to point to the main file
- [#1959](https://github.com/teambit/bit/issues/1959) improve message when running `bit build` when compiler not configured
- fix dist replacements upon export (for angular compiler) to support require statements to an internal path
- [#1947](https://github.com/teambit/bit/issues/1947) workaround an angular-compiler issue when the dists have a prefix
​
### Experimental
- [#1956](https://github.com/teambit/bit/issues/1956) add `--include-dependencies`flag for `bit export` to be export all component-dependencies to the remote scope
- [#1956](https://github.com/teambit/bit/issues/1956) support exporting components without mentioning a remote by exporting to their last remotes

## [[14.2.4] - 2019-08-13](https://github.com/teambit/bit/releases/tag/v14.2.4)
​
### New

- [#1867](https://github.com/teambit/bit/issues/1867) apply workspace overrides config on imported components
- [#1863](https://github.com/teambit/bit/issues/1863) allow excluding components from `overrides` rules
- [#1865](https://github.com/teambit/bit/issues/1865) allow adding `package.json` props via `overrides`
- [#1837](https://github.com/teambit/bit/issues/1837) enable executing commands on remote components outside of bit-workspace
- [#913](https://github.com/teambit/bit/issues/913) add new flags to bit init `-c|--compiler`, `-t|--tester`, `-d|--default-directory`, `-p|--package-manager`
- [#1889](https://github.com/teambit/bit/issues/1889) auto add `@types/package-name` to the dependencies of TS components
- added `no_warnings` config to eliminate some warnings from being written to the stdout
​
### Changes
​
- remove Angular dependencies from bit-javascript, instead, use TS compiler to parse Angular Decorators
- [#1892](https://github.com/teambit/bit/issues/1892) deprecating `bit list --bare` and replace with `bit list --raw`
- [#1774](https://github.com/teambit/bit/issues/1774) improve access errors and warn when sudo is used
- change shortcut flag to `bit init` standalone from `t` to `T`
​
### Bug fixes
​
- safer access to bit global config
- [#1903](https://github.com/teambit/bit/issues/1903) fix importing dependents to not override dependencies
- fix capsule to respect the `override` property of vinyl files
- [#1925](https://github.com/teambit/bit/issues/1925) update bit-javascript to fix Angular non-relative paths from decorators
​
### Experimental
​
- [#1885](https://github.com/teambit/bit/issues/1885) introduce new flags `--dependents` and `--dependencies` for `bit show` to display them all recursively
- [#1908](https://github.com/teambit/bit/issues/1908) new bit init interactive
Collapse

## [[14.2.3] - 2019-07-28](https://github.com/teambit/bit/releases/tag/v14.2.3)

- [#1714](https://github.com/teambit/bit/issues/1714) auto recognize mainFile when a file added with the same name as its dir
- [#1683](https://github.com/teambit/bit/issues/1683) introduce `--namespace` flag for `bit list` to support namespaces with wildcards
- [#1727](https://github.com/teambit/bit/issues/1727) prevent saving objects that link to invalid objects
- [#1856](https://github.com/teambit/bit/issues/1856) fix links deletion from `node_modules` after installing packages by a compiler on a capsule
- [#1710](https://github.com/teambit/bit/issues/1710) improve performance of importing an entire collection

## [14.2.2] - 2019-07-24

### New

- add workspacePath and bitmapFileName to post-add hook invocation

### Changes

- improve `bit watch` to watch directories instead of only files to support addition / deletion
- [#1634](https://github.com/teambit/bit/issues/1634) improve the output of `bit watch`

### Bug fixes

- fix "Cannot read property 'push' of undefined" error upon `bit status`
- build only the component of the modified/added/removed file upon `bit watch`
- [#1668](https://github.com/teambit/bit/issues/1668) bug fix - `bit watch` doesn't update files

## [[14.2.1] - 2019-07-21](https://github.com/teambit/bit/releases/tag/v14.2.1)

### Bug fixes

- fix "Cannot read property 'length' of undefined" error upon `bit status`
- fix error "unable to link" upon `bit build` when dist is outside the components dir
- [#1705](https://github.com/teambit/bit/issues/1705) preserve newline type of `package.json` and add a newline at the end (same as NPM does)

## [[14.2.0] - 2019-07-18](https://github.com/teambit/bit/releases/tag/v14.2.0)

Bit is now available to install as a binary with all dependencies. This is the prefer method to install Bit, as it is bundled with its runtime. Note that when you install with npm / yarn Bit only supports node < `8.12.0`.

### New

- Support packaging bit-bin into a binary file according to the OS by running `npm run pkg`
- Enable compilers and testers to isolate components using capsule.
- add `--no-cache` flag to `bit ci-update` command
- [#1762](https://github.com/teambit/bit/issues/1762) allow compilers to add properties to `package.json` file.
- [#1770](https://github.com/teambit/bit/issues/1770) modify dependency links for compilers that bundle them.
- [#1663](https://github.com/teambit/bit/issues/1663) Support toposort order when compiling components.
- [#1808](https://github.com/teambit/bit/issues/1808) Adding `dist-path-template` as a `package.json` value, which gets replaced with the calculated dist path upon import.
- Generate `index.d.ts` file for `node_modules` links generated for typescript's `custom-resolve-modules`.
- Add a custom entry point file for Angular components
- Support providing different main-file for dists by a compiler
- Support identify angular dependencies

### Changes

- fix require statements to an internal package file to not include extensions if they're [.js, .ts, .tsx, .jsx]
- [#1792](https://github.com/teambit/bit/issues/1792) don't generate entry-point files for nested dependencies when their `package.json` is written
- change dependency links generated when dependencies are saved as components to be module paths and not relative paths

### Bug fixes

- [#1817](https://github.com/teambit/bit/issues/1817) fix `ComponentNotFound` error when tagging after `export`, `tag` and `untag` for author using compiler that builds dependencies.
- [#1810](https://github.com/teambit/bit/issues/1810) avoid generating link files with `.ts`, `.jsx` and `.tsx` inside `node_modules`.
- [#1807](https://github.com/teambit/bit/issues/1807) fix resolution of dependency when 2 files require it and one of them using alias
- [#1796](https://github.com/teambit/bit/issues/1796) fix dependency resolution when 2 files of component import different things from a file of another component
- [#1779](https://github.com/teambit/bit/issues/1779) update bit-javascript to prioritize custom-resolve settings
- avoid generating duplicate `require` statements within dependency links files of ES6
- update bit-javascript to fix finding tsconfig.json for Angular projects
- [#1750](https://github.com/teambit/bit/issues/1750) improve the output to clarify when a dependency package is missing
- [#1752](https://github.com/teambit/bit/issues/1752) fix dependency links generation when originally there were multiple link files
- fix `directory` flag of `bit ci-update` command
- fix installation errors on Windows related to `posix` package by replacing it with `uid-number`
- [#1734](https://github.com/teambit/bit/issues/1734) fix error "unable to add the file ..." when the require statement was of `.` or `..` as the only string

### Experimental

- add `post-add` hook
- add option to isolate component into "capsule" via `bit isolate` command

### Internal

- update execa to v2.0.3
- upgrade to babel 7

## [14.1.3] - 2019-06-06

### Bug fixes

- [#1708](https://github.com/teambit/bit/issues/1708) support `require` with apostrophes
- [#1698](https://github.com/teambit/bit/issues/1698) fix dependency version resolution when imported component requires authored component
- [#1702](https://github.com/teambit/bit/issues/1702) fix error "failed adding a symlink into DataToPersist, src is empty"
- [#1699](https://github.com/teambit/bit/issues/1699) fix config.get is not a function

## [14.1.2] - 2019-06-02

### New

- introduce a new command `bit undeprecate` to revert deprecation of components
- introduce a new flag `--machine-name` for `bit login` to help CI servers keep their token not revoked
- support `bit import` with wildcards to import an entire scope or particular namespace(s)
- support changing the log to json format by running `bit config set log_json_format true`
- add bit version validation to `bit doctor` command
- add validation for npm executable on `bit doctor`
- add validation for yarn executable on `bit doctor`

### Changes

- sort `.bitmap` component ids alphabetically to reduce chances for git conflicts (#1671)
- [#1627](https://github.com/teambit/bit/issues/1627) improve `bit tag` output
- add a suggestion to run `bit doctor` on various errors
- avoid generating links of devDependencies when installing component as packages (#1614)
- add metadata to `bit doctor` output
- update `bit add` help message with instructions for using glob patterns with `--tests`
- rewrite dependencies when installed as components even when exist to rebuild their dist directory

### Bug fixes

- [#1665](https://github.com/teambit/bit/issues/1665) fix resolve-modules prefix with Tilda
- improve sync between `.bitmap` file and the local store, see [#1543](https://github.com/teambit/bit/issues/1543) for complete use cases
- fix `bit remove` and `bit eject` to delete the dist directory when located outside the components dir
- fix `bit eject` to support component custom npm registry scope
- fix generated `package.json` when dist is outside the components dir to point the `main` to the dist file (#1648)
- ignore `import`/`require` statements from CDN (HTTP/HTTPS)
- avoid generating package.json inside node_modules for an author when one of the component files is package.json
- preserve indentation of `package.json` files and default to 2 spaces, similar to NPM (#1630)
- show a descriptive error when the dist directory configured to be outside the components dir and is missing files


## [14.1.1] - 2019-05-16

### Bug fixes

- fix bit build to not generate `index.js` files when `package.json` file already exists
- prevent overwriting author files by not writing auto-generated content on symlink files (#1628)
- avoid changing the local version of a component to the latest when exporting an older version
- fix post-receive-hook to send all exported versions and not only the latest
- fix dependency resolution to identify link (proxy) files correctly
- fix bit status to not show a component as modified after tag when the version is modified in the dependent package.json
- fix "npm ERR! enoent ENOENT" errors when importing/installing multiple components
- fix dependency value in the dependent package.json to include the path when importing them both in the same command
- fix "EEXIST: file already exists" error when running `bit link` or `bit install` and the dist is outside the component directory
- fix `bit add` to ignore directories when their files are added (#1406)

## [[14.1.0] - 2019-05-01](https://github.com/teambit/bit/releases/tag/v14.1.0)

### New

- [enable manual manipulation for component dependency resolution and environment configuration using `overrides`](http://docs.bit.dev/docs/conf-bit-json.html#overrides).

### Changes

- [moving Bit configuration to `package.json`.](http://docs.bit.dev/docs/initializing-bit.html#bit-config)
- improve performance of `bit import` by reducing memory consumption and using more cache
- reintroduce `-c` alias for `--no-cache` flag in `bit build` command
- improve authentication error message to clearly indicate the various strategies failures
- add authentication fallback to ssh-key in case the ssh-agent is enabled but failed to authenticate
- avoid installing "undefined" npm package when importing authored components
- improve Bit load time by changing bit-javascript to use lazy loading
- remove `dependencies` property from workspace `bit.json`.
- improve `bit show` to display class properties
- replace the cache mechanism from roadrunner to v8-compile-cache

### Bug fixes

- fix "EMFILE: too many open files" and "JavaScript heap out of memory" errors on `bit import`
- fix output for `bit list -j` (remove chalk characters and improve format)
- avoid reporting errors on components with dynamic import statements (#1554)
- fix tagging imported components to not loose `package.json` properties
- fix symlink generation when a binary file is required from another file within the same component using custom resolve module
- fix `bit status` to not show the component as modified when dependencies have different order
- show a descriptive error when user try to export components with private dependencies to collection under another owner
- show a descriptive error when a version object is missing

### Experimental

- `bit doctor` command and APIs to run diagnosis on a workspace

## [14.0.6] - 2019-04-16

- fix symlink to binary (or unsupported) files dependencies when installed via npm and have dists
- fix dependencies version resolution from package.json to support versions with range

## [14.0.5] - 2019-04-07

- fix `remove` command to not delete dependencies files from the scope as they might belong to other components
- fix symlink to binary (or unsupported) files dependencies when installed via npm


## [14.0.4] - 2019-03-18

- replace default bitsrc.io domain to bit.dev

## [14.0.3] - 2019-03-12

- fix importing components when one file is a prefix of the other in the same directory

## [14.0.2] - 2019-03-10

- prevent `bit init` from initialize a non-empty scope when `.bitmap` was deleted unless `--force` is used
- improve `bit tag` performance by decreasing hook logging
- validate paths properties of the workspace bit.json
- enable print log messages that start with a specific string to the console by prefixing the command with BIT_LOG=str
- improve error message when adding files outside the workspace
- show a descriptive error when npm 5.0.0 fails with `--json` flag
- fix errors "EISDIR" and "EEXIST" when generating links and files steps on each other
- fix links of exported components to node_modules for author when a file is not linkable to generate a symlink instead
- recognize scoped packages that were newly introduced to imported components
- fix error "consumer.loadComponentFromModel, version is missing from the id"
- enable removing a component that its workspace and scope representations are not in sync
- fix "error: Could not stat (filename) No such file or directory" when bit-checkout updates multiple files
- fix "JavaScript heap out of memory" when loading a large amount of components

## [[14.0.1] - 2019-02-24](https://github.com/teambit/bit/releases/tag/v14.0.1)

- show an error when deleting a global remote without `--global` flag
- show an error when deleting a non-exist remote
- enable custom resolve of aliases to symlink packages (bit-javascript)
- fix error "toAbsolutePath expects relative path"
- improve errors stack-trace readability
- index scope components to improve memory consumption and performance
- extract docs from non-tests files only
- fix `bit show --remote --json` to not crash when a component has a compiler
- fix `bit checkout` to update bit.json with the checked out version
- fix "Maximum call stack" error when resolving js files after css files (bit-javascript)
- fix `bit checkout --all` to write the correct data when some components are also dependencies of others
- fix `bit checkout` to install dependencies as packages when applicable
- fix `bit remove --remote` to show the dependents correctly
- hide component internal structure diff upon `bit diff` unless `--verbose` flag is used
- implement postinstall symlink generation for cases when custom-resolve modules is used with unsupported file (such as binary files)
- fix parsing `.tsx` files (bit-javascript)

## [[14.0.0] - 2019-02-04](https://github.com/teambit/bit/releases/tag/v14.0.0)

### Summary

*Bit’s v14 is released side-by-side with the release of the v2 for [bit.dev](https://bit.dev), Bit’s component community hub. New features for bit.dev v2 are announced in [Bit’s Blog](https://blog.bitsrc.io/).*

With over 65 new features, changes and bug fixes, v14 is Bit’s largest and richest release to date. V14 is focused on increased **stability**, **agility** and **performance**. It is is fully backwards compatible, and provides a faster and smoother workflow with improved compatibility throughout the ecosystem.

Here are some of v14's highlights:

- Improved performance for tracking, versioning and exporting components by up to **700%**.
- Dozens of bug fixes (~70% of open issues).
- New commands `watch` and `eject`.
- Dynamic namespaces support.
- Improved VueJS support.
- Improved CSS support.
- Auto generated documentation for React.

### New

- New `bit watch` command for building components upon file modifications.
- New `bit eject` for removing local components and installing them as packages by an NPM client
- Support dynamic namespaces (replaced the namespace/name format with a dynamic name that can have multiple slashes to indicate a hierarchical namespace).
- Support components with binary files (or non-supported extensions) as the only files.
- Support ids with wildcards (e.g. `bit tag "utils/*"`) for the following commands: `tag`, `untag`, `remove`, `untrack`, `checkout`, `merge`, `diff` and `export`.
- Support mix syntax of typescript and javascript inside .ts file
- Added react docs parsing to extract the description of the properties correctly.
- Support flow types in react doc generation.
- Support Vue files with typescript.
- Support configuring Git executable path.
- Support the new jsx syntax changes by Babel.
- Support print multiple external (build / test) errors.
- Support adding the project `package.json` file to a component.
- Support `import ~` from a local (authored) file to an imported sass component.
- Add programmatic API for add multiple components.
- Set the only dist file as main file in package.json (in case there is only one).
- Allow removing a component when it is invalid.

### Changes

- Improved performance for tracking, versioning and exporting components by up to 700%.
- CSS parser replaced for better import syntax support.
- Improve auto-tag mechanism to tag not only the dependents but also the dependents of the dependents and so on.
- Changed `--include-unmodified` to `--all`.
- Replace caporal package with commander for security reasons.
- Better error when a component was tagged without its dependencies.
- Make bit version command faster and support both `bit -v` and `bit -V` to get bit version.
- Update tty-table, flow-coverage-report and mocha-appveyor-reporter for security reasons.
- Improve exception handling for old clients connecting to a newer server.
- Shorten the generated component ID to the minimum possible.
- Return status code 1 when bit test has failing tests.
- Suppress an exception of directory-is-empty when adding multiple components and some of them are empty, show a warning instead.
- Improve "missing a main file" error when adding multiple components to print the problematic components.
- Improve performance by caching objects after loading them.
- Fix ci-update command with component version number.
- Fix `bit status` to not throw an exception for invalid components.
- Change `--conf` on `bit import` to be a path to the config dir.
- Replace the deprecated typescript-eslint-parser with @typescript-eslint/typescript-estree

### Bug fixes

- Fix link files generated to a package when it should point to an internal file of the package.
- Fix parsing React docs to show the `@example` tag.
- Fix running `bit link` from an inner directory for author.
- Fix ampersand and minus signs causing parse error in css files.
- Fix `bit add` to add the correct letter case even when `--main` or `--test` flags entered with incorrect case.
- Fix errors when component files require each other using module path.
- Fix dev-dependency that requires prod-dependency to include the dependency in the flattenedDevDependencies array.
- Do not delete isolated environment when running ci-update with keep flag and it throws exception.
- Fix import of components with circular dependencies.
- Fix link content generation for authored components on bit install.
- Fix bug with bit show when the remote component has config file.
- Fix context for testers during ci-update.
- Fix missing context in getDynamicPackageDependencies.
- Fix bug with bit show when scope path provided.
- Fix errors "JavaScript heap out of memory" and "Error: EMFILE: too many open files" when exporting a huge number of components.
- Fix error "link-generation: failed finding .. in the dependencies array" when a dependency has a devDependency installed as a component.
- Improve the stability of `bit export --eject` and provide some kind of rollback in case of failure.
- Fix bit-remove to delete authored component files when removing an authored component from an inner directory.

## [[13.0.4] - 2018-07-24](https://github.com/teambit/bit/releases/tag/v13.0.4)

### New
- send component origin repo in headers

### Changes
- improve `bit test` to run tests not only on new and modified components but also on auto-tag pending components

### Bug fixes
- fix `bit import` of a component with authored dependencies
- generate npm links for Vue packages correctly without adding .vue extension to the package
- fix `bit add` to not throw an error for imported components when mainFile is a relative path to consumer
- fix error "Cannot read property 'missing' of undefined" when a dependency of dependency has parsing errors (bit-javascript)

## [[13.0.3] - 2018-07-12](https://github.com/teambit/bit/releases/tag/v13.0.3)

### Bug fixes
- fix link files generation to support the plugin "add-module-export" of babel compiler
- fix error "Cannot read property push of undefined" when a dependent has parsing error (bit-javascript)
- avoid parsing unsupported dependencies files (bit-javascript)

## [[13.0.2] - 2018-07-10](https://github.com/teambit/bit/releases/tag/v13.0.2)

### New
- improve the tree shaking mechanism to work with unlimited number of intermediate files
- present parsing errors by `bit status` and prevent tagging it until fixed
- show the newly tagged version for auto-tagged components

### Changes
- rename `--ignore-missing-dependencies` flag of `bit tag` to `--ignore-unresolved-dependencies`
- avoid trying tree shaking on CommonJS code
- prevent dependency-resolver from parsing json files as they do not contain any dependency

### Bug fixes
- fix `bit status` to show a component as deleted when track-dir was deleted for authored
- fix parsing error when a Vue file has a dependency prefix with a Tilde inside a style section
- fix detection of .scss files when required with no extension
- don't break `bit status` when mainFile was deleted, instead, reflect it to the user with a suggestion
- fix detection of "export * from" syntax of ES6

## [[13.0.1] - 2018-06-26](https://github.com/teambit/bit/releases/tag/v13.0.1)

### New
- support `bit checkout latest` for checkout to the latest version
- add `--reset` flag to `bit checkout` command for removing local modifications
- add `--all` flag to `bit checkout` command for executing the checkout on all components
- add new flag `--skip-tests` to bit tag command
- add `--no-cache` flag to `bit build` command
- add `--include-unmodified` flag to `bit test` command
- add troubleshooting-isolating link to bit status

### Bug fixes
- fix .tsx parsing issue when the tsx dependency is required from a non .tsx file
- fix support of .json dependencies
- fix "SyntaxError: Unexpected token" when parsing .ts files with .js dependencies
- show environments when running bit show on remote component


## [[13.0.0] - 2018-06-18](https://github.com/teambit/bit/releases/tag/v13.0.0)

### Summary

With over 35 new features, changes and bug fixes, Bit's v13 is focused on increased **stability** with over 20 bug fixes and **support for common workflows** including [webpack resolve](https://webpack.js.org/configuration/resolve/), [tsconfig resolving](https://www.typescriptlang.org/docs/handbook/module-resolution.html), Vue resolve alias ([Vue Webpack template](https://github.com/vuejs-templates/webpack/blob/f21376d6c3165a4cf6e5ae33f71b16dd47d213e3/template/build/webpack.base.conf.js#L36)) , [Babel module resolver](https://github.com/tleunen/babel-plugin-module-resolver) etc. Here are some of v13's highlights.

- add ability to configure custom module resolution in Bit (paths and aliases), to support absolute import statements for projects that use similar features using Webpack, Typescript, Babel, Vue alias etc. [PR-#980](https://github.com/teambit/bit/pull/980), [#852](https://github.com/teambit/bit/issues/852), [#865](https://github.com/teambit/bit/issues/865), [#869](https://github.com/teambit/bit/issues/869)
- over 20 bug fixes including max call stack, import of binary files and more.
- environments transformed and refactored to act as native Bit extensions. [PR-#931](https://github.com/teambit/bit/pull/931)
- support "export X from Y" syntax of ES6 without importing X first. [PR-#981](https://github.com/teambit/bit/pull/981)
- support mixed mode of common-js and ES6. [PR-#1036](https://github.com/teambit/bit/pull/1036)
- support Installing Bit using NPM using `sudo`. [commit](https://github.com/teambit/bit/commit/b23a78d3fd8ba07507785d97a224775126c2b150).
- introducing new flags for `bit init` including `--reset` and `--reset-hard`. [PR-#1012](https://github.com/teambit/bit/pull/1012)

As a reminder, we're switching to major versions to indicate that we, like many others, have been using Bit in production for a long time. v13 follows the previous v0.12 and looking forward we'll continue to follow semver like we've done since 2016.

### New
- add ability to configure custom module resolution in Bit (paths and aliases), to support absolute import statements for projects that use similar features using Webpack, Typescript, Babel, etc.
- support "export X from Y" syntax of ES6 without importing X first.
- environments transformed and refactored to act as native Bit extensions
- introduce a new flag `bit init --reset-hard` to delete Bit files in order to start with a clean workspace
- introduce a new flag `bit init --reset` to recreate bit.json and .bitmap files in case they are corrupted
- add fork level to the `bit test` command
- inject dist dir to node_path variable during test process in order for the author to tag and test custom-resolved components
- added missing programmatic flags for bit isolate cmd
- support mixed mode of common-js and ES6 ("require" and "import" together)
- recognize packages required from d.ts files

### Changes
- remove alias t from bit test command (conflicts with tag command)
- do not override existing bit.json on bit init
- rename `no-launch-browser` to `suppress-browser-launch` in bit login flag
- version validation during `bit tag`

### Bug fixes
- fix import of binary files
- fix error "Maximum call stack size exceeded" when tagging or building a large file
- handle bit diff for local components without specifying a scope
- backward compatibility for components with environments with latest version
- show dependent component id when trying to install missing environment
- prevent overriding local tags from remote components upon import
- throw an error when auto tag components have a newer version
- after auto-tagging a component with a pending update it no longer becomes `modified`
- support for running bit log on local components without specifying scope name
- handle adding the same file with different letter cases (uppercase/lowercase)
- improve environments error handling
- support `bit move` and `bit import --path` when running from an inner directory
- `bit init` now recreates the scope.json if it does not exist

## [0.12.13] - 2018-05-09

### New
- add `bit show --compare` data into `bit diff` to easily see why a component is modified in one command
- when running bit login, also configure bitsrc registry for npm
- adding scss to support ~
- support components with cyclic dependencies
### Changes
- remove `--write` flag from `bit import`, the newly introduced `--merge` flag takes care of that
- improve merge-conflict error on export to show all components with conflicts
### Bug Fixes
- fix `bit remove` to not delete dependencies when they were imported directly
- add error handling to bit login
- improve the error-message "unexpected network error has occurred" to provide some useful data

## [0.12.12] - 2018-04-29

### New
- introduce a new command `bit diff` to show the files diff for modified components
- support importing component on top of a modified one and merging the changes by adding `--merge` flag to `bit import`
- add -x flag to import (short for --extension)

### Bug Fixes
- fix an end of line issue between os
- [#927](https://github.com/teambit/bit/issues/927) fix a case of link file (file that only requires another file) is part of the component
- fix bit-move of a directly imported dependency
- fix importing a different version of a dependent when dependencies are not saved as components
- fix Yarn install when a relative path is written into package.json
- fix bit-merge and bit-checkout commands for Windows
- bug fix - import after tag command was showing an error "Cannot read property 'hash' of undefined"
- fix bit-add to enable marking files as tests of existing components
- bug fix - in some circumstances, same link files were written in parallel, resulting in invalid content

## [0.12.11] - 2018-04-10

### New
- introduce a new command `bit merge` for merging a different version into the current version
- introduce a new command `bit use` for switching between versions
- add anonymous analytics usage with prompt
- support merging modified component to an older version of the component
### Changes
- rename the command `bit use` to `bit checkout`
- block tagging when a component has a newer version locally, unless `--ignore-newest-version` flag is used
- rename `--force` flag of `bit import` to `--override`
- change `bit list` to show only the authored and imported components, unless `--scope` flag is used
- `bit remove` removes components from a remote scope only when `--remote` flag is used
- improve the output of import command to show the imported versions
### Bug Fixes
- fix bit-install to work from an inner directory
- improve external test and build errors to show the stack
- support `export { default as }` syntax when extracting relevant dependencies from link files

## [0.12.10] - 2018-03-21

### New
- track directories for files changes and update .bitmap automatically
- show a component as modified (bit status) in case a new file has added to its rootDir or one of the files has renamed
- support updating dependencies versions from bit.json, package.json and bitmap files
- add an option to install peer dependencies in an isolated environment
- add the main file to file list if not specified during `bit add`
- add `--all` flag to `bit untrack` command

### Changes
- ignore files named 'LICENSE'
- test components candidates for auto-tag before tagging them

### Bug Fixes
- fix an issue with stylus dependencies from Vue files
- fix catastrophic backtracking when using Regex to find JSDoc
- fix environment import of latest version when an older version is imported
- fix exit status when ci-update fails
- fix bugs when running bit commands not from the workspace root

## [0.12.9] - 2018-03-14

- fix bug with exporting component to a very old scopes

## [0.12.8] - 2018-03-12

- send component's metadata to compilers
- fix `bit tag` with `--force` flag to force tagging when exceptions occurred during a test
- fix `bit test` error message to display the actual exception if occurred
- improve error message of `bit tag --verbose` when tests failed to include tests results
- improve handling of errors from compilers which return promises
- merge process.env from the main process to tester process fork
- symlink tester env in isolated envs
- bug fix - tests files were ignored during bit add when they're weren't part of the files array and .gitignore contained a record with leading exclamation mark

## [0.12.7] - 2018-02-28

- bug fix - specifying a component and its dependency as ids for bit remove was not working
- bug fix - fix remove component

## [0.12.6] - 2018-02-27

### New
- introduced a new command `bit untag` for reverting un-exported tags.
- support .vue files
- support `bit install` of specific ids
- init local scope inside .git
- support peerDependencies
- support passing arguments/flags to the package-manager by specifying them after '--' (e.g. `bit import -- --no-optional`)
- support compilers which return promises

### Changes
- save bit dev-dependencies components inside devDependencies section of package.json
- `bit status` shows a list of staged versions in 'staged components' section

### Bug Fixes
- show npm-client's warnings when they are about missing peer-dependencies
- fix outdated to print correct version numbers
- remove a modified component message
- resolving .gitignore files
- [#729](https://github.com/teambit/bit/issues/729) fix bit cc to clear module cache
- [#769](https://github.com/teambit/bit/issues/769) - prevent duplicate ids in bitmap when adding existing files
- [#736](https://github.com/teambit/bit/issues/736) - .gitignore is blocking everything

## [0.12.5] - 2018-02-06

- default `bit import` with no id to import objects only, unless `--write` flag is used
- decrease verbosity of npm during bit test
- added `--objects` flag to `bit import` for fetching objects only and making no changes to the filesystem
- bug fix - dists had incorrect paths in the model when originallySharedDir was the same as dist.entry
- strip dist.entry for imported and authored components only, not for nested.
- write .bitmap on bit init command
- aggregate dependencies and package dependencies in bit show
- add entered username from prompt to context for server side hooks


## [0.12.4] - 2018-01-30

- support separating dev-dependencies and dev-packages from dependencies and packages when they originated from tests files
- prompt user when trying to remove a component
- restore old behavior of requiring package installation
- support adding test files to existing component
- ignore tracked files when running bit add and print a warning message
- bug fix - bit test fails when the same environment installation was canceled before

## [0.12.3] - 2018-01-28

- avoid overriding not only modified components but also new components when running `bit import`, unless `--force' flag is used
- validate version number during tag action
- allow `bit config` to run in non initialized directory

## [0.12.2] - 2018-01-24

### New
- [#653](https://github.com/teambit/bit/issues/653) read config keys from Git config in case it's not found in bit config
- [#516](https://github.com/teambit/bit/issues/516) add `--eject` flag for `bit export` for quickly remove local components after export and install them by the npm client
### Changes
- `bit build` with no parameter, builds all authored and imported components regardless whether they're modified
### Bug Fixes
- `bit move` - updates links to node_modules and updates package.json dependencies with the new directory
- install missing environments before start build / test process
- print message in case of cyclic dependencies
- fixed ci-update from failing when no compiler or tester

## [0.12.1] - 2018-01-22

- add link-file for authored exported components from the root node_modules of a component to its main-file
- avoid fetching the dependencies of versions older than the current imported one
- migration - remove latest from compiler
- fix bug with importing old components with compiler defined
- fixed deserialize bug with bit remove

## [0.12.0] - 2018-01-18

### New
- [extension system (beta)](https://docs.bit.dev/docs/ext-concepts.html)
- [#540](https://github.com/teambit/bit/issues/540) support Yarn as package manager
- `bit import`: install hub dependencies as npm packages by default
- `bit import`: install npm packages by default
- [#613](https://github.com/teambit/bit/issues/613) `bit install` command to install all packages and link all components
- [#577](https://github.com/teambit/bit/issues/577) auto add workspaces to root package.json
- [#515](https://github.com/teambit/bit/issues/515) save direct dependencies in package.json with relative paths
- [#571](https://github.com/teambit/bit/issues/571) apply auto-tagging mechanism for imported components
- [#541](https://github.com/teambit/bit/issues/541) add package manager config to bit.json
- support saving dists files on a pre-configured directory relative to consumer root
- support `bit show --compare` with json format


### Changes
- change auto-generated node_modules links to be the same as NPM installation of components (@bit/scope.box.name)
- rename `bit bind` command to `bit link`
- reanme {PARENT_FOLDER} variable to {PARENT} in dsl of add
- rename .bit.map.json to .bitmap
- avoid writing long files paths for imported components when there is a shared directory among the component files and its dependencies
- `bit log` now shows semver instead of version hash
- [#537](https://github.com/teambit/bit/issues/537) rename dist flag to --ignore-dist and by default create dist files
- [#527](https://github.com/teambit/bit/issues/527) rename structure property in bit.json
- remove 'dist' attribute from root bit.json by default
- rename `no_dependencies` flag to `no-dependencies` on `bit import`
- rename `no_package_json` flag to `ignore-package-json` on `bit import`
- change `bit remote rm` to `bit remote del`
- run bit init automatically if dir is not initialized but contains .bitmap file
- do not write the component's bit.json file, unless `--conf` flag is set
### Bug Fixes
- [#517](https://github.com/teambit/bit/issues/517) when a nested dependency is imported directly, re-link all its dependents
- [#608](https://github.com/teambit/bit/issues/608) absolute components dependencies for new components throw an error
- [#605](https://github.com/teambit/bit/issues/605) component with modified dependencies doesn't recognize as modified
- [#592](https://github.com/teambit/bit/issues/592) auto-tagged component were not shown as staged in bit status
- [#495](https://github.com/teambit/bit/issues/495) support adding files to imported components and ignoring existing files
- [#500](https://github.com/teambit/bit/issues/500) files added under one component although it was not specified
- [#508](https://github.com/teambit/bit/issues/508) componentsDefaultDirectory do not support anything other than one dynamic param per folder
- [#543](https://github.com/teambit/bit/issues/543) remove imported component not working
- avoid building process when a component was not modified
- prevent overriding index file if exists

## [0.11.1] - 2017-11-29

- support tagging the entire local scope and all imported components to a specific tag using `--scope` and `--include_imported` flags
- add bit pack command to build packages for registry
- tag command now accepts a version
- `bit test` - paint a summary table when testing multiple components
- `bit status` - add a new section "deleted components" for components that were deleted from the file-system manually
- `bit import` - prevent overriding local changes unless --force flag was used
- sort `bit show` and `bit list` components alphabetically
- Auto update .bit.map.json to semantic versions
- improve stability and performance of the dependency resolution mechanism
- removed `--include-imported` flags as `--all` can be used for the same functionality
- `--scope` flag can be used without `--all`
- message in tag command is now optional
- `--all` and `--scope` accepts version (optional for `--all` and mandatory for `--scope`)
- fixed bug on windows that created test files as components
- fixed bit add bug when adding test files with DSL
- fixed output to be the same for tag command
- fixed bit list command display for deprecated components
- fixed bit show with compare flag to display dependencies
- don't write dists files for authored components
- bug fix - components that were not indicated as staged-components by `bit status` were exported by `bit export`
- bug fix - tests files saved with incorrect path when `bit add` was running from non-consumer root
- `bit add` - exclude a component when its main file is excluded
- bug fix - generated .ts links were not valid

## [0.11.0] - 2017-11-12
- change versions numbers to be semantic versions
- add `--outdated` flag to `bit show` command to show the local and remote versions of a component
- add `--outdated` flag to `bit list` command to show the local and remote versions of components
- `bit show` - show components that will be tagged automatically when their dependencies are tagged
- export / import performance and stability improvements
- add plugin mechanism to support different file types
- SSH authentication can be done with SSH username and password in case a private key or an SSH agent socket is not available
- SSH is not supporting passphrase in case a private key is encrypted
- reimplement cat-object command
- `bit show` - show components that will be tagged automatically when their dependencies are tagged
- bug fix - dependencies were not written to the file-system when cloning a project with an existing bit.map file
- disable the local search
- fix a bug which prevents the ci running tests in some cases
- bug fix - re-adding a component after exporting it was considered as a new component
- fix a bug which makes bit test command not work when a component use bit/ to require another component
- prevent bare-scope corruption when the export process fails
- fixed stderr maxBuffer exceeded bug in ci-update cmd
- fix a bug which makes imported components considered as modified
- fix typo in help man page

## [0.10.9] - 2017-10-18

- rename `bit commit` to `bit tag`
- extract only relevant dependencies from link files (files that only require other files)
- typescript - extract only relevant dependencies from link files (files that only require other files)
- take package version from package.json in the component / root folder to support semver package dependencies
- new field in bit.json (bindingPrefix) for dynamic links
- add flag to bit show to compare component in file system to last tagged component
- better handling deleted files
- improve bit add to convert files to valid bit names
- fixed - writing dist files to wrong directory during bit tag / test commands
- fixed remove of exported component
- prevent bare-scope corruption when the export process fails
- fixed stderr maxBuffer exceeded bug in ci-update cmd
- throw error when tester doesn't return any result for test file
- change the order of determine the main/index file - it's now ['js', 'ts', 'jsx', 'tsx', 'css', 'scss', 'less', 'sass']
- improve checkVersionCompatibility between server and client
- show correct message / error when the tester has an exception during bit test
- fix bug with printing wrong id on bit tag for component in versions between 10-19
- handle invalid bit.json
- bit add on missing test file should throw an error
- prevent test files from becoming new components
- fix bug when component version is larger than 10 it won't show as staged

## [0.10.8] - 2017-10-01

- support requiring imported components using `require('bit/namespace/name')` syntax
- new remove command for removing local and remote components
- new deprecate command for deprecating local and remote components
- new move command for moving files/directories of a component to a new location
- create package.json for imported components
- exclude import-pending components from 'new components' section
- add ignore missing dependencies to commit
- save all dependencies on one configurable directory (components/.dependencies by default)
- add support for tsx files
- generate internal component links according to their compiled version
- move a re-imported component to a new location when `bit import --prefix` is used
- fix commit and export issues when dealing with more than 500 components
- fix export of large amount of data
- fix bug with commit --force when tests throws an exception
- fix bug - when you import authored component (and there is a newer version) it duplicate it in the .bit.map.json
- fix bug - when you import authored component it was added to bit.json dependencies
- fix bug with ssh2 times out on handshake

## [0.10.7] - 2017-09-07

- improve windows support
- add bit untrack command
- support CSS/less/sass/sass as main file
- support jsx extension as the main file of a component
- support adding new files to imported components
- deprecated install command
- fix the search according to search-index v0.13.0 changes
- prevent exporting a component when the same version has been exported already to the same remote scope
- avoid running the build and test processes upon `bit status`
- allow export specific components without specifying the scope-name
- avoid tagging unmodified components unless `--force` flag is being used
- resolve dependencies from all component files regardless whether they are referenced from the main file
- bug fix - the author was not able to update his/her component in case it was changed in another scope
- bug fix - status command shows an error when components directory has an unreferenced (from bit.map) component
- avoid generating links for author components
- `bit import` from bit.json does not write to the file-system a dependency when it is also a direct import
- bug fix - export would hang when the ssh server was existing before closing
- don't calculate nested deps when calculating modified component during bit status/commit
- fixed exception is thrown in `bit ls` after exporting components
- removed `--cache` flag from `bit ls`
- added `--environment` option for `bit import`
- reformatted `bit import` output (components, dependencies, environments)
- remove duplication for missing packages warning
- Remove the npm tree output for component ci flow
- add verbosity option to some places
- added auto generated msg to bitmap and all generated link files
- fix a warning on the bit --version command
- support render tag in js docs
- bug fix - imported components were deleted from bit.map when importing nested components of the same scope and name
- write dist files on import according to .bit.map.json
- improve bit remote output (put it in a table)
- fix but with export when the remote has a dependency in the wrong version

## [0.10.6] - 2017-08-23

- windows support
- support auto updating of bit for npm installation
- support deleting files from a component
- improved bit help
- fix bit config command for linux
- update bit-javascript dependency
- fixed remote add exceptions to human-friendly errors
- improvement - when there are several potential main files, `bit add` selects the one that is closer to the root
- show a friendly error when SSH returns an invalid response
- fix an error when there are multiple open SSH connections
- update bit.map and the file system when a nested component is re-imported individually
- fix ci-update command when there are tester and compiler to use the same isolated-environment
- fix an error when importing a component, exporting it, modifying and exporting again (v3)
- fix links generation when importing from a non-consumer root path
- fix ci-update command to generate links when necessary
- fix Error: "Cannot find module './build/Release/DTraceProviderBindings'" when installing via Yarn
- fix the local and remote search
- fix the internal ci-update command where an environment has a tester without a compiler
- improved commit, add, export and status outputs
- support general failures on bit test (like on before)
- status output with missing dependencies
- help flags adjusted to new help
- missing dependencies formatted on commit
- sources no longer part of bit.json's defaults
- improve readme
- improve outputs
- improve windows support for import command
- exception when using `bit test` or `bit build` before adding first components
- add new flag to bit add to override or append files to bit component


## [0.10.5] - 2017-08-16
- improved commit, add, export and status outputs
- improved bit help
- Improve log files (rotate, color, prettyPrint)
- Support define dependencies for imported components
- bug fixes for export command

## [0.10.4] - 2017-08-15

- bug fix - component stays in "staged components" section after the second export
- support exporting binary files
- fix a bug when importing version 2 of a component while version 1 has been imported before
- fix a bug when exporting version 3 of a component after importing version 2
- bug fix - install test environment if not exist upon bit test
- Fix conflicts when import from bit.json more than one component with the same nested deps
- Remove duplicates from missing packages (during import) warning
- improve error on adding non existing file
- improve support for imported components as dependencies of authored components
- auto-resolve dependencies for imported components

## [0.10.3] - 2017-08-08

- fix memory leak when exporting a big amount of components
- fix running import command from a non-root directory
- support specifying multiple ids using export command
- fix the auto creating dependencies during commit
- performance improvement for status and commit

## [0.10.2] - 2017-08-07
Improve resolving packages dependencies for ts files

## [0.10.1] - 2017-08-07

## [0.10.0] - 2017-08-07
### BREAKING CHANGES

- Upgrade: Bit now works with a new set of APIs and data models for the code component and scope consumer.
- Important: Bit is not backward compatible with remote scopes running older versions of Bit.

## [0.6.6-rc.1] - 2017-06-28
- Add babel-plugin-transform-runtime to support async functions

## [0.6.5] - 2017-06-26

## [0.6.5-rc.1] - 2017-06-26
- bugfix - install drivers in scope level before test in scope
- bugfix - install drivers in scope level before build in scope
- bugfix - calling to old bind command during component e2e tests

## [0.6.4] - 2017-06-25

- update "bit-javascript" dependency to 0.6.4
## [0.6.3-rc.3] - 2017-06-15

- `bit test` shows the error stack in case of a fatal error
- add logger
- support debug-mode for e2e tests

## [0.6.3-rc.2] - 2017-06-08

- update "bit-javascript" dependency to rc ("^0.6.4-rc.1")
- Try using cache before fetching remote

## [0.6.3-rc.1] - 2017-06-06

- support running e2e tests in a dev environment where `bit` command is different (such as bit-dev)
- `bit import` no longer uses the internal cache objects to retrieve remote bit-components.
- avoid corrupted data in a scope when dependencies somehow are not being resolved.
- allow `bit init` when there is a bit.json file without the `source` or `env` attributes.
- bug fix: don't show the version-compatibility warning more than once
- remove duplications from dependencies list of `bit import` output.
- suppress dependencies list upon `bit import`, unless a flag `--display_dependencies` is being used.
- warn for missing driver
- set the file-extension of the built-dist-file according to the current language ('.js' by default)
- support async/await syntax.
- remove the injection of bit-js module into the tester environment.
- add bit-javascript as a dependency and a post install hook.
- do not show tests output in case of thrown error on commit, use verbose flag to see the error.
- parse @property tag of JSDoc
- add `bit reset` command for cancelling the last local commit
- extract the importing bit.json components functionality from `bit import` into a new command `bit install`.
- add infrastructure for e2e tests
- fix onExport hook to get called after writing dependencies to bit.json
- increased max listeners to 100 (prevent warning message)
- colored commit success message
- support for merge conflict error reporting via ssh
- docs - fix bitsrc links to work

## [0.6.2] - 2017-05-21

- [removed] JSDoc data are saved only for functions with a tag `@bit`.
- fixed component classification (local or external)

## [0.6.1] - 2017-05-18 rc

- JSDoc data are saved only for functions with a tag `@bit`.
- do not terminate watcher after failures.
- add the commit-log details to the Component object, so then it'll be available for `bit show --json` and `bit export`.

## [0.6.0] - 2017-05-15

- do not preserve node.js path cache for required bit-driver because it varies over time.

## [0.5.13] - 2017-05-14

- enable bit watch command -> build-all-inline on every change

## [0.5.12] - 2017-05-14

- enable "bit build --inline" command with no arguments for building all inline components

## [0.5.11] - 2017-05-11

- send a correct error message on commit with wrong id.
- add onModify hook.
- show error-message for 'bit build' when no compiler is specified.
- write dependencies on modify.
- do not write bit.json's `misc` and `lang` properties if the default value is presented.
- send correct error message when there is invalid inline id (wip).
- add bind command (which calls the driver bind command).

## [0.5.10] - 2017-05-11

- fix bug with specs that need compiling for server use

## [0.5.9] - 2017-05-11

- fix bug with specs that need compiling

## [0.5.8] - 2017-05-11

- write the specDist only if it exists

## [0.5.7] - 2017-05-10

- fix test for components without compiler

## [0.5.6] - 2017-05-10

- implement the isolated environment for build

## [0.5.5] - 2017-05-09

### Change

- bare scope test creates a new environment and runs the tests there.
- test command -i runs the tests on the file system (inline components).
- build command now saves dist/\<implFileName> && dist/\<specsFileName> for the specs file.
- change the component resolver to fetch from dist/\<implFileName> instead of dist/dist.js.

- package dependencies of environment modules would be installed at component level from now.
- npm loader would not be present, --verbose will show npm output after the installation is done.

### Fixed

- bug with environment installation (npm install at project level).

### Added

- add module 'component-resolver' to resolve a component path using its ID.
- support generating an isolated bit-component environment on-the-fly so it will be easier to run build and test from everywhere
- the compiler can implement a build method instead of compile, get an entry file and run webpack for example (wip). implemented for inline_components, and still need to implement environment module in order to fully work.
- add --skip-update option to the main bit help page.
- run some hooks (for now: onCommit, onCreate, onExport and onImport) using a language-driver
- lang attribute on the bit.json, enable language that will save on the model of the component.

## [0.5.4] - 2017-05-07

### Fixed

- ssh is exiting before writing the entire response.
- exception was thrown when trying to read non-existing private key.

## [0.5.3] - 2017-04-27

### Fixed

- put [search] index procedure under try catch, warns in case it fails.
- fixed bug with list/show remote components with misc files.

## [0.5.2] - 2017-04-27

### Fixed

- issue with npm ensure that was caused due to latest version changes
- issue with installing deps from local cache instead of external
- exit code with only numeric values

## [0.5.1] - 2017-04-18

### Added

- support adding misc files to a bit component
- enable "bit test --inline" command with no arguments (test all inline components)

### Change

- npm install for bit dependencies will work via temp package.json instead of invoking parallel npmi

### Fixed

- when exporting and missing @this, show friendly error

## [0.5.0]

** breaking change - a scope with this version won't work with consumer with lower versions **

### Change

- ssh protocol has changes and now contains headers with bit version
- do not override files upon "bit create" unless -f (--force) flag is used

### Fixed

- bit ls and show commands can be performed outside of bit scope

### Added

- if there is a difference between the versions of the remote bit and the local bit (the remote scope has a greater version) bit throws a error/warning message according to semver difference major/minor
- bit scope-config public command
- license file inflation
- scope meta model

### Removed

- bit resolver command

## [0.4.5]

### Fixed

- error message on component not found
- hotfix for multifetch bug
- add 'no results found' message on ci when there are no specs

## [0.4.4]

### Fixed

- bug fix: typo on destructuring for making export compatible

## [0.4.3]

### Fixed

- added validation on stdin readable for private cmd _put

## [0.4.2]

### Fixed

- make the ssh mechanism backwards compatible with older versions

## [0.4.1]

### Added

- put now work with stream (after export) instead of putting the data on a command argument

### Change

- replace the use of sequest module with ssh2 module directly.

## [0.4.0]

### Added

- bit cat-scope private command
- bit refresh-scope private command for updating model

### Change

- change the header of the bit-objects to contain the hash of the file as a second argument

## [0.3.4]

### Fixed

- add the hash to the header of the any bit-object

## [0.3.3]

### Fixed

- add posix as an optional dependency (windows)

### Added

- specsResults verbose output after ci-update
- add bit clear-cache cmd
- now running clear cache before bit update

## [0.3.2]

### Added

- add bit-dev script for linking dev command, for development
- circle ci integration
- package node v6.10.0 (LTS) (working for osx, debian, centos)

### Fixed

- throw the right error code when inner problem occures
- handled errors will also have exit code 1

## [0.3.0]

### Change

- saving the component id to bit.json after export is a default behavior.
- bit export --forget flag for not saving to bit.json after export.

### Fixed

- Solved bug with specsResults pass attribute not updating after ci update.

## [0.2.6]

### Fixed

- bug with @ on scope annotation
- improved readme and docs

## [0.2.5]

### Added

- documentation under ./docs
- gitbook integration

### Change

- change mock-require to mockery on testing mechanism
- support node 4 with babel-preset-env + add plugins, instead of stage-0 preset

## [0.2.4]

### Added

- add source-map support for dist (enables compiled bit debugging)

### Change

- small fix after import without peer dependencies (do not show the peer dependencies header)

## [0.2.3]

### Added

- import multiple components on one import (bit import componentA componentB)
- write components specific version in bit.json after import -s flag
- distinguish between peerDependencies and dependencies on the output of an import command

## [0.2.2]

### Added

- loader for export command

### Change

- scope now fetch devDependencies (compiler/tester) on export
- scope does not fetch devDependencies on import
- changed dev to environment flag on import command

## [0.2.1] hot-fix

fix a bug with import many ones function

## [0.2.0]

### Added

- loaders.
- stablize version.
- improve error handling.

## [0.1.0]<|MERGE_RESOLUTION|>--- conflicted
+++ resolved
@@ -7,11 +7,8 @@
 
 ## [unreleased]
 
-<<<<<<< HEAD
 - deprecate files overrides (using file:// prefix)
-=======
 - disallow adding individual files by `bit add` unless `--allow-files` flag is used
->>>>>>> 991f596c
 - introduce `bit link --rewire` to change relative paths in the source code to module paths
 - prevent tagging components that require each other by relative paths (bypassable by `--allow-relative-paths`)
 - prevent exporting components when import/require uses a module path with no scope-name

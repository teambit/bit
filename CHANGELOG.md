# Change Log

All notable changes to this project will be documented in this file.

The format is based on [Keep a Changelog](http://keepachangelog.com/).
and this project adheres to [Semantic Versioning](http://semver.org/).

## [unreleased

<<<<<<< HEAD
- change `bit list` to show only the authored and imported components, unless `--scope` flag is used
=======
- `bit remove` removes components from a remote scope only when `--remote` flag is used
>>>>>>> cb7da5d6
- fix bit-install to work from an inner directory
- improve external test and build errors to show the stack
- improve output of import command to show the imported versions
- rename the command `bit use` to `bit checkout`

## [0.12.11-dev.1] - 2018-04-02

- introduce a new command `bit merge` for merging a different version into the current version
- block tagging when a component has a newer version locally, unless `--ignore-newest-version` flag is used
- support merging modified component to an older version of the component
- introduce a new command `bit use` for switching between versions
- support `export { default as }` syntax when extracting relevant dependencies from link files
- add anonymous analytics usage with prompt

## [0.12.10] - 2018-03-21

### New
- track directories for files changes and update .bitmap automatically
- show a component as modified (bit status) in case a new file has added to its rootDir or one of the files has renamed
- support updating dependencies versions from bit.json, package.json and bitmap files
- add an option to install peer dependencies in an isolated environment
- add the main file to file list if not specified during `bit add`
- add `--all` flag to `bit untrack` command

### Changes
- ignore files named 'LICENSE'
- test components candidates for auto-tag before tagging them

### Bug Fixes
- fix an issue with stylus dependencies from Vue files
- fix catastrophic backtracking when using Regex to find JSDoc
- fix environment import of latest version when an older version is imported
- fix exit status when ci-update fails
- fix bugs when running bit commands not from the workspace root

## [0.12.9] - 2018-03-14

- fix bug with exporting component to a very old scopes

## [0.12.8] - 2018-03-12

- send component's metadata to compilers
- fix `bit tag` with `--force` flag to force tagging when exceptions occurred during a test
- fix `bit test` error message to display the actual exception if occurred
- improve error message of `bit tag --verbose` when tests failed to include tests results
- improve handling of errors from compilers which return promises
- merge process.env from the main process to tester process fork
- symlink tester env in isolated envs
- bug fix - tests files were ignored during bit add when they're weren't part of the files array and .gitignore contained a record with leading exclamation mark

## [0.12.7] - 2018-02-28

- bug fix - specifying a component and its dependency as ids for bit remove was not working
- bug fix - fix remove component

## [0.12.6] - 2018-02-27

### New
- introduced a new command `bit untag` for reverting un-exported tags.
- support .vue files
- support `bit install` of specific ids
- init local scope inside .git
- support peerDependencies
- support passing arguments/flags to the package-manager by specifying them after '--' (e.g. `bit import -- --no-optional`)
- support compilers which return promises

### Changes
- save bit dev-dependencies components inside devDependencies section of package.json
- `bit status` shows a list of staged versions in 'staged components' section

### Bug Fixes
- show npm-client's warnings when they are about missing peer-dependencies
- fix outdated to print correct version numbers
- remove a modified component message
- resolving .gitignore files
- [#729](https://github.com/teambit/bit/issues/729) fix bit cc to clear module cache
- [#769](https://github.com/teambit/bit/issues/769) - prevent duplicate ids in bitmap when adding existing files
- [#736](https://github.com/teambit/bit/issues/736) - .gitignore is blocking everything

## [0.12.5] - 2018-02-06

- default `bit import` with no id to import objects only, unless `--write` flag is used
- decrease verbosity of npm during bit test
- added `--objects` flag to `bit import` for fetching objects only and making no changes to the filesystem
- bug fix - dists had incorrect paths in the model when originallySharedDir was the same as dist.entry
- strip dist.entry for imported and authored components only, not for nested.
- write .bitmap on bit init command
- aggregate dependencies and package dependencies in bit show
- add entered username from prompt to context for server side hooks


## [0.12.4] - 2018-01-30

- support separating dev-dependencies and dev-packages from dependencies and packages when they originated from tests files
- prompt user when trying to remove a component
- restore old behavior of requiring package installation
- support adding test files to existing component
- ignore tracked files when running bit add and print a warning message
- bug fix - bit test fails when the same environment installation was canceled before

## [0.12.3] - 2018-01-28

- avoid overriding not only modified components but also new components when running `bit import`, unless `--force' flag is used
- validate version number during tag action
- allow `bit config` to run in non initialized directory

## [0.12.2] - 2018-01-24

### New
- [#653](https://github.com/teambit/bit/issues/653) read config keys from Git config in case it's not found in bit config
- [#516](https://github.com/teambit/bit/issues/516) add `--eject` flag for `bit export` for quickly remove local components after export and install them by the npm client
### Changes
- `bit build` with no parameter, builds all authored and imported components regardless whether they're modified
### Bug Fixes
- `bit move` - updates links to node_modules and updates package.json dependencies with the new directory
- install missing environments before start build / test process
- print message in case of cyclic dependencies
- fixed ci-update from failing when no compiler or tester

## [0.12.1] - 2018-01-22

- add link-file for authored exported components from the root node_modules of a component to its main-file
- avoid fetching the dependencies of versions older than the current imported one
- migration - remove latest from compiler
- fix bug with importing old components with compiler defined
- fixed deserialize bug with bit remove

## [0.12.0] - 2018-01-18

### New
- [extension system (beta)](https://docs.bitsrc.io/docs/ext-concepts.html)
- [#540](https://github.com/teambit/bit/issues/540) support Yarn as package manager
- `bit import`: install hub dependencies as npm packages by default
- `bit import`: install npm packages by default
- [#613](https://github.com/teambit/bit/issues/613) `bit install` command to install all packages and link all components
- [#577](https://github.com/teambit/bit/issues/577) auto add workspaces to root package.json
- [#515](https://github.com/teambit/bit/issues/515) save direct dependencies in package.json with relative paths
- [#571](https://github.com/teambit/bit/issues/571) apply auto-tagging mechanism for imported components
- [#541](https://github.com/teambit/bit/issues/541) add package manager config to bit.json
- support saving dists files on a pre-configured directory relative to consumer root
- support `bit show --compare` with json format
### Changes
- change auto-generated node_modules links to be the same as NPM installation of components (@bit/scope.box.name)
- rename `bit bind` command to `bit link`
- reanme {PARENT_FOLDER} variable to {PARENT} in dsl of add
- rename .bit.map.json to .bitmap
- avoid writing long files paths for imported components when there is a shared directory among the component files and its dependencies
- `bit log` now shows semver instead of version hash
- [#537](https://github.com/teambit/bit/issues/537) rename dist flag to --ignore-dist and by default create dist files
- [#527](https://github.com/teambit/bit/issues/527) rename structure property in bit.json
- remove 'dist' attribute from root bit.json by default
- rename `no_dependencies` flag to `no-dependencies` on `bit import`
- rename `no_package_json` flag to `ignore-package-json` on `bit import`
- change `bit remote rm` to `bit remote del`
- run bit init automatically if dir is not initialized but contains .bitmap file
- do not write the component's bit.json file, unless `--conf` flag is set
### Bug Fixes
- [#517](https://github.com/teambit/bit/issues/517) when a nested dependency is imported directly, re-link all its dependents
- [#608](https://github.com/teambit/bit/issues/608) absolute components dependencies for new components throw an error
- [#605](https://github.com/teambit/bit/issues/605) component with modified dependencies doesn't recognize as modified
- [#592](https://github.com/teambit/bit/issues/592) auto-tagged component were not shown as staged in bit status
- [#495](https://github.com/teambit/bit/issues/495) support adding files to imported components and ignoring existing files
- [#500](https://github.com/teambit/bit/issues/500) files added under one component although it was not specified
- [#508](https://github.com/teambit/bit/issues/508) componentsDefaultDirectory do not support anything other than one dynamic param per folder
- [#543](https://github.com/teambit/bit/issues/543) remove imported component not working
- avoid building process when a component was not modified
- prevent overriding index file if exists

## [0.11.1] - 2017-11-29

- support tagging the entire local scope and all imported components to a specific tag using `--scope` and `--include_imported` flags
- add bit pack command to build packages for registry
- tag command now accepts a version
- `bit test` - paint a summary table when testing multiple components
- `bit status` - add a new section "deleted components" for components that were deleted from the file-system manually
- `bit import` - prevent overriding local changes unless --force flag was used
- sort `bit show` and `bit list` components alphabetically
- Auto update .bit.map.json to semantic versions
- improve stability and performance of the dependency resolution mechanism
- removed `--include-imported` flags as `--all` can be used for the same functionality
- `--scope` flag can be used without `--all`
- message in tag command is now optional
- `--all` and `--scope` accepts version (optional for `--all` and mandatory for `--scope`)
- fixed bug on windows that created test files as components
- fixed bit add bug when adding test files with DSL
- fixed output to be the same for tag command
- fixed bit list command display for deprecated components
- fixed bit show with compare flag to display dependencies
- don't write dists files for authored components
- bug fix - components that were not indicated as staged-components by `bit status` were exported by `bit export`
- bug fix - tests files saved with incorrect path when `bit add` was running from non-consumer root
- `bit add` - exclude a component when its main file is excluded
- bug fix - generated .ts links were not valid

## [0.11.0] - 2017-11-12
- change versions numbers to be semantic versions
- add `--outdated` flag to `bit show` command to show the local and remote versions of a component
- add `--outdated` flag to `bit list` command to show the local and remote versions of components
- `bit show` - show components that will be tagged automatically when their dependencies are tagged
- export / import performance and stability improvements
- add plugin mechanism to support different file types
- SSH authentication can be done with SSH username and password in case a private key or an SSH agent socket is not available
- SSH is not supporting passphrase in case a private key is encrypted
- reimplement cat-object command
- `bit show` - show components that will be tagged automatically when their dependencies are tagged
- bug fix - dependencies were not written to the file-system when cloning a project with an existing bit.map file
- disable the local search
- fix a bug which prevents the ci running tests in some cases
- bug fix - re-adding a component after exporting it was considered as a new component
- fix a bug which makes bit test command not work when a component use bit/ to require another component
- prevent bare-scope corruption when the export process fails
- fixed stderr maxBuffer exceeded bug in ci-update cmd
- fix a bug which makes imported components considered as modified
- fix typo in help man page

## [0.10.9] - 2017-10-18

- rename `bit commit` to `bit tag`
- extract only relevant dependencies from link files (files that only require other files)
- typescript - extract only relevant dependencies from link files (files that only require other files)
- take package version from package.json in the component / root folder to support semver package dependencies
- new field in bit.json (bindingPrefix) for dynamic links
- add flag to bit show to compare component in file system to last tagged component
- better handling deleted files
- improve bit add to convert files to valid bit names
- fixed - writing dist files to wrong directory during bit tag / test commands
- fixed remove of exported component
- prevent bare-scope corruption when the export process fails
- fixed stderr maxBuffer exceeded bug in ci-update cmd
- throw error when tester doesn't return any result for test file
- change the order of determine the main/index file - it's now ['js', 'ts', 'jsx', 'tsx', 'css', 'scss', 'less', 'sass']
- improve checkVersionCompatibility between server and client
- show correct message / error when the tester has an exception during bit test
- fix bug with printing wrong id on bit tag for component in versions between 10-19
- handle invalid bit.json
- bit add on missing test file should throw an error
- prevent test files from becoming new components
- fix bug when component version is larger than 10 it won't show as staged

## [0.10.8] - 2017-10-01

- support requiring imported components using `require('bit/namespace/name')` syntax
- new remove command for removing local and remote components
- new deprecate command for deprecating local and remote components
- new move command for moving files/directories of a component to a new location
- create package.json for imported components
- exclude import-pending components from 'new components' section
- add ignore missing dependencies to commit
- save all dependencies on one configurable directory (components/.dependencies by default)
- add support for tsx files
- generate internal component links according to their compiled version
- move a re-imported component to a new location when `bit import --prefix` is used
- fix commit and export issues when dealing with more than 500 components
- fix export of large amount of data
- fix bug with commit --force when tests throws an exception
- fix bug - when you import authored component (and there is a newer version) it duplicate it in the .bit.map.json
- fix bug - when you import authored component it was added to bit.json dependencies
- fix bug with ssh2 times out on handshake

## [0.10.7] - 2017-09-07

- improve windows support
- add bit untrack command
- support CSS/less/sass/sass as main file
- support jsx extension as the main file of a component
- support adding new files to imported components
- deprecated install command
- fix the search according to search-index v0.13.0 changes
- prevent exporting a component when the same version has been exported already to the same remote scope
- avoid running the build and test processes upon `bit status`
- allow export specific components without specifying the scope-name
- avoid committing unmodified components unless `--force` flag is being used
- resolve dependencies from all component files regardless whether they are referenced from the main file
- bug fix - the author was not able to update his/her component in case it was changed in another scope
- bug fix - status command shows an error when components directory has an unreferenced (from bit.map) component
- avoid generating links for author components
- `bit import` from bit.json does not write to the file-system a dependency when it is also a direct import
- bug fix - export would hang when the ssh server was existing before closing
- don't calculate nested deps when calculating modified component during bit status/commit
- fixed exception is thrown in `bit ls` after exporting components
- removed `--cache` flag from `bit ls`
- added `--environment` option for `bit import`
- reformatted `bit import` output (components, dependencies, environments)
- remove duplication for missing packages warning
- Remove the npm tree output for component ci flow
- add verbosity option to some places
- added auto generated msg to bitmap and all generated link files
- fix a warning on the bit --version command
- support render tag in js docs
- bug fix - imported components were deleted from bit.map when importing nested components of the same scope and name
- write dist files on import according to .bit.map.json
- improve bit remote output (put it in a table)
- fix but with export when the remote has a dependency in the wrong version

## [0.10.6] - 2017-08-23

- windows support
- support auto updating of bit for npm installation
- support deleting files from a component
- improved bit help
- fix bit config command for linux
- update bit-javascript dependency
- fixed remote add exceptions to human-friendly errors
- improvement - when there are several potential main files, `bit add` selects the one that is closer to the root
- show a friendly error when SSH returns an invalid response
- fix an error when there are multiple open SSH connections
- update bit.map and the file system when a nested component is re-imported individually
- fix ci-update command when there are tester and compiler to use the same isolated-environment
- fix an error when importing a component, exporting it, modifying and exporting again (v3)
- fix links generation when importing from a non-consumer root path
- fix ci-update command to generate links when necessary
- fix Error: "Cannot find module './build/Release/DTraceProviderBindings'" when installing via Yarn
- fix the local and remote search
- fix the internal ci-update command where an environment has a tester without a compiler
- improved commit, add, export and status outputs
- support general failures on bit test (like on before)
- status output with missing dependencies
- help flags adjusted to new help
- missing dependencies formatted on commit
- sources no longer part of bit.json's defaults
- improve readme
- improve outputs
- improve windows support for import command
- exception when using `bit test` or `bit build` before adding first components
- add new flag to bit add to override or append files to bit component


## [0.10.5] - 2017-08-16
- improved commit, add, export and status outputs
- improved bit help
- Improve log files (rotate, color, prettyPrint)
- Support define dependencies for imported components
- bug fixes for export command

## [0.10.4] - 2017-08-15

- bug fix - component stays in "staged components" section after the second export
- support exporting binary files
- fix a bug when importing version 2 of a component while version 1 has been imported before
- fix a bug when exporting version 3 of a component after importing version 2
- bug fix - install test environment if not exist upon bit test
- Fix conflicts when import from bit.json more than one component with the same nested deps
- Remove duplicates from missing packages (during import) warning
- improve error on adding non existing file
- improve support for imported components as dependencies of authored components
- auto-resolve dependencies for imported components

## [0.10.3] - 2017-08-08

- fix memory leak when exporting a big amount of components
- fix running import command from a non-root directory
- support specifying multiple ids using export command
- fix the auto creating dependencies during commit
- performance improvement for status and commit

## [0.10.2] - 2017-08-07
Improve resolving packages dependencies for ts files

## [0.10.1] - 2017-08-07

## [0.10.0] - 2017-08-07
### BREAKING CHANGES

- Upgrade: Bit now works with a new set of APIs and data models for the code component and scope consumer.
- Important: Bit is not backward compatible with remote scopes running older versions of Bit.

## [0.6.6-rc.1] - 2017-06-28
- Add babel-plugin-transform-runtime to support async functions

## [0.6.5] - 2017-06-26

## [0.6.5-rc.1] - 2017-06-26
- bugfix - install drivers in scope level before test in scope
- bugfix - install drivers in scope level before build in scope
- bugfix - calling to old bind command during component e2e tests

## [0.6.4] - 2017-06-25

- update "bit-javascript" dependency to 0.6.4
## [0.6.3-rc.3] - 2017-06-15

- `bit test` shows the error stack in case of a fatal error
- add logger
- support debug-mode for e2e tests

## [0.6.3-rc.2] - 2017-06-08

- update "bit-javascript" dependency to rc ("^0.6.4-rc.1")
- Try using cache before fetching remote

## [0.6.3-rc.1] - 2017-06-06

- support running e2e tests in a dev environment where `bit` command is different (such as bit-dev)
- `bit import` no longer uses the internal cache objects to retrieve remote bit-components.
- avoid corrupted data in a scope when dependencies somehow are not being resolved.
- allow `bit init` when there is a bit.json file without the `source` or `env` attributes.
- bug fix: don't show the version-compatibility warning more than once
- remove duplications from dependencies list of `bit import` output.
- suppress dependencies list upon `bit import`, unless a flag `--display_dependencies` is being used.
- warn for missing driver
- set the file-extension of the built-dist-file according to the current language ('.js' by default)
- support async/await syntax.
- remove the injection of bit-js module into the tester environment.
- add bit-javascript as a dependency and a post install hook.
- do not show tests output in case of thrown error on commit, use verbose flag to see the error.
- parse @property tag of JSDoc
- add `bit reset` command for cancelling the last local commit
- extract the importing bit.json components functionality from `bit import` into a new command `bit install`.
- add infrastructure for e2e tests
- fix onExport hook to get called after writing dependencies to bit.json
- increased max listeners to 100 (prevent warning message)
- colored commit success message
- support for merge conflict error reporting via ssh
- docs - fix bitsrc links to work

## [0.6.2] - 2017-05-21

- [removed] JSDoc data are saved only for functions with a tag `@bit`.
- fixed component classification (local or external)

## [0.6.1] - 2017-05-18 rc

- JSDoc data are saved only for functions with a tag `@bit`.
- do not terminate watcher after failures.
- add the commit-log details to the Component object, so then it'll be available for `bit show --json` and `bit export`.

## [0.6.0] - 2017-05-15

- do not preserve node.js path cache for required bit-driver because it varies over time.

## [0.5.13] - 2017-05-14

- enable bit watch command -> build-all-inline on every change

## [0.5.12] - 2017-05-14

- enable "bit build --inline" command with no arguments for building all inline components

## [0.5.11] - 2017-05-11

- send a correct error message on commit with wrong id.
- add onModify hook.
- show error-message for 'bit build' when no compiler is specified.
- write dependencies on modify.
- do not write bit.json's `misc` and `lang` properties if the default value is presented.
- send correct error message when there is invalid inline id (wip).
- add bind command (which calls the driver bind command).

## [0.5.10] - 2017-05-11

- fix bug with specs that need compiling for server use

## [0.5.9] - 2017-05-11

- fix bug with specs that need compiling

## [0.5.8] - 2017-05-11

- write the specDist only if it exists

## [0.5.7] - 2017-05-10

- fix test for components without compiler

## [0.5.6] - 2017-05-10

- implement the isolated environment for build

## [0.5.5] - 2017-05-09

### Change

- bare scope test creates a new environment and runs the tests there.
- test command -i runs the tests on the file system (inline components).
- build command now saves dist/\<implFileName> && dist/\<specsFileName> for the specs file.
- change the component resolver to fetch from dist/\<implFileName> instead of dist/dist.js.

- package dependencies of environment modules would be installed at component level from now.
- npm loader would not be present, --verbose will show npm output after the installation is done.

### Fixed

- bug with environment installation (npm install at project level).

### Added

- add module 'component-resolver' to resolve a component path using its ID.
- support generating an isolated bit-component environment on-the-fly so it will be easier to run build and test from everywhere
- the compiler can implement a build method instead of compile, get an entry file and run webpack for example (wip). implemented for inline_components, and still need to implement environment module in order to fully work.
- add --skip-update option to the main bit help page.
- run some hooks (for now: onCommit, onCreate, onExport and onImport) using a language-driver
- lang attribute on the bit.json, enable language that will save on the model of the component.

## [0.5.4] - 2017-05-07

### Fixed

- ssh is exiting before writing the entire response.
- exception was thrown when trying to read non-existing private key.

## [0.5.3] - 2017-04-27

### Fixed

- put [search] index procedure under try catch, warns in case it fails.
- fixed bug with list/show remote components with misc files.

## [0.5.2] - 2017-04-27

### Fixed

- issue with npm ensure that was caused due to latest version changes
- issue with installing deps from local cache instead of external
- exit code with only numeric values

## [0.5.1] - 2017-04-18

### Added

- support adding misc files to a bit component
- enable "bit test --inline" command with no arguments (test all inline components)

### Change

- npm install for bit dependencies will work via temp package.json instead of invoking parallel npmi

### Fixed

- when exporting and missing @this, show friendly error

## [0.5.0]

** breaking change - a scope with this version won't work with consumer with lower versions **

### Change

- ssh protocol has changes and now contains headers with bit version
- do not override files upon "bit create" unless -f (--force) flag is used

### Fixed

- bit ls and show commands can be performed outside of bit scope

### Added

- if there is a difference between the versions of the remote bit and the local bit (the remote scope has a greater version) bit throws a error/warning message according to semver difference major/minor
- bit scope-config public command
- license file inflation
- scope meta model

### Removed

- bit resolver command

## [0.4.5]

### Fixed

- error message on component not found
- hotfix for multifetch bug
- add 'no results found' message on ci when there are no specs

## [0.4.4]

### Fixed

- bug fix: typo on destructuring for making export compatible

## [0.4.3]

### Fixed

- added validation on stdin readable for private cmd _put

## [0.4.2]

### Fixed

- make the ssh mechanism backwards compatible with older versions

## [0.4.1]

### Added

- put now work with stream (after export) instead of putting the data on a command argument

### Change

- replace the use of sequest module with ssh2 module directly.

## [0.4.0]

### Added

- bit cat-scope private command
- bit refresh-scope private command for updating model

### Change

- change the header of the bit-objects to contain the hash of the file as a second argument

## [0.3.4]

### Fixed

- add the hash to the header of the any bit-object

## [0.3.3]

### Fixed

- add posix as an optional dependency (windows)

### Added

- specsResults verbose output after ci-update
- add bit clear-cache cmd
- now running clear cache before bit update

## [0.3.2]

### Added

- add bit-dev script for linking dev command, for development
- circle ci integration
- package node v6.10.0 (LTS) (working for osx, debian, centos)

### Fixed

- throw the right error code when inner problem occures
- handled errors will also have exit code 1

## [0.3.0]

### Change

- saving the component id to bit.json after export is a default behavior.
- bit export --forget flag for not saving to bit.json after export.

### Fixed

- Solved bug with specsResults pass attribute not updating after ci update.

## [0.2.6]

### Fixed

- bug with @ on scope annotation
- improved readme and docs

## [0.2.5]

### Added

- documentation under ./docs
- gitbook integration

### Change

- change mock-require to mockery on testing mechanism
- support node 4 with babel-preset-env + add plugins, instead of stage-0 preset

## [0.2.4]

### Added

- add source-map support for dist (enables compiled bit debugging)

### Change

- small fix after import without peer dependencies (do not show the peer dependencies header)

## [0.2.3]

### Added

- import multiple components on one import (bit import componentA componentB)
- write components specific version in bit.json after import -s flag
- distinguish between peerDependencies and dependencies on the output of an import command

## [0.2.2]

### Added

- loader for export command

### Change

- scope now fetch devDependencies (compiler/tester) on export
- scope does not fetch devDependencies on import
- changed dev to environment flag on import command

## [0.2.1] hot-fix

fix a bug with import many ones function

## [0.2.0]

### Added

- loaders.
- stablize version.
- improve error handling.

## [0.1.0]

initial version

<|MERGE_RESOLUTION|>--- conflicted
+++ resolved
@@ -7,11 +7,8 @@
 
 ## [unreleased
 
-<<<<<<< HEAD
 - change `bit list` to show only the authored and imported components, unless `--scope` flag is used
-=======
 - `bit remove` removes components from a remote scope only when `--remote` flag is used
->>>>>>> cb7da5d6
 - fix bit-install to work from an inner directory
 - improve external test and build errors to show the stack
 - improve output of import command to show the imported versions

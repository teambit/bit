--- conflicted
+++ resolved
@@ -7,12 +7,9 @@
 
 ## [unreleased]
 
-<<<<<<< HEAD
 - prevent bare-scope corruption when the export process fails 
 - fixed stderr maxBuffer exceeded bug in ci-update cmd
-=======
->>>>>>> ce543581
-- add flag to show to compare component to module
+- add flag to show to compare component to model
 
 ## [0.10.9-dev.3] - 2017-10-10
 

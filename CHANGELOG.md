# Change Log

All notable changes to this project will be documented in this file.

The format is based on [Keep a Changelog](http://keepachangelog.com/).
and this project adheres to [Semantic Versioning](http://semver.org/).

## [unreleased]

## [13.0.0-dev.11] - 2018-06-13

- fix 'component not found' error when importing a component with a specific version while having a local tag
- prevent overriding local tags from remote components upon import
- fix bit import -e flag
- fix - init deletes resolve modules from bit.json
- throw an error when auto tag components has a newer version
- fix output when running bit diff after tagging component
- fix - after auto-tagging a component with a pending update - it became modified
<<<<<<< HEAD
- fix - show component on bit list even when there is duplicate entries in bitmap file
- added missing programmatic flags for bit isolate cm
=======
- fix - handle bit diff for local components without specifying scope
- added missing programmatic flags for bit isolate cmd
>>>>>>> 636850be

## [13.0.0-dev.10] - 2018-06-08

- fix custom module resolutions to work with components installed by a package manager

## [13.0.0-dev.9] - 2018-06-06

- support mixed mode of common-js and ES6 ("require" and "import" together)
- fix adding the same file with different letter cases (uppercase/lowercase)

## [13.0.0-dev.8] - 2018-05-30

- support bit-diff for envs files and configurations
- fix import of binary files
- recognize packages required from d.ts files
- change default fork level to one
- bit.json backward compatibility
- envs error handling

## [13.0.0-dev.7] - 2018-05-30

- fix eol for windows for envs files
- fix storing specs results on tag
- store envs as strings in case there is no config / files
- version validation during bit tag

## [13.0.0-dev.6] - 2018-05-27

- bump bit-js version

## [13.0.0-dev.5] - 2018-05-27

- introduce a new flag `bit init --reset-hard` to delete Bit files in order to start from a clean workspace
- introduce a new flag `bit init --reset` to recreate bit.json and .bitmap files in case they are corrupted
- fix `bit move` and `bit import --path` when running from an inner directory
- display a descriptive error-message when the added main-file is a directory
- support custom module resolution
- prevent deleting non-empty directories when running `bit import` unless `--override` is used

## [13.0.0-dev.4] - 2018-05-16

- bump bit-js version

## [13.0.0-dev.3] - 2018-05-16

-  fix bit test with fork-level one

## [13.0.0-dev.2] - 2018-05-15

- envs fixes
- support "export X from Y" syntax of ES6 without importing X first

## [13.0.0-dev.1] - 2018-05-10

- new environments architecture!
- fix `bit init` to recreate scope.json if not exists
- fix error "Maximum call stack size exceeded" when tagging or building a large file

## [0.12.13] - 2018-05-09

### New
- add `bit show --compare` data into `bit diff` to easily see why a component is modified in one command
- when running bit login, also configure bitsrc registry for npm
- adding scss to support ~
- support components with cyclic dependencies
### Changes
- remove `--write` flag from `bit import`, the newly introduced `--merge` flag takes care of that
- improve merge-conflict error on export to show all components with conflicts
### Bug Fixes
- fix `bit remove` to not delete dependencies when they were imported directly
- add error handling to bit login
- improve the error-message "unexpected network error has occurred" to provide some useful data

## [0.12.12] - 2018-04-29

### New
- introduce a new command `bit diff` to show the files diff for modified components
- support importing component on top of a modified one and merging the changes by adding `--merge` flag to `bit import`
- add -x flag to import (short for --extension)

### Bug Fixes
- fix an end of line issue between os
- [#927](https://github.com/teambit/bit/issues/927) fix a case of link file (file that only requires another file) is part of the component
- fix bit-move of a directly imported dependency
- fix importing a different version of a dependent when dependencies are not saved as components
- fix Yarn install when a relative path is written into package.json
- fix bit-merge and bit-checkout commands for Windows
- bug fix - import after tag command was showing an error "Cannot read property 'hash' of undefined"
- fix bit-add to enable marking files as tests of existing components
- bug fix - in some circumstances, same link files were written in parallel, resulting in invalid content

## [0.12.11] - 2018-04-10

### New
- introduce a new command `bit merge` for merging a different version into the current version
- introduce a new command `bit use` for switching between versions
- add anonymous analytics usage with prompt
- support merging modified component to an older version of the component
### Changes
- rename the command `bit use` to `bit checkout`
- block tagging when a component has a newer version locally, unless `--ignore-newest-version` flag is used
- rename `--force` flag of `bit import` to `--override`
- change `bit list` to show only the authored and imported components, unless `--scope` flag is used
- `bit remove` removes components from a remote scope only when `--remote` flag is used
- improve the output of import command to show the imported versions
### Bug Fixes
- fix bit-install to work from an inner directory
- improve external test and build errors to show the stack
- support `export { default as }` syntax when extracting relevant dependencies from link files

## [0.12.10] - 2018-03-21

### New
- track directories for files changes and update .bitmap automatically
- show a component as modified (bit status) in case a new file has added to its rootDir or one of the files has renamed
- support updating dependencies versions from bit.json, package.json and bitmap files
- add an option to install peer dependencies in an isolated environment
- add the main file to file list if not specified during `bit add`
- add `--all` flag to `bit untrack` command

### Changes
- ignore files named 'LICENSE'
- test components candidates for auto-tag before tagging them

### Bug Fixes
- fix an issue with stylus dependencies from Vue files
- fix catastrophic backtracking when using Regex to find JSDoc
- fix environment import of latest version when an older version is imported
- fix exit status when ci-update fails
- fix bugs when running bit commands not from the workspace root

## [0.12.9] - 2018-03-14

- fix bug with exporting component to a very old scopes

## [0.12.8] - 2018-03-12

- send component's metadata to compilers
- fix `bit tag` with `--force` flag to force tagging when exceptions occurred during a test
- fix `bit test` error message to display the actual exception if occurred
- improve error message of `bit tag --verbose` when tests failed to include tests results
- improve handling of errors from compilers which return promises
- merge process.env from the main process to tester process fork
- symlink tester env in isolated envs
- bug fix - tests files were ignored during bit add when they're weren't part of the files array and .gitignore contained a record with leading exclamation mark

## [0.12.7] - 2018-02-28

- bug fix - specifying a component and its dependency as ids for bit remove was not working
- bug fix - fix remove component

## [0.12.6] - 2018-02-27

### New
- introduced a new command `bit untag` for reverting un-exported tags.
- support .vue files
- support `bit install` of specific ids
- init local scope inside .git
- support peerDependencies
- support passing arguments/flags to the package-manager by specifying them after '--' (e.g. `bit import -- --no-optional`)
- support compilers which return promises

### Changes
- save bit dev-dependencies components inside devDependencies section of package.json
- `bit status` shows a list of staged versions in 'staged components' section

### Bug Fixes
- show npm-client's warnings when they are about missing peer-dependencies
- fix outdated to print correct version numbers
- remove a modified component message
- resolving .gitignore files
- [#729](https://github.com/teambit/bit/issues/729) fix bit cc to clear module cache
- [#769](https://github.com/teambit/bit/issues/769) - prevent duplicate ids in bitmap when adding existing files
- [#736](https://github.com/teambit/bit/issues/736) - .gitignore is blocking everything

## [0.12.5] - 2018-02-06

- default `bit import` with no id to import objects only, unless `--write` flag is used
- decrease verbosity of npm during bit test
- added `--objects` flag to `bit import` for fetching objects only and making no changes to the filesystem
- bug fix - dists had incorrect paths in the model when originallySharedDir was the same as dist.entry
- strip dist.entry for imported and authored components only, not for nested.
- write .bitmap on bit init command
- aggregate dependencies and package dependencies in bit show
- add entered username from prompt to context for server side hooks


## [0.12.4] - 2018-01-30

- support separating dev-dependencies and dev-packages from dependencies and packages when they originated from tests files
- prompt user when trying to remove a component
- restore old behavior of requiring package installation
- support adding test files to existing component
- ignore tracked files when running bit add and print a warning message
- bug fix - bit test fails when the same environment installation was canceled before

## [0.12.3] - 2018-01-28

- avoid overriding not only modified components but also new components when running `bit import`, unless `--force' flag is used
- validate version number during tag action
- allow `bit config` to run in non initialized directory

## [0.12.2] - 2018-01-24

### New
- [#653](https://github.com/teambit/bit/issues/653) read config keys from Git config in case it's not found in bit config
- [#516](https://github.com/teambit/bit/issues/516) add `--eject` flag for `bit export` for quickly remove local components after export and install them by the npm client
### Changes
- `bit build` with no parameter, builds all authored and imported components regardless whether they're modified
### Bug Fixes
- `bit move` - updates links to node_modules and updates package.json dependencies with the new directory
- install missing environments before start build / test process
- print message in case of cyclic dependencies
- fixed ci-update from failing when no compiler or tester

## [0.12.1] - 2018-01-22

- add link-file for authored exported components from the root node_modules of a component to its main-file
- avoid fetching the dependencies of versions older than the current imported one
- migration - remove latest from compiler
- fix bug with importing old components with compiler defined
- fixed deserialize bug with bit remove

## [0.12.0] - 2018-01-18

### New
- [extension system (beta)](https://docs.bitsrc.io/docs/ext-concepts.html)
- [#540](https://github.com/teambit/bit/issues/540) support Yarn as package manager
- `bit import`: install hub dependencies as npm packages by default
- `bit import`: install npm packages by default
- [#613](https://github.com/teambit/bit/issues/613) `bit install` command to install all packages and link all components
- [#577](https://github.com/teambit/bit/issues/577) auto add workspaces to root package.json
- [#515](https://github.com/teambit/bit/issues/515) save direct dependencies in package.json with relative paths
- [#571](https://github.com/teambit/bit/issues/571) apply auto-tagging mechanism for imported components
- [#541](https://github.com/teambit/bit/issues/541) add package manager config to bit.json
- support saving dists files on a pre-configured directory relative to consumer root
- support `bit show --compare` with json format


### Changes
- change auto-generated node_modules links to be the same as NPM installation of components (@bit/scope.box.name)
- rename `bit bind` command to `bit link`
- reanme {PARENT_FOLDER} variable to {PARENT} in dsl of add
- rename .bit.map.json to .bitmap
- avoid writing long files paths for imported components when there is a shared directory among the component files and its dependencies
- `bit log` now shows semver instead of version hash
- [#537](https://github.com/teambit/bit/issues/537) rename dist flag to --ignore-dist and by default create dist files
- [#527](https://github.com/teambit/bit/issues/527) rename structure property in bit.json
- remove 'dist' attribute from root bit.json by default
- rename `no_dependencies` flag to `no-dependencies` on `bit import`
- rename `no_package_json` flag to `ignore-package-json` on `bit import`
- change `bit remote rm` to `bit remote del`
- run bit init automatically if dir is not initialized but contains .bitmap file
- do not write the component's bit.json file, unless `--conf` flag is set
### Bug Fixes
- [#517](https://github.com/teambit/bit/issues/517) when a nested dependency is imported directly, re-link all its dependents
- [#608](https://github.com/teambit/bit/issues/608) absolute components dependencies for new components throw an error
- [#605](https://github.com/teambit/bit/issues/605) component with modified dependencies doesn't recognize as modified
- [#592](https://github.com/teambit/bit/issues/592) auto-tagged component were not shown as staged in bit status
- [#495](https://github.com/teambit/bit/issues/495) support adding files to imported components and ignoring existing files
- [#500](https://github.com/teambit/bit/issues/500) files added under one component although it was not specified
- [#508](https://github.com/teambit/bit/issues/508) componentsDefaultDirectory do not support anything other than one dynamic param per folder
- [#543](https://github.com/teambit/bit/issues/543) remove imported component not working
- avoid building process when a component was not modified
- prevent overriding index file if exists

## [0.11.1] - 2017-11-29

- support tagging the entire local scope and all imported components to a specific tag using `--scope` and `--include_imported` flags
- add bit pack command to build packages for registry
- tag command now accepts a version
- `bit test` - paint a summary table when testing multiple components
- `bit status` - add a new section "deleted components" for components that were deleted from the file-system manually
- `bit import` - prevent overriding local changes unless --force flag was used
- sort `bit show` and `bit list` components alphabetically
- Auto update .bit.map.json to semantic versions
- improve stability and performance of the dependency resolution mechanism
- removed `--include-imported` flags as `--all` can be used for the same functionality
- `--scope` flag can be used without `--all`
- message in tag command is now optional
- `--all` and `--scope` accepts version (optional for `--all` and mandatory for `--scope`)
- fixed bug on windows that created test files as components
- fixed bit add bug when adding test files with DSL
- fixed output to be the same for tag command
- fixed bit list command display for deprecated components
- fixed bit show with compare flag to display dependencies
- don't write dists files for authored components
- bug fix - components that were not indicated as staged-components by `bit status` were exported by `bit export`
- bug fix - tests files saved with incorrect path when `bit add` was running from non-consumer root
- `bit add` - exclude a component when its main file is excluded
- bug fix - generated .ts links were not valid

## [0.11.0] - 2017-11-12
- change versions numbers to be semantic versions
- add `--outdated` flag to `bit show` command to show the local and remote versions of a component
- add `--outdated` flag to `bit list` command to show the local and remote versions of components
- `bit show` - show components that will be tagged automatically when their dependencies are tagged
- export / import performance and stability improvements
- add plugin mechanism to support different file types
- SSH authentication can be done with SSH username and password in case a private key or an SSH agent socket is not available
- SSH is not supporting passphrase in case a private key is encrypted
- reimplement cat-object command
- `bit show` - show components that will be tagged automatically when their dependencies are tagged
- bug fix - dependencies were not written to the file-system when cloning a project with an existing bit.map file
- disable the local search
- fix a bug which prevents the ci running tests in some cases
- bug fix - re-adding a component after exporting it was considered as a new component
- fix a bug which makes bit test command not work when a component use bit/ to require another component
- prevent bare-scope corruption when the export process fails
- fixed stderr maxBuffer exceeded bug in ci-update cmd
- fix a bug which makes imported components considered as modified
- fix typo in help man page

## [0.10.9] - 2017-10-18

- rename `bit commit` to `bit tag`
- extract only relevant dependencies from link files (files that only require other files)
- typescript - extract only relevant dependencies from link files (files that only require other files)
- take package version from package.json in the component / root folder to support semver package dependencies
- new field in bit.json (bindingPrefix) for dynamic links
- add flag to bit show to compare component in file system to last tagged component
- better handling deleted files
- improve bit add to convert files to valid bit names
- fixed - writing dist files to wrong directory during bit tag / test commands
- fixed remove of exported component
- prevent bare-scope corruption when the export process fails
- fixed stderr maxBuffer exceeded bug in ci-update cmd
- throw error when tester doesn't return any result for test file
- change the order of determine the main/index file - it's now ['js', 'ts', 'jsx', 'tsx', 'css', 'scss', 'less', 'sass']
- improve checkVersionCompatibility between server and client
- show correct message / error when the tester has an exception during bit test
- fix bug with printing wrong id on bit tag for component in versions between 10-19
- handle invalid bit.json
- bit add on missing test file should throw an error
- prevent test files from becoming new components
- fix bug when component version is larger than 10 it won't show as staged

## [0.10.8] - 2017-10-01

- support requiring imported components using `require('bit/namespace/name')` syntax
- new remove command for removing local and remote components
- new deprecate command for deprecating local and remote components
- new move command for moving files/directories of a component to a new location
- create package.json for imported components
- exclude import-pending components from 'new components' section
- add ignore missing dependencies to commit
- save all dependencies on one configurable directory (components/.dependencies by default)
- add support for tsx files
- generate internal component links according to their compiled version
- move a re-imported component to a new location when `bit import --prefix` is used
- fix commit and export issues when dealing with more than 500 components
- fix export of large amount of data
- fix bug with commit --force when tests throws an exception
- fix bug - when you import authored component (and there is a newer version) it duplicate it in the .bit.map.json
- fix bug - when you import authored component it was added to bit.json dependencies
- fix bug with ssh2 times out on handshake

## [0.10.7] - 2017-09-07

- improve windows support
- add bit untrack command
- support CSS/less/sass/sass as main file
- support jsx extension as the main file of a component
- support adding new files to imported components
- deprecated install command
- fix the search according to search-index v0.13.0 changes
- prevent exporting a component when the same version has been exported already to the same remote scope
- avoid running the build and test processes upon `bit status`
- allow export specific components without specifying the scope-name
- avoid committing unmodified components unless `--force` flag is being used
- resolve dependencies from all component files regardless whether they are referenced from the main file
- bug fix - the author was not able to update his/her component in case it was changed in another scope
- bug fix - status command shows an error when components directory has an unreferenced (from bit.map) component
- avoid generating links for author components
- `bit import` from bit.json does not write to the file-system a dependency when it is also a direct import
- bug fix - export would hang when the ssh server was existing before closing
- don't calculate nested deps when calculating modified component during bit status/commit
- fixed exception is thrown in `bit ls` after exporting components
- removed `--cache` flag from `bit ls`
- added `--environment` option for `bit import`
- reformatted `bit import` output (components, dependencies, environments)
- remove duplication for missing packages warning
- Remove the npm tree output for component ci flow
- add verbosity option to some places
- added auto generated msg to bitmap and all generated link files
- fix a warning on the bit --version command
- support render tag in js docs
- bug fix - imported components were deleted from bit.map when importing nested components of the same scope and name
- write dist files on import according to .bit.map.json
- improve bit remote output (put it in a table)
- fix but with export when the remote has a dependency in the wrong version

## [0.10.6] - 2017-08-23

- windows support
- support auto updating of bit for npm installation
- support deleting files from a component
- improved bit help
- fix bit config command for linux
- update bit-javascript dependency
- fixed remote add exceptions to human-friendly errors
- improvement - when there are several potential main files, `bit add` selects the one that is closer to the root
- show a friendly error when SSH returns an invalid response
- fix an error when there are multiple open SSH connections
- update bit.map and the file system when a nested component is re-imported individually
- fix ci-update command when there are tester and compiler to use the same isolated-environment
- fix an error when importing a component, exporting it, modifying and exporting again (v3)
- fix links generation when importing from a non-consumer root path
- fix ci-update command to generate links when necessary
- fix Error: "Cannot find module './build/Release/DTraceProviderBindings'" when installing via Yarn
- fix the local and remote search
- fix the internal ci-update command where an environment has a tester without a compiler
- improved commit, add, export and status outputs
- support general failures on bit test (like on before)
- status output with missing dependencies
- help flags adjusted to new help
- missing dependencies formatted on commit
- sources no longer part of bit.json's defaults
- improve readme
- improve outputs
- improve windows support for import command
- exception when using `bit test` or `bit build` before adding first components
- add new flag to bit add to override or append files to bit component


## [0.10.5] - 2017-08-16
- improved commit, add, export and status outputs
- improved bit help
- Improve log files (rotate, color, prettyPrint)
- Support define dependencies for imported components
- bug fixes for export command

## [0.10.4] - 2017-08-15

- bug fix - component stays in "staged components" section after the second export
- support exporting binary files
- fix a bug when importing version 2 of a component while version 1 has been imported before
- fix a bug when exporting version 3 of a component after importing version 2
- bug fix - install test environment if not exist upon bit test
- Fix conflicts when import from bit.json more than one component with the same nested deps
- Remove duplicates from missing packages (during import) warning
- improve error on adding non existing file
- improve support for imported components as dependencies of authored components
- auto-resolve dependencies for imported components

## [0.10.3] - 2017-08-08

- fix memory leak when exporting a big amount of components
- fix running import command from a non-root directory
- support specifying multiple ids using export command
- fix the auto creating dependencies during commit
- performance improvement for status and commit

## [0.10.2] - 2017-08-07
Improve resolving packages dependencies for ts files

## [0.10.1] - 2017-08-07

## [0.10.0] - 2017-08-07
### BREAKING CHANGES

- Upgrade: Bit now works with a new set of APIs and data models for the code component and scope consumer.
- Important: Bit is not backward compatible with remote scopes running older versions of Bit.

## [0.6.6-rc.1] - 2017-06-28
- Add babel-plugin-transform-runtime to support async functions

## [0.6.5] - 2017-06-26

## [0.6.5-rc.1] - 2017-06-26
- bugfix - install drivers in scope level before test in scope
- bugfix - install drivers in scope level before build in scope
- bugfix - calling to old bind command during component e2e tests

## [0.6.4] - 2017-06-25

- update "bit-javascript" dependency to 0.6.4
## [0.6.3-rc.3] - 2017-06-15

- `bit test` shows the error stack in case of a fatal error
- add logger
- support debug-mode for e2e tests

## [0.6.3-rc.2] - 2017-06-08

- update "bit-javascript" dependency to rc ("^0.6.4-rc.1")
- Try using cache before fetching remote

## [0.6.3-rc.1] - 2017-06-06

- support running e2e tests in a dev environment where `bit` command is different (such as bit-dev)
- `bit import` no longer uses the internal cache objects to retrieve remote bit-components.
- avoid corrupted data in a scope when dependencies somehow are not being resolved.
- allow `bit init` when there is a bit.json file without the `source` or `env` attributes.
- bug fix: don't show the version-compatibility warning more than once
- remove duplications from dependencies list of `bit import` output.
- suppress dependencies list upon `bit import`, unless a flag `--display_dependencies` is being used.
- warn for missing driver
- set the file-extension of the built-dist-file according to the current language ('.js' by default)
- support async/await syntax.
- remove the injection of bit-js module into the tester environment.
- add bit-javascript as a dependency and a post install hook.
- do not show tests output in case of thrown error on commit, use verbose flag to see the error.
- parse @property tag of JSDoc
- add `bit reset` command for cancelling the last local commit
- extract the importing bit.json components functionality from `bit import` into a new command `bit install`.
- add infrastructure for e2e tests
- fix onExport hook to get called after writing dependencies to bit.json
- increased max listeners to 100 (prevent warning message)
- colored commit success message
- support for merge conflict error reporting via ssh
- docs - fix bitsrc links to work

## [0.6.2] - 2017-05-21

- [removed] JSDoc data are saved only for functions with a tag `@bit`.
- fixed component classification (local or external)

## [0.6.1] - 2017-05-18 rc

- JSDoc data are saved only for functions with a tag `@bit`.
- do not terminate watcher after failures.
- add the commit-log details to the Component object, so then it'll be available for `bit show --json` and `bit export`.

## [0.6.0] - 2017-05-15

- do not preserve node.js path cache for required bit-driver because it varies over time.

## [0.5.13] - 2017-05-14

- enable bit watch command -> build-all-inline on every change

## [0.5.12] - 2017-05-14

- enable "bit build --inline" command with no arguments for building all inline components

## [0.5.11] - 2017-05-11

- send a correct error message on commit with wrong id.
- add onModify hook.
- show error-message for 'bit build' when no compiler is specified.
- write dependencies on modify.
- do not write bit.json's `misc` and `lang` properties if the default value is presented.
- send correct error message when there is invalid inline id (wip).
- add bind command (which calls the driver bind command).

## [0.5.10] - 2017-05-11

- fix bug with specs that need compiling for server use

## [0.5.9] - 2017-05-11

- fix bug with specs that need compiling

## [0.5.8] - 2017-05-11

- write the specDist only if it exists

## [0.5.7] - 2017-05-10

- fix test for components without compiler

## [0.5.6] - 2017-05-10

- implement the isolated environment for build

## [0.5.5] - 2017-05-09

### Change

- bare scope test creates a new environment and runs the tests there.
- test command -i runs the tests on the file system (inline components).
- build command now saves dist/\<implFileName> && dist/\<specsFileName> for the specs file.
- change the component resolver to fetch from dist/\<implFileName> instead of dist/dist.js.

- package dependencies of environment modules would be installed at component level from now.
- npm loader would not be present, --verbose will show npm output after the installation is done.

### Fixed

- bug with environment installation (npm install at project level).

### Added

- add module 'component-resolver' to resolve a component path using its ID.
- support generating an isolated bit-component environment on-the-fly so it will be easier to run build and test from everywhere
- the compiler can implement a build method instead of compile, get an entry file and run webpack for example (wip). implemented for inline_components, and still need to implement environment module in order to fully work.
- add --skip-update option to the main bit help page.
- run some hooks (for now: onCommit, onCreate, onExport and onImport) using a language-driver
- lang attribute on the bit.json, enable language that will save on the model of the component.

## [0.5.4] - 2017-05-07

### Fixed

- ssh is exiting before writing the entire response.
- exception was thrown when trying to read non-existing private key.

## [0.5.3] - 2017-04-27

### Fixed

- put [search] index procedure under try catch, warns in case it fails.
- fixed bug with list/show remote components with misc files.

## [0.5.2] - 2017-04-27

### Fixed

- issue with npm ensure that was caused due to latest version changes
- issue with installing deps from local cache instead of external
- exit code with only numeric values

## [0.5.1] - 2017-04-18

### Added

- support adding misc files to a bit component
- enable "bit test --inline" command with no arguments (test all inline components)

### Change

- npm install for bit dependencies will work via temp package.json instead of invoking parallel npmi

### Fixed

- when exporting and missing @this, show friendly error

## [0.5.0]

** breaking change - a scope with this version won't work with consumer with lower versions **

### Change

- ssh protocol has changes and now contains headers with bit version
- do not override files upon "bit create" unless -f (--force) flag is used

### Fixed

- bit ls and show commands can be performed outside of bit scope

### Added

- if there is a difference between the versions of the remote bit and the local bit (the remote scope has a greater version) bit throws a error/warning message according to semver difference major/minor
- bit scope-config public command
- license file inflation
- scope meta model

### Removed

- bit resolver command

## [0.4.5]

### Fixed

- error message on component not found
- hotfix for multifetch bug
- add 'no results found' message on ci when there are no specs

## [0.4.4]

### Fixed

- bug fix: typo on destructuring for making export compatible

## [0.4.3]

### Fixed

- added validation on stdin readable for private cmd _put

## [0.4.2]

### Fixed

- make the ssh mechanism backwards compatible with older versions

## [0.4.1]

### Added

- put now work with stream (after export) instead of putting the data on a command argument

### Change

- replace the use of sequest module with ssh2 module directly.

## [0.4.0]

### Added

- bit cat-scope private command
- bit refresh-scope private command for updating model

### Change

- change the header of the bit-objects to contain the hash of the file as a second argument

## [0.3.4]

### Fixed

- add the hash to the header of the any bit-object

## [0.3.3]

### Fixed

- add posix as an optional dependency (windows)

### Added

- specsResults verbose output after ci-update
- add bit clear-cache cmd
- now running clear cache before bit update

## [0.3.2]

### Added

- add bit-dev script for linking dev command, for development
- circle ci integration
- package node v6.10.0 (LTS) (working for osx, debian, centos)

### Fixed

- throw the right error code when inner problem occures
- handled errors will also have exit code 1

## [0.3.0]

### Change

- saving the component id to bit.json after export is a default behavior.
- bit export --forget flag for not saving to bit.json after export.

### Fixed

- Solved bug with specsResults pass attribute not updating after ci update.

## [0.2.6]

### Fixed

- bug with @ on scope annotation
- improved readme and docs

## [0.2.5]

### Added

- documentation under ./docs
- gitbook integration

### Change

- change mock-require to mockery on testing mechanism
- support node 4 with babel-preset-env + add plugins, instead of stage-0 preset

## [0.2.4]

### Added

- add source-map support for dist (enables compiled bit debugging)

### Change

- small fix after import without peer dependencies (do not show the peer dependencies header)

## [0.2.3]

### Added

- import multiple components on one import (bit import componentA componentB)
- write components specific version in bit.json after import -s flag
- distinguish between peerDependencies and dependencies on the output of an import command

## [0.2.2]

### Added

- loader for export command

### Change

- scope now fetch devDependencies (compiler/tester) on export
- scope does not fetch devDependencies on import
- changed dev to environment flag on import command

## [0.2.1] hot-fix

fix a bug with import many ones function

## [0.2.0]

### Added

- loaders.
- stablize version.
- improve error handling.

## [0.1.0]

initial version

<|MERGE_RESOLUTION|>--- conflicted
+++ resolved
@@ -16,13 +16,10 @@
 - throw an error when auto tag components has a newer version
 - fix output when running bit diff after tagging component
 - fix - after auto-tagging a component with a pending update - it became modified
-<<<<<<< HEAD
 - fix - show component on bit list even when there is duplicate entries in bitmap file
 - added missing programmatic flags for bit isolate cm
-=======
 - fix - handle bit diff for local components without specifying scope
 - added missing programmatic flags for bit isolate cmd
->>>>>>> 636850be
 
 ## [13.0.0-dev.10] - 2018-06-08
 

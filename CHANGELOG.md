# Change Log

All notable changes to this project will be documented in this file.

The format is based on [Keep a Changelog](http://keepachangelog.com/).
and this project adheres to [Semantic Versioning](http://semver.org/).

## [unreleased]

<<<<<<< HEAD
- shorten the generated component ID to the minimum possible
=======
- fix dev-dependency that requires prod-dependency to include the dependency in the flattenedDevDependencies array
- do not delete isolated environment when running ci-update with keep flag and it throws exception
>>>>>>> 0614aae7

## [13.0.5-dev.27 - 2018-10-31]

- fix import of components with circular dependencies
- fix bug with bit show when the remote component has config file

## [13.0.5-dev.26 - 2018-10-29]

- fix link content generation for authored components on bit install
- React docs support

## [13.0.5-dev.25 - 2018-10-23]

- fix context for testers during ci-update

## [13.0.5-dev.24 - 2018-10-23]

- fix loading extension programmatically

## [13.0.5-dev.23 - 2018-10-22]

- fix missing context in getDynamicPackageDependencies
- fix bug with bit show when scope path provided

## [13.0.5-dev.22 - 2018-10-22]

- return status code 1 when bit test has failing tests

## [13.0.5-dev.21 - 2018-10-21]

- update bit-javascript to support Vue files with typescript
- improve `bit list` performance by retrieving only the information needed
- suppress an exception of directory-is-empty when adding multiple components and some of them are empty, show a warning instead
- improve "missing a main file" error when adding multiple components to print the problematic components

## [13.0.5-dev.16 - 2018-10-14]

- improve `bit export` performance by avoid loading components from the filesystem to generate links

## [13.0.5-dev.15 - 2018-10-11]

- fix errors "JavaScript heap out of memory" and "Error: EMFILE: too many open files" when exporting a huge number of components

## [13.0.5-dev.14 - 2018-10-11]

- improve `bit export` performance by avoid calling some readSync methods when not needed
- improve performance when converting to objects and validating components

## [13.0.5-dev.13 - 2018-10-10]

- improve `bit export` performance by removing obsolete steps
- improve overall performance by caching resolved dependencies

## [13.0.5-dev.12 - 2018-10-09]

- fix loading extension programmatically

## [13.0.5-dev.11 - 2018-10-07]

- improve performance by caching objects after loading them
- fix error "link-generation: failed finding .. in the dependencies array" when a dependency has a devDependency installed as a component
- improve the stability of `bit export --eject` and provide some kind of rollback in case of failure
- introduce a new command `bit eject` for removing local components and installing them as packages by an NPM client

## [13.0.5-dev.10 - 2018-10-04]

- support configuring Git executable path
- update bit-javascript to support the new jsx syntax changes by Babel
- pass config files and context in getDynamicConfig extension's life cycle

## [13.0.5-dev.9 - 2018-10-03]

- support print multiple external (build / test) errors

## [13.0.5-dev.8 - 2018-09-27]

- fix bit-remove to delete authored component files when removing an authored component from an inner directory

## [13.0.5-dev.7 - 2018-09-23]

- support adding the project `package.json` file to a component
- update bit-javascript to allow `import ~` from a local (authored) file to an imported sass component
- add programmatic API for add multiple components

## [13.0.5-dev.6 - 2018-09-16]

- fix ci-update command with component version number (internal)

## [13.0.5-dev.5 - 2018-09-12]

- set the only dist file as main file in package.json (in case there is only one)
- pass workspace path to add many components API

## [13.0.5-dev.4 - 2018-09-05]

- new programmatic API for add multiple components
- update bit-javascript to improve scalability of the dependency resolution

## [13.0.5-dev.3 - 2018-08-27]

- update bit-javascript to show a descriptive error when failed to parse css, sass, scss and less files
- improve auto-tag mechanism to tag not only the dependents but also the dependents of the dependents and so on
- fix `bit status` to not throw an exception for invalid components
- support components with binary files (or non-supported extensions) as the only files
- allow removing a component when it is invalid
- add `getSchema` to extension life cycle
- validate extension's rawConfig against extension schema
- changed `--include-unmodified` to `--all`

## [13.0.5-dev.2 - 2018-08-20]

- change `--conf` on `bit import` to be a path to the config dir

## [13.0.5-dev.1 - 2018-08-14]

- support Bit components dependencies for compilers and testers
- resolve dependencies of environments configuration files
- new envs-attach command to attach component's envs to workspace envs
- automatically detach envs of component when changed from imported workspace
- support dynamic namespaces (replaced the box+name format with a dynamic name that can have multiple slashes to indicate a hierarchical namespace)
- new eject-conf command to write bit.json and envs config files to file system
- new inject-conf command to delete bit.json and envs config files from the file system
- support return `{ write: true }` from environment init function

## [[13.0.4] - 2018-07-24](https://github.com/teambit/bit/releases/tag/v13.0.4)

### New
- send component origin repo in headers

### Changes
- improve `bit test` to run tests not only on new and modified components but also on auto-tag pending components

### Bug fixes
- fix `bit import` of a component with authored dependencies
- generate npm links for Vue packages correctly without adding .vue extension to the package
- fix `bit add` to not throw an error for imported components when mainFile is a relative path to consumer
- fix error "Cannot read property 'missing' of undefined" when a dependency of dependency has parsing errors (bit-javascript)

## [[13.0.3] - 2018-07-12](https://github.com/teambit/bit/releases/tag/v13.0.3)

### Bug fixes
- fix link files generation to support the plugin "add-module-export" of babel compiler
- fix error "Cannot read property push of undefined" when a dependent has parsing error (bit-javascript)
- avoid parsing unsupported dependencies files (bit-javascript)

## [[13.0.2] - 2018-07-10](https://github.com/teambit/bit/releases/tag/v13.0.2)

### New
- improve the tree shaking mechanism to work with unlimited number of intermediate files
- present parsing errors by `bit status` and prevent tagging it until fixed
- show the newly tagged version for auto-tagged components

### Changes
- rename `--ignore-missing-dependencies` flag of `bit tag` to `--ignore-unresolved-dependencies`
- avoid trying tree shaking on CommonJS code
- prevent dependency-resolver from parsing json files as they do not contain any dependency

### Bug fixes
- fix `bit status` to show a component as deleted when track-dir was deleted for authored
- fix parsing error when a Vue file has a dependency prefix with a Tilde inside a style section
- fix detection of .scss files when required with no extension
- don't break `bit status` when mainFile was deleted, instead, reflect it to the user with a suggestion
- fix detection of "export * from" syntax of ES6

## [[13.0.1] - 2018-06-26](https://github.com/teambit/bit/releases/tag/v13.0.1)

### New
- support `bit checkout latest` for checkout to the latest version
- add `--reset` flag to `bit checkout` command for removing local modifications
- add `--all` flag to `bit checkout` command for executing the checkout on all components
- add new flag `--skip-tests` to bit tag command
- add `--no-cache` flag to `bit build` command
- add `--include-unmodified` flag to `bit test` command
- add troubleshooting-isolating link to bit status

### Bug fixes
- fix .tsx parsing issue when the tsx dependency is required from a non .tsx file
- fix support of .json dependencies
- fix "SyntaxError: Unexpected token" when parsing .ts files with .js dependencies
- show environments when running bit show on remote component


## [[13.0.0] - 2018-06-18](https://github.com/teambit/bit/releases/tag/v13.0.0)

### Summary

With over 35 new features, changes and bug fixes, Bit's v13 is focused on increased **stability** with over 20 bug fixes and **support for common workflows** including [webpack resolve](https://webpack.js.org/configuration/resolve/), [tsconfig resolving](https://www.typescriptlang.org/docs/handbook/module-resolution.html), Vue resolve alias ([Vue Webpack template](https://github.com/vuejs-templates/webpack/blob/f21376d6c3165a4cf6e5ae33f71b16dd47d213e3/template/build/webpack.base.conf.js#L36)) , [Babel module resolver](https://github.com/tleunen/babel-plugin-module-resolver) etc. Here are some of v13's highlights.

- add ability to configure custom module resolution in Bit (paths and aliases), to support absolute import statements for projects that use similar features using Webpack, Typescript, Babel, Vue alias etc. [PR-#980](https://github.com/teambit/bit/pull/980), [#852](https://github.com/teambit/bit/issues/852), [#865](https://github.com/teambit/bit/issues/865), [#869](https://github.com/teambit/bit/issues/869)
- over 20 bug fixes including max call stack, import of binary files and more.
- environments transformed and refactored to act as native Bit extensions. [PR-#931](https://github.com/teambit/bit/pull/931)
- support "export X from Y" syntax of ES6 without importing X first. [PR-#981](https://github.com/teambit/bit/pull/981)
- support mixed mode of common-js and ES6. [PR-#1036](https://github.com/teambit/bit/pull/1036)
- support Installing Bit using NPM using `sudo`. [commit](https://github.com/teambit/bit/commit/b23a78d3fd8ba07507785d97a224775126c2b150).
- introducing new flags for `bit init` including `--reset` and `--reset-hard`. [PR-#1012](https://github.com/teambit/bit/pull/1012)

As a reminder, we're switching to major versions to indicate that we, like many others, have been using Bit in production for a long time. v13 follows the previous v0.12 and looking forward we'll continue to follow semver like we've done since 2016.

### New
- add ability to configure custom module resolution in Bit (paths and aliases), to support absolute import statements for projects that use similar features using Webpack, Typescript, Babel, etc.
- support "export X from Y" syntax of ES6 without importing X first.
- environments transformed and refactored to act as native Bit extensions
- introduce a new flag `bit init --reset-hard` to delete Bit files in order to start with a clean workspace
- introduce a new flag `bit init --reset` to recreate bit.json and .bitmap files in case they are corrupted
- add fork level to the `bit test` command
- inject dist dir to node_path variable during test process in order for the author to tag and test custom-resolved components
- added missing programmatic flags for bit isolate cmd
- support mixed mode of common-js and ES6 ("require" and "import" together)
- recognize packages required from d.ts files

### Changes
- remove alias t from bit test command (conflicts with tag command)
- do not override existing bit.json on bit init
- rename `no-launch-browser` to `suppress-browser-launch` in bit login flag
- version validation during `bit tag`

### Bug fixes
- fix import of binary files
- fix error "Maximum call stack size exceeded" when tagging or building a large file
- handle bit diff for local components without specifying a scope
- backward compatibility for components with environments with latest version
- show dependent component id when trying to install missing environment
- prevent overriding local tags from remote components upon import
- throw an error when auto tag components have a newer version
- after auto-tagging a component with a pending update it no longer becomes `modified`
- support for running bit log on local components without specifying scope name
- handle adding the same file with different letter cases (uppercase/lowercase)
- improve environments error handling
- support `bit move` and `bit import --path` when running from an inner directory
- `bit init` now recreates the scope.json if it does not exist

## [0.12.13] - 2018-05-09

### New
- add `bit show --compare` data into `bit diff` to easily see why a component is modified in one command
- when running bit login, also configure bitsrc registry for npm
- adding scss to support ~
- support components with cyclic dependencies
### Changes
- remove `--write` flag from `bit import`, the newly introduced `--merge` flag takes care of that
- improve merge-conflict error on export to show all components with conflicts
### Bug Fixes
- fix `bit remove` to not delete dependencies when they were imported directly
- add error handling to bit login
- improve the error-message "unexpected network error has occurred" to provide some useful data

## [0.12.12] - 2018-04-29

### New
- introduce a new command `bit diff` to show the files diff for modified components
- support importing component on top of a modified one and merging the changes by adding `--merge` flag to `bit import`
- add -x flag to import (short for --extension)

### Bug Fixes
- fix an end of line issue between os
- [#927](https://github.com/teambit/bit/issues/927) fix a case of link file (file that only requires another file) is part of the component
- fix bit-move of a directly imported dependency
- fix importing a different version of a dependent when dependencies are not saved as components
- fix Yarn install when a relative path is written into package.json
- fix bit-merge and bit-checkout commands for Windows
- bug fix - import after tag command was showing an error "Cannot read property 'hash' of undefined"
- fix bit-add to enable marking files as tests of existing components
- bug fix - in some circumstances, same link files were written in parallel, resulting in invalid content

## [0.12.11] - 2018-04-10

### New
- introduce a new command `bit merge` for merging a different version into the current version
- introduce a new command `bit use` for switching between versions
- add anonymous analytics usage with prompt
- support merging modified component to an older version of the component
### Changes
- rename the command `bit use` to `bit checkout`
- block tagging when a component has a newer version locally, unless `--ignore-newest-version` flag is used
- rename `--force` flag of `bit import` to `--override`
- change `bit list` to show only the authored and imported components, unless `--scope` flag is used
- `bit remove` removes components from a remote scope only when `--remote` flag is used
- improve the output of import command to show the imported versions
### Bug Fixes
- fix bit-install to work from an inner directory
- improve external test and build errors to show the stack
- support `export { default as }` syntax when extracting relevant dependencies from link files

## [0.12.10] - 2018-03-21

### New
- track directories for files changes and update .bitmap automatically
- show a component as modified (bit status) in case a new file has added to its rootDir or one of the files has renamed
- support updating dependencies versions from bit.json, package.json and bitmap files
- add an option to install peer dependencies in an isolated environment
- add the main file to file list if not specified during `bit add`
- add `--all` flag to `bit untrack` command

### Changes
- ignore files named 'LICENSE'
- test components candidates for auto-tag before tagging them

### Bug Fixes
- fix an issue with stylus dependencies from Vue files
- fix catastrophic backtracking when using Regex to find JSDoc
- fix environment import of latest version when an older version is imported
- fix exit status when ci-update fails
- fix bugs when running bit commands not from the workspace root

## [0.12.9] - 2018-03-14

- fix bug with exporting component to a very old scopes

## [0.12.8] - 2018-03-12

- send component's metadata to compilers
- fix `bit tag` with `--force` flag to force tagging when exceptions occurred during a test
- fix `bit test` error message to display the actual exception if occurred
- improve error message of `bit tag --verbose` when tests failed to include tests results
- improve handling of errors from compilers which return promises
- merge process.env from the main process to tester process fork
- symlink tester env in isolated envs
- bug fix - tests files were ignored during bit add when they're weren't part of the files array and .gitignore contained a record with leading exclamation mark

## [0.12.7] - 2018-02-28

- bug fix - specifying a component and its dependency as ids for bit remove was not working
- bug fix - fix remove component

## [0.12.6] - 2018-02-27

### New
- introduced a new command `bit untag` for reverting un-exported tags.
- support .vue files
- support `bit install` of specific ids
- init local scope inside .git
- support peerDependencies
- support passing arguments/flags to the package-manager by specifying them after '--' (e.g. `bit import -- --no-optional`)
- support compilers which return promises

### Changes
- save bit dev-dependencies components inside devDependencies section of package.json
- `bit status` shows a list of staged versions in 'staged components' section

### Bug Fixes
- show npm-client's warnings when they are about missing peer-dependencies
- fix outdated to print correct version numbers
- remove a modified component message
- resolving .gitignore files
- [#729](https://github.com/teambit/bit/issues/729) fix bit cc to clear module cache
- [#769](https://github.com/teambit/bit/issues/769) - prevent duplicate ids in bitmap when adding existing files
- [#736](https://github.com/teambit/bit/issues/736) - .gitignore is blocking everything

## [0.12.5] - 2018-02-06

- default `bit import` with no id to import objects only, unless `--write` flag is used
- decrease verbosity of npm during bit test
- added `--objects` flag to `bit import` for fetching objects only and making no changes to the filesystem
- bug fix - dists had incorrect paths in the model when originallySharedDir was the same as dist.entry
- strip dist.entry for imported and authored components only, not for nested.
- write .bitmap on bit init command
- aggregate dependencies and package dependencies in bit show
- add entered username from prompt to context for server side hooks


## [0.12.4] - 2018-01-30

- support separating dev-dependencies and dev-packages from dependencies and packages when they originated from tests files
- prompt user when trying to remove a component
- restore old behavior of requiring package installation
- support adding test files to existing component
- ignore tracked files when running bit add and print a warning message
- bug fix - bit test fails when the same environment installation was canceled before

## [0.12.3] - 2018-01-28

- avoid overriding not only modified components but also new components when running `bit import`, unless `--force' flag is used
- validate version number during tag action
- allow `bit config` to run in non initialized directory

## [0.12.2] - 2018-01-24

### New
- [#653](https://github.com/teambit/bit/issues/653) read config keys from Git config in case it's not found in bit config
- [#516](https://github.com/teambit/bit/issues/516) add `--eject` flag for `bit export` for quickly remove local components after export and install them by the npm client
### Changes
- `bit build` with no parameter, builds all authored and imported components regardless whether they're modified
### Bug Fixes
- `bit move` - updates links to node_modules and updates package.json dependencies with the new directory
- install missing environments before start build / test process
- print message in case of cyclic dependencies
- fixed ci-update from failing when no compiler or tester

## [0.12.1] - 2018-01-22

- add link-file for authored exported components from the root node_modules of a component to its main-file
- avoid fetching the dependencies of versions older than the current imported one
- migration - remove latest from compiler
- fix bug with importing old components with compiler defined
- fixed deserialize bug with bit remove

## [0.12.0] - 2018-01-18

### New
- [extension system (beta)](https://docs.bitsrc.io/docs/ext-concepts.html)
- [#540](https://github.com/teambit/bit/issues/540) support Yarn as package manager
- `bit import`: install hub dependencies as npm packages by default
- `bit import`: install npm packages by default
- [#613](https://github.com/teambit/bit/issues/613) `bit install` command to install all packages and link all components
- [#577](https://github.com/teambit/bit/issues/577) auto add workspaces to root package.json
- [#515](https://github.com/teambit/bit/issues/515) save direct dependencies in package.json with relative paths
- [#571](https://github.com/teambit/bit/issues/571) apply auto-tagging mechanism for imported components
- [#541](https://github.com/teambit/bit/issues/541) add package manager config to bit.json
- support saving dists files on a pre-configured directory relative to consumer root
- support `bit show --compare` with json format


### Changes
- change auto-generated node_modules links to be the same as NPM installation of components (@bit/scope.box.name)
- rename `bit bind` command to `bit link`
- reanme {PARENT_FOLDER} variable to {PARENT} in dsl of add
- rename .bit.map.json to .bitmap
- avoid writing long files paths for imported components when there is a shared directory among the component files and its dependencies
- `bit log` now shows semver instead of version hash
- [#537](https://github.com/teambit/bit/issues/537) rename dist flag to --ignore-dist and by default create dist files
- [#527](https://github.com/teambit/bit/issues/527) rename structure property in bit.json
- remove 'dist' attribute from root bit.json by default
- rename `no_dependencies` flag to `no-dependencies` on `bit import`
- rename `no_package_json` flag to `ignore-package-json` on `bit import`
- change `bit remote rm` to `bit remote del`
- run bit init automatically if dir is not initialized but contains .bitmap file
- do not write the component's bit.json file, unless `--conf` flag is set
### Bug Fixes
- [#517](https://github.com/teambit/bit/issues/517) when a nested dependency is imported directly, re-link all its dependents
- [#608](https://github.com/teambit/bit/issues/608) absolute components dependencies for new components throw an error
- [#605](https://github.com/teambit/bit/issues/605) component with modified dependencies doesn't recognize as modified
- [#592](https://github.com/teambit/bit/issues/592) auto-tagged component were not shown as staged in bit status
- [#495](https://github.com/teambit/bit/issues/495) support adding files to imported components and ignoring existing files
- [#500](https://github.com/teambit/bit/issues/500) files added under one component although it was not specified
- [#508](https://github.com/teambit/bit/issues/508) componentsDefaultDirectory do not support anything other than one dynamic param per folder
- [#543](https://github.com/teambit/bit/issues/543) remove imported component not working
- avoid building process when a component was not modified
- prevent overriding index file if exists

## [0.11.1] - 2017-11-29

- support tagging the entire local scope and all imported components to a specific tag using `--scope` and `--include_imported` flags
- add bit pack command to build packages for registry
- tag command now accepts a version
- `bit test` - paint a summary table when testing multiple components
- `bit status` - add a new section "deleted components" for components that were deleted from the file-system manually
- `bit import` - prevent overriding local changes unless --force flag was used
- sort `bit show` and `bit list` components alphabetically
- Auto update .bit.map.json to semantic versions
- improve stability and performance of the dependency resolution mechanism
- removed `--include-imported` flags as `--all` can be used for the same functionality
- `--scope` flag can be used without `--all`
- message in tag command is now optional
- `--all` and `--scope` accepts version (optional for `--all` and mandatory for `--scope`)
- fixed bug on windows that created test files as components
- fixed bit add bug when adding test files with DSL
- fixed output to be the same for tag command
- fixed bit list command display for deprecated components
- fixed bit show with compare flag to display dependencies
- don't write dists files for authored components
- bug fix - components that were not indicated as staged-components by `bit status` were exported by `bit export`
- bug fix - tests files saved with incorrect path when `bit add` was running from non-consumer root
- `bit add` - exclude a component when its main file is excluded
- bug fix - generated .ts links were not valid

## [0.11.0] - 2017-11-12
- change versions numbers to be semantic versions
- add `--outdated` flag to `bit show` command to show the local and remote versions of a component
- add `--outdated` flag to `bit list` command to show the local and remote versions of components
- `bit show` - show components that will be tagged automatically when their dependencies are tagged
- export / import performance and stability improvements
- add plugin mechanism to support different file types
- SSH authentication can be done with SSH username and password in case a private key or an SSH agent socket is not available
- SSH is not supporting passphrase in case a private key is encrypted
- reimplement cat-object command
- `bit show` - show components that will be tagged automatically when their dependencies are tagged
- bug fix - dependencies were not written to the file-system when cloning a project with an existing bit.map file
- disable the local search
- fix a bug which prevents the ci running tests in some cases
- bug fix - re-adding a component after exporting it was considered as a new component
- fix a bug which makes bit test command not work when a component use bit/ to require another component
- prevent bare-scope corruption when the export process fails
- fixed stderr maxBuffer exceeded bug in ci-update cmd
- fix a bug which makes imported components considered as modified
- fix typo in help man page

## [0.10.9] - 2017-10-18

- rename `bit commit` to `bit tag`
- extract only relevant dependencies from link files (files that only require other files)
- typescript - extract only relevant dependencies from link files (files that only require other files)
- take package version from package.json in the component / root folder to support semver package dependencies
- new field in bit.json (bindingPrefix) for dynamic links
- add flag to bit show to compare component in file system to last tagged component
- better handling deleted files
- improve bit add to convert files to valid bit names
- fixed - writing dist files to wrong directory during bit tag / test commands
- fixed remove of exported component
- prevent bare-scope corruption when the export process fails
- fixed stderr maxBuffer exceeded bug in ci-update cmd
- throw error when tester doesn't return any result for test file
- change the order of determine the main/index file - it's now ['js', 'ts', 'jsx', 'tsx', 'css', 'scss', 'less', 'sass']
- improve checkVersionCompatibility between server and client
- show correct message / error when the tester has an exception during bit test
- fix bug with printing wrong id on bit tag for component in versions between 10-19
- handle invalid bit.json
- bit add on missing test file should throw an error
- prevent test files from becoming new components
- fix bug when component version is larger than 10 it won't show as staged

## [0.10.8] - 2017-10-01

- support requiring imported components using `require('bit/namespace/name')` syntax
- new remove command for removing local and remote components
- new deprecate command for deprecating local and remote components
- new move command for moving files/directories of a component to a new location
- create package.json for imported components
- exclude import-pending components from 'new components' section
- add ignore missing dependencies to commit
- save all dependencies on one configurable directory (components/.dependencies by default)
- add support for tsx files
- generate internal component links according to their compiled version
- move a re-imported component to a new location when `bit import --prefix` is used
- fix commit and export issues when dealing with more than 500 components
- fix export of large amount of data
- fix bug with commit --force when tests throws an exception
- fix bug - when you import authored component (and there is a newer version) it duplicate it in the .bit.map.json
- fix bug - when you import authored component it was added to bit.json dependencies
- fix bug with ssh2 times out on handshake

## [0.10.7] - 2017-09-07

- improve windows support
- add bit untrack command
- support CSS/less/sass/sass as main file
- support jsx extension as the main file of a component
- support adding new files to imported components
- deprecated install command
- fix the search according to search-index v0.13.0 changes
- prevent exporting a component when the same version has been exported already to the same remote scope
- avoid running the build and test processes upon `bit status`
- allow export specific components without specifying the scope-name
- avoid committing unmodified components unless `--force` flag is being used
- resolve dependencies from all component files regardless whether they are referenced from the main file
- bug fix - the author was not able to update his/her component in case it was changed in another scope
- bug fix - status command shows an error when components directory has an unreferenced (from bit.map) component
- avoid generating links for author components
- `bit import` from bit.json does not write to the file-system a dependency when it is also a direct import
- bug fix - export would hang when the ssh server was existing before closing
- don't calculate nested deps when calculating modified component during bit status/commit
- fixed exception is thrown in `bit ls` after exporting components
- removed `--cache` flag from `bit ls`
- added `--environment` option for `bit import`
- reformatted `bit import` output (components, dependencies, environments)
- remove duplication for missing packages warning
- Remove the npm tree output for component ci flow
- add verbosity option to some places
- added auto generated msg to bitmap and all generated link files
- fix a warning on the bit --version command
- support render tag in js docs
- bug fix - imported components were deleted from bit.map when importing nested components of the same scope and name
- write dist files on import according to .bit.map.json
- improve bit remote output (put it in a table)
- fix but with export when the remote has a dependency in the wrong version

## [0.10.6] - 2017-08-23

- windows support
- support auto updating of bit for npm installation
- support deleting files from a component
- improved bit help
- fix bit config command for linux
- update bit-javascript dependency
- fixed remote add exceptions to human-friendly errors
- improvement - when there are several potential main files, `bit add` selects the one that is closer to the root
- show a friendly error when SSH returns an invalid response
- fix an error when there are multiple open SSH connections
- update bit.map and the file system when a nested component is re-imported individually
- fix ci-update command when there are tester and compiler to use the same isolated-environment
- fix an error when importing a component, exporting it, modifying and exporting again (v3)
- fix links generation when importing from a non-consumer root path
- fix ci-update command to generate links when necessary
- fix Error: "Cannot find module './build/Release/DTraceProviderBindings'" when installing via Yarn
- fix the local and remote search
- fix the internal ci-update command where an environment has a tester without a compiler
- improved commit, add, export and status outputs
- support general failures on bit test (like on before)
- status output with missing dependencies
- help flags adjusted to new help
- missing dependencies formatted on commit
- sources no longer part of bit.json's defaults
- improve readme
- improve outputs
- improve windows support for import command
- exception when using `bit test` or `bit build` before adding first components
- add new flag to bit add to override or append files to bit component


## [0.10.5] - 2017-08-16
- improved commit, add, export and status outputs
- improved bit help
- Improve log files (rotate, color, prettyPrint)
- Support define dependencies for imported components
- bug fixes for export command

## [0.10.4] - 2017-08-15

- bug fix - component stays in "staged components" section after the second export
- support exporting binary files
- fix a bug when importing version 2 of a component while version 1 has been imported before
- fix a bug when exporting version 3 of a component after importing version 2
- bug fix - install test environment if not exist upon bit test
- Fix conflicts when import from bit.json more than one component with the same nested deps
- Remove duplicates from missing packages (during import) warning
- improve error on adding non existing file
- improve support for imported components as dependencies of authored components
- auto-resolve dependencies for imported components

## [0.10.3] - 2017-08-08

- fix memory leak when exporting a big amount of components
- fix running import command from a non-root directory
- support specifying multiple ids using export command
- fix the auto creating dependencies during commit
- performance improvement for status and commit

## [0.10.2] - 2017-08-07
Improve resolving packages dependencies for ts files

## [0.10.1] - 2017-08-07

## [0.10.0] - 2017-08-07
### BREAKING CHANGES

- Upgrade: Bit now works with a new set of APIs and data models for the code component and scope consumer.
- Important: Bit is not backward compatible with remote scopes running older versions of Bit.

## [0.6.6-rc.1] - 2017-06-28
- Add babel-plugin-transform-runtime to support async functions

## [0.6.5] - 2017-06-26

## [0.6.5-rc.1] - 2017-06-26
- bugfix - install drivers in scope level before test in scope
- bugfix - install drivers in scope level before build in scope
- bugfix - calling to old bind command during component e2e tests

## [0.6.4] - 2017-06-25

- update "bit-javascript" dependency to 0.6.4
## [0.6.3-rc.3] - 2017-06-15

- `bit test` shows the error stack in case of a fatal error
- add logger
- support debug-mode for e2e tests

## [0.6.3-rc.2] - 2017-06-08

- update "bit-javascript" dependency to rc ("^0.6.4-rc.1")
- Try using cache before fetching remote

## [0.6.3-rc.1] - 2017-06-06

- support running e2e tests in a dev environment where `bit` command is different (such as bit-dev)
- `bit import` no longer uses the internal cache objects to retrieve remote bit-components.
- avoid corrupted data in a scope when dependencies somehow are not being resolved.
- allow `bit init` when there is a bit.json file without the `source` or `env` attributes.
- bug fix: don't show the version-compatibility warning more than once
- remove duplications from dependencies list of `bit import` output.
- suppress dependencies list upon `bit import`, unless a flag `--display_dependencies` is being used.
- warn for missing driver
- set the file-extension of the built-dist-file according to the current language ('.js' by default)
- support async/await syntax.
- remove the injection of bit-js module into the tester environment.
- add bit-javascript as a dependency and a post install hook.
- do not show tests output in case of thrown error on commit, use verbose flag to see the error.
- parse @property tag of JSDoc
- add `bit reset` command for cancelling the last local commit
- extract the importing bit.json components functionality from `bit import` into a new command `bit install`.
- add infrastructure for e2e tests
- fix onExport hook to get called after writing dependencies to bit.json
- increased max listeners to 100 (prevent warning message)
- colored commit success message
- support for merge conflict error reporting via ssh
- docs - fix bitsrc links to work

## [0.6.2] - 2017-05-21

- [removed] JSDoc data are saved only for functions with a tag `@bit`.
- fixed component classification (local or external)

## [0.6.1] - 2017-05-18 rc

- JSDoc data are saved only for functions with a tag `@bit`.
- do not terminate watcher after failures.
- add the commit-log details to the Component object, so then it'll be available for `bit show --json` and `bit export`.

## [0.6.0] - 2017-05-15

- do not preserve node.js path cache for required bit-driver because it varies over time.

## [0.5.13] - 2017-05-14

- enable bit watch command -> build-all-inline on every change

## [0.5.12] - 2017-05-14

- enable "bit build --inline" command with no arguments for building all inline components

## [0.5.11] - 2017-05-11

- send a correct error message on commit with wrong id.
- add onModify hook.
- show error-message for 'bit build' when no compiler is specified.
- write dependencies on modify.
- do not write bit.json's `misc` and `lang` properties if the default value is presented.
- send correct error message when there is invalid inline id (wip).
- add bind command (which calls the driver bind command).

## [0.5.10] - 2017-05-11

- fix bug with specs that need compiling for server use

## [0.5.9] - 2017-05-11

- fix bug with specs that need compiling

## [0.5.8] - 2017-05-11

- write the specDist only if it exists

## [0.5.7] - 2017-05-10

- fix test for components without compiler

## [0.5.6] - 2017-05-10

- implement the isolated environment for build

## [0.5.5] - 2017-05-09

### Change

- bare scope test creates a new environment and runs the tests there.
- test command -i runs the tests on the file system (inline components).
- build command now saves dist/\<implFileName> && dist/\<specsFileName> for the specs file.
- change the component resolver to fetch from dist/\<implFileName> instead of dist/dist.js.

- package dependencies of environment modules would be installed at component level from now.
- npm loader would not be present, --verbose will show npm output after the installation is done.

### Fixed

- bug with environment installation (npm install at project level).

### Added

- add module 'component-resolver' to resolve a component path using its ID.
- support generating an isolated bit-component environment on-the-fly so it will be easier to run build and test from everywhere
- the compiler can implement a build method instead of compile, get an entry file and run webpack for example (wip). implemented for inline_components, and still need to implement environment module in order to fully work.
- add --skip-update option to the main bit help page.
- run some hooks (for now: onCommit, onCreate, onExport and onImport) using a language-driver
- lang attribute on the bit.json, enable language that will save on the model of the component.

## [0.5.4] - 2017-05-07

### Fixed

- ssh is exiting before writing the entire response.
- exception was thrown when trying to read non-existing private key.

## [0.5.3] - 2017-04-27

### Fixed

- put [search] index procedure under try catch, warns in case it fails.
- fixed bug with list/show remote components with misc files.

## [0.5.2] - 2017-04-27

### Fixed

- issue with npm ensure that was caused due to latest version changes
- issue with installing deps from local cache instead of external
- exit code with only numeric values

## [0.5.1] - 2017-04-18

### Added

- support adding misc files to a bit component
- enable "bit test --inline" command with no arguments (test all inline components)

### Change

- npm install for bit dependencies will work via temp package.json instead of invoking parallel npmi

### Fixed

- when exporting and missing @this, show friendly error

## [0.5.0]

** breaking change - a scope with this version won't work with consumer with lower versions **

### Change

- ssh protocol has changes and now contains headers with bit version
- do not override files upon "bit create" unless -f (--force) flag is used

### Fixed

- bit ls and show commands can be performed outside of bit scope

### Added

- if there is a difference between the versions of the remote bit and the local bit (the remote scope has a greater version) bit throws a error/warning message according to semver difference major/minor
- bit scope-config public command
- license file inflation
- scope meta model

### Removed

- bit resolver command

## [0.4.5]

### Fixed

- error message on component not found
- hotfix for multifetch bug
- add 'no results found' message on ci when there are no specs

## [0.4.4]

### Fixed

- bug fix: typo on destructuring for making export compatible

## [0.4.3]

### Fixed

- added validation on stdin readable for private cmd _put

## [0.4.2]

### Fixed

- make the ssh mechanism backwards compatible with older versions

## [0.4.1]

### Added

- put now work with stream (after export) instead of putting the data on a command argument

### Change

- replace the use of sequest module with ssh2 module directly.

## [0.4.0]

### Added

- bit cat-scope private command
- bit refresh-scope private command for updating model

### Change

- change the header of the bit-objects to contain the hash of the file as a second argument

## [0.3.4]

### Fixed

- add the hash to the header of the any bit-object

## [0.3.3]

### Fixed

- add posix as an optional dependency (windows)

### Added

- specsResults verbose output after ci-update
- add bit clear-cache cmd
- now running clear cache before bit update

## [0.3.2]

### Added

- add bit-dev script for linking dev command, for development
- circle ci integration
- package node v6.10.0 (LTS) (working for osx, debian, centos)

### Fixed

- throw the right error code when inner problem occures
- handled errors will also have exit code 1

## [0.3.0]

### Change

- saving the component id to bit.json after export is a default behavior.
- bit export --forget flag for not saving to bit.json after export.

### Fixed

- Solved bug with specsResults pass attribute not updating after ci update.

## [0.2.6]

### Fixed

- bug with @ on scope annotation
- improved readme and docs

## [0.2.5]

### Added

- documentation under ./docs
- gitbook integration

### Change

- change mock-require to mockery on testing mechanism
- support node 4 with babel-preset-env + add plugins, instead of stage-0 preset

## [0.2.4]

### Added

- add source-map support for dist (enables compiled bit debugging)

### Change

- small fix after import without peer dependencies (do not show the peer dependencies header)

## [0.2.3]

### Added

- import multiple components on one import (bit import componentA componentB)
- write components specific version in bit.json after import -s flag
- distinguish between peerDependencies and dependencies on the output of an import command

## [0.2.2]

### Added

- loader for export command

### Change

- scope now fetch devDependencies (compiler/tester) on export
- scope does not fetch devDependencies on import
- changed dev to environment flag on import command

## [0.2.1] hot-fix

fix a bug with import many ones function

## [0.2.0]

### Added

- loaders.
- stablize version.
- improve error handling.

## [0.1.0]<|MERGE_RESOLUTION|>--- conflicted
+++ resolved
@@ -7,12 +7,9 @@
 
 ## [unreleased]
 
-<<<<<<< HEAD
 - shorten the generated component ID to the minimum possible
-=======
 - fix dev-dependency that requires prod-dependency to include the dependency in the flattenedDevDependencies array
 - do not delete isolated environment when running ci-update with keep flag and it throws exception
->>>>>>> 0614aae7
 
 ## [13.0.5-dev.27 - 2018-10-31]
 

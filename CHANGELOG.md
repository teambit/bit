# Change Log

All notable changes to this project will be documented in this file.

The format is based on [Keep a Changelog](http://keepachangelog.com/).
and this project adheres to [Semantic Versioning](http://semver.org/).

## [unreleased]

- rename default extension to core extension 
- when a nested dependency is imported directly, re-link all its dependents
- [#527](https://github.com/teambit/bit/issues/527) rename structure property in bit.json
<<<<<<< HEAD
- [#500](https://github.com/teambit/bit/issues/500) files added under one component although it was not specified 

=======
- [#508](https://github.com/teambit/bit/issues/508) structure do not support anything other than one dynamic param per folder
- support yarn as package manager
- add package manager config to bit.json
>>>>>>> ba7ed383

## [0.12.0-ext.11] - 2018-01-02

- move `save-dependencies-as-components` flag from `bit import` command to be configurable in consumer bit.json
- misc bugs for `bit remove`

## [0.12.0-ext.10] - 2017-12-27

- add unsafe-perm for installing packages inside components

## [0.12.0-ext.9] - 2017-12-27

- validte public ssh key exists before reading it

## [0.12.0-ext.8] - 2017-12-27

- add unsafe-perm for installing packages inside components
- add public ssh key to context for server side hooks

## [0.12.0-ext.7] - 2017-12-27

## [0.12.0-ext.6] - 2017-12-26

- `bit import`: install hub dependencies as npm packages, unless `--save-dependencies-as-components` flag is set
- `bit import`: install npm packages by default, unless `--skip-npm-install` flag is set

## [0.12.0-ext.5] - 2017-12-21

- change auto-generated node_modules links to be the same as NPM installation of components (@bit/scope.box.name)
- add context to all server side hooks

## [0.12.0-ext.4] - 2017-12-19

- support saving dists files on a pre-configured directory relative to consumer root (rather than saving them inside the component dir) 
- remove 'dist' attribute from consumer bit.json by default
- add headers to server side hooks
- add context to PRE_RECEIVE_OBJECTS hook

## [0.12.0-ext.3] - 2017-12-14

- improve args for post-x-remote hooks

## [0.12.0-ext.2] - 2017-12-13

- rename `bit bind` command to `bit link`

## [0.12.0-ext.1] - 2017-12-11

- new extension system (beta)
- add `bit isolate` command
- avoid building process when a component was not modified and the dists are saved in the model
- bug fix - importing an older version of a component ended up showing the component in "modified" and "staged" sections of bit status
- rename `no_dependencies` flag to `no-dependencies` on `bit import` 
- rename `no_package_json` flag to `ignore-package-json` on `bit import` 
- support `bit show --compare` with json format (`bit show component-name --json --compare`)
- change `bit remote rm` to `bit remote del`
- run bit init (on every command) if dir is not initialized but contains bit.map.json

## [0.11.2-dev.4] - 2017-12-05

- do not write the component's bit.json file, unless `--conf` flag is set
- write dist files for imported components according to dist.target configuration in bit.json
- do not write dist files for imported components, unless `--dist` flag is used

## [0.11.2-dev.3] - 2017-12-05

- prevent overriding index file if exists

## [0.11.2-dev.1] - 2017-12-04

- generate link for npm as scoped packages
- prevent adding AUTHORED component to an IMPORTED component using require relative syntax
- avoid writing long files paths for imported components when there is a shared directory among the component files and its dependencies
- fixed bit add output tracking component undefined
## [0.11.1] - 2017-11-29

- support tagging the entire local scope and all imported components to a specific tag using `--scope` and `--include_imported` flags
- add bit pack command to build packages for registry
- tag command now accepts a version
- `bit test` - paint a summary table when testing multiple components 
- `bit status` - add a new section "deleted components" for components that were deleted from the file-system manually
- `bit import` - prevent overriding local changes unless --force flag was used 
- sort `bit show` and `bit list` components alphabetically
- Auto update .bit.map.json to semantic versions
- improve stability and performance of the dependency resolution mechanism
- removed `--include-imported` flags as `--all` can be used for the same functionality
- `--scope` flag can be used without `--all`
- message in tag command is now optional
- `--all` and `--scope` accepts version (optional for `--all` and mandatory for `--scope`)
- fixed bug on windows that created test files as components
- fixed bit add bug when adding test files with DSL 
- fixed output to be the same for tag command
- fixed bit list command display for deprecated components
- fixed bit show with compare flag to display dependencies
- don't write dists files for authored components
- bug fix - components that were not indicated as staged-components by `bit status` were exported by `bit export`
- bug fix - tests files saved with incorrect path when `bit add` was running from non-consumer root  
- `bit add` - exclude a component when its main file is excluded 
- bug fix - generated .ts links were not valid

## [0.11.0] - 2017-11-12
- change versions numbers to be semantic versions
- add `--outdated` flag to `bit show` command to show the local and remote versions of a component
- add `--outdated` flag to `bit list` command to show the local and remote versions of components
- `bit show` - show components that will be tagged automatically when their dependencies are tagged
- export / import performance and stability improvements
- add plugin mechanism to support different file types
- SSH authentication can be done with SSH username and password in case a private key or an SSH agent socket is not available
- SSH is not supporting passphrase in case a private key is encrypted
- reimplement cat-object command
- `bit show` - show components that will be tagged automatically when their dependencies are tagged
- bug fix - dependencies were not written to the file-system when cloning a project with an existing bit.map file
- disable the local search
- fix a bug which prevents the ci running tests in some cases
- bug fix - re-adding a component after exporting it was considered as a new component 
- fix a bug which makes bit test command not work when a component use bit/ to require another component
- prevent bare-scope corruption when the export process fails
- fixed stderr maxBuffer exceeded bug in ci-update cmd
- fix a bug which makes imported components considered as modified
- fix typo in help man page

## [0.10.9] - 2017-10-18

- rename `bit commit` to `bit tag`
- extract only relevant dependencies from link files (files that only require other files)
- typescript - extract only relevant dependencies from link files (files that only require other files)
- take package version from package.json in the component / root folder to support semver package dependencies
- new field in bit.json (bindingPrefix) for dynamic links
- add flag to bit show to compare component in file system to last tagged component
- better handling deleted files
- improve bit add to convert files to valid bit names
- fixed - writing dist files to wrong directory during bit tag / test commands
- fixed remove of exported component
- prevent bare-scope corruption when the export process fails
- fixed stderr maxBuffer exceeded bug in ci-update cmd
- throw error when tester doesn't return any result for test file
- change the order of determine the main/index file - it's now ['js', 'ts', 'jsx', 'tsx', 'css', 'scss', 'less', 'sass']
- improve checkVersionCompatibility between server and client
- show correct message / error when the tester has an exception during bit test
- fix bug with printing wrong id on bit tag for component in versions between 10-19
- handle invalid bit.json
- bit add on missing test file should throw an error
- prevent test files from becoming new components
- fix bug when component version is larger than 10 it won't show as staged

## [0.10.8] - 2017-10-01

- support requiring imported components using `require('bit/namespace/name')` syntax
- new remove command for removing local and remote components
- new deprecate command for deprecating local and remote components
- new move command for moving files/directories of a component to a new location
- create package.json for imported components
- exclude import-pending components from 'new components' section
- add ignore missing dependencies to commit
- save all dependencies on one configurable directory (components/.dependencies by default)
- add support for tsx files
- generate internal component links according to their compiled version
- move a re-imported component to a new location when `bit import --prefix` is used
- fix commit and export issues when dealing with more than 500 components
- fix export of large amount of data
- fix bug with commit --force when tests throws an exception
- fix bug - when you import authored component (and there is a newer version) it duplicate it in the .bit.map.json
- fix bug - when you import authored component it was added to bit.json dependencies
- fix bug with ssh2 times out on handshake

## [0.10.7] - 2017-09-07

- improve windows support
- add bit untrack command
- support CSS/less/sass/sass as main file
- support jsx extension as the main file of a component
- support adding new files to imported components
- deprecated install command
- fix the search according to search-index v0.13.0 changes
- prevent exporting a component when the same version has been exported already to the same remote scope
- avoid running the build and test processes upon `bit status`
- allow export specific components without specifying the scope-name
- avoid committing unmodified components unless `--force` flag is being used
- resolve dependencies from all component files regardless whether they are referenced from the main file
- bug fix - the author was not able to update his/her component in case it was changed in another scope
- bug fix - status command shows an error when components directory has an unreferenced (from bit.map) component
- avoid generating links for author components
- `bit import` from bit.json does not write to the file-system a dependency when it is also a direct import
- bug fix - export would hang when the ssh server was existing before closing
- don't calculate nested deps when calculating modified component during bit status/commit
- fixed exception is thrown in `bit ls` after exporting components
- removed `--cache` flag from `bit ls`
- added `--environment` option for `bit import`
- reformatted `bit import` output (components, dependencies, environments)
- remove duplication for missing packages warning
- Remove the npm tree output for component ci flow
- add verbosity option to some places
- added auto generated msg to bitmap and all generated link files
- fix a warning on the bit --version command
- support render tag in js docs
- bug fix - imported components were deleted from bit.map when importing nested components of the same scope and name
- write dist files on import according to .bit.map.json
- improve bit remote output (put it in a table)
- fix but with export when the remote has a dependency in the wrong version

## [0.10.6] - 2017-08-23

- windows support
- support auto updating of bit for npm installation
- support deleting files from a component
- improved bit help
- fix bit config command for linux
- update bit-javascript dependency
- fixed remote add exceptions to human-friendly errors
- improvement - when there are several potential main files, `bit add` selects the one that is closer to the root
- show a friendly error when SSH returns an invalid response
- fix an error when there are multiple open SSH connections
- update bit.map and the file system when a nested component is re-imported individually
- fix ci-update command when there are tester and compiler to use the same isolated-environment
- fix an error when importing a component, exporting it, modifying and exporting again (v3)
- fix links generation when importing from a non-consumer root path
- fix ci-update command to generate links when necessary
- fix Error: "Cannot find module './build/Release/DTraceProviderBindings'" when installing via Yarn
- fix the local and remote search
- fix the internal ci-update command where an environment has a tester without a compiler
- improved commit, add, export and status outputs
- support general failures on bit test (like on before)
- status output with missing dependencies
- help flags adjusted to new help
- missing dependencies formatted on commit
- sources no longer part of bit.json's defaults
- improve readme
- improve outputs
- improve windows support for import command
- exception when using `bit test` or `bit build` before adding first components
- add new flag to bit add to override or append files to bit component


## [0.10.5] - 2017-08-16
- improved commit, add, export and status outputs
- improved bit help
- Improve log files (rotate, color, prettyPrint)
- Support define dependencies for imported components
- bug fixes for export command

## [0.10.4] - 2017-08-15

- bug fix - component stays in "staged components" section after the second export
- support exporting binary files
- fix a bug when importing version 2 of a component while version 1 has been imported before
- fix a bug when exporting version 3 of a component after importing version 2
- bug fix - install test environment if not exist upon bit test
- Fix conflicts when import from bit.json more than one component with the same nested deps
- Remove duplicates from missing packages (during import) warning
- improve error on adding non existing file
- improve support for imported components as dependencies of authored components
- auto-resolve dependencies for imported components

## [0.10.3] - 2017-08-08

- fix memory leak when exporting a big amount of components
- fix running import command from a non-root directory
- support specifying multiple ids using export command
- fix the auto creating dependencies during commit
- performance improvement for status and commit

## [0.10.2] - 2017-08-07
Improve resolving packages dependencies for ts files

## [0.10.1] - 2017-08-07

## [0.10.0] - 2017-08-07
### BREAKING CHANGES

- Upgrade: Bit now works with a new set of APIs and data models for the code component and scope consumer.
- Important: Bit is not backward compatible with remote scopes running older versions of Bit.

## [0.6.6-rc.1] - 2017-06-28
- Add babel-plugin-transform-runtime to support async functions

## [0.6.5] - 2017-06-26

## [0.6.5-rc.1] - 2017-06-26
- bugfix - install drivers in scope level before test in scope
- bugfix - install drivers in scope level before build in scope
- bugfix - calling to old bind command during component e2e tests

## [0.6.4] - 2017-06-25

- update "bit-javascript" dependency to 0.6.4
## [0.6.3-rc.3] - 2017-06-15

- `bit test` shows the error stack in case of a fatal error
- add logger
- support debug-mode for e2e tests

## [0.6.3-rc.2] - 2017-06-08

- update "bit-javascript" dependency to rc ("^0.6.4-rc.1")
- Try using cache before fetching remote

## [0.6.3-rc.1] - 2017-06-06

- support running e2e tests in a dev environment where `bit` command is different (such as bit-dev)
- `bit import` no longer uses the internal cache objects to retrieve remote bit-components.
- avoid corrupted data in a scope when dependencies somehow are not being resolved.
- allow `bit init` when there is a bit.json file without the `source` or `env` attributes.
- bug fix: don't show the version-compatibility warning more than once
- remove duplications from dependencies list of `bit import` output.
- suppress dependencies list upon `bit import`, unless a flag `--display_dependencies` is being used.
- warn for missing driver
- set the file-extension of the built-dist-file according to the current language ('.js' by default)
- support async/await syntax.
- remove the injection of bit-js module into the tester environment.
- add bit-javascript as a dependency and a post install hook.
- do not show tests output in case of thrown error on commit, use verbose flag to see the error.
- parse @property tag of JSDoc
- add `bit reset` command for cancelling the last local commit
- extract the importing bit.json components functionality from `bit import` into a new command `bit install`.
- add infrastructure for e2e tests
- fix onExport hook to get called after writing dependencies to bit.json
- increased max listeners to 100 (prevent warning message)
- colored commit success message
- support for merge conflict error reporting via ssh
- docs - fix bitsrc links to work

## [0.6.2] - 2017-05-21

- [removed] JSDoc data are saved only for functions with a tag `@bit`.
- fixed component classification (local or external)

## [0.6.1] - 2017-05-18 rc

- JSDoc data are saved only for functions with a tag `@bit`.
- do not terminate watcher after failures.
- add the commit-log details to the Component object, so then it'll be available for `bit show --json` and `bit export`.

## [0.6.0] - 2017-05-15

- do not preserve node.js path cache for required bit-driver because it varies over time.

## [0.5.13] - 2017-05-14

- enable bit watch command -> build-all-inline on every change

## [0.5.12] - 2017-05-14

- enable "bit build --inline" command with no arguments for building all inline components

## [0.5.11] - 2017-05-11

- send a correct error message on commit with wrong id.
- add onModify hook.
- show error-message for 'bit build' when no compiler is specified.
- write dependencies on modify.
- do not write bit.json's `misc` and `lang` properties if the default value is presented.
- send correct error message when there is invalid inline id (wip).
- add bind command (which calls the driver bind command).

## [0.5.10] - 2017-05-11

- fix bug with specs that need compiling for server use

## [0.5.9] - 2017-05-11

- fix bug with specs that need compiling

## [0.5.8] - 2017-05-11

- write the specDist only if it exists

## [0.5.7] - 2017-05-10

- fix test for components without compiler

## [0.5.6] - 2017-05-10

- implement the isolated environment for build

## [0.5.5] - 2017-05-09

### Change

- bare scope test creates a new environment and runs the tests there.
- test command -i runs the tests on the file system (inline components).
- build command now saves dist/\<implFileName> && dist/\<specsFileName> for the specs file.
- change the component resolver to fetch from dist/\<implFileName> instead of dist/dist.js.

- package dependencies of environment modules would be installed at component level from now.
- npm loader would not be present, --verbose will show npm output after the installation is done.

### Fixed

- bug with environment installation (npm install at project level).

### Added

- add module 'component-resolver' to resolve a component path using its ID.
- support generating an isolated bit-component environment on-the-fly so it will be easier to run build and test from everywhere
- the compiler can implement a build method instead of compile, get an entry file and run webpack for example (wip). implemented for inline_components, and still need to implement environment module in order to fully work.
- add --skip-update option to the main bit help page.
- run some hooks (for now: onCommit, onCreate, onExport and onImport) using a language-driver
- lang attribute on the bit.json, enable language that will save on the model of the component.

## [0.5.4] - 2017-05-07

### Fixed

- ssh is exiting before writing the entire response.
- exception was thrown when trying to read non-existing private key.

## [0.5.3] - 2017-04-27

### Fixed

- put [search] index procedure under try catch, warns in case it fails.
- fixed bug with list/show remote components with misc files.

## [0.5.2] - 2017-04-27

### Fixed

- issue with npm ensure that was caused due to latest version changes
- issue with installing deps from local cache instead of external
- exit code with only numeric values

## [0.5.1] - 2017-04-18

### Added

- support adding misc files to a bit component
- enable "bit test --inline" command with no arguments (test all inline components)

### Change

- npm install for bit dependencies will work via temp package.json instead of invoking parallel npmi

### Fixed

- when exporting and missing @this, show friendly error

## [0.5.0]

** breaking change - a scope with this version won't work with consumer with lower versions **

### Change

- ssh protocol has changes and now contains headers with bit version
- do not override files upon "bit create" unless -f (--force) flag is used

### Fixed

- bit ls and show commands can be performed outside of bit scope

### Added

- if there is a difference between the versions of the remote bit and the local bit (the remote scope has a greater version) bit throws a error/warning message according to semver difference major/minor
- bit scope-config public command
- license file inflation
- scope meta model

### Removed

- bit resolver command

## [0.4.5]

### Fixed

- error message on component not found
- hotfix for multifetch bug
- add 'no results found' message on ci when there are no specs

## [0.4.4]

### Fixed

- bug fix: typo on destructuring for making export compatible

## [0.4.3]

### Fixed

- added validation on stdin readable for private cmd _put

## [0.4.2]

### Fixed

- make the ssh mechanism backwards compatible with older versions

## [0.4.1]

### Added

- put now work with stream (after export) instead of putting the data on a command argument

### Change

- replace the use of sequest module with ssh2 module directly.

## [0.4.0]

### Added

- bit cat-scope private command
- bit refresh-scope private command for updating model

### Change

- change the header of the bit-objects to contain the hash of the file as a second argument

## [0.3.4]

### Fixed

- add the hash to the header of the any bit-object

## [0.3.3]

### Fixed

- add posix as an optional dependency (windows)

### Added

- specsResults verbose output after ci-update
- add bit clear-cache cmd
- now running clear cache before bit update

## [0.3.2]

### Added

- add bit-dev script for linking dev command, for development
- circle ci integration
- package node v6.10.0 (LTS) (working for osx, debian, centos)

### Fixed

- throw the right error code when inner problem occures
- handled errors will also have exit code 1

## [0.3.0]

### Change

- saving the component id to bit.json after export is a default behavior.
- bit export --forget flag for not saving to bit.json after export.

### Fixed

- Solved bug with specsResults pass attribute not updating after ci update.

## [0.2.6]

### Fixed

- bug with @ on scope annotation
- improved readme and docs

## [0.2.5]

### Added

- documentation under ./docs
- gitbook integration

### Change

- change mock-require to mockery on testing mechanism
- support node 4 with babel-preset-env + add plugins, instead of stage-0 preset

## [0.2.4]

### Added

- add source-map support for dist (enables compiled bit debugging)

### Change

- small fix after import without peer dependencies (do not show the peer dependencies header)

## [0.2.3]

### Added

- import multiple components on one import (bit import componentA componentB)
- write components specific version in bit.json after import -s flag
- distinguish between peerDependencies and dependencies on the output of an import command

## [0.2.2]

### Added

- loader for export command

### Change

- scope now fetch devDependencies (compiler/tester) on export
- scope does not fetch devDependencies on import
- changed dev to environment flag on import command

## [0.2.1] hot-fix

fix a bug with import many ones function

## [0.2.0]

### Added

- loaders.
- stablize version.
- improve error handling.

## [0.1.0]

initial version

<|MERGE_RESOLUTION|>--- conflicted
+++ resolved
@@ -10,14 +10,10 @@
 - rename default extension to core extension 
 - when a nested dependency is imported directly, re-link all its dependents
 - [#527](https://github.com/teambit/bit/issues/527) rename structure property in bit.json
-<<<<<<< HEAD
 - [#500](https://github.com/teambit/bit/issues/500) files added under one component although it was not specified 
-
-=======
 - [#508](https://github.com/teambit/bit/issues/508) structure do not support anything other than one dynamic param per folder
 - support yarn as package manager
 - add package manager config to bit.json
->>>>>>> ba7ed383
 
 ## [0.12.0-ext.11] - 2018-01-02
 

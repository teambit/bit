--- conflicted
+++ resolved
@@ -7,11 +7,8 @@
 
 ## [unreleased]
 
-<<<<<<< HEAD
 - support bit-diff for envs files and configurations
-=======
 - fix import of binary files
->>>>>>> 83ee6968
 - recognize packages required from d.ts files
 
 ## [13.0.0-dev.7] - 2018-05-30

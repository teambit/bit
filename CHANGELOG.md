--- conflicted
+++ resolved
@@ -7,11 +7,8 @@
 
 ## [unreleased]
 
-<<<<<<< HEAD
 - [#495](https://github.com/teambit/bit/issues/495) support adding files to imported components and ignoring existing files
-=======
 - when a nested dependency is imported directly, re-link all its dependents
->>>>>>> 9b60a463
 
 ## [0.12.0-ext.11] - 2018-01-02
 

# Change Log

All notable changes to this project will be documented in this file.

The format is based on [Keep a Changelog](http://keepachangelog.com/).
and this project adheres to [Semantic Versioning](http://semver.org/).

## [unreleased]

<<<<<<< HEAD
- extract only relevant dependencies from link files (files that only require other files)
=======
## [0.10.9-dev.2] - 2017-10-03

- improve bit add to convert files to valid bit names 
- improve checkVersionCompatibility between server and client
- show correct message / error when the tester has an exception during bit test
- fix bug with printing wrong id on bit tag for component in versions between 10-19

## [0.10.9-dev.1] - 2017-10-02

- handle invalid bit.json
- bit add' on missing test file should throw an error
- prevent test files from becoming new components
- rename `bit commit` to `bit tag`
- fix bug when component version is larger than 10 it won't show as staged
- take package version from package.json in the component / root folder to support semver package dependencies


## [0.10.8] - 2017-10-01

- support requiring imported components using `require('bit/namespace/name')` syntax
- new remove command for removing local and remote components
- new deprecate command for deprecating local and remote components
- new move command for moving files/directories of a component to a new location
- create package.json for imported components
>>>>>>> aef01424
- exclude import-pending components from 'new components' section
- add ignore missing dependencies to commit  
- save all dependencies on one configurable directory (components/.dependencies by default) 
- add support for tsx files
- generate internal component links according to their compiled version
- move a re-imported component to a new location when `bit import --prefix` is used
- fix commit and export issues when dealing with more than 500 components
- fix export of large amount of data
- fix bug with commit --force when tests throws an exception
- fix bug - when you import authored component (and there is a newer version) it duplicate it in the .bit.map.json
- fix bug - when you import authored component it was added to bit.json dependencies
- fix bug with ssh2 times out on handshake

## [0.10.7] - 2017-09-07

- improve windows support
- add bit untrack command
- support CSS/less/sass/sass as main file
- support jsx extension as the main file of a component
- support adding new files to imported components
- deprecated install command
- fix the search according to search-index v0.13.0 changes
- prevent exporting a component when the same version has been exported already to the same remote scope
- avoid running the build and test processes upon `bit status`
- allow export specific components without specifying the scope-name
- avoid committing unmodified components unless `--force` flag is being used
- resolve dependencies from all component files regardless whether they are referenced from the main file
- bug fix - the author was not able to update his/her component in case it was changed in another scope
- bug fix - status command shows an error when components directory has an unreferenced (from bit.map) component
- avoid generating links for author components
- `bit import` from bit.json does not write to the file-system a dependency when it is also a direct import
- bug fix - export would hang when the ssh server was existing before closing
- don't calculate nested deps when calculating modified component during bit status/commit
- fixed exception is thrown in `bit ls` after exporting components
- removed `--cache` flag from `bit ls`
- added `--environment` option for `bit import`
- reformatted `bit import` output (components, dependencies, environments)
- remove duplication for missing packages warning
- Remove the npm tree output for component ci flow
- add verbosity option to some places
- added auto generated msg to bitmap and all generated link files
- fix a warning on the bit --version command
- support render tag in js docs
- bug fix - imported components were deleted from bit.map when importing nested components of the same scope and name
- write dist files on import according to .bit.map.json
- improve bit remote output (put it in a table)
- fix but with export when the remote has a dependency in the wrong version

## [0.10.6] - 2017-08-23

- windows support
- support auto updating of bit for npm installation
- support deleting files from a component
- improved bit help
- fix bit config command for linux
- update bit-javascript dependency
- fixed remote add exceptions to human-friendly errors
- improvement - when there are several potential main files, `bit add` selects the one that is closer to the root
- show a friendly error when SSH returns an invalid response
- fix an error when there are multiple open SSH connections
- update bit.map and the file system when a nested component is re-imported individually
- fix ci-update command when there are tester and compiler to use the same isolated-environment
- fix an error when importing a component, exporting it, modifying and exporting again (v3)
- fix links generation when importing from a non-consumer root path
- fix ci-update command to generate links when necessary
- fix Error: "Cannot find module './build/Release/DTraceProviderBindings'" when installing via Yarn
- fix the local and remote search
- fix the internal ci-update command where an environment has a tester without a compiler
- improved commit, add, export and status outputs
- support general failures on bit test (like on before)
- status output with missing dependencies
- help flags adjusted to new help
- missing dependencies formatted on commit
- sources no longer part of bit.json's defaults
- improve readme
- improve outputs
- improve windows support for import command
- exception when using `bit test` or `bit build` before adding first components
- add new flag to bit add to override or append files to bit component


## [0.10.5] - 2017-08-16
- improved commit, add, export and status outputs
- improved bit help
- Improve log files (rotate, color, prettyPrint)
- Support define dependencies for imported components
- bug fixes for export command

## [0.10.4] - 2017-08-15

- bug fix - component stays in "staged components" section after the second export
- support exporting binary files
- fix a bug when importing version 2 of a component while version 1 has been imported before
- fix a bug when exporting version 3 of a component after importing version 2
- bug fix - install test environment if not exist upon bit test
- Fix conflicts when import from bit.json more than one component with the same nested deps
- Remove duplicates from missing packages (during import) warning
- improve error on adding non existing file
- improve support for imported components as dependencies of authored components
- auto-resolve dependencies for imported components

## [0.10.3] - 2017-08-08

- fix memory leak when exporting a big amount of components
- fix running import command from a non-root directory
- support specifying multiple ids using export command
- fix the auto creating dependencies during commit
- performance improvement for status and commit

## [0.10.2] - 2017-08-07
Improve resolving packages dependencies for ts files

## [0.10.1] - 2017-08-07

## [0.10.0] - 2017-08-07
### BREAKING CHANGES

- Upgrade: Bit now works with a new set of APIs and data models for the code component and scope consumer.
- Important: Bit is not backward compatible with remote scopes running older versions of Bit.

## [0.6.6-rc.1] - 2017-06-28
- Add babel-plugin-transform-runtime to support async functions

## [0.6.5] - 2017-06-26

## [0.6.5-rc.1] - 2017-06-26
- bugfix - install drivers in scope level before test in scope
- bugfix - install drivers in scope level before build in scope
- bugfix - calling to old bind command during component e2e tests

## [0.6.4] - 2017-06-25

- update "bit-javascript" dependency to 0.6.4
## [0.6.3-rc.3] - 2017-06-15

- `bit test` shows the error stack in case of a fatal error
- add logger
- support debug-mode for e2e tests

## [0.6.3-rc.2] - 2017-06-08

- update "bit-javascript" dependency to rc ("^0.6.4-rc.1")
- Try using cache before fetching remote

## [0.6.3-rc.1] - 2017-06-06

- support running e2e tests in a dev environment where `bit` command is different (such as bit-dev)
- `bit import` no longer uses the internal cache objects to retrieve remote bit-components.
- avoid corrupted data in a scope when dependencies somehow are not being resolved.
- allow `bit init` when there is a bit.json file without the `source` or `env` attributes.
- bug fix: don't show the version-compatibility warning more than once
- remove duplications from dependencies list of `bit import` output.
- suppress dependencies list upon `bit import`, unless a flag `--display_dependencies` is being used.
- warn for missing driver
- set the file-extension of the built-dist-file according to the current language ('.js' by default)
- support async/await syntax.
- remove the injection of bit-js module into the tester environment.
- add bit-javascript as a dependency and a post install hook.
- do not show tests output in case of thrown error on commit, use verbose flag to see the error.
- parse @property tag of JSDoc
- add `bit reset` command for cancelling the last local commit
- extract the importing bit.json components functionality from `bit import` into a new command `bit install`.
- add infrastructure for e2e tests
- fix onExport hook to get called after writing dependencies to bit.json
- increased max listeners to 100 (prevent warning message)
- colored commit success message
- support for merge conflict error reporting via ssh
- docs - fix bitsrc links to work

## [0.6.2] - 2017-05-21

- [removed] JSDoc data are saved only for functions with a tag `@bit`.
- fixed component classification (local or external)

## [0.6.1] - 2017-05-18 rc

- JSDoc data are saved only for functions with a tag `@bit`.
- do not terminate watcher after failures.
- add the commit-log details to the Component object, so then it'll be available for `bit show --json` and `bit export`.

## [0.6.0] - 2017-05-15

- do not preserve node.js path cache for required bit-driver because it varies over time.

## [0.5.13] - 2017-05-14

- enable bit watch command -> build-all-inline on every change

## [0.5.12] - 2017-05-14

- enable "bit build --inline" command with no arguments for building all inline components

## [0.5.11] - 2017-05-11

- send a correct error message on commit with wrong id.
- add onModify hook.
- show error-message for 'bit build' when no compiler is specified.
- write dependencies on modify.
- do not write bit.json's `misc` and `lang` properties if the default value is presented.
- send correct error message when there is invalid inline id (wip).
- add bind command (which calls the driver bind command).

## [0.5.10] - 2017-05-11

- fix bug with specs that need compiling for server use

## [0.5.9] - 2017-05-11

- fix bug with specs that need compiling

## [0.5.8] - 2017-05-11

- write the specDist only if it exists

## [0.5.7] - 2017-05-10

- fix test for components without compiler

## [0.5.6] - 2017-05-10

- implement the isolated environment for build

## [0.5.5] - 2017-05-09

### Change

- bare scope test creates a new environment and runs the tests there.
- test command -i runs the tests on the file system (inline components).
- build command now saves dist/\<implFileName> && dist/\<specsFileName> for the specs file.
- change the component resolver to fetch from dist/\<implFileName> instead of dist/dist.js.

- package dependencies of environment modules would be installed at component level from now.
- npm loader would not be present, --verbose will show npm output after the installation is done.

### Fixed

- bug with environment installation (npm install at project level).

### Added

- add module 'component-resolver' to resolve a component path using its ID.
- support generating an isolated bit-component environment on-the-fly so it will be easier to run build and test from everywhere
- the compiler can implement a build method instead of compile, get an entry file and run webpack for example (wip). implemented for inline_components, and still need to implement environment module in order to fully work.
- add --skip-update option to the main bit help page.
- run some hooks (for now: onCommit, onCreate, onExport and onImport) using a language-driver
- lang attribute on the bit.json, enable language that will save on the model of the component.

## [0.5.4] - 2017-05-07

### Fixed

- ssh is exiting before writing the entire response.
- exception was thrown when trying to read non-existing private key.

## [0.5.3] - 2017-04-27

### Fixed

- put [search] index procedure under try catch, warns in case it fails.
- fixed bug with list/show remote components with misc files.

## [0.5.2] - 2017-04-27

### Fixed

- issue with npm ensure that was caused due to latest version changes
- issue with installing deps from local cache instead of external
- exit code with only numeric values

## [0.5.1] - 2017-04-18

### Added

- support adding misc files to a bit component
- enable "bit test --inline" command with no arguments (test all inline components)

### Change

- npm install for bit dependencies will work via temp package.json instead of invoking parallel npmi

### Fixed

- when exporting and missing @this, show friendly error

## [0.5.0]

** breaking change - a scope with this version won't work with consumer with lower versions **

### Change

- ssh protocol has changes and now contains headers with bit version
- do not override files upon "bit create" unless -f (--force) flag is used

### Fixed

- bit ls and show commands can be performed outside of bit scope

### Added

- if there is a difference between the versions of the remote bit and the local bit (the remote scope has a greater version) bit throws a error/warning message according to semver difference major/minor
- bit scope-config public command
- license file inflation
- scope meta model

### Removed

- bit resolver command

## [0.4.5]

### Fixed

- error message on component not found
- hotfix for multifetch bug
- add 'no results found' message on ci when there are no specs

## [0.4.4]

### Fixed

- bug fix: typo on destructuring for making export compatible

## [0.4.3]

### Fixed

- added validation on stdin readable for private cmd _put

## [0.4.2]

### Fixed

- make the ssh mechanism backwards compatible with older versions

## [0.4.1]

### Added

- put now work with stream (after export) instead of putting the data on a command argument

### Change

- replace the use of sequest module with ssh2 module directly.

## [0.4.0]

### Added

- bit cat-scope private command
- bit refresh-scope private command for updating model

### Change

- change the header of the bit-objects to contain the hash of the file as a second argument

## [0.3.4]

### Fixed

- add the hash to the header of the any bit-object

## [0.3.3]

### Fixed

- add posix as an optional dependency (windows)

### Added

- specsResults verbose output after ci-update
- add bit clear-cache cmd
- now running clear cache before bit update

## [0.3.2]

### Added

- add bit-dev script for linking dev command, for development
- circle ci integration
- package node v6.10.0 (LTS) (working for osx, debian, centos)

### Fixed

- throw the right error code when inner problem occures
- handled errors will also have exit code 1

## [0.3.0]

### Change

- saving the component id to bit.json after export is a default behavior.
- bit export --forget flag for not saving to bit.json after export.

### Fixed

- Solved bug with specsResults pass attribute not updating after ci update.

## [0.2.6]

### Fixed

- bug with @ on scope annotation
- improved readme and docs

## [0.2.5]

### Added

- documentation under ./docs
- gitbook integration

### Change

- change mock-require to mockery on testing mechanism
- support node 4 with babel-preset-env + add plugins, instead of stage-0 preset

## [0.2.4]

### Added

- add source-map support for dist (enables compiled bit debugging)

### Change

- small fix after import without peer dependencies (do not show the peer dependencies header)

## [0.2.3]

### Added

- import multiple components on one import (bit import componentA componentB)
- write components specific version in bit.json after import -s flag
- distinguish between peerDependencies and dependencies on the output of an import command

## [0.2.2]

### Added

- loader for export command

### Change

- scope now fetch devDependencies (compiler/tester) on export
- scope does not fetch devDependencies on import
- changed dev to environment flag on import command

## [0.2.1] hot-fix

fix a bug with import many ones function

## [0.2.0]

### Added

- loaders.
- stablize version.
- improve error handling.

## [0.1.0]

initial version

<|MERGE_RESOLUTION|>--- conflicted
+++ resolved
@@ -7,9 +7,8 @@
 
 ## [unreleased]
 
-<<<<<<< HEAD
 - extract only relevant dependencies from link files (files that only require other files)
-=======
+
 ## [0.10.9-dev.2] - 2017-10-03
 
 - improve bit add to convert files to valid bit names 
@@ -34,7 +33,6 @@
 - new deprecate command for deprecating local and remote components
 - new move command for moving files/directories of a component to a new location
 - create package.json for imported components
->>>>>>> aef01424
 - exclude import-pending components from 'new components' section
 - add ignore missing dependencies to commit  
 - save all dependencies on one configurable directory (components/.dependencies by default) 

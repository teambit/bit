--- conflicted
+++ resolved
@@ -7,14 +7,12 @@
 
 ## [unreleased]
 
-<<<<<<< HEAD
-## [14.1.4-angular.1] - 2019-06-10
-
-- support identify angular dependencies
-=======
 - add option to isolate component into "capsule"
 - enable compilers to isolate components using capsule
->>>>>>> 283741a0
+
+## [14.1.4-angular.1] - 2019-06-10
+
+- support identify angular dependencies
 
 ## [14.1.3] - 2019-06-06
 

--- conflicted
+++ resolved
@@ -7,14 +7,11 @@
 
 ## [unreleased]
 
-<<<<<<< HEAD
+- install missing environments before start build / test process
+
+## [0.12.2-dev.1] - 2018-01-23
+
 - [#653](https://github.com/teambit/bit/issues/653) read config keys from Git config in case it's not found in bit config 
-- install missing environments before start build / test process
-=======
-## [0.12.2-dev.1] - 2018-01-23
-
-- [#653](https://github.com/teambit/bit/issues/653) read config keys from Git config in case it's not found in bit config
->>>>>>> 1ca02bae
 - fixed ci-update from failing when no compiler or tester
 
 ## [0.12.1] - 2018-01-22

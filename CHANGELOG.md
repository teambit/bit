--- conflicted
+++ resolved
@@ -7,9 +7,8 @@
 
 ## [unreleased]
 
-<<<<<<< HEAD
 - improve Bit load time by changing bit-javascript to use lazy loading
-=======
+
 ## [14.0.7-dev.1] - 2019-04-16
 
 - support overriding environments (compiler/tester) per component
@@ -67,7 +66,6 @@
 
 ## [[14.0.1] - 2019-02-24](https://github.com/teambit/bit/releases/tag/v14.0.1)
 
->>>>>>> 2582db0a
 - show an error when deleting a global remote without `--global` flag
 - show an error when deleting a non-exist remote
 - enable custom resolve of aliases to symlink packages (bit-javascript)

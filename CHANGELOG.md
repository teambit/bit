--- conflicted
+++ resolved
@@ -9,11 +9,8 @@
 
 ### Added
 
-<<<<<<< HEAD
 - support adding misc files to a bit component
-=======
 - enable "bit test --inline" command with no arguments (test all inline components)
->>>>>>> a227867f
 
 ## [0.5.0]
 

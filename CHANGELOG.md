--- conflicted
+++ resolved
@@ -7,14 +7,11 @@
 
 ## [unreleased]
 
-<<<<<<< HEAD
 - bug fix - in some circumstances, same link files were written in parallel, resulting in invalid content
-=======
 
 ## [0.12.12-dev.2] - 2018-04-23
 
 - introduce a new command `bit login` for authenticating to bitsrc
->>>>>>> 65ed3d8f
 
 ## [0.12.12-dev.1] - 2018-04-22
 

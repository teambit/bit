--- conflicted
+++ resolved
@@ -7,12 +7,9 @@
 
 ## [unreleased]
 
-<<<<<<< HEAD
 - fix "Converting circular structure to JSON" error when logging a circular metadata object
-=======
 - fix exporting to a different scope than workspace configuration of `defaultScope`
 - fix exporting components with and without scope at the same time
->>>>>>> 82e972f1
 - [#1999](https://github.com/teambit/bit/issues/1999) show a descriptive error when a component is missing from the scope
 - block tagging components with prerelease versions
 - [#1981](https://github.com/teambit/bit/issues/1981) allow compilers to add all dependencies types and not only devDependencies

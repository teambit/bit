# Change Log

All notable changes to this project will be documented in this file.

The format is based on [Keep a Changelog](http://keepachangelog.com/).
and this project adheres to [Semantic Versioning](http://semver.org/).

## [unreleased]

<<<<<<< HEAD
- show error-message for 'bit build' when no compiler is specified 
=======
- write dependencies on modify.
>>>>>>> 389e65cc
- do not write bit.json's `misc` and `lang` properties if the default value is presented.
- send correct error message when there is invalid inline id (wip).
- add bind command (which calls the driver bind command).

## [0.5.10] - 2017-05-11 rc

- fix bug with specs that need compiling for server use

## [0.5.9] - 2017-05-11 rc

- fix bug with specs that need compiling

## [0.5.8] - 2017-05-11 rc

- write the specDist only if it exists

## [0.5.7] - 2017-05-10 rc

- fix test for components without compiler

## [0.5.6] - 2017-05-10 rc

- implement the isolated environment for build

## [0.5.5] - 2017-05-09 rc

### Change

- bare scope test creates a new environment and runs the tests there.
- test command -i runs the tests on the file system (inline components).
- build command now saves dist/\<implFileName> && dist/\<specsFileName> for the specs file.
- change the component resolver to fetch from dist/\<implFileName> instead of dist/dist.js.

- package dependencies of environment modules would be installed at component level from now.
- npm loader would not be present, --verbose will show npm output after the installation is done.

### Fixed

- bug with environment installation (npm install at project level).

### Added

- add module 'component-resolver' to resolve a component path using its ID.
- support generating an isolated bit-component environment on-the-fly so it will be easier to run build and test from everywhere
- the compiler can implement a build method instead of compile, get an entry file and run webpack for example (wip). implemented for inline_components, and still need to implement environment module in order to fully work.
- add --skip-update option to the main bit help page.
- run some hooks (for now: onCommit, onCreate, onExport and onImport) using a language-driver
- lang attribute on the bit.json, enable language that will save on the model of the component.

## [0.5.4] - 2017-05-07

### Fixed

- ssh is exiting before writing the entire response.
- exception was thrown when trying to read non-existing private key.

## [0.5.3] - 2017-04-27

### Fixed

- put [search] index procedure under try catch, warns in case it fails.
- fixed bug with list/show remote components with misc files.

## [0.5.2] - 2017-04-27

### Fixed

- issue with npm ensure that was caused due to latest version changes
- issue with installing deps from local cache instead of external
- exit code with only numeric values

## [0.5.1] - 2017-04-18

### Added

- support adding misc files to a bit component
- enable "bit test --inline" command with no arguments (test all inline components)

### Change

- npm install for bit dependencies will work via temp package.json instead of invoking parallel npmi

### Fixed

- when exporting and missing @this, show friendly error

## [0.5.0]

** breaking change - a scope with this version won't work with consumer with lower versions **

### Change

- ssh protocol has changes and now contains headers with bit version
- do not override files upon "bit create" unless -f (--force) flag is used

### Fixed

- bit ls and show commands can be performed outside of bit scope

### Added

- if there is a difference between the versions of the remote bit and the local bit (the remote scope has a greater version) bit throws a error/warning message according to semver difference major/minor
- bit scope-config public command
- license file inflation
- scope meta model

### Removed

- bit resolver command

## [0.4.5]

### Fixed

- error message on component not found
- hotfix for multifetch bug
- add 'no results found' message on ci when there are no specs

## [0.4.4]

### Fixed

- bug fix: typo on destructuring for making export compatible

## [0.4.3]

### Fixed

- added validation on stdin readable for private cmd _put

## [0.4.2]

### Fixed

- make the ssh mechanism backwards compatible with older versions

## [0.4.1]

### Added

- put now work with stream (after export) instead of putting the data on a command argument

### Change

- replace the use of sequest module with ssh2 module directly.

## [0.4.0]

### Added

- bit cat-scope private command
- bit refresh-scope private command for updating model

### Change

- change the header of the bit-objects to contain the hash of the file as a second argument

## [0.3.4]

### Fixed

- add the hash to the header of the any bit-object

## [0.3.3]

### Fixed

- add posix as an optional dependency (windows)

### Added

- specsResults verbose output after ci-update
- add bit clear-cache cmd
- now running clear cache before bit update

## [0.3.2]

### Added

- add bit-dev script for linking dev command, for development
- circle ci integration
- package node v6.10.0 (LTS) (working for osx, debian, centos)

### Fixed

- throw the right error code when inner problem occures
- handled errors will also have exit code 1

## [0.3.0]

### Change

- saving the component id to bit.json after export is a default behavior.
- bit export --forget flag for not saving to bit.json after export.

### Fixed

- Solved bug with specsResults pass attribute not updating after ci update.

## [0.2.6]

### Fixed

- bug with @ on scope annotation
- improved readme and docs

## [0.2.5]

### Added

- documentation under ./docs
- gitbook integration

### Change

- change mock-require to mockery on testing mechanism
- support node 4 with babel-preset-env + add plugins, instead of stage-0 preset

## [0.2.4]

### Added

- add source-map support for dist (enables compiled bit debugging)

### Change

- small fix after import without peer dependencies (do not show the peer dependencies header)

## [0.2.3]

### Added

- import multiple components on one import (bit import componentA componentB)
- write components specific version in bit.json after import -s flag
- distinguish between peerDependencies and dependencies on the output of an import command

## [0.2.2]

### Added

- loader for export command

### Change

- scope now fetch devDependencies (compiler/tester) on export
- scope does not fetch devDependencies on import
- changed dev to environment flag on import command

## [0.2.1] hot-fix

fix a bug with import many ones function

## [0.2.0]

### Added

- loaders.
- stablize version.
- improve error handling.

## [0.1.0]

initial version

<|MERGE_RESOLUTION|>--- conflicted
+++ resolved
@@ -7,11 +7,8 @@
 
 ## [unreleased]
 
-<<<<<<< HEAD
 - show error-message for 'bit build' when no compiler is specified 
-=======
 - write dependencies on modify.
->>>>>>> 389e65cc
 - do not write bit.json's `misc` and `lang` properties if the default value is presented.
 - send correct error message when there is invalid inline id (wip).
 - add bind command (which calls the driver bind command).

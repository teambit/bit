# Change Log

All notable changes to this project will be documented in this file.

The format is based on [Keep a Changelog](http://keepachangelog.com/).
and this project adheres to [Semantic Versioning](http://semver.org/).

## [unreleased]

<<<<<<< HEAD
- introduce a new flag `--machine-name` for `bit login` to help CI servers keep their token not revoked
=======
- support `bit import` with wildcards to import an entire scope or particular namespace(s)
>>>>>>> bcec47fe

## [14.1.2-dev.5] - 2019-05-29

- sort `.bitmap` component ids alphabetically to reduce chances for git conflicts (#1671)
- support changing the log to json format by running `bit config set log_json_format true`
- introduce a new command `bit undeprecate` to revert deprecation of components

## [14.1.2-dev.4] - 2019-05-28

- restore node 6 support

## [14.1.2-dev.3] - 2019-05-28

- improve sync between `.bitmap` file and the local store, see [#1543](https://github.com/teambit/bit/issues/1543) for complete use cases
- add bit version validation to `bit doctor` command
- fix `bit remove` and `bit eject` to delete the dist directory when located outside the components dir
- fix `bit eject` to support component custom npm registry scope
- add suggestion to run `bit doctor` on various errors
- fix generated `package.json` when dist is outside the components dir to point the `main` to the dist file (#1648)
- avoid generating links of devDependencies when installing component as packages (#1614)

## [14.1.2-dev.2] - 2019-05-20

- add metadata to `bit doctor` output
- add validation for npm executable on `bit doctor`
- add validation for yarn executable on `bit doctor`
- update `bit add` help message with instructions for using glob patterns with `--tests`

## [14.1.2-dev.1] - 2019-05-20

- ignore `import`/`require` statements from CDN (http/https)
- avoid generating package.json inside node_modules for author when one of the component files is package.json
- preserve indentation of `package.json` files and default to 2 spaces, similar to NPM (#1630)
- rewrite dependencies when installed as components even when exist to rebuild their dist directory
- show a descriptive error when the dist directory configured to be outside the components dir and is missing files

## [14.1.1] - 2019-05-16

### Bug fixes

- fix bit build to not generate `index.js` files when `package.json` file already exists
- prevent overwriting author files by not writing auto-generated content on symlink files (#1628)
- avoid changing the local version of a component to the latest when exporting an older version
- fix post-receive-hook to send all exported versions and not only the latest
- fix dependency resolution to identify link (proxy) files correctly
- fix bit status to not show a component as modified after tag when the version is modified in the dependent package.json
- fix "npm ERR! enoent ENOENT" errors when importing/installing multiple components
- fix dependency value in the dependent package.json to include the path when importing them both in the same command
- fix "EEXIST: file already exists" error when running `bit link` or `bit install` and the dist is outside the component directory
- fix `bit add` to ignore directories when their files are added (#1406)

## [[14.1.0] - 2019-05-01](https://github.com/teambit/bit/releases/tag/v14.1.0)

### New

- [enable manual manipulation for component dependency resolution and environment configuration using `overrides`](http://docs.bit.dev/docs/conf-bit-json.html#overrides).

### Changes

- [moving Bit configuration to `package.json`.](http://docs.bit.dev/docs/initializing-bit.html#bit-config)
- improve performance of `bit import` by reducing memory consumption and using more cache
- reintroduce `-c` alias for `--no-cache` flag in `bit build` command
- improve authentication error message to clearly indicate the various strategies failures
- add authentication fallback to ssh-key in case the ssh-agent is enabled but failed to authenticate
- avoid installing "undefined" npm package when importing authored components
- improve Bit load time by changing bit-javascript to use lazy loading
- remove `dependencies` property from workspace `bit.json`.
- improve `bit show` to display class properties
- replace the cache mechanism from roadrunner to v8-compile-cache

### Bug fixes

- fix "EMFILE: too many open files" and "JavaScript heap out of memory" errors on `bit import`
- fix output for `bit list -j` (remove chalk characters and improve format)
- avoid reporting errors on components with dynamic import statements (#1554)
- fix tagging imported components to not loose `package.json` properties
- fix symlink generation when a binary file is required from another file within the same component using custom resolve module
- fix `bit status` to not show the component as modified when dependencies have different order
- show a descriptive error when user try to export components with private dependencies to collection under another owner
- show a descriptive error when a version object is missing

### Experimental

- `bit doctor` command and APIs to run diagnosis on a workspace

## [14.0.6] - 2019-04-16

- fix symlink to binary (or unsupported) files dependencies when installed via npm and have dists
- fix dependencies version resolution from package.json to support versions with range

## [14.0.5] - 2019-04-07

- fix `remove` command to not delete dependencies files from the scope as they might belong to other components
- fix symlink to binary (or unsupported) files dependencies when installed via npm


## [14.0.4] - 2019-03-18

- replace default bitsrc.io domain to bit.dev

## [14.0.3] - 2019-03-12

- fix importing components when one file is a prefix of the other in the same directory

## [14.0.2] - 2019-03-10

- prevent `bit init` from initialize a non-empty scope when `.bitmap` was deleted unless `--force` is used
- improve `bit tag` performance by decreasing hook logging
- validate paths properties of the workspace bit.json
- enable print log messages that start with a specific string to the console by prefixing the command with BIT_LOG=str
- improve error message when adding files outside the workspace
- show a descriptive error when npm 5.0.0 fails with `--json` flag
- fix errors "EISDIR" and "EEXIST" when generating links and files steps on each other
- fix links of exported components to node_modules for author when a file is not linkable to generate a symlink instead
- recognize scoped packages that were newly introduced to imported components
- fix error "consumer.loadComponentFromModel, version is missing from the id"
- enable removing a component that its workspace and scope representations are not in sync
- fix "error: Could not stat (filename) No such file or directory" when bit-checkout updates multiple files
- fix "JavaScript heap out of memory" when loading a large amount of components

## [[14.0.1] - 2019-02-24](https://github.com/teambit/bit/releases/tag/v14.0.1)

- show an error when deleting a global remote without `--global` flag
- show an error when deleting a non-exist remote
- enable custom resolve of aliases to symlink packages (bit-javascript)
- fix error "toAbsolutePath expects relative path"
- improve errors stack-trace readability
- index scope components to improve memory consumption and performance
- extract docs from non-tests files only
- fix `bit show --remote --json` to not crash when a component has a compiler
- fix `bit checkout` to update bit.json with the checked out version
- fix "Maximum call stack" error when resolving js files after css files (bit-javascript)
- fix `bit checkout --all` to write the correct data when some components are also dependencies of others
- fix `bit checkout` to install dependencies as packages when applicable
- fix `bit remove --remote` to show the dependents correctly
- hide component internal structure diff upon `bit diff` unless `--verbose` flag is used
- implement postinstall symlink generation for cases when custom-resolve modules is used with unsupported file (such as binary files)
- fix parsing `.tsx` files (bit-javascript)

## [[14.0.0] - 2019-02-04](https://github.com/teambit/bit/releases/tag/v14.0.0)

### Summary

*Bit’s v14 is released side-by-side with the release of the v2 for [bit.dev](https://bit.dev), Bit’s component community hub. New features for bit.dev v2 are announced in [Bit’s Blog](https://blog.bitsrc.io/).*

With over 65 new features, changes and bug fixes, v14 is Bit’s largest and richest release to date. V14 is focused on increased **stability**, **agility** and **performance**. It is is fully backwards compatible, and provides a faster and smoother workflow with improved compatibility throughout the ecosystem.

Here are some of v14's highlights:

- Improved performance for tracking, versioning and exporting components by up to **700%**.
- Dozens of bug fixes (~70% of open issues).
- New commands `watch` and `eject`.
- Dynamic namespaces support.
- Improved VueJS support.
- Improved CSS support.
- Auto generated documentation for React.

### New

- New `bit watch` command for building components upon file modifications.
- New `bit eject` for removing local components and installing them as packages by an NPM client
- Support dynamic namespaces (replaced the namespace/name format with a dynamic name that can have multiple slashes to indicate a hierarchical namespace).
- Support components with binary files (or non-supported extensions) as the only files.
- Support ids with wildcards (e.g. `bit tag "utils/*"`) for the following commands: `tag`, `untag`, `remove`, `untrack`, `checkout`, `merge`, `diff` and `export`.
- Support mix syntax of typescript and javascript inside .ts file
- Added react docs parsing to extract the description of the properties correctly.
- Support flow types in react doc generation.
- Support Vue files with typescript.
- Support configuring Git executable path.
- Support the new jsx syntax changes by Babel.
- Support print multiple external (build / test) errors.
- Support adding the project `package.json` file to a component.
- Support `import ~` from a local (authored) file to an imported sass component.
- Add programmatic API for add multiple components.
- Set the only dist file as main file in package.json (in case there is only one).
- Allow removing a component when it is invalid.

### Changes

- Improved performance for tracking, versioning and exporting components by up to 700%.
- CSS parser replaced for better import syntax support.
- Improve auto-tag mechanism to tag not only the dependents but also the dependents of the dependents and so on.
- Changed `--include-unmodified` to `--all`.
- Replace caporal package with commander for security reasons.
- Better error when a component was tagged without its dependencies.
- Make bit version command faster and support both `bit -v` and `bit -V` to get bit version.
- Update tty-table, flow-coverage-report and mocha-appveyor-reporter for security reasons.
- Improve exception handling for old clients connecting to a newer server.
- Shorten the generated component ID to the minimum possible.
- Return status code 1 when bit test has failing tests.
- Suppress an exception of directory-is-empty when adding multiple components and some of them are empty, show a warning instead.
- Improve "missing a main file" error when adding multiple components to print the problematic components.
- Improve performance by caching objects after loading them.
- Fix ci-update command with component version number.
- Fix `bit status` to not throw an exception for invalid components.
- Change `--conf` on `bit import` to be a path to the config dir.
- Replace the deprecated typescript-eslint-parser with @typescript-eslint/typescript-estree

### Bug fixes

- Fix link files generated to a package when it should point to an internal file of the package.
- Fix parsing React docs to show the `@example` tag.
- Fix running `bit link` from an inner directory for author.
- Fix ampersand and minus signs causing parse error in css files.
- Fix `bit add` to add the correct letter case even when `--main` or `--test` flags entered with incorrect case.
- Fix errors when component files require each other using module path.
- Fix dev-dependency that requires prod-dependency to include the dependency in the flattenedDevDependencies array.
- Do not delete isolated environment when running ci-update with keep flag and it throws exception.
- Fix import of components with circular dependencies.
- Fix link content generation for authored components on bit install.
- Fix bug with bit show when the remote component has config file.
- Fix context for testers during ci-update.
- Fix missing context in getDynamicPackageDependencies.
- Fix bug with bit show when scope path provided.
- Fix errors "JavaScript heap out of memory" and "Error: EMFILE: too many open files" when exporting a huge number of components.
- Fix error "link-generation: failed finding .. in the dependencies array" when a dependency has a devDependency installed as a component.
- Improve the stability of `bit export --eject` and provide some kind of rollback in case of failure.
- Fix bit-remove to delete authored component files when removing an authored component from an inner directory.

## [[13.0.4] - 2018-07-24](https://github.com/teambit/bit/releases/tag/v13.0.4)

### New
- send component origin repo in headers

### Changes
- improve `bit test` to run tests not only on new and modified components but also on auto-tag pending components

### Bug fixes
- fix `bit import` of a component with authored dependencies
- generate npm links for Vue packages correctly without adding .vue extension to the package
- fix `bit add` to not throw an error for imported components when mainFile is a relative path to consumer
- fix error "Cannot read property 'missing' of undefined" when a dependency of dependency has parsing errors (bit-javascript)

## [[13.0.3] - 2018-07-12](https://github.com/teambit/bit/releases/tag/v13.0.3)

### Bug fixes
- fix link files generation to support the plugin "add-module-export" of babel compiler
- fix error "Cannot read property push of undefined" when a dependent has parsing error (bit-javascript)
- avoid parsing unsupported dependencies files (bit-javascript)

## [[13.0.2] - 2018-07-10](https://github.com/teambit/bit/releases/tag/v13.0.2)

### New
- improve the tree shaking mechanism to work with unlimited number of intermediate files
- present parsing errors by `bit status` and prevent tagging it until fixed
- show the newly tagged version for auto-tagged components

### Changes
- rename `--ignore-missing-dependencies` flag of `bit tag` to `--ignore-unresolved-dependencies`
- avoid trying tree shaking on CommonJS code
- prevent dependency-resolver from parsing json files as they do not contain any dependency

### Bug fixes
- fix `bit status` to show a component as deleted when track-dir was deleted for authored
- fix parsing error when a Vue file has a dependency prefix with a Tilde inside a style section
- fix detection of .scss files when required with no extension
- don't break `bit status` when mainFile was deleted, instead, reflect it to the user with a suggestion
- fix detection of "export * from" syntax of ES6

## [[13.0.1] - 2018-06-26](https://github.com/teambit/bit/releases/tag/v13.0.1)

### New
- support `bit checkout latest` for checkout to the latest version
- add `--reset` flag to `bit checkout` command for removing local modifications
- add `--all` flag to `bit checkout` command for executing the checkout on all components
- add new flag `--skip-tests` to bit tag command
- add `--no-cache` flag to `bit build` command
- add `--include-unmodified` flag to `bit test` command
- add troubleshooting-isolating link to bit status

### Bug fixes
- fix .tsx parsing issue when the tsx dependency is required from a non .tsx file
- fix support of .json dependencies
- fix "SyntaxError: Unexpected token" when parsing .ts files with .js dependencies
- show environments when running bit show on remote component


## [[13.0.0] - 2018-06-18](https://github.com/teambit/bit/releases/tag/v13.0.0)

### Summary

With over 35 new features, changes and bug fixes, Bit's v13 is focused on increased **stability** with over 20 bug fixes and **support for common workflows** including [webpack resolve](https://webpack.js.org/configuration/resolve/), [tsconfig resolving](https://www.typescriptlang.org/docs/handbook/module-resolution.html), Vue resolve alias ([Vue Webpack template](https://github.com/vuejs-templates/webpack/blob/f21376d6c3165a4cf6e5ae33f71b16dd47d213e3/template/build/webpack.base.conf.js#L36)) , [Babel module resolver](https://github.com/tleunen/babel-plugin-module-resolver) etc. Here are some of v13's highlights.

- add ability to configure custom module resolution in Bit (paths and aliases), to support absolute import statements for projects that use similar features using Webpack, Typescript, Babel, Vue alias etc. [PR-#980](https://github.com/teambit/bit/pull/980), [#852](https://github.com/teambit/bit/issues/852), [#865](https://github.com/teambit/bit/issues/865), [#869](https://github.com/teambit/bit/issues/869)
- over 20 bug fixes including max call stack, import of binary files and more.
- environments transformed and refactored to act as native Bit extensions. [PR-#931](https://github.com/teambit/bit/pull/931)
- support "export X from Y" syntax of ES6 without importing X first. [PR-#981](https://github.com/teambit/bit/pull/981)
- support mixed mode of common-js and ES6. [PR-#1036](https://github.com/teambit/bit/pull/1036)
- support Installing Bit using NPM using `sudo`. [commit](https://github.com/teambit/bit/commit/b23a78d3fd8ba07507785d97a224775126c2b150).
- introducing new flags for `bit init` including `--reset` and `--reset-hard`. [PR-#1012](https://github.com/teambit/bit/pull/1012)

As a reminder, we're switching to major versions to indicate that we, like many others, have been using Bit in production for a long time. v13 follows the previous v0.12 and looking forward we'll continue to follow semver like we've done since 2016.

### New
- add ability to configure custom module resolution in Bit (paths and aliases), to support absolute import statements for projects that use similar features using Webpack, Typescript, Babel, etc.
- support "export X from Y" syntax of ES6 without importing X first.
- environments transformed and refactored to act as native Bit extensions
- introduce a new flag `bit init --reset-hard` to delete Bit files in order to start with a clean workspace
- introduce a new flag `bit init --reset` to recreate bit.json and .bitmap files in case they are corrupted
- add fork level to the `bit test` command
- inject dist dir to node_path variable during test process in order for the author to tag and test custom-resolved components
- added missing programmatic flags for bit isolate cmd
- support mixed mode of common-js and ES6 ("require" and "import" together)
- recognize packages required from d.ts files

### Changes
- remove alias t from bit test command (conflicts with tag command)
- do not override existing bit.json on bit init
- rename `no-launch-browser` to `suppress-browser-launch` in bit login flag
- version validation during `bit tag`

### Bug fixes
- fix import of binary files
- fix error "Maximum call stack size exceeded" when tagging or building a large file
- handle bit diff for local components without specifying a scope
- backward compatibility for components with environments with latest version
- show dependent component id when trying to install missing environment
- prevent overriding local tags from remote components upon import
- throw an error when auto tag components have a newer version
- after auto-tagging a component with a pending update it no longer becomes `modified`
- support for running bit log on local components without specifying scope name
- handle adding the same file with different letter cases (uppercase/lowercase)
- improve environments error handling
- support `bit move` and `bit import --path` when running from an inner directory
- `bit init` now recreates the scope.json if it does not exist

## [0.12.13] - 2018-05-09

### New
- add `bit show --compare` data into `bit diff` to easily see why a component is modified in one command
- when running bit login, also configure bitsrc registry for npm
- adding scss to support ~
- support components with cyclic dependencies
### Changes
- remove `--write` flag from `bit import`, the newly introduced `--merge` flag takes care of that
- improve merge-conflict error on export to show all components with conflicts
### Bug Fixes
- fix `bit remove` to not delete dependencies when they were imported directly
- add error handling to bit login
- improve the error-message "unexpected network error has occurred" to provide some useful data

## [0.12.12] - 2018-04-29

### New
- introduce a new command `bit diff` to show the files diff for modified components
- support importing component on top of a modified one and merging the changes by adding `--merge` flag to `bit import`
- add -x flag to import (short for --extension)

### Bug Fixes
- fix an end of line issue between os
- [#927](https://github.com/teambit/bit/issues/927) fix a case of link file (file that only requires another file) is part of the component
- fix bit-move of a directly imported dependency
- fix importing a different version of a dependent when dependencies are not saved as components
- fix Yarn install when a relative path is written into package.json
- fix bit-merge and bit-checkout commands for Windows
- bug fix - import after tag command was showing an error "Cannot read property 'hash' of undefined"
- fix bit-add to enable marking files as tests of existing components
- bug fix - in some circumstances, same link files were written in parallel, resulting in invalid content

## [0.12.11] - 2018-04-10

### New
- introduce a new command `bit merge` for merging a different version into the current version
- introduce a new command `bit use` for switching between versions
- add anonymous analytics usage with prompt
- support merging modified component to an older version of the component
### Changes
- rename the command `bit use` to `bit checkout`
- block tagging when a component has a newer version locally, unless `--ignore-newest-version` flag is used
- rename `--force` flag of `bit import` to `--override`
- change `bit list` to show only the authored and imported components, unless `--scope` flag is used
- `bit remove` removes components from a remote scope only when `--remote` flag is used
- improve the output of import command to show the imported versions
### Bug Fixes
- fix bit-install to work from an inner directory
- improve external test and build errors to show the stack
- support `export { default as }` syntax when extracting relevant dependencies from link files

## [0.12.10] - 2018-03-21

### New
- track directories for files changes and update .bitmap automatically
- show a component as modified (bit status) in case a new file has added to its rootDir or one of the files has renamed
- support updating dependencies versions from bit.json, package.json and bitmap files
- add an option to install peer dependencies in an isolated environment
- add the main file to file list if not specified during `bit add`
- add `--all` flag to `bit untrack` command

### Changes
- ignore files named 'LICENSE'
- test components candidates for auto-tag before tagging them

### Bug Fixes
- fix an issue with stylus dependencies from Vue files
- fix catastrophic backtracking when using Regex to find JSDoc
- fix environment import of latest version when an older version is imported
- fix exit status when ci-update fails
- fix bugs when running bit commands not from the workspace root

## [0.12.9] - 2018-03-14

- fix bug with exporting component to a very old scopes

## [0.12.8] - 2018-03-12

- send component's metadata to compilers
- fix `bit tag` with `--force` flag to force tagging when exceptions occurred during a test
- fix `bit test` error message to display the actual exception if occurred
- improve error message of `bit tag --verbose` when tests failed to include tests results
- improve handling of errors from compilers which return promises
- merge process.env from the main process to tester process fork
- symlink tester env in isolated envs
- bug fix - tests files were ignored during bit add when they're weren't part of the files array and .gitignore contained a record with leading exclamation mark

## [0.12.7] - 2018-02-28

- bug fix - specifying a component and its dependency as ids for bit remove was not working
- bug fix - fix remove component

## [0.12.6] - 2018-02-27

### New
- introduced a new command `bit untag` for reverting un-exported tags.
- support .vue files
- support `bit install` of specific ids
- init local scope inside .git
- support peerDependencies
- support passing arguments/flags to the package-manager by specifying them after '--' (e.g. `bit import -- --no-optional`)
- support compilers which return promises

### Changes
- save bit dev-dependencies components inside devDependencies section of package.json
- `bit status` shows a list of staged versions in 'staged components' section

### Bug Fixes
- show npm-client's warnings when they are about missing peer-dependencies
- fix outdated to print correct version numbers
- remove a modified component message
- resolving .gitignore files
- [#729](https://github.com/teambit/bit/issues/729) fix bit cc to clear module cache
- [#769](https://github.com/teambit/bit/issues/769) - prevent duplicate ids in bitmap when adding existing files
- [#736](https://github.com/teambit/bit/issues/736) - .gitignore is blocking everything

## [0.12.5] - 2018-02-06

- default `bit import` with no id to import objects only, unless `--write` flag is used
- decrease verbosity of npm during bit test
- added `--objects` flag to `bit import` for fetching objects only and making no changes to the filesystem
- bug fix - dists had incorrect paths in the model when originallySharedDir was the same as dist.entry
- strip dist.entry for imported and authored components only, not for nested.
- write .bitmap on bit init command
- aggregate dependencies and package dependencies in bit show
- add entered username from prompt to context for server side hooks


## [0.12.4] - 2018-01-30

- support separating dev-dependencies and dev-packages from dependencies and packages when they originated from tests files
- prompt user when trying to remove a component
- restore old behavior of requiring package installation
- support adding test files to existing component
- ignore tracked files when running bit add and print a warning message
- bug fix - bit test fails when the same environment installation was canceled before

## [0.12.3] - 2018-01-28

- avoid overriding not only modified components but also new components when running `bit import`, unless `--force' flag is used
- validate version number during tag action
- allow `bit config` to run in non initialized directory

## [0.12.2] - 2018-01-24

### New
- [#653](https://github.com/teambit/bit/issues/653) read config keys from Git config in case it's not found in bit config
- [#516](https://github.com/teambit/bit/issues/516) add `--eject` flag for `bit export` for quickly remove local components after export and install them by the npm client
### Changes
- `bit build` with no parameter, builds all authored and imported components regardless whether they're modified
### Bug Fixes
- `bit move` - updates links to node_modules and updates package.json dependencies with the new directory
- install missing environments before start build / test process
- print message in case of cyclic dependencies
- fixed ci-update from failing when no compiler or tester

## [0.12.1] - 2018-01-22

- add link-file for authored exported components from the root node_modules of a component to its main-file
- avoid fetching the dependencies of versions older than the current imported one
- migration - remove latest from compiler
- fix bug with importing old components with compiler defined
- fixed deserialize bug with bit remove

## [0.12.0] - 2018-01-18

### New
- [extension system (beta)](https://docs.bit.dev/docs/ext-concepts.html)
- [#540](https://github.com/teambit/bit/issues/540) support Yarn as package manager
- `bit import`: install hub dependencies as npm packages by default
- `bit import`: install npm packages by default
- [#613](https://github.com/teambit/bit/issues/613) `bit install` command to install all packages and link all components
- [#577](https://github.com/teambit/bit/issues/577) auto add workspaces to root package.json
- [#515](https://github.com/teambit/bit/issues/515) save direct dependencies in package.json with relative paths
- [#571](https://github.com/teambit/bit/issues/571) apply auto-tagging mechanism for imported components
- [#541](https://github.com/teambit/bit/issues/541) add package manager config to bit.json
- support saving dists files on a pre-configured directory relative to consumer root
- support `bit show --compare` with json format


### Changes
- change auto-generated node_modules links to be the same as NPM installation of components (@bit/scope.box.name)
- rename `bit bind` command to `bit link`
- reanme {PARENT_FOLDER} variable to {PARENT} in dsl of add
- rename .bit.map.json to .bitmap
- avoid writing long files paths for imported components when there is a shared directory among the component files and its dependencies
- `bit log` now shows semver instead of version hash
- [#537](https://github.com/teambit/bit/issues/537) rename dist flag to --ignore-dist and by default create dist files
- [#527](https://github.com/teambit/bit/issues/527) rename structure property in bit.json
- remove 'dist' attribute from root bit.json by default
- rename `no_dependencies` flag to `no-dependencies` on `bit import`
- rename `no_package_json` flag to `ignore-package-json` on `bit import`
- change `bit remote rm` to `bit remote del`
- run bit init automatically if dir is not initialized but contains .bitmap file
- do not write the component's bit.json file, unless `--conf` flag is set
### Bug Fixes
- [#517](https://github.com/teambit/bit/issues/517) when a nested dependency is imported directly, re-link all its dependents
- [#608](https://github.com/teambit/bit/issues/608) absolute components dependencies for new components throw an error
- [#605](https://github.com/teambit/bit/issues/605) component with modified dependencies doesn't recognize as modified
- [#592](https://github.com/teambit/bit/issues/592) auto-tagged component were not shown as staged in bit status
- [#495](https://github.com/teambit/bit/issues/495) support adding files to imported components and ignoring existing files
- [#500](https://github.com/teambit/bit/issues/500) files added under one component although it was not specified
- [#508](https://github.com/teambit/bit/issues/508) componentsDefaultDirectory do not support anything other than one dynamic param per folder
- [#543](https://github.com/teambit/bit/issues/543) remove imported component not working
- avoid building process when a component was not modified
- prevent overriding index file if exists

## [0.11.1] - 2017-11-29

- support tagging the entire local scope and all imported components to a specific tag using `--scope` and `--include_imported` flags
- add bit pack command to build packages for registry
- tag command now accepts a version
- `bit test` - paint a summary table when testing multiple components
- `bit status` - add a new section "deleted components" for components that were deleted from the file-system manually
- `bit import` - prevent overriding local changes unless --force flag was used
- sort `bit show` and `bit list` components alphabetically
- Auto update .bit.map.json to semantic versions
- improve stability and performance of the dependency resolution mechanism
- removed `--include-imported` flags as `--all` can be used for the same functionality
- `--scope` flag can be used without `--all`
- message in tag command is now optional
- `--all` and `--scope` accepts version (optional for `--all` and mandatory for `--scope`)
- fixed bug on windows that created test files as components
- fixed bit add bug when adding test files with DSL
- fixed output to be the same for tag command
- fixed bit list command display for deprecated components
- fixed bit show with compare flag to display dependencies
- don't write dists files for authored components
- bug fix - components that were not indicated as staged-components by `bit status` were exported by `bit export`
- bug fix - tests files saved with incorrect path when `bit add` was running from non-consumer root
- `bit add` - exclude a component when its main file is excluded
- bug fix - generated .ts links were not valid

## [0.11.0] - 2017-11-12
- change versions numbers to be semantic versions
- add `--outdated` flag to `bit show` command to show the local and remote versions of a component
- add `--outdated` flag to `bit list` command to show the local and remote versions of components
- `bit show` - show components that will be tagged automatically when their dependencies are tagged
- export / import performance and stability improvements
- add plugin mechanism to support different file types
- SSH authentication can be done with SSH username and password in case a private key or an SSH agent socket is not available
- SSH is not supporting passphrase in case a private key is encrypted
- reimplement cat-object command
- `bit show` - show components that will be tagged automatically when their dependencies are tagged
- bug fix - dependencies were not written to the file-system when cloning a project with an existing bit.map file
- disable the local search
- fix a bug which prevents the ci running tests in some cases
- bug fix - re-adding a component after exporting it was considered as a new component
- fix a bug which makes bit test command not work when a component use bit/ to require another component
- prevent bare-scope corruption when the export process fails
- fixed stderr maxBuffer exceeded bug in ci-update cmd
- fix a bug which makes imported components considered as modified
- fix typo in help man page

## [0.10.9] - 2017-10-18

- rename `bit commit` to `bit tag`
- extract only relevant dependencies from link files (files that only require other files)
- typescript - extract only relevant dependencies from link files (files that only require other files)
- take package version from package.json in the component / root folder to support semver package dependencies
- new field in bit.json (bindingPrefix) for dynamic links
- add flag to bit show to compare component in file system to last tagged component
- better handling deleted files
- improve bit add to convert files to valid bit names
- fixed - writing dist files to wrong directory during bit tag / test commands
- fixed remove of exported component
- prevent bare-scope corruption when the export process fails
- fixed stderr maxBuffer exceeded bug in ci-update cmd
- throw error when tester doesn't return any result for test file
- change the order of determine the main/index file - it's now ['js', 'ts', 'jsx', 'tsx', 'css', 'scss', 'less', 'sass']
- improve checkVersionCompatibility between server and client
- show correct message / error when the tester has an exception during bit test
- fix bug with printing wrong id on bit tag for component in versions between 10-19
- handle invalid bit.json
- bit add on missing test file should throw an error
- prevent test files from becoming new components
- fix bug when component version is larger than 10 it won't show as staged

## [0.10.8] - 2017-10-01

- support requiring imported components using `require('bit/namespace/name')` syntax
- new remove command for removing local and remote components
- new deprecate command for deprecating local and remote components
- new move command for moving files/directories of a component to a new location
- create package.json for imported components
- exclude import-pending components from 'new components' section
- add ignore missing dependencies to commit
- save all dependencies on one configurable directory (components/.dependencies by default)
- add support for tsx files
- generate internal component links according to their compiled version
- move a re-imported component to a new location when `bit import --prefix` is used
- fix commit and export issues when dealing with more than 500 components
- fix export of large amount of data
- fix bug with commit --force when tests throws an exception
- fix bug - when you import authored component (and there is a newer version) it duplicate it in the .bit.map.json
- fix bug - when you import authored component it was added to bit.json dependencies
- fix bug with ssh2 times out on handshake

## [0.10.7] - 2017-09-07

- improve windows support
- add bit untrack command
- support CSS/less/sass/sass as main file
- support jsx extension as the main file of a component
- support adding new files to imported components
- deprecated install command
- fix the search according to search-index v0.13.0 changes
- prevent exporting a component when the same version has been exported already to the same remote scope
- avoid running the build and test processes upon `bit status`
- allow export specific components without specifying the scope-name
- avoid tagging unmodified components unless `--force` flag is being used
- resolve dependencies from all component files regardless whether they are referenced from the main file
- bug fix - the author was not able to update his/her component in case it was changed in another scope
- bug fix - status command shows an error when components directory has an unreferenced (from bit.map) component
- avoid generating links for author components
- `bit import` from bit.json does not write to the file-system a dependency when it is also a direct import
- bug fix - export would hang when the ssh server was existing before closing
- don't calculate nested deps when calculating modified component during bit status/commit
- fixed exception is thrown in `bit ls` after exporting components
- removed `--cache` flag from `bit ls`
- added `--environment` option for `bit import`
- reformatted `bit import` output (components, dependencies, environments)
- remove duplication for missing packages warning
- Remove the npm tree output for component ci flow
- add verbosity option to some places
- added auto generated msg to bitmap and all generated link files
- fix a warning on the bit --version command
- support render tag in js docs
- bug fix - imported components were deleted from bit.map when importing nested components of the same scope and name
- write dist files on import according to .bit.map.json
- improve bit remote output (put it in a table)
- fix but with export when the remote has a dependency in the wrong version

## [0.10.6] - 2017-08-23

- windows support
- support auto updating of bit for npm installation
- support deleting files from a component
- improved bit help
- fix bit config command for linux
- update bit-javascript dependency
- fixed remote add exceptions to human-friendly errors
- improvement - when there are several potential main files, `bit add` selects the one that is closer to the root
- show a friendly error when SSH returns an invalid response
- fix an error when there are multiple open SSH connections
- update bit.map and the file system when a nested component is re-imported individually
- fix ci-update command when there are tester and compiler to use the same isolated-environment
- fix an error when importing a component, exporting it, modifying and exporting again (v3)
- fix links generation when importing from a non-consumer root path
- fix ci-update command to generate links when necessary
- fix Error: "Cannot find module './build/Release/DTraceProviderBindings'" when installing via Yarn
- fix the local and remote search
- fix the internal ci-update command where an environment has a tester without a compiler
- improved commit, add, export and status outputs
- support general failures on bit test (like on before)
- status output with missing dependencies
- help flags adjusted to new help
- missing dependencies formatted on commit
- sources no longer part of bit.json's defaults
- improve readme
- improve outputs
- improve windows support for import command
- exception when using `bit test` or `bit build` before adding first components
- add new flag to bit add to override or append files to bit component


## [0.10.5] - 2017-08-16
- improved commit, add, export and status outputs
- improved bit help
- Improve log files (rotate, color, prettyPrint)
- Support define dependencies for imported components
- bug fixes for export command

## [0.10.4] - 2017-08-15

- bug fix - component stays in "staged components" section after the second export
- support exporting binary files
- fix a bug when importing version 2 of a component while version 1 has been imported before
- fix a bug when exporting version 3 of a component after importing version 2
- bug fix - install test environment if not exist upon bit test
- Fix conflicts when import from bit.json more than one component with the same nested deps
- Remove duplicates from missing packages (during import) warning
- improve error on adding non existing file
- improve support for imported components as dependencies of authored components
- auto-resolve dependencies for imported components

## [0.10.3] - 2017-08-08

- fix memory leak when exporting a big amount of components
- fix running import command from a non-root directory
- support specifying multiple ids using export command
- fix the auto creating dependencies during commit
- performance improvement for status and commit

## [0.10.2] - 2017-08-07
Improve resolving packages dependencies for ts files

## [0.10.1] - 2017-08-07

## [0.10.0] - 2017-08-07
### BREAKING CHANGES

- Upgrade: Bit now works with a new set of APIs and data models for the code component and scope consumer.
- Important: Bit is not backward compatible with remote scopes running older versions of Bit.

## [0.6.6-rc.1] - 2017-06-28
- Add babel-plugin-transform-runtime to support async functions

## [0.6.5] - 2017-06-26

## [0.6.5-rc.1] - 2017-06-26
- bugfix - install drivers in scope level before test in scope
- bugfix - install drivers in scope level before build in scope
- bugfix - calling to old bind command during component e2e tests

## [0.6.4] - 2017-06-25

- update "bit-javascript" dependency to 0.6.4
## [0.6.3-rc.3] - 2017-06-15

- `bit test` shows the error stack in case of a fatal error
- add logger
- support debug-mode for e2e tests

## [0.6.3-rc.2] - 2017-06-08

- update "bit-javascript" dependency to rc ("^0.6.4-rc.1")
- Try using cache before fetching remote

## [0.6.3-rc.1] - 2017-06-06

- support running e2e tests in a dev environment where `bit` command is different (such as bit-dev)
- `bit import` no longer uses the internal cache objects to retrieve remote bit-components.
- avoid corrupted data in a scope when dependencies somehow are not being resolved.
- allow `bit init` when there is a bit.json file without the `source` or `env` attributes.
- bug fix: don't show the version-compatibility warning more than once
- remove duplications from dependencies list of `bit import` output.
- suppress dependencies list upon `bit import`, unless a flag `--display_dependencies` is being used.
- warn for missing driver
- set the file-extension of the built-dist-file according to the current language ('.js' by default)
- support async/await syntax.
- remove the injection of bit-js module into the tester environment.
- add bit-javascript as a dependency and a post install hook.
- do not show tests output in case of thrown error on commit, use verbose flag to see the error.
- parse @property tag of JSDoc
- add `bit reset` command for cancelling the last local commit
- extract the importing bit.json components functionality from `bit import` into a new command `bit install`.
- add infrastructure for e2e tests
- fix onExport hook to get called after writing dependencies to bit.json
- increased max listeners to 100 (prevent warning message)
- colored commit success message
- support for merge conflict error reporting via ssh
- docs - fix bitsrc links to work

## [0.6.2] - 2017-05-21

- [removed] JSDoc data are saved only for functions with a tag `@bit`.
- fixed component classification (local or external)

## [0.6.1] - 2017-05-18 rc

- JSDoc data are saved only for functions with a tag `@bit`.
- do not terminate watcher after failures.
- add the commit-log details to the Component object, so then it'll be available for `bit show --json` and `bit export`.

## [0.6.0] - 2017-05-15

- do not preserve node.js path cache for required bit-driver because it varies over time.

## [0.5.13] - 2017-05-14

- enable bit watch command -> build-all-inline on every change

## [0.5.12] - 2017-05-14

- enable "bit build --inline" command with no arguments for building all inline components

## [0.5.11] - 2017-05-11

- send a correct error message on commit with wrong id.
- add onModify hook.
- show error-message for 'bit build' when no compiler is specified.
- write dependencies on modify.
- do not write bit.json's `misc` and `lang` properties if the default value is presented.
- send correct error message when there is invalid inline id (wip).
- add bind command (which calls the driver bind command).

## [0.5.10] - 2017-05-11

- fix bug with specs that need compiling for server use

## [0.5.9] - 2017-05-11

- fix bug with specs that need compiling

## [0.5.8] - 2017-05-11

- write the specDist only if it exists

## [0.5.7] - 2017-05-10

- fix test for components without compiler

## [0.5.6] - 2017-05-10

- implement the isolated environment for build

## [0.5.5] - 2017-05-09

### Change

- bare scope test creates a new environment and runs the tests there.
- test command -i runs the tests on the file system (inline components).
- build command now saves dist/\<implFileName> && dist/\<specsFileName> for the specs file.
- change the component resolver to fetch from dist/\<implFileName> instead of dist/dist.js.

- package dependencies of environment modules would be installed at component level from now.
- npm loader would not be present, --verbose will show npm output after the installation is done.

### Fixed

- bug with environment installation (npm install at project level).

### Added

- add module 'component-resolver' to resolve a component path using its ID.
- support generating an isolated bit-component environment on-the-fly so it will be easier to run build and test from everywhere
- the compiler can implement a build method instead of compile, get an entry file and run webpack for example (wip). implemented for inline_components, and still need to implement environment module in order to fully work.
- add --skip-update option to the main bit help page.
- run some hooks (for now: onCommit, onCreate, onExport and onImport) using a language-driver
- lang attribute on the bit.json, enable language that will save on the model of the component.

## [0.5.4] - 2017-05-07

### Fixed

- ssh is exiting before writing the entire response.
- exception was thrown when trying to read non-existing private key.

## [0.5.3] - 2017-04-27

### Fixed

- put [search] index procedure under try catch, warns in case it fails.
- fixed bug with list/show remote components with misc files.

## [0.5.2] - 2017-04-27

### Fixed

- issue with npm ensure that was caused due to latest version changes
- issue with installing deps from local cache instead of external
- exit code with only numeric values

## [0.5.1] - 2017-04-18

### Added

- support adding misc files to a bit component
- enable "bit test --inline" command with no arguments (test all inline components)

### Change

- npm install for bit dependencies will work via temp package.json instead of invoking parallel npmi

### Fixed

- when exporting and missing @this, show friendly error

## [0.5.0]

** breaking change - a scope with this version won't work with consumer with lower versions **

### Change

- ssh protocol has changes and now contains headers with bit version
- do not override files upon "bit create" unless -f (--force) flag is used

### Fixed

- bit ls and show commands can be performed outside of bit scope

### Added

- if there is a difference between the versions of the remote bit and the local bit (the remote scope has a greater version) bit throws a error/warning message according to semver difference major/minor
- bit scope-config public command
- license file inflation
- scope meta model

### Removed

- bit resolver command

## [0.4.5]

### Fixed

- error message on component not found
- hotfix for multifetch bug
- add 'no results found' message on ci when there are no specs

## [0.4.4]

### Fixed

- bug fix: typo on destructuring for making export compatible

## [0.4.3]

### Fixed

- added validation on stdin readable for private cmd _put

## [0.4.2]

### Fixed

- make the ssh mechanism backwards compatible with older versions

## [0.4.1]

### Added

- put now work with stream (after export) instead of putting the data on a command argument

### Change

- replace the use of sequest module with ssh2 module directly.

## [0.4.0]

### Added

- bit cat-scope private command
- bit refresh-scope private command for updating model

### Change

- change the header of the bit-objects to contain the hash of the file as a second argument

## [0.3.4]

### Fixed

- add the hash to the header of the any bit-object

## [0.3.3]

### Fixed

- add posix as an optional dependency (windows)

### Added

- specsResults verbose output after ci-update
- add bit clear-cache cmd
- now running clear cache before bit update

## [0.3.2]

### Added

- add bit-dev script for linking dev command, for development
- circle ci integration
- package node v6.10.0 (LTS) (working for osx, debian, centos)

### Fixed

- throw the right error code when inner problem occures
- handled errors will also have exit code 1

## [0.3.0]

### Change

- saving the component id to bit.json after export is a default behavior.
- bit export --forget flag for not saving to bit.json after export.

### Fixed

- Solved bug with specsResults pass attribute not updating after ci update.

## [0.2.6]

### Fixed

- bug with @ on scope annotation
- improved readme and docs

## [0.2.5]

### Added

- documentation under ./docs
- gitbook integration

### Change

- change mock-require to mockery on testing mechanism
- support node 4 with babel-preset-env + add plugins, instead of stage-0 preset

## [0.2.4]

### Added

- add source-map support for dist (enables compiled bit debugging)

### Change

- small fix after import without peer dependencies (do not show the peer dependencies header)

## [0.2.3]

### Added

- import multiple components on one import (bit import componentA componentB)
- write components specific version in bit.json after import -s flag
- distinguish between peerDependencies and dependencies on the output of an import command

## [0.2.2]

### Added

- loader for export command

### Change

- scope now fetch devDependencies (compiler/tester) on export
- scope does not fetch devDependencies on import
- changed dev to environment flag on import command

## [0.2.1] hot-fix

fix a bug with import many ones function

## [0.2.0]

### Added

- loaders.
- stablize version.
- improve error handling.

## [0.1.0]<|MERGE_RESOLUTION|>--- conflicted
+++ resolved
@@ -7,11 +7,8 @@
 
 ## [unreleased]
 
-<<<<<<< HEAD
 - introduce a new flag `--machine-name` for `bit login` to help CI servers keep their token not revoked
-=======
 - support `bit import` with wildcards to import an entire scope or particular namespace(s)
->>>>>>> bcec47fe
 
 ## [14.1.2-dev.5] - 2019-05-29
 

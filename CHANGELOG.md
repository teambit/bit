--- conflicted
+++ resolved
@@ -7,13 +7,11 @@
 
 ## [unreleased]
 
-<<<<<<< HEAD
-## [14.0.1-dev.1] - 2019-02-18
-
-=======
 - fix error "toAbsolutePath expects relative path"
 - improve errors stack-trace readability
->>>>>>> 2459c9f8
+
+## [14.0.1-dev.1] - 2019-02-18
+
 - index scope components to improve memory consumption and performance
 - extract docs from non-tests files only
 - fix `bit show --remote --json` to not crash when a component has a compiler

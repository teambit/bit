# Change Log

All notable changes to this project will be documented in this file.

The format is based on [Keep a Changelog](http://keepachangelog.com/).
and this project adheres to [Semantic Versioning](http://semver.org/).

## [unreleased]

- fix catastrophic backtracking when using Regex to find JSDoc
- enable running build/test from internal directory of a scope
<<<<<<< HEAD
- add option to install peer dependencies in isolated envs
=======
- fix exit status when ci-update fails 
>>>>>>> a28ba01a

## [0.12.10-dev.1] - 2018-03-14

- test components candidates for auto-tag before tagging them
- show a component as modified (bit status) in case a new file has added to its rootDir or one of the files has renamed
- track directories for files changes and update .bitmap automatically
- fix environment import of latest version when an older version is imported

## [0.12.9] - 2018-03-14

- fix bug with exporting component to a very old scopes

## [0.12.8] - 2018-03-12

- send component's metadata to compilers
- fix `bit tag` with `--force` flag to force tagging when exceptions occurred during a test
- fix `bit test` error message to display the actual exception if occurred
- improve error message of `bit tag --verbose` when tests failed to include tests results
- improve handling of errors from compilers which return promises
- merge process.env from the main process to tester process fork
- symlink tester env in isolated envs
- bug fix - tests files were ignored during bit add when they're weren't part of the files array and .gitignore contained a record with leading exclamation mark

## [0.12.7] - 2018-02-28

- bug fix - specifying a component and its dependency as ids for bit remove was not working
- bug fix - fix remove component

## [0.12.6] - 2018-02-27

### New
- introduced a new command `bit untag` for reverting un-exported tags.
- support .vue files
- support `bit install` of specific ids
- init local scope inside .git
- support peerDependencies
- support passing arguments/flags to the package-manager by specifying them after '--' (e.g. `bit import -- --no-optional`)
- support compilers which return promises

### Changes
- save bit dev-dependencies components inside devDependencies section of package.json
- `bit status` shows a list of staged versions in 'staged components' section

### Bug Fixes
- show npm-client's warnings when they are about missing peer-dependencies
- fix outdated to print correct version numbers
- remove a modified component message
- resolving .gitignore files
- [#729](https://github.com/teambit/bit/issues/729) fix bit cc to clear module cache
- [#769](https://github.com/teambit/bit/issues/769) - prevent duplicate ids in bitmap when adding existing files
- [#736](https://github.com/teambit/bit/issues/736) - .gitignore is blocking everything

## [0.12.5] - 2018-02-06

- default `bit import` with no id to import objects only, unless `--write` flag is used
- decrease verbosity of npm during bit test
- added `--objects` flag to `bit import` for fetching objects only and making no changes to the filesystem
- bug fix - dists had incorrect paths in the model when originallySharedDir was the same as dist.entry
- strip dist.entry for imported and authored components only, not for nested.
- write .bitmap on bit init command
- aggregate dependencies and package dependencies in bit show
- add entered username from prompt to context for server side hooks


## [0.12.4] - 2018-01-30

- support separating dev-dependencies and dev-packages from dependencies and packages when they originated from tests files
- prompt user when trying to remove a component
- restore old behavior of requiring package installation
- support adding test files to existing component
- ignore tracked files when running bit add and print a warning message
- bug fix - bit test fails when the same environment installation was canceled before

## [0.12.3] - 2018-01-28

- avoid overriding not only modified components but also new components when running `bit import`, unless `--force' flag is used
- validate version number during tag action
- allow `bit config` to run in non initialized directory

## [0.12.2] - 2018-01-24

### New
- [#653](https://github.com/teambit/bit/issues/653) read config keys from Git config in case it's not found in bit config
- [#516](https://github.com/teambit/bit/issues/516) add `--eject` flag for `bit export` for quickly remove local components after export and install them by the npm client
### Changes
- `bit build` with no parameter, builds all authored and imported components regardless whether they're modified
### Bug Fixes
- `bit move` - updates links to node_modules and updates package.json dependencies with the new directory
- install missing environments before start build / test process
- print message in case of cyclic dependencies
- fixed ci-update from failing when no compiler or tester

## [0.12.1] - 2018-01-22

- add link-file for authored exported components from the root node_modules of a component to its main-file
- avoid fetching the dependencies of versions older than the current imported one
- migration - remove latest from compiler
- fix bug with importing old components with compiler defined
- fixed deserialize bug with bit remove

## [0.12.0] - 2018-01-18

### New
- [extension system (beta)](https://docs.bitsrc.io/docs/ext-concepts.html)
- [#540](https://github.com/teambit/bit/issues/540) support Yarn as package manager
- `bit import`: install hub dependencies as npm packages by default
- `bit import`: install npm packages by default
- [#613](https://github.com/teambit/bit/issues/613) `bit install` command to install all packages and link all components
- [#577](https://github.com/teambit/bit/issues/577) auto add workspaces to root package.json
- [#515](https://github.com/teambit/bit/issues/515) save direct dependencies in package.json with relative paths
- [#571](https://github.com/teambit/bit/issues/571) apply auto-tagging mechanism for imported components
- [#541](https://github.com/teambit/bit/issues/541) add package manager config to bit.json
- support saving dists files on a pre-configured directory relative to consumer root
- support `bit show --compare` with json format
### Changes
- change auto-generated node_modules links to be the same as NPM installation of components (@bit/scope.box.name)
- rename `bit bind` command to `bit link`
- reanme {PARENT_FOLDER} variable to {PARENT} in dsl of add
- rename .bit.map.json to .bitmap
- avoid writing long files paths for imported components when there is a shared directory among the component files and its dependencies
- `bit log` now shows semver instead of version hash
- [#537](https://github.com/teambit/bit/issues/537) rename dist flag to --ignore-dist and by default create dist files
- [#527](https://github.com/teambit/bit/issues/527) rename structure property in bit.json
- remove 'dist' attribute from root bit.json by default
- rename `no_dependencies` flag to `no-dependencies` on `bit import`
- rename `no_package_json` flag to `ignore-package-json` on `bit import`
- change `bit remote rm` to `bit remote del`
- run bit init automatically if dir is not initialized but contains .bitmap file
- do not write the component's bit.json file, unless `--conf` flag is set
### Bug Fixes
- [#517](https://github.com/teambit/bit/issues/517) when a nested dependency is imported directly, re-link all its dependents
- [#608](https://github.com/teambit/bit/issues/608) absolute components dependencies for new components throw an error
- [#605](https://github.com/teambit/bit/issues/605) component with modified dependencies doesn't recognize as modified
- [#592](https://github.com/teambit/bit/issues/592) auto-tagged component were not shown as staged in bit status
- [#495](https://github.com/teambit/bit/issues/495) support adding files to imported components and ignoring existing files
- [#500](https://github.com/teambit/bit/issues/500) files added under one component although it was not specified
- [#508](https://github.com/teambit/bit/issues/508) componentsDefaultDirectory do not support anything other than one dynamic param per folder
- [#543](https://github.com/teambit/bit/issues/543) remove imported component not working
- avoid building process when a component was not modified
- prevent overriding index file if exists

## [0.11.1] - 2017-11-29

- support tagging the entire local scope and all imported components to a specific tag using `--scope` and `--include_imported` flags
- add bit pack command to build packages for registry
- tag command now accepts a version
- `bit test` - paint a summary table when testing multiple components
- `bit status` - add a new section "deleted components" for components that were deleted from the file-system manually
- `bit import` - prevent overriding local changes unless --force flag was used
- sort `bit show` and `bit list` components alphabetically
- Auto update .bit.map.json to semantic versions
- improve stability and performance of the dependency resolution mechanism
- removed `--include-imported` flags as `--all` can be used for the same functionality
- `--scope` flag can be used without `--all`
- message in tag command is now optional
- `--all` and `--scope` accepts version (optional for `--all` and mandatory for `--scope`)
- fixed bug on windows that created test files as components
- fixed bit add bug when adding test files with DSL
- fixed output to be the same for tag command
- fixed bit list command display for deprecated components
- fixed bit show with compare flag to display dependencies
- don't write dists files for authored components
- bug fix - components that were not indicated as staged-components by `bit status` were exported by `bit export`
- bug fix - tests files saved with incorrect path when `bit add` was running from non-consumer root
- `bit add` - exclude a component when its main file is excluded
- bug fix - generated .ts links were not valid

## [0.11.0] - 2017-11-12
- change versions numbers to be semantic versions
- add `--outdated` flag to `bit show` command to show the local and remote versions of a component
- add `--outdated` flag to `bit list` command to show the local and remote versions of components
- `bit show` - show components that will be tagged automatically when their dependencies are tagged
- export / import performance and stability improvements
- add plugin mechanism to support different file types
- SSH authentication can be done with SSH username and password in case a private key or an SSH agent socket is not available
- SSH is not supporting passphrase in case a private key is encrypted
- reimplement cat-object command
- `bit show` - show components that will be tagged automatically when their dependencies are tagged
- bug fix - dependencies were not written to the file-system when cloning a project with an existing bit.map file
- disable the local search
- fix a bug which prevents the ci running tests in some cases
- bug fix - re-adding a component after exporting it was considered as a new component
- fix a bug which makes bit test command not work when a component use bit/ to require another component
- prevent bare-scope corruption when the export process fails
- fixed stderr maxBuffer exceeded bug in ci-update cmd
- fix a bug which makes imported components considered as modified
- fix typo in help man page

## [0.10.9] - 2017-10-18

- rename `bit commit` to `bit tag`
- extract only relevant dependencies from link files (files that only require other files)
- typescript - extract only relevant dependencies from link files (files that only require other files)
- take package version from package.json in the component / root folder to support semver package dependencies
- new field in bit.json (bindingPrefix) for dynamic links
- add flag to bit show to compare component in file system to last tagged component
- better handling deleted files
- improve bit add to convert files to valid bit names
- fixed - writing dist files to wrong directory during bit tag / test commands
- fixed remove of exported component
- prevent bare-scope corruption when the export process fails
- fixed stderr maxBuffer exceeded bug in ci-update cmd
- throw error when tester doesn't return any result for test file
- change the order of determine the main/index file - it's now ['js', 'ts', 'jsx', 'tsx', 'css', 'scss', 'less', 'sass']
- improve checkVersionCompatibility between server and client
- show correct message / error when the tester has an exception during bit test
- fix bug with printing wrong id on bit tag for component in versions between 10-19
- handle invalid bit.json
- bit add on missing test file should throw an error
- prevent test files from becoming new components
- fix bug when component version is larger than 10 it won't show as staged

## [0.10.8] - 2017-10-01

- support requiring imported components using `require('bit/namespace/name')` syntax
- new remove command for removing local and remote components
- new deprecate command for deprecating local and remote components
- new move command for moving files/directories of a component to a new location
- create package.json for imported components
- exclude import-pending components from 'new components' section
- add ignore missing dependencies to commit
- save all dependencies on one configurable directory (components/.dependencies by default)
- add support for tsx files
- generate internal component links according to their compiled version
- move a re-imported component to a new location when `bit import --prefix` is used
- fix commit and export issues when dealing with more than 500 components
- fix export of large amount of data
- fix bug with commit --force when tests throws an exception
- fix bug - when you import authored component (and there is a newer version) it duplicate it in the .bit.map.json
- fix bug - when you import authored component it was added to bit.json dependencies
- fix bug with ssh2 times out on handshake

## [0.10.7] - 2017-09-07

- improve windows support
- add bit untrack command
- support CSS/less/sass/sass as main file
- support jsx extension as the main file of a component
- support adding new files to imported components
- deprecated install command
- fix the search according to search-index v0.13.0 changes
- prevent exporting a component when the same version has been exported already to the same remote scope
- avoid running the build and test processes upon `bit status`
- allow export specific components without specifying the scope-name
- avoid committing unmodified components unless `--force` flag is being used
- resolve dependencies from all component files regardless whether they are referenced from the main file
- bug fix - the author was not able to update his/her component in case it was changed in another scope
- bug fix - status command shows an error when components directory has an unreferenced (from bit.map) component
- avoid generating links for author components
- `bit import` from bit.json does not write to the file-system a dependency when it is also a direct import
- bug fix - export would hang when the ssh server was existing before closing
- don't calculate nested deps when calculating modified component during bit status/commit
- fixed exception is thrown in `bit ls` after exporting components
- removed `--cache` flag from `bit ls`
- added `--environment` option for `bit import`
- reformatted `bit import` output (components, dependencies, environments)
- remove duplication for missing packages warning
- Remove the npm tree output for component ci flow
- add verbosity option to some places
- added auto generated msg to bitmap and all generated link files
- fix a warning on the bit --version command
- support render tag in js docs
- bug fix - imported components were deleted from bit.map when importing nested components of the same scope and name
- write dist files on import according to .bit.map.json
- improve bit remote output (put it in a table)
- fix but with export when the remote has a dependency in the wrong version

## [0.10.6] - 2017-08-23

- windows support
- support auto updating of bit for npm installation
- support deleting files from a component
- improved bit help
- fix bit config command for linux
- update bit-javascript dependency
- fixed remote add exceptions to human-friendly errors
- improvement - when there are several potential main files, `bit add` selects the one that is closer to the root
- show a friendly error when SSH returns an invalid response
- fix an error when there are multiple open SSH connections
- update bit.map and the file system when a nested component is re-imported individually
- fix ci-update command when there are tester and compiler to use the same isolated-environment
- fix an error when importing a component, exporting it, modifying and exporting again (v3)
- fix links generation when importing from a non-consumer root path
- fix ci-update command to generate links when necessary
- fix Error: "Cannot find module './build/Release/DTraceProviderBindings'" when installing via Yarn
- fix the local and remote search
- fix the internal ci-update command where an environment has a tester without a compiler
- improved commit, add, export and status outputs
- support general failures on bit test (like on before)
- status output with missing dependencies
- help flags adjusted to new help
- missing dependencies formatted on commit
- sources no longer part of bit.json's defaults
- improve readme
- improve outputs
- improve windows support for import command
- exception when using `bit test` or `bit build` before adding first components
- add new flag to bit add to override or append files to bit component


## [0.10.5] - 2017-08-16
- improved commit, add, export and status outputs
- improved bit help
- Improve log files (rotate, color, prettyPrint)
- Support define dependencies for imported components
- bug fixes for export command

## [0.10.4] - 2017-08-15

- bug fix - component stays in "staged components" section after the second export
- support exporting binary files
- fix a bug when importing version 2 of a component while version 1 has been imported before
- fix a bug when exporting version 3 of a component after importing version 2
- bug fix - install test environment if not exist upon bit test
- Fix conflicts when import from bit.json more than one component with the same nested deps
- Remove duplicates from missing packages (during import) warning
- improve error on adding non existing file
- improve support for imported components as dependencies of authored components
- auto-resolve dependencies for imported components

## [0.10.3] - 2017-08-08

- fix memory leak when exporting a big amount of components
- fix running import command from a non-root directory
- support specifying multiple ids using export command
- fix the auto creating dependencies during commit
- performance improvement for status and commit

## [0.10.2] - 2017-08-07
Improve resolving packages dependencies for ts files

## [0.10.1] - 2017-08-07

## [0.10.0] - 2017-08-07
### BREAKING CHANGES

- Upgrade: Bit now works with a new set of APIs and data models for the code component and scope consumer.
- Important: Bit is not backward compatible with remote scopes running older versions of Bit.

## [0.6.6-rc.1] - 2017-06-28
- Add babel-plugin-transform-runtime to support async functions

## [0.6.5] - 2017-06-26

## [0.6.5-rc.1] - 2017-06-26
- bugfix - install drivers in scope level before test in scope
- bugfix - install drivers in scope level before build in scope
- bugfix - calling to old bind command during component e2e tests

## [0.6.4] - 2017-06-25

- update "bit-javascript" dependency to 0.6.4
## [0.6.3-rc.3] - 2017-06-15

- `bit test` shows the error stack in case of a fatal error
- add logger
- support debug-mode for e2e tests

## [0.6.3-rc.2] - 2017-06-08

- update "bit-javascript" dependency to rc ("^0.6.4-rc.1")
- Try using cache before fetching remote

## [0.6.3-rc.1] - 2017-06-06

- support running e2e tests in a dev environment where `bit` command is different (such as bit-dev)
- `bit import` no longer uses the internal cache objects to retrieve remote bit-components.
- avoid corrupted data in a scope when dependencies somehow are not being resolved.
- allow `bit init` when there is a bit.json file without the `source` or `env` attributes.
- bug fix: don't show the version-compatibility warning more than once
- remove duplications from dependencies list of `bit import` output.
- suppress dependencies list upon `bit import`, unless a flag `--display_dependencies` is being used.
- warn for missing driver
- set the file-extension of the built-dist-file according to the current language ('.js' by default)
- support async/await syntax.
- remove the injection of bit-js module into the tester environment.
- add bit-javascript as a dependency and a post install hook.
- do not show tests output in case of thrown error on commit, use verbose flag to see the error.
- parse @property tag of JSDoc
- add `bit reset` command for cancelling the last local commit
- extract the importing bit.json components functionality from `bit import` into a new command `bit install`.
- add infrastructure for e2e tests
- fix onExport hook to get called after writing dependencies to bit.json
- increased max listeners to 100 (prevent warning message)
- colored commit success message
- support for merge conflict error reporting via ssh
- docs - fix bitsrc links to work

## [0.6.2] - 2017-05-21

- [removed] JSDoc data are saved only for functions with a tag `@bit`.
- fixed component classification (local or external)

## [0.6.1] - 2017-05-18 rc

- JSDoc data are saved only for functions with a tag `@bit`.
- do not terminate watcher after failures.
- add the commit-log details to the Component object, so then it'll be available for `bit show --json` and `bit export`.

## [0.6.0] - 2017-05-15

- do not preserve node.js path cache for required bit-driver because it varies over time.

## [0.5.13] - 2017-05-14

- enable bit watch command -> build-all-inline on every change

## [0.5.12] - 2017-05-14

- enable "bit build --inline" command with no arguments for building all inline components

## [0.5.11] - 2017-05-11

- send a correct error message on commit with wrong id.
- add onModify hook.
- show error-message for 'bit build' when no compiler is specified.
- write dependencies on modify.
- do not write bit.json's `misc` and `lang` properties if the default value is presented.
- send correct error message when there is invalid inline id (wip).
- add bind command (which calls the driver bind command).

## [0.5.10] - 2017-05-11

- fix bug with specs that need compiling for server use

## [0.5.9] - 2017-05-11

- fix bug with specs that need compiling

## [0.5.8] - 2017-05-11

- write the specDist only if it exists

## [0.5.7] - 2017-05-10

- fix test for components without compiler

## [0.5.6] - 2017-05-10

- implement the isolated environment for build

## [0.5.5] - 2017-05-09

### Change

- bare scope test creates a new environment and runs the tests there.
- test command -i runs the tests on the file system (inline components).
- build command now saves dist/\<implFileName> && dist/\<specsFileName> for the specs file.
- change the component resolver to fetch from dist/\<implFileName> instead of dist/dist.js.

- package dependencies of environment modules would be installed at component level from now.
- npm loader would not be present, --verbose will show npm output after the installation is done.

### Fixed

- bug with environment installation (npm install at project level).

### Added

- add module 'component-resolver' to resolve a component path using its ID.
- support generating an isolated bit-component environment on-the-fly so it will be easier to run build and test from everywhere
- the compiler can implement a build method instead of compile, get an entry file and run webpack for example (wip). implemented for inline_components, and still need to implement environment module in order to fully work.
- add --skip-update option to the main bit help page.
- run some hooks (for now: onCommit, onCreate, onExport and onImport) using a language-driver
- lang attribute on the bit.json, enable language that will save on the model of the component.

## [0.5.4] - 2017-05-07

### Fixed

- ssh is exiting before writing the entire response.
- exception was thrown when trying to read non-existing private key.

## [0.5.3] - 2017-04-27

### Fixed

- put [search] index procedure under try catch, warns in case it fails.
- fixed bug with list/show remote components with misc files.

## [0.5.2] - 2017-04-27

### Fixed

- issue with npm ensure that was caused due to latest version changes
- issue with installing deps from local cache instead of external
- exit code with only numeric values

## [0.5.1] - 2017-04-18

### Added

- support adding misc files to a bit component
- enable "bit test --inline" command with no arguments (test all inline components)

### Change

- npm install for bit dependencies will work via temp package.json instead of invoking parallel npmi

### Fixed

- when exporting and missing @this, show friendly error

## [0.5.0]

** breaking change - a scope with this version won't work with consumer with lower versions **

### Change

- ssh protocol has changes and now contains headers with bit version
- do not override files upon "bit create" unless -f (--force) flag is used

### Fixed

- bit ls and show commands can be performed outside of bit scope

### Added

- if there is a difference between the versions of the remote bit and the local bit (the remote scope has a greater version) bit throws a error/warning message according to semver difference major/minor
- bit scope-config public command
- license file inflation
- scope meta model

### Removed

- bit resolver command

## [0.4.5]

### Fixed

- error message on component not found
- hotfix for multifetch bug
- add 'no results found' message on ci when there are no specs

## [0.4.4]

### Fixed

- bug fix: typo on destructuring for making export compatible

## [0.4.3]

### Fixed

- added validation on stdin readable for private cmd _put

## [0.4.2]

### Fixed

- make the ssh mechanism backwards compatible with older versions

## [0.4.1]

### Added

- put now work with stream (after export) instead of putting the data on a command argument

### Change

- replace the use of sequest module with ssh2 module directly.

## [0.4.0]

### Added

- bit cat-scope private command
- bit refresh-scope private command for updating model

### Change

- change the header of the bit-objects to contain the hash of the file as a second argument

## [0.3.4]

### Fixed

- add the hash to the header of the any bit-object

## [0.3.3]

### Fixed

- add posix as an optional dependency (windows)

### Added

- specsResults verbose output after ci-update
- add bit clear-cache cmd
- now running clear cache before bit update

## [0.3.2]

### Added

- add bit-dev script for linking dev command, for development
- circle ci integration
- package node v6.10.0 (LTS) (working for osx, debian, centos)

### Fixed

- throw the right error code when inner problem occures
- handled errors will also have exit code 1

## [0.3.0]

### Change

- saving the component id to bit.json after export is a default behavior.
- bit export --forget flag for not saving to bit.json after export.

### Fixed

- Solved bug with specsResults pass attribute not updating after ci update.

## [0.2.6]

### Fixed

- bug with @ on scope annotation
- improved readme and docs

## [0.2.5]

### Added

- documentation under ./docs
- gitbook integration

### Change

- change mock-require to mockery on testing mechanism
- support node 4 with babel-preset-env + add plugins, instead of stage-0 preset

## [0.2.4]

### Added

- add source-map support for dist (enables compiled bit debugging)

### Change

- small fix after import without peer dependencies (do not show the peer dependencies header)

## [0.2.3]

### Added

- import multiple components on one import (bit import componentA componentB)
- write components specific version in bit.json after import -s flag
- distinguish between peerDependencies and dependencies on the output of an import command

## [0.2.2]

### Added

- loader for export command

### Change

- scope now fetch devDependencies (compiler/tester) on export
- scope does not fetch devDependencies on import
- changed dev to environment flag on import command

## [0.2.1] hot-fix

fix a bug with import many ones function

## [0.2.0]

### Added

- loaders.
- stablize version.
- improve error handling.

## [0.1.0]

initial version

<|MERGE_RESOLUTION|>--- conflicted
+++ resolved
@@ -9,11 +9,8 @@
 
 - fix catastrophic backtracking when using Regex to find JSDoc
 - enable running build/test from internal directory of a scope
-<<<<<<< HEAD
+- fix exit status when ci-update fails
 - add option to install peer dependencies in isolated envs
-=======
-- fix exit status when ci-update fails 
->>>>>>> a28ba01a
 
 ## [0.12.10-dev.1] - 2018-03-14
 

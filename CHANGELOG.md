--- conflicted
+++ resolved
@@ -7,13 +7,9 @@
 
 ## [unreleased]
 
-<<<<<<< HEAD
 - bug fix for case sensitive input with bit add 
 
-## [0.11.1-dev.9] - 2017-11-26
-=======
 ## [0.11.1] - 2017-11-29
->>>>>>> 795fc5e6
 
 - support tagging the entire local scope and all imported components to a specific tag using `--scope` and `--include_imported` flags
 - add bit pack command to build packages for registry

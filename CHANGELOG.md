--- conflicted
+++ resolved
@@ -29,11 +29,7 @@
 - add verbosity option to some places
 - improve windows support
 - added auto generated msg to bitmap and all generated link files
-<<<<<<< HEAD
-- add untrack command
-=======
 - support css/less/scss/sass as main file
->>>>>>> 06de7688
 
 
 ## [0.10.6] - 2017-08-23

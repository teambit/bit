# Change Log

All notable changes to this project will be documented in this file.

The format is based on [Keep a Changelog](http://keepachangelog.com/).
and this project adheres to [Semantic Versioning](http://semver.org/).

## [unreleased]

<<<<<<< HEAD
- [#1956](https://github.com/teambit/bit/issues/1956) introduce a new flag `--codemod` for `bit export` to replace the import/require statements in the source to the newly exported scope
=======
- [#1965](https://github.com/teambit/bit/issues/1965) fix generated links for `.scss` and `.sass` packages to point to the main file
>>>>>>> d813368d
- [#1956](https://github.com/teambit/bit/issues/1956) support `defaultScope` settings in workspace config for `bit export` to use when no scope was entered
- [#1956](https://github.com/teambit/bit/issues/1956) introduce a new flag `--include-dependencies` for `bit export` to be able to fork (kind of) a component to another scope
- [#1959](https://github.com/teambit/bit/issues/1959) improve message when running `bit build` when compiler not configured

## [14.2.6-dev.2] - 2019-08-28

- generate node_modules links upon build for new components
- fix dist replacements upon export (for angular compiler) to support require statements to an internal path

## [14.2.6-dev.1] - 2019-08-26

- [#1947](https://github.com/teambit/bit/issues/1947) workaround an angular-compiler issue when the dists have a prefix
- (experimental) support exporting components without mentioning a remote by exporting to their last remotes

## [[14.2.5] - 2019-08-22](https://github.com/teambit/bit/releases/tag/v14.2.5)

### New

- [#1937](https://github.com/teambit/bit/issues/1937) introduce `--json` flag for `bit import`

### Bug fixes

- fix dist changing of bit-ids on export to make the replacement on exact matches only
- [#1941](https://github.com/teambit/bit/issues/1941) ignore .DS_Store file when reading dirs
- [#1912](https://github.com/teambit/bit/issues/1912) fix linking to an internal and non-exist dist file to fallback to the main package
- [#1916](https://github.com/teambit/bit/issues/1916) do not throw an error when there are no components to build
- [#1934](https://github.com/teambit/bit/issues/1934) fix capsule compilers when configured to work with custom files
- [#1924](https://github.com/teambit/bit/issues/1924) avoid generating old dists files when using capsule compilers

### Experimental

- [#1885](https://github.com/teambit/bit/issues/1885) introduce new flags `--dependents` and `--dependencies` for `bit import` to import them all directly

## [[14.2.4] - 2019-08-13](https://github.com/teambit/bit/releases/tag/v14.2.4)
​
### New

- [#1867](https://github.com/teambit/bit/issues/1867) apply workspace overrides config on imported components
- [#1863](https://github.com/teambit/bit/issues/1863) allow excluding components from `overrides` rules
- [#1865](https://github.com/teambit/bit/issues/1865) allow adding `package.json` props via `overrides`
- [#1837](https://github.com/teambit/bit/issues/1837) enable executing commands on remote components outside of bit-workspace
- [#913](https://github.com/teambit/bit/issues/913) add new flags to bit init `-c|--compiler`, `-t|--tester`, `-d|--default-directory`, `-p|--package-manager`
- [#1889](https://github.com/teambit/bit/issues/1889) auto add `@types/package-name` to the dependencies of TS components
- added `no_warnings` config to eliminate some warnings from being written to the stdout
​
### Changes
​
- remove Angular dependencies from bit-javascript, instead, use TS compiler to parse Angular Decorators
- [#1892](https://github.com/teambit/bit/issues/1892) deprecating `bit list --bare` and replace with `bit list --raw`
- [#1774](https://github.com/teambit/bit/issues/1774) improve access errors and warn when sudo is used
- change shortcut flag to `bit init` standalone from `t` to `T`
​
### Bug fixes
​
- safer access to bit global config
- [#1903](https://github.com/teambit/bit/issues/1903) fix importing dependents to not override dependencies
- fix capsule to respect the `override` property of vinyl files
- [#1925](https://github.com/teambit/bit/issues/1925) update bit-javascript to fix Angular non-relative paths from decorators
​
### Experimental
​
- [#1885](https://github.com/teambit/bit/issues/1885) introduce new flags `--dependents` and `--dependencies` for `bit show` to display them all recursively
- [#1908](https://github.com/teambit/bit/issues/1908) new bit init interactive
Collapse

## [[14.2.3] - 2019-07-28](https://github.com/teambit/bit/releases/tag/v14.2.3)

- [#1714](https://github.com/teambit/bit/issues/1714) auto recognize mainFile when a file added with the same name as its dir
- [#1683](https://github.com/teambit/bit/issues/1683) introduce `--namespace` flag for `bit list` to support namespaces with wildcards
- [#1727](https://github.com/teambit/bit/issues/1727) prevent saving objects that link to invalid objects
- [#1856](https://github.com/teambit/bit/issues/1856) fix links deletion from `node_modules` after installing packages by a compiler on a capsule
- [#1710](https://github.com/teambit/bit/issues/1710) improve performance of importing an entire collection

## [14.2.2] - 2019-07-24

### New

- add workspacePath and bitmapFileName to post-add hook invocation

### Changes

- improve `bit watch` to watch directories instead of only files to support addition / deletion
- [#1634](https://github.com/teambit/bit/issues/1634) improve the output of `bit watch`

### Bug fixes

- fix "Cannot read property 'push' of undefined" error upon `bit status`
- build only the component of the modified/added/removed file upon `bit watch`
- [#1668](https://github.com/teambit/bit/issues/1668) bug fix - `bit watch` doesn't update files

## [[14.2.1] - 2019-07-21](https://github.com/teambit/bit/releases/tag/v14.2.1)

### Bug fixes

- fix "Cannot read property 'length' of undefined" error upon `bit status`
- fix error "unable to link" upon `bit build` when dist is outside the components dir
- [#1705](https://github.com/teambit/bit/issues/1705) preserve newline type of `package.json` and add a newline at the end (same as NPM does)

## [[14.2.0] - 2019-07-18](https://github.com/teambit/bit/releases/tag/v14.2.0)

Bit is now available to install as a binary with all dependencies. This is the prefer method to install Bit, as it is bundled with its runtime. Note that when you install with npm / yarn Bit only supports node < `8.12.0`.

### New

- Support packaging bit-bin into a binary file according to the OS by running `npm run pkg`
- Enable compilers and testers to isolate components using capsule.
- add `--no-cache` flag to `bit ci-update` command
- [#1762](https://github.com/teambit/bit/issues/1762) allow compilers to add properties to `package.json` file.
- [#1770](https://github.com/teambit/bit/issues/1770) modify dependency links for compilers that bundle them.
- [#1663](https://github.com/teambit/bit/issues/1663) Support toposort order when compiling components.
- [#1808](https://github.com/teambit/bit/issues/1808) Adding `dist-path-template` as a `package.json` value, which gets replaced with the calculated dist path upon import.
- Generate `index.d.ts` file for `node_modules` links generated for typescript's `custom-resolve-modules`.
- Add a custom entry point file for Angular components
- Support providing different main-file for dists by a compiler
- Support identify angular dependencies

### Changes

- fix require statements to an internal package file to not include extensions if they're [.js, .ts, .tsx, .jsx]
- [#1792](https://github.com/teambit/bit/issues/1792) don't generate entry-point files for nested dependencies when their `package.json` is written
- change dependency links generated when dependencies are saved as components to be module paths and not relative paths

### Bug fixes

- [#1817](https://github.com/teambit/bit/issues/1817) fix `ComponentNotFound` error when tagging after `export`, `tag` and `untag` for author using compiler that builds dependencies.
- [#1810](https://github.com/teambit/bit/issues/1810) avoid generating link files with `.ts`, `.jsx` and `.tsx` inside `node_modules`.
- [#1807](https://github.com/teambit/bit/issues/1807) fix resolution of dependency when 2 files require it and one of them using alias
- [#1796](https://github.com/teambit/bit/issues/1796) fix dependency resolution when 2 files of component import different things from a file of another component
- [#1779](https://github.com/teambit/bit/issues/1779) update bit-javascript to prioritize custom-resolve settings
- avoid generating duplicate `require` statements within dependency links files of ES6
- update bit-javascript to fix finding tsconfig.json for Angular projects
- [#1750](https://github.com/teambit/bit/issues/1750) improve the output to clarify when a dependency package is missing
- [#1752](https://github.com/teambit/bit/issues/1752) fix dependency links generation when originally there were multiple link files
- fix `directory` flag of `bit ci-update` command
- fix installation errors on Windows related to `posix` package by replacing it with `uid-number`
- [#1734](https://github.com/teambit/bit/issues/1734) fix error "unable to add the file ..." when the require statement was of `.` or `..` as the only string

### Experimental

- add `post-add` hook
- add option to isolate component into "capsule" via `bit isolate` command

### Internal

- update execa to v2.0.3
- upgrade to babel 7

## [14.1.3] - 2019-06-06

### Bug fixes

- [#1708](https://github.com/teambit/bit/issues/1708) support `require` with apostrophes
- [#1698](https://github.com/teambit/bit/issues/1698) fix dependency version resolution when imported component requires authored component
- [#1702](https://github.com/teambit/bit/issues/1702) fix error "failed adding a symlink into DataToPersist, src is empty"
- [#1699](https://github.com/teambit/bit/issues/1699) fix config.get is not a function

## [14.1.2] - 2019-06-02

### New

- introduce a new command `bit undeprecate` to revert deprecation of components
- introduce a new flag `--machine-name` for `bit login` to help CI servers keep their token not revoked
- support `bit import` with wildcards to import an entire scope or particular namespace(s)
- support changing the log to json format by running `bit config set log_json_format true`
- add bit version validation to `bit doctor` command
- add validation for npm executable on `bit doctor`
- add validation for yarn executable on `bit doctor`

### Changes

- sort `.bitmap` component ids alphabetically to reduce chances for git conflicts (#1671)
- [#1627](https://github.com/teambit/bit/issues/1627) improve `bit tag` output
- add a suggestion to run `bit doctor` on various errors
- avoid generating links of devDependencies when installing component as packages (#1614)
- add metadata to `bit doctor` output
- update `bit add` help message with instructions for using glob patterns with `--tests`
- rewrite dependencies when installed as components even when exist to rebuild their dist directory

### Bug fixes

- [#1665](https://github.com/teambit/bit/issues/1665) fix resolve-modules prefix with Tilda
- improve sync between `.bitmap` file and the local store, see [#1543](https://github.com/teambit/bit/issues/1543) for complete use cases
- fix `bit remove` and `bit eject` to delete the dist directory when located outside the components dir
- fix `bit eject` to support component custom npm registry scope
- fix generated `package.json` when dist is outside the components dir to point the `main` to the dist file (#1648)
- ignore `import`/`require` statements from CDN (HTTP/HTTPS)
- avoid generating package.json inside node_modules for an author when one of the component files is package.json
- preserve indentation of `package.json` files and default to 2 spaces, similar to NPM (#1630)
- show a descriptive error when the dist directory configured to be outside the components dir and is missing files


## [14.1.1] - 2019-05-16

### Bug fixes

- fix bit build to not generate `index.js` files when `package.json` file already exists
- prevent overwriting author files by not writing auto-generated content on symlink files (#1628)
- avoid changing the local version of a component to the latest when exporting an older version
- fix post-receive-hook to send all exported versions and not only the latest
- fix dependency resolution to identify link (proxy) files correctly
- fix bit status to not show a component as modified after tag when the version is modified in the dependent package.json
- fix "npm ERR! enoent ENOENT" errors when importing/installing multiple components
- fix dependency value in the dependent package.json to include the path when importing them both in the same command
- fix "EEXIST: file already exists" error when running `bit link` or `bit install` and the dist is outside the component directory
- fix `bit add` to ignore directories when their files are added (#1406)

## [[14.1.0] - 2019-05-01](https://github.com/teambit/bit/releases/tag/v14.1.0)

### New

- [enable manual manipulation for component dependency resolution and environment configuration using `overrides`](http://docs.bit.dev/docs/conf-bit-json.html#overrides).

### Changes

- [moving Bit configuration to `package.json`.](http://docs.bit.dev/docs/initializing-bit.html#bit-config)
- improve performance of `bit import` by reducing memory consumption and using more cache
- reintroduce `-c` alias for `--no-cache` flag in `bit build` command
- improve authentication error message to clearly indicate the various strategies failures
- add authentication fallback to ssh-key in case the ssh-agent is enabled but failed to authenticate
- avoid installing "undefined" npm package when importing authored components
- improve Bit load time by changing bit-javascript to use lazy loading
- remove `dependencies` property from workspace `bit.json`.
- improve `bit show` to display class properties
- replace the cache mechanism from roadrunner to v8-compile-cache

### Bug fixes

- fix "EMFILE: too many open files" and "JavaScript heap out of memory" errors on `bit import`
- fix output for `bit list -j` (remove chalk characters and improve format)
- avoid reporting errors on components with dynamic import statements (#1554)
- fix tagging imported components to not loose `package.json` properties
- fix symlink generation when a binary file is required from another file within the same component using custom resolve module
- fix `bit status` to not show the component as modified when dependencies have different order
- show a descriptive error when user try to export components with private dependencies to collection under another owner
- show a descriptive error when a version object is missing

### Experimental

- `bit doctor` command and APIs to run diagnosis on a workspace

## [14.0.6] - 2019-04-16

- fix symlink to binary (or unsupported) files dependencies when installed via npm and have dists
- fix dependencies version resolution from package.json to support versions with range

## [14.0.5] - 2019-04-07

- fix `remove` command to not delete dependencies files from the scope as they might belong to other components
- fix symlink to binary (or unsupported) files dependencies when installed via npm


## [14.0.4] - 2019-03-18

- replace default bitsrc.io domain to bit.dev

## [14.0.3] - 2019-03-12

- fix importing components when one file is a prefix of the other in the same directory

## [14.0.2] - 2019-03-10

- prevent `bit init` from initialize a non-empty scope when `.bitmap` was deleted unless `--force` is used
- improve `bit tag` performance by decreasing hook logging
- validate paths properties of the workspace bit.json
- enable print log messages that start with a specific string to the console by prefixing the command with BIT_LOG=str
- improve error message when adding files outside the workspace
- show a descriptive error when npm 5.0.0 fails with `--json` flag
- fix errors "EISDIR" and "EEXIST" when generating links and files steps on each other
- fix links of exported components to node_modules for author when a file is not linkable to generate a symlink instead
- recognize scoped packages that were newly introduced to imported components
- fix error "consumer.loadComponentFromModel, version is missing from the id"
- enable removing a component that its workspace and scope representations are not in sync
- fix "error: Could not stat (filename) No such file or directory" when bit-checkout updates multiple files
- fix "JavaScript heap out of memory" when loading a large amount of components

## [[14.0.1] - 2019-02-24](https://github.com/teambit/bit/releases/tag/v14.0.1)

- show an error when deleting a global remote without `--global` flag
- show an error when deleting a non-exist remote
- enable custom resolve of aliases to symlink packages (bit-javascript)
- fix error "toAbsolutePath expects relative path"
- improve errors stack-trace readability
- index scope components to improve memory consumption and performance
- extract docs from non-tests files only
- fix `bit show --remote --json` to not crash when a component has a compiler
- fix `bit checkout` to update bit.json with the checked out version
- fix "Maximum call stack" error when resolving js files after css files (bit-javascript)
- fix `bit checkout --all` to write the correct data when some components are also dependencies of others
- fix `bit checkout` to install dependencies as packages when applicable
- fix `bit remove --remote` to show the dependents correctly
- hide component internal structure diff upon `bit diff` unless `--verbose` flag is used
- implement postinstall symlink generation for cases when custom-resolve modules is used with unsupported file (such as binary files)
- fix parsing `.tsx` files (bit-javascript)

## [[14.0.0] - 2019-02-04](https://github.com/teambit/bit/releases/tag/v14.0.0)

### Summary

*Bit’s v14 is released side-by-side with the release of the v2 for [bit.dev](https://bit.dev), Bit’s component community hub. New features for bit.dev v2 are announced in [Bit’s Blog](https://blog.bitsrc.io/).*

With over 65 new features, changes and bug fixes, v14 is Bit’s largest and richest release to date. V14 is focused on increased **stability**, **agility** and **performance**. It is is fully backwards compatible, and provides a faster and smoother workflow with improved compatibility throughout the ecosystem.

Here are some of v14's highlights:

- Improved performance for tracking, versioning and exporting components by up to **700%**.
- Dozens of bug fixes (~70% of open issues).
- New commands `watch` and `eject`.
- Dynamic namespaces support.
- Improved VueJS support.
- Improved CSS support.
- Auto generated documentation for React.

### New

- New `bit watch` command for building components upon file modifications.
- New `bit eject` for removing local components and installing them as packages by an NPM client
- Support dynamic namespaces (replaced the namespace/name format with a dynamic name that can have multiple slashes to indicate a hierarchical namespace).
- Support components with binary files (or non-supported extensions) as the only files.
- Support ids with wildcards (e.g. `bit tag "utils/*"`) for the following commands: `tag`, `untag`, `remove`, `untrack`, `checkout`, `merge`, `diff` and `export`.
- Support mix syntax of typescript and javascript inside .ts file
- Added react docs parsing to extract the description of the properties correctly.
- Support flow types in react doc generation.
- Support Vue files with typescript.
- Support configuring Git executable path.
- Support the new jsx syntax changes by Babel.
- Support print multiple external (build / test) errors.
- Support adding the project `package.json` file to a component.
- Support `import ~` from a local (authored) file to an imported sass component.
- Add programmatic API for add multiple components.
- Set the only dist file as main file in package.json (in case there is only one).
- Allow removing a component when it is invalid.

### Changes

- Improved performance for tracking, versioning and exporting components by up to 700%.
- CSS parser replaced for better import syntax support.
- Improve auto-tag mechanism to tag not only the dependents but also the dependents of the dependents and so on.
- Changed `--include-unmodified` to `--all`.
- Replace caporal package with commander for security reasons.
- Better error when a component was tagged without its dependencies.
- Make bit version command faster and support both `bit -v` and `bit -V` to get bit version.
- Update tty-table, flow-coverage-report and mocha-appveyor-reporter for security reasons.
- Improve exception handling for old clients connecting to a newer server.
- Shorten the generated component ID to the minimum possible.
- Return status code 1 when bit test has failing tests.
- Suppress an exception of directory-is-empty when adding multiple components and some of them are empty, show a warning instead.
- Improve "missing a main file" error when adding multiple components to print the problematic components.
- Improve performance by caching objects after loading them.
- Fix ci-update command with component version number.
- Fix `bit status` to not throw an exception for invalid components.
- Change `--conf` on `bit import` to be a path to the config dir.
- Replace the deprecated typescript-eslint-parser with @typescript-eslint/typescript-estree

### Bug fixes

- Fix link files generated to a package when it should point to an internal file of the package.
- Fix parsing React docs to show the `@example` tag.
- Fix running `bit link` from an inner directory for author.
- Fix ampersand and minus signs causing parse error in css files.
- Fix `bit add` to add the correct letter case even when `--main` or `--test` flags entered with incorrect case.
- Fix errors when component files require each other using module path.
- Fix dev-dependency that requires prod-dependency to include the dependency in the flattenedDevDependencies array.
- Do not delete isolated environment when running ci-update with keep flag and it throws exception.
- Fix import of components with circular dependencies.
- Fix link content generation for authored components on bit install.
- Fix bug with bit show when the remote component has config file.
- Fix context for testers during ci-update.
- Fix missing context in getDynamicPackageDependencies.
- Fix bug with bit show when scope path provided.
- Fix errors "JavaScript heap out of memory" and "Error: EMFILE: too many open files" when exporting a huge number of components.
- Fix error "link-generation: failed finding .. in the dependencies array" when a dependency has a devDependency installed as a component.
- Improve the stability of `bit export --eject` and provide some kind of rollback in case of failure.
- Fix bit-remove to delete authored component files when removing an authored component from an inner directory.

## [[13.0.4] - 2018-07-24](https://github.com/teambit/bit/releases/tag/v13.0.4)

### New
- send component origin repo in headers

### Changes
- improve `bit test` to run tests not only on new and modified components but also on auto-tag pending components

### Bug fixes
- fix `bit import` of a component with authored dependencies
- generate npm links for Vue packages correctly without adding .vue extension to the package
- fix `bit add` to not throw an error for imported components when mainFile is a relative path to consumer
- fix error "Cannot read property 'missing' of undefined" when a dependency of dependency has parsing errors (bit-javascript)

## [[13.0.3] - 2018-07-12](https://github.com/teambit/bit/releases/tag/v13.0.3)

### Bug fixes
- fix link files generation to support the plugin "add-module-export" of babel compiler
- fix error "Cannot read property push of undefined" when a dependent has parsing error (bit-javascript)
- avoid parsing unsupported dependencies files (bit-javascript)

## [[13.0.2] - 2018-07-10](https://github.com/teambit/bit/releases/tag/v13.0.2)

### New
- improve the tree shaking mechanism to work with unlimited number of intermediate files
- present parsing errors by `bit status` and prevent tagging it until fixed
- show the newly tagged version for auto-tagged components

### Changes
- rename `--ignore-missing-dependencies` flag of `bit tag` to `--ignore-unresolved-dependencies`
- avoid trying tree shaking on CommonJS code
- prevent dependency-resolver from parsing json files as they do not contain any dependency

### Bug fixes
- fix `bit status` to show a component as deleted when track-dir was deleted for authored
- fix parsing error when a Vue file has a dependency prefix with a Tilde inside a style section
- fix detection of .scss files when required with no extension
- don't break `bit status` when mainFile was deleted, instead, reflect it to the user with a suggestion
- fix detection of "export * from" syntax of ES6

## [[13.0.1] - 2018-06-26](https://github.com/teambit/bit/releases/tag/v13.0.1)

### New
- support `bit checkout latest` for checkout to the latest version
- add `--reset` flag to `bit checkout` command for removing local modifications
- add `--all` flag to `bit checkout` command for executing the checkout on all components
- add new flag `--skip-tests` to bit tag command
- add `--no-cache` flag to `bit build` command
- add `--include-unmodified` flag to `bit test` command
- add troubleshooting-isolating link to bit status

### Bug fixes
- fix .tsx parsing issue when the tsx dependency is required from a non .tsx file
- fix support of .json dependencies
- fix "SyntaxError: Unexpected token" when parsing .ts files with .js dependencies
- show environments when running bit show on remote component


## [[13.0.0] - 2018-06-18](https://github.com/teambit/bit/releases/tag/v13.0.0)

### Summary

With over 35 new features, changes and bug fixes, Bit's v13 is focused on increased **stability** with over 20 bug fixes and **support for common workflows** including [webpack resolve](https://webpack.js.org/configuration/resolve/), [tsconfig resolving](https://www.typescriptlang.org/docs/handbook/module-resolution.html), Vue resolve alias ([Vue Webpack template](https://github.com/vuejs-templates/webpack/blob/f21376d6c3165a4cf6e5ae33f71b16dd47d213e3/template/build/webpack.base.conf.js#L36)) , [Babel module resolver](https://github.com/tleunen/babel-plugin-module-resolver) etc. Here are some of v13's highlights.

- add ability to configure custom module resolution in Bit (paths and aliases), to support absolute import statements for projects that use similar features using Webpack, Typescript, Babel, Vue alias etc. [PR-#980](https://github.com/teambit/bit/pull/980), [#852](https://github.com/teambit/bit/issues/852), [#865](https://github.com/teambit/bit/issues/865), [#869](https://github.com/teambit/bit/issues/869)
- over 20 bug fixes including max call stack, import of binary files and more.
- environments transformed and refactored to act as native Bit extensions. [PR-#931](https://github.com/teambit/bit/pull/931)
- support "export X from Y" syntax of ES6 without importing X first. [PR-#981](https://github.com/teambit/bit/pull/981)
- support mixed mode of common-js and ES6. [PR-#1036](https://github.com/teambit/bit/pull/1036)
- support Installing Bit using NPM using `sudo`. [commit](https://github.com/teambit/bit/commit/b23a78d3fd8ba07507785d97a224775126c2b150).
- introducing new flags for `bit init` including `--reset` and `--reset-hard`. [PR-#1012](https://github.com/teambit/bit/pull/1012)

As a reminder, we're switching to major versions to indicate that we, like many others, have been using Bit in production for a long time. v13 follows the previous v0.12 and looking forward we'll continue to follow semver like we've done since 2016.

### New
- add ability to configure custom module resolution in Bit (paths and aliases), to support absolute import statements for projects that use similar features using Webpack, Typescript, Babel, etc.
- support "export X from Y" syntax of ES6 without importing X first.
- environments transformed and refactored to act as native Bit extensions
- introduce a new flag `bit init --reset-hard` to delete Bit files in order to start with a clean workspace
- introduce a new flag `bit init --reset` to recreate bit.json and .bitmap files in case they are corrupted
- add fork level to the `bit test` command
- inject dist dir to node_path variable during test process in order for the author to tag and test custom-resolved components
- added missing programmatic flags for bit isolate cmd
- support mixed mode of common-js and ES6 ("require" and "import" together)
- recognize packages required from d.ts files

### Changes
- remove alias t from bit test command (conflicts with tag command)
- do not override existing bit.json on bit init
- rename `no-launch-browser` to `suppress-browser-launch` in bit login flag
- version validation during `bit tag`

### Bug fixes
- fix import of binary files
- fix error "Maximum call stack size exceeded" when tagging or building a large file
- handle bit diff for local components without specifying a scope
- backward compatibility for components with environments with latest version
- show dependent component id when trying to install missing environment
- prevent overriding local tags from remote components upon import
- throw an error when auto tag components have a newer version
- after auto-tagging a component with a pending update it no longer becomes `modified`
- support for running bit log on local components without specifying scope name
- handle adding the same file with different letter cases (uppercase/lowercase)
- improve environments error handling
- support `bit move` and `bit import --path` when running from an inner directory
- `bit init` now recreates the scope.json if it does not exist

## [0.12.13] - 2018-05-09

### New
- add `bit show --compare` data into `bit diff` to easily see why a component is modified in one command
- when running bit login, also configure bitsrc registry for npm
- adding scss to support ~
- support components with cyclic dependencies
### Changes
- remove `--write` flag from `bit import`, the newly introduced `--merge` flag takes care of that
- improve merge-conflict error on export to show all components with conflicts
### Bug Fixes
- fix `bit remove` to not delete dependencies when they were imported directly
- add error handling to bit login
- improve the error-message "unexpected network error has occurred" to provide some useful data

## [0.12.12] - 2018-04-29

### New
- introduce a new command `bit diff` to show the files diff for modified components
- support importing component on top of a modified one and merging the changes by adding `--merge` flag to `bit import`
- add -x flag to import (short for --extension)

### Bug Fixes
- fix an end of line issue between os
- [#927](https://github.com/teambit/bit/issues/927) fix a case of link file (file that only requires another file) is part of the component
- fix bit-move of a directly imported dependency
- fix importing a different version of a dependent when dependencies are not saved as components
- fix Yarn install when a relative path is written into package.json
- fix bit-merge and bit-checkout commands for Windows
- bug fix - import after tag command was showing an error "Cannot read property 'hash' of undefined"
- fix bit-add to enable marking files as tests of existing components
- bug fix - in some circumstances, same link files were written in parallel, resulting in invalid content

## [0.12.11] - 2018-04-10

### New
- introduce a new command `bit merge` for merging a different version into the current version
- introduce a new command `bit use` for switching between versions
- add anonymous analytics usage with prompt
- support merging modified component to an older version of the component
### Changes
- rename the command `bit use` to `bit checkout`
- block tagging when a component has a newer version locally, unless `--ignore-newest-version` flag is used
- rename `--force` flag of `bit import` to `--override`
- change `bit list` to show only the authored and imported components, unless `--scope` flag is used
- `bit remove` removes components from a remote scope only when `--remote` flag is used
- improve the output of import command to show the imported versions
### Bug Fixes
- fix bit-install to work from an inner directory
- improve external test and build errors to show the stack
- support `export { default as }` syntax when extracting relevant dependencies from link files

## [0.12.10] - 2018-03-21

### New
- track directories for files changes and update .bitmap automatically
- show a component as modified (bit status) in case a new file has added to its rootDir or one of the files has renamed
- support updating dependencies versions from bit.json, package.json and bitmap files
- add an option to install peer dependencies in an isolated environment
- add the main file to file list if not specified during `bit add`
- add `--all` flag to `bit untrack` command

### Changes
- ignore files named 'LICENSE'
- test components candidates for auto-tag before tagging them

### Bug Fixes
- fix an issue with stylus dependencies from Vue files
- fix catastrophic backtracking when using Regex to find JSDoc
- fix environment import of latest version when an older version is imported
- fix exit status when ci-update fails
- fix bugs when running bit commands not from the workspace root

## [0.12.9] - 2018-03-14

- fix bug with exporting component to a very old scopes

## [0.12.8] - 2018-03-12

- send component's metadata to compilers
- fix `bit tag` with `--force` flag to force tagging when exceptions occurred during a test
- fix `bit test` error message to display the actual exception if occurred
- improve error message of `bit tag --verbose` when tests failed to include tests results
- improve handling of errors from compilers which return promises
- merge process.env from the main process to tester process fork
- symlink tester env in isolated envs
- bug fix - tests files were ignored during bit add when they're weren't part of the files array and .gitignore contained a record with leading exclamation mark

## [0.12.7] - 2018-02-28

- bug fix - specifying a component and its dependency as ids for bit remove was not working
- bug fix - fix remove component

## [0.12.6] - 2018-02-27

### New
- introduced a new command `bit untag` for reverting un-exported tags.
- support .vue files
- support `bit install` of specific ids
- init local scope inside .git
- support peerDependencies
- support passing arguments/flags to the package-manager by specifying them after '--' (e.g. `bit import -- --no-optional`)
- support compilers which return promises

### Changes
- save bit dev-dependencies components inside devDependencies section of package.json
- `bit status` shows a list of staged versions in 'staged components' section

### Bug Fixes
- show npm-client's warnings when they are about missing peer-dependencies
- fix outdated to print correct version numbers
- remove a modified component message
- resolving .gitignore files
- [#729](https://github.com/teambit/bit/issues/729) fix bit cc to clear module cache
- [#769](https://github.com/teambit/bit/issues/769) - prevent duplicate ids in bitmap when adding existing files
- [#736](https://github.com/teambit/bit/issues/736) - .gitignore is blocking everything

## [0.12.5] - 2018-02-06

- default `bit import` with no id to import objects only, unless `--write` flag is used
- decrease verbosity of npm during bit test
- added `--objects` flag to `bit import` for fetching objects only and making no changes to the filesystem
- bug fix - dists had incorrect paths in the model when originallySharedDir was the same as dist.entry
- strip dist.entry for imported and authored components only, not for nested.
- write .bitmap on bit init command
- aggregate dependencies and package dependencies in bit show
- add entered username from prompt to context for server side hooks


## [0.12.4] - 2018-01-30

- support separating dev-dependencies and dev-packages from dependencies and packages when they originated from tests files
- prompt user when trying to remove a component
- restore old behavior of requiring package installation
- support adding test files to existing component
- ignore tracked files when running bit add and print a warning message
- bug fix - bit test fails when the same environment installation was canceled before

## [0.12.3] - 2018-01-28

- avoid overriding not only modified components but also new components when running `bit import`, unless `--force' flag is used
- validate version number during tag action
- allow `bit config` to run in non initialized directory

## [0.12.2] - 2018-01-24

### New
- [#653](https://github.com/teambit/bit/issues/653) read config keys from Git config in case it's not found in bit config
- [#516](https://github.com/teambit/bit/issues/516) add `--eject` flag for `bit export` for quickly remove local components after export and install them by the npm client
### Changes
- `bit build` with no parameter, builds all authored and imported components regardless whether they're modified
### Bug Fixes
- `bit move` - updates links to node_modules and updates package.json dependencies with the new directory
- install missing environments before start build / test process
- print message in case of cyclic dependencies
- fixed ci-update from failing when no compiler or tester

## [0.12.1] - 2018-01-22

- add link-file for authored exported components from the root node_modules of a component to its main-file
- avoid fetching the dependencies of versions older than the current imported one
- migration - remove latest from compiler
- fix bug with importing old components with compiler defined
- fixed deserialize bug with bit remove

## [0.12.0] - 2018-01-18

### New
- [extension system (beta)](https://docs.bit.dev/docs/ext-concepts.html)
- [#540](https://github.com/teambit/bit/issues/540) support Yarn as package manager
- `bit import`: install hub dependencies as npm packages by default
- `bit import`: install npm packages by default
- [#613](https://github.com/teambit/bit/issues/613) `bit install` command to install all packages and link all components
- [#577](https://github.com/teambit/bit/issues/577) auto add workspaces to root package.json
- [#515](https://github.com/teambit/bit/issues/515) save direct dependencies in package.json with relative paths
- [#571](https://github.com/teambit/bit/issues/571) apply auto-tagging mechanism for imported components
- [#541](https://github.com/teambit/bit/issues/541) add package manager config to bit.json
- support saving dists files on a pre-configured directory relative to consumer root
- support `bit show --compare` with json format


### Changes
- change auto-generated node_modules links to be the same as NPM installation of components (@bit/scope.box.name)
- rename `bit bind` command to `bit link`
- reanme {PARENT_FOLDER} variable to {PARENT} in dsl of add
- rename .bit.map.json to .bitmap
- avoid writing long files paths for imported components when there is a shared directory among the component files and its dependencies
- `bit log` now shows semver instead of version hash
- [#537](https://github.com/teambit/bit/issues/537) rename dist flag to --ignore-dist and by default create dist files
- [#527](https://github.com/teambit/bit/issues/527) rename structure property in bit.json
- remove 'dist' attribute from root bit.json by default
- rename `no_dependencies` flag to `no-dependencies` on `bit import`
- rename `no_package_json` flag to `ignore-package-json` on `bit import`
- change `bit remote rm` to `bit remote del`
- run bit init automatically if dir is not initialized but contains .bitmap file
- do not write the component's bit.json file, unless `--conf` flag is set
### Bug Fixes
- [#517](https://github.com/teambit/bit/issues/517) when a nested dependency is imported directly, re-link all its dependents
- [#608](https://github.com/teambit/bit/issues/608) absolute components dependencies for new components throw an error
- [#605](https://github.com/teambit/bit/issues/605) component with modified dependencies doesn't recognize as modified
- [#592](https://github.com/teambit/bit/issues/592) auto-tagged component were not shown as staged in bit status
- [#495](https://github.com/teambit/bit/issues/495) support adding files to imported components and ignoring existing files
- [#500](https://github.com/teambit/bit/issues/500) files added under one component although it was not specified
- [#508](https://github.com/teambit/bit/issues/508) componentsDefaultDirectory do not support anything other than one dynamic param per folder
- [#543](https://github.com/teambit/bit/issues/543) remove imported component not working
- avoid building process when a component was not modified
- prevent overriding index file if exists

## [0.11.1] - 2017-11-29

- support tagging the entire local scope and all imported components to a specific tag using `--scope` and `--include_imported` flags
- add bit pack command to build packages for registry
- tag command now accepts a version
- `bit test` - paint a summary table when testing multiple components
- `bit status` - add a new section "deleted components" for components that were deleted from the file-system manually
- `bit import` - prevent overriding local changes unless --force flag was used
- sort `bit show` and `bit list` components alphabetically
- Auto update .bit.map.json to semantic versions
- improve stability and performance of the dependency resolution mechanism
- removed `--include-imported` flags as `--all` can be used for the same functionality
- `--scope` flag can be used without `--all`
- message in tag command is now optional
- `--all` and `--scope` accepts version (optional for `--all` and mandatory for `--scope`)
- fixed bug on windows that created test files as components
- fixed bit add bug when adding test files with DSL
- fixed output to be the same for tag command
- fixed bit list command display for deprecated components
- fixed bit show with compare flag to display dependencies
- don't write dists files for authored components
- bug fix - components that were not indicated as staged-components by `bit status` were exported by `bit export`
- bug fix - tests files saved with incorrect path when `bit add` was running from non-consumer root
- `bit add` - exclude a component when its main file is excluded
- bug fix - generated .ts links were not valid

## [0.11.0] - 2017-11-12
- change versions numbers to be semantic versions
- add `--outdated` flag to `bit show` command to show the local and remote versions of a component
- add `--outdated` flag to `bit list` command to show the local and remote versions of components
- `bit show` - show components that will be tagged automatically when their dependencies are tagged
- export / import performance and stability improvements
- add plugin mechanism to support different file types
- SSH authentication can be done with SSH username and password in case a private key or an SSH agent socket is not available
- SSH is not supporting passphrase in case a private key is encrypted
- reimplement cat-object command
- `bit show` - show components that will be tagged automatically when their dependencies are tagged
- bug fix - dependencies were not written to the file-system when cloning a project with an existing bit.map file
- disable the local search
- fix a bug which prevents the ci running tests in some cases
- bug fix - re-adding a component after exporting it was considered as a new component
- fix a bug which makes bit test command not work when a component use bit/ to require another component
- prevent bare-scope corruption when the export process fails
- fixed stderr maxBuffer exceeded bug in ci-update cmd
- fix a bug which makes imported components considered as modified
- fix typo in help man page

## [0.10.9] - 2017-10-18

- rename `bit commit` to `bit tag`
- extract only relevant dependencies from link files (files that only require other files)
- typescript - extract only relevant dependencies from link files (files that only require other files)
- take package version from package.json in the component / root folder to support semver package dependencies
- new field in bit.json (bindingPrefix) for dynamic links
- add flag to bit show to compare component in file system to last tagged component
- better handling deleted files
- improve bit add to convert files to valid bit names
- fixed - writing dist files to wrong directory during bit tag / test commands
- fixed remove of exported component
- prevent bare-scope corruption when the export process fails
- fixed stderr maxBuffer exceeded bug in ci-update cmd
- throw error when tester doesn't return any result for test file
- change the order of determine the main/index file - it's now ['js', 'ts', 'jsx', 'tsx', 'css', 'scss', 'less', 'sass']
- improve checkVersionCompatibility between server and client
- show correct message / error when the tester has an exception during bit test
- fix bug with printing wrong id on bit tag for component in versions between 10-19
- handle invalid bit.json
- bit add on missing test file should throw an error
- prevent test files from becoming new components
- fix bug when component version is larger than 10 it won't show as staged

## [0.10.8] - 2017-10-01

- support requiring imported components using `require('bit/namespace/name')` syntax
- new remove command for removing local and remote components
- new deprecate command for deprecating local and remote components
- new move command for moving files/directories of a component to a new location
- create package.json for imported components
- exclude import-pending components from 'new components' section
- add ignore missing dependencies to commit
- save all dependencies on one configurable directory (components/.dependencies by default)
- add support for tsx files
- generate internal component links according to their compiled version
- move a re-imported component to a new location when `bit import --prefix` is used
- fix commit and export issues when dealing with more than 500 components
- fix export of large amount of data
- fix bug with commit --force when tests throws an exception
- fix bug - when you import authored component (and there is a newer version) it duplicate it in the .bit.map.json
- fix bug - when you import authored component it was added to bit.json dependencies
- fix bug with ssh2 times out on handshake

## [0.10.7] - 2017-09-07

- improve windows support
- add bit untrack command
- support CSS/less/sass/sass as main file
- support jsx extension as the main file of a component
- support adding new files to imported components
- deprecated install command
- fix the search according to search-index v0.13.0 changes
- prevent exporting a component when the same version has been exported already to the same remote scope
- avoid running the build and test processes upon `bit status`
- allow export specific components without specifying the scope-name
- avoid tagging unmodified components unless `--force` flag is being used
- resolve dependencies from all component files regardless whether they are referenced from the main file
- bug fix - the author was not able to update his/her component in case it was changed in another scope
- bug fix - status command shows an error when components directory has an unreferenced (from bit.map) component
- avoid generating links for author components
- `bit import` from bit.json does not write to the file-system a dependency when it is also a direct import
- bug fix - export would hang when the ssh server was existing before closing
- don't calculate nested deps when calculating modified component during bit status/commit
- fixed exception is thrown in `bit ls` after exporting components
- removed `--cache` flag from `bit ls`
- added `--environment` option for `bit import`
- reformatted `bit import` output (components, dependencies, environments)
- remove duplication for missing packages warning
- Remove the npm tree output for component ci flow
- add verbosity option to some places
- added auto generated msg to bitmap and all generated link files
- fix a warning on the bit --version command
- support render tag in js docs
- bug fix - imported components were deleted from bit.map when importing nested components of the same scope and name
- write dist files on import according to .bit.map.json
- improve bit remote output (put it in a table)
- fix but with export when the remote has a dependency in the wrong version

## [0.10.6] - 2017-08-23

- windows support
- support auto updating of bit for npm installation
- support deleting files from a component
- improved bit help
- fix bit config command for linux
- update bit-javascript dependency
- fixed remote add exceptions to human-friendly errors
- improvement - when there are several potential main files, `bit add` selects the one that is closer to the root
- show a friendly error when SSH returns an invalid response
- fix an error when there are multiple open SSH connections
- update bit.map and the file system when a nested component is re-imported individually
- fix ci-update command when there are tester and compiler to use the same isolated-environment
- fix an error when importing a component, exporting it, modifying and exporting again (v3)
- fix links generation when importing from a non-consumer root path
- fix ci-update command to generate links when necessary
- fix Error: "Cannot find module './build/Release/DTraceProviderBindings'" when installing via Yarn
- fix the local and remote search
- fix the internal ci-update command where an environment has a tester without a compiler
- improved commit, add, export and status outputs
- support general failures on bit test (like on before)
- status output with missing dependencies
- help flags adjusted to new help
- missing dependencies formatted on commit
- sources no longer part of bit.json's defaults
- improve readme
- improve outputs
- improve windows support for import command
- exception when using `bit test` or `bit build` before adding first components
- add new flag to bit add to override or append files to bit component


## [0.10.5] - 2017-08-16
- improved commit, add, export and status outputs
- improved bit help
- Improve log files (rotate, color, prettyPrint)
- Support define dependencies for imported components
- bug fixes for export command

## [0.10.4] - 2017-08-15

- bug fix - component stays in "staged components" section after the second export
- support exporting binary files
- fix a bug when importing version 2 of a component while version 1 has been imported before
- fix a bug when exporting version 3 of a component after importing version 2
- bug fix - install test environment if not exist upon bit test
- Fix conflicts when import from bit.json more than one component with the same nested deps
- Remove duplicates from missing packages (during import) warning
- improve error on adding non existing file
- improve support for imported components as dependencies of authored components
- auto-resolve dependencies for imported components

## [0.10.3] - 2017-08-08

- fix memory leak when exporting a big amount of components
- fix running import command from a non-root directory
- support specifying multiple ids using export command
- fix the auto creating dependencies during commit
- performance improvement for status and commit

## [0.10.2] - 2017-08-07
Improve resolving packages dependencies for ts files

## [0.10.1] - 2017-08-07

## [0.10.0] - 2017-08-07
### BREAKING CHANGES

- Upgrade: Bit now works with a new set of APIs and data models for the code component and scope consumer.
- Important: Bit is not backward compatible with remote scopes running older versions of Bit.

## [0.6.6-rc.1] - 2017-06-28
- Add babel-plugin-transform-runtime to support async functions

## [0.6.5] - 2017-06-26

## [0.6.5-rc.1] - 2017-06-26
- bugfix - install drivers in scope level before test in scope
- bugfix - install drivers in scope level before build in scope
- bugfix - calling to old bind command during component e2e tests

## [0.6.4] - 2017-06-25

- update "bit-javascript" dependency to 0.6.4
## [0.6.3-rc.3] - 2017-06-15

- `bit test` shows the error stack in case of a fatal error
- add logger
- support debug-mode for e2e tests

## [0.6.3-rc.2] - 2017-06-08

- update "bit-javascript" dependency to rc ("^0.6.4-rc.1")
- Try using cache before fetching remote

## [0.6.3-rc.1] - 2017-06-06

- support running e2e tests in a dev environment where `bit` command is different (such as bit-dev)
- `bit import` no longer uses the internal cache objects to retrieve remote bit-components.
- avoid corrupted data in a scope when dependencies somehow are not being resolved.
- allow `bit init` when there is a bit.json file without the `source` or `env` attributes.
- bug fix: don't show the version-compatibility warning more than once
- remove duplications from dependencies list of `bit import` output.
- suppress dependencies list upon `bit import`, unless a flag `--display_dependencies` is being used.
- warn for missing driver
- set the file-extension of the built-dist-file according to the current language ('.js' by default)
- support async/await syntax.
- remove the injection of bit-js module into the tester environment.
- add bit-javascript as a dependency and a post install hook.
- do not show tests output in case of thrown error on commit, use verbose flag to see the error.
- parse @property tag of JSDoc
- add `bit reset` command for cancelling the last local commit
- extract the importing bit.json components functionality from `bit import` into a new command `bit install`.
- add infrastructure for e2e tests
- fix onExport hook to get called after writing dependencies to bit.json
- increased max listeners to 100 (prevent warning message)
- colored commit success message
- support for merge conflict error reporting via ssh
- docs - fix bitsrc links to work

## [0.6.2] - 2017-05-21

- [removed] JSDoc data are saved only for functions with a tag `@bit`.
- fixed component classification (local or external)

## [0.6.1] - 2017-05-18 rc

- JSDoc data are saved only for functions with a tag `@bit`.
- do not terminate watcher after failures.
- add the commit-log details to the Component object, so then it'll be available for `bit show --json` and `bit export`.

## [0.6.0] - 2017-05-15

- do not preserve node.js path cache for required bit-driver because it varies over time.

## [0.5.13] - 2017-05-14

- enable bit watch command -> build-all-inline on every change

## [0.5.12] - 2017-05-14

- enable "bit build --inline" command with no arguments for building all inline components

## [0.5.11] - 2017-05-11

- send a correct error message on commit with wrong id.
- add onModify hook.
- show error-message for 'bit build' when no compiler is specified.
- write dependencies on modify.
- do not write bit.json's `misc` and `lang` properties if the default value is presented.
- send correct error message when there is invalid inline id (wip).
- add bind command (which calls the driver bind command).

## [0.5.10] - 2017-05-11

- fix bug with specs that need compiling for server use

## [0.5.9] - 2017-05-11

- fix bug with specs that need compiling

## [0.5.8] - 2017-05-11

- write the specDist only if it exists

## [0.5.7] - 2017-05-10

- fix test for components without compiler

## [0.5.6] - 2017-05-10

- implement the isolated environment for build

## [0.5.5] - 2017-05-09

### Change

- bare scope test creates a new environment and runs the tests there.
- test command -i runs the tests on the file system (inline components).
- build command now saves dist/\<implFileName> && dist/\<specsFileName> for the specs file.
- change the component resolver to fetch from dist/\<implFileName> instead of dist/dist.js.

- package dependencies of environment modules would be installed at component level from now.
- npm loader would not be present, --verbose will show npm output after the installation is done.

### Fixed

- bug with environment installation (npm install at project level).

### Added

- add module 'component-resolver' to resolve a component path using its ID.
- support generating an isolated bit-component environment on-the-fly so it will be easier to run build and test from everywhere
- the compiler can implement a build method instead of compile, get an entry file and run webpack for example (wip). implemented for inline_components, and still need to implement environment module in order to fully work.
- add --skip-update option to the main bit help page.
- run some hooks (for now: onCommit, onCreate, onExport and onImport) using a language-driver
- lang attribute on the bit.json, enable language that will save on the model of the component.

## [0.5.4] - 2017-05-07

### Fixed

- ssh is exiting before writing the entire response.
- exception was thrown when trying to read non-existing private key.

## [0.5.3] - 2017-04-27

### Fixed

- put [search] index procedure under try catch, warns in case it fails.
- fixed bug with list/show remote components with misc files.

## [0.5.2] - 2017-04-27

### Fixed

- issue with npm ensure that was caused due to latest version changes
- issue with installing deps from local cache instead of external
- exit code with only numeric values

## [0.5.1] - 2017-04-18

### Added

- support adding misc files to a bit component
- enable "bit test --inline" command with no arguments (test all inline components)

### Change

- npm install for bit dependencies will work via temp package.json instead of invoking parallel npmi

### Fixed

- when exporting and missing @this, show friendly error

## [0.5.0]

** breaking change - a scope with this version won't work with consumer with lower versions **

### Change

- ssh protocol has changes and now contains headers with bit version
- do not override files upon "bit create" unless -f (--force) flag is used

### Fixed

- bit ls and show commands can be performed outside of bit scope

### Added

- if there is a difference between the versions of the remote bit and the local bit (the remote scope has a greater version) bit throws a error/warning message according to semver difference major/minor
- bit scope-config public command
- license file inflation
- scope meta model

### Removed

- bit resolver command

## [0.4.5]

### Fixed

- error message on component not found
- hotfix for multifetch bug
- add 'no results found' message on ci when there are no specs

## [0.4.4]

### Fixed

- bug fix: typo on destructuring for making export compatible

## [0.4.3]

### Fixed

- added validation on stdin readable for private cmd _put

## [0.4.2]

### Fixed

- make the ssh mechanism backwards compatible with older versions

## [0.4.1]

### Added

- put now work with stream (after export) instead of putting the data on a command argument

### Change

- replace the use of sequest module with ssh2 module directly.

## [0.4.0]

### Added

- bit cat-scope private command
- bit refresh-scope private command for updating model

### Change

- change the header of the bit-objects to contain the hash of the file as a second argument

## [0.3.4]

### Fixed

- add the hash to the header of the any bit-object

## [0.3.3]

### Fixed

- add posix as an optional dependency (windows)

### Added

- specsResults verbose output after ci-update
- add bit clear-cache cmd
- now running clear cache before bit update

## [0.3.2]

### Added

- add bit-dev script for linking dev command, for development
- circle ci integration
- package node v6.10.0 (LTS) (working for osx, debian, centos)

### Fixed

- throw the right error code when inner problem occures
- handled errors will also have exit code 1

## [0.3.0]

### Change

- saving the component id to bit.json after export is a default behavior.
- bit export --forget flag for not saving to bit.json after export.

### Fixed

- Solved bug with specsResults pass attribute not updating after ci update.

## [0.2.6]

### Fixed

- bug with @ on scope annotation
- improved readme and docs

## [0.2.5]

### Added

- documentation under ./docs
- gitbook integration

### Change

- change mock-require to mockery on testing mechanism
- support node 4 with babel-preset-env + add plugins, instead of stage-0 preset

## [0.2.4]

### Added

- add source-map support for dist (enables compiled bit debugging)

### Change

- small fix after import without peer dependencies (do not show the peer dependencies header)

## [0.2.3]

### Added

- import multiple components on one import (bit import componentA componentB)
- write components specific version in bit.json after import -s flag
- distinguish between peerDependencies and dependencies on the output of an import command

## [0.2.2]

### Added

- loader for export command

### Change

- scope now fetch devDependencies (compiler/tester) on export
- scope does not fetch devDependencies on import
- changed dev to environment flag on import command

## [0.2.1] hot-fix

fix a bug with import many ones function

## [0.2.0]

### Added

- loaders.
- stablize version.
- improve error handling.

## [0.1.0]<|MERGE_RESOLUTION|>--- conflicted
+++ resolved
@@ -7,11 +7,8 @@
 
 ## [unreleased]
 
-<<<<<<< HEAD
 - [#1956](https://github.com/teambit/bit/issues/1956) introduce a new flag `--codemod` for `bit export` to replace the import/require statements in the source to the newly exported scope
-=======
 - [#1965](https://github.com/teambit/bit/issues/1965) fix generated links for `.scss` and `.sass` packages to point to the main file
->>>>>>> d813368d
 - [#1956](https://github.com/teambit/bit/issues/1956) support `defaultScope` settings in workspace config for `bit export` to use when no scope was entered
 - [#1956](https://github.com/teambit/bit/issues/1956) introduce a new flag `--include-dependencies` for `bit export` to be able to fork (kind of) a component to another scope
 - [#1959](https://github.com/teambit/bit/issues/1959) improve message when running `bit build` when compiler not configured

# Change Log

All notable changes to this project will be documented in this file.

The format is based on [Keep a Changelog](http://keepachangelog.com/).
and this project adheres to [Semantic Versioning](http://semver.org/).

## [unreleased]

<<<<<<< HEAD
- add authentication fallback to ssh-key in case the ssh-agent is enabled but failed to authenticate
- improve ssh log messages to clearly indicate the various authentication strategies and fallbacks
=======
## [14.0.3] - 2019-03-12

- fix importing components when one file is a prefix of the other in the same directory
>>>>>>> c5500cbe

## [14.0.2] - 2019-03-10

- prevent `bit init` from initialize a non-empty scope when `.bitmap` was deleted unless `--force` is used
- improve `bit tag` performance by decreasing hook logging
- validate paths properties of the workspace bit.json
- enable print log messages that start with a specific string to the console by prefixing the command with BIT_LOG=str
- improve error message when adding files outside the workspace
- show a descriptive error when npm 5.0.0 fails with `--json` flag
- fix errors "EISDIR" and "EEXIST" when generating links and files steps on each other
- fix links of exported components to node_modules for author when a file is not linkable to generate a symlink instead
- recognize scoped packages that were newly introduced to imported components
- fix error "consumer.loadComponentFromModel, version is missing from the id"
- enable removing a component that its workspace and scope representations are not in sync
- fix "error: Could not stat (filename) No such file or directory" when bit-checkout updates multiple files
- fix "JavaScript heap out of memory" when loading a large amount of components

## [[14.0.1] - 2019-02-24](https://github.com/teambit/bit/releases/tag/v14.0.1)

- show an error when deleting a global remote without `--global` flag
- show an error when deleting a non-exist remote
- enable custom resolve of aliases to symlink packages (bit-javascript)
- fix error "toAbsolutePath expects relative path"
- improve errors stack-trace readability
- index scope components to improve memory consumption and performance
- extract docs from non-tests files only
- fix `bit show --remote --json` to not crash when a component has a compiler
- fix `bit checkout` to update bit.json with the checked out version
- fix "Maximum call stack" error when resolving js files after css files (bit-javascript)
- fix `bit checkout --all` to write the correct data when some components are also dependencies of others
- fix `bit checkout` to install dependencies as packages when applicable
- fix `bit remove --remote` to show the dependents correctly
- hide component internal structure diff upon `bit diff` unless `--verbose` flag is used
- implement postinstall symlink generation for cases when custom-resolve modules is used with unsupported file (such as binary files)
- fix parsing `.tsx` files (bit-javascript)

## [[14.0.0] - 2019-02-04](https://github.com/teambit/bit/releases/tag/v14.0.0)

### Summary

*Bit’s v14 is released side-by-side with the release of the v2 for [bitsrc.io](https://bitsrc.io), Bit’s component community hub. New features for bitsrc.io v2 are announced in [Bit’s Blog](https://blog.bitsrc.io/).*

With over 65 new features, changes and bug fixes, v14 is Bit’s largest and richest release to date. V14 is focused on increased **stability**, **agility** and **performance**. It is is fully backwards compatible, and provides a faster and smoother workflow with improved compatibility throughout the ecosystem.

Here are some of v14's highlights:

- Improved performance for tracking, versioning and exporting components by up to **700%**.
- Dozens of bug fixes (~70% of open issues).
- New commands `watch` and `eject`.
- Dynamic namespaces support.
- Improved VueJS support.
- Improved CSS support.
- Auto generated documentation for React.

### New

- New `bit watch` command for building components upon file modifications.
- New `bit eject` for removing local components and installing them as packages by an NPM client
- Support dynamic namespaces (replaced the namespace/name format with a dynamic name that can have multiple slashes to indicate a hierarchical namespace).
- Support components with binary files (or non-supported extensions) as the only files.
- Support ids with wildcards (e.g. `bit tag "utils/*"`) for the following commands: `tag`, `untag`, `remove`, `untrack`, `checkout`, `merge`, `diff` and `export`.
- Support mix syntax of typescript and javascript inside .ts file
- Added react docs parsing to extract the description of the properties correctly.
- Support flow types in react doc generation.
- Support Vue files with typescript.
- Support configuring Git executable path.
- Support the new jsx syntax changes by Babel.
- Support print multiple external (build / test) errors.
- Support adding the project `package.json` file to a component.
- Support `import ~` from a local (authored) file to an imported sass component.
- Add programmatic API for add multiple components.
- Set the only dist file as main file in package.json (in case there is only one).
- Allow removing a component when it is invalid.

### Changes

- Improved performance for tracking, versioning and exporting components by up to 700%.
- CSS parser replaced for better import syntax support.
- Improve auto-tag mechanism to tag not only the dependents but also the dependents of the dependents and so on.
- Changed `--include-unmodified` to `--all`.
- Replace caporal package with commander for security reasons.
- Better error when a component was tagged without its dependencies.
- Make bit version command faster and support both `bit -v` and `bit -V` to get bit version.
- Update tty-table, flow-coverage-report and mocha-appveyor-reporter for security reasons.
- Improve exception handling for old clients connecting to a newer server.
- Shorten the generated component ID to the minimum possible.
- Return status code 1 when bit test has failing tests.
- Suppress an exception of directory-is-empty when adding multiple components and some of them are empty, show a warning instead.
- Improve "missing a main file" error when adding multiple components to print the problematic components.
- Improve performance by caching objects after loading them.
- Fix ci-update command with component version number.
- Fix `bit status` to not throw an exception for invalid components.
- Change `--conf` on `bit import` to be a path to the config dir.
- Replace the deprecated typescript-eslint-parser with @typescript-eslint/typescript-estree

### Bug fixes

- Fix link files generated to a package when it should point to an internal file of the package.
- Fix parsing React docs to show the `@example` tag.
- Fix running `bit link` from an inner directory for author.
- Fix ampersand and minus signs causing parse error in css files.
- Fix `bit add` to add the correct letter case even when `--main` or `--test` flags entered with incorrect case.
- Fix errors when component files require each other using module path.
- Fix dev-dependency that requires prod-dependency to include the dependency in the flattenedDevDependencies array.
- Do not delete isolated environment when running ci-update with keep flag and it throws exception.
- Fix import of components with circular dependencies.
- Fix link content generation for authored components on bit install.
- Fix bug with bit show when the remote component has config file.
- Fix context for testers during ci-update.
- Fix missing context in getDynamicPackageDependencies.
- Fix bug with bit show when scope path provided.
- Fix errors "JavaScript heap out of memory" and "Error: EMFILE: too many open files" when exporting a huge number of components.
- Fix error "link-generation: failed finding .. in the dependencies array" when a dependency has a devDependency installed as a component.
- Improve the stability of `bit export --eject` and provide some kind of rollback in case of failure.
- Fix bit-remove to delete authored component files when removing an authored component from an inner directory.

## [[13.0.4] - 2018-07-24](https://github.com/teambit/bit/releases/tag/v13.0.4)

### New
- send component origin repo in headers

### Changes
- improve `bit test` to run tests not only on new and modified components but also on auto-tag pending components

### Bug fixes
- fix `bit import` of a component with authored dependencies
- generate npm links for Vue packages correctly without adding .vue extension to the package
- fix `bit add` to not throw an error for imported components when mainFile is a relative path to consumer
- fix error "Cannot read property 'missing' of undefined" when a dependency of dependency has parsing errors (bit-javascript)

## [[13.0.3] - 2018-07-12](https://github.com/teambit/bit/releases/tag/v13.0.3)

### Bug fixes
- fix link files generation to support the plugin "add-module-export" of babel compiler
- fix error "Cannot read property push of undefined" when a dependent has parsing error (bit-javascript)
- avoid parsing unsupported dependencies files (bit-javascript)

## [[13.0.2] - 2018-07-10](https://github.com/teambit/bit/releases/tag/v13.0.2)

### New
- improve the tree shaking mechanism to work with unlimited number of intermediate files
- present parsing errors by `bit status` and prevent tagging it until fixed
- show the newly tagged version for auto-tagged components

### Changes
- rename `--ignore-missing-dependencies` flag of `bit tag` to `--ignore-unresolved-dependencies`
- avoid trying tree shaking on CommonJS code
- prevent dependency-resolver from parsing json files as they do not contain any dependency

### Bug fixes
- fix `bit status` to show a component as deleted when track-dir was deleted for authored
- fix parsing error when a Vue file has a dependency prefix with a Tilde inside a style section
- fix detection of .scss files when required with no extension
- don't break `bit status` when mainFile was deleted, instead, reflect it to the user with a suggestion
- fix detection of "export * from" syntax of ES6

## [[13.0.1] - 2018-06-26](https://github.com/teambit/bit/releases/tag/v13.0.1)

### New
- support `bit checkout latest` for checkout to the latest version
- add `--reset` flag to `bit checkout` command for removing local modifications
- add `--all` flag to `bit checkout` command for executing the checkout on all components
- add new flag `--skip-tests` to bit tag command
- add `--no-cache` flag to `bit build` command
- add `--include-unmodified` flag to `bit test` command
- add troubleshooting-isolating link to bit status

### Bug fixes
- fix .tsx parsing issue when the tsx dependency is required from a non .tsx file
- fix support of .json dependencies
- fix "SyntaxError: Unexpected token" when parsing .ts files with .js dependencies
- show environments when running bit show on remote component


## [[13.0.0] - 2018-06-18](https://github.com/teambit/bit/releases/tag/v13.0.0)

### Summary

With over 35 new features, changes and bug fixes, Bit's v13 is focused on increased **stability** with over 20 bug fixes and **support for common workflows** including [webpack resolve](https://webpack.js.org/configuration/resolve/), [tsconfig resolving](https://www.typescriptlang.org/docs/handbook/module-resolution.html), Vue resolve alias ([Vue Webpack template](https://github.com/vuejs-templates/webpack/blob/f21376d6c3165a4cf6e5ae33f71b16dd47d213e3/template/build/webpack.base.conf.js#L36)) , [Babel module resolver](https://github.com/tleunen/babel-plugin-module-resolver) etc. Here are some of v13's highlights.

- add ability to configure custom module resolution in Bit (paths and aliases), to support absolute import statements for projects that use similar features using Webpack, Typescript, Babel, Vue alias etc. [PR-#980](https://github.com/teambit/bit/pull/980), [#852](https://github.com/teambit/bit/issues/852), [#865](https://github.com/teambit/bit/issues/865), [#869](https://github.com/teambit/bit/issues/869)
- over 20 bug fixes including max call stack, import of binary files and more.
- environments transformed and refactored to act as native Bit extensions. [PR-#931](https://github.com/teambit/bit/pull/931)
- support "export X from Y" syntax of ES6 without importing X first. [PR-#981](https://github.com/teambit/bit/pull/981)
- support mixed mode of common-js and ES6. [PR-#1036](https://github.com/teambit/bit/pull/1036)
- support Installing Bit using NPM using `sudo`. [commit](https://github.com/teambit/bit/commit/b23a78d3fd8ba07507785d97a224775126c2b150).
- introducing new flags for `bit init` including `--reset` and `--reset-hard`. [PR-#1012](https://github.com/teambit/bit/pull/1012)

As a reminder, we're switching to major versions to indicate that we, like many others, have been using Bit in production for a long time. v13 follows the previous v0.12 and looking forward we'll continue to follow semver like we've done since 2016.

### New
- add ability to configure custom module resolution in Bit (paths and aliases), to support absolute import statements for projects that use similar features using Webpack, Typescript, Babel, etc.
- support "export X from Y" syntax of ES6 without importing X first.
- environments transformed and refactored to act as native Bit extensions
- introduce a new flag `bit init --reset-hard` to delete Bit files in order to start with a clean workspace
- introduce a new flag `bit init --reset` to recreate bit.json and .bitmap files in case they are corrupted
- add fork level to the `bit test` command
- inject dist dir to node_path variable during test process in order for the author to tag and test custom-resolved components
- added missing programmatic flags for bit isolate cmd
- support mixed mode of common-js and ES6 ("require" and "import" together)
- recognize packages required from d.ts files

### Changes
- remove alias t from bit test command (conflicts with tag command)
- do not override existing bit.json on bit init
- rename `no-launch-browser` to `suppress-browser-launch` in bit login flag
- version validation during `bit tag`

### Bug fixes
- fix import of binary files
- fix error "Maximum call stack size exceeded" when tagging or building a large file
- handle bit diff for local components without specifying a scope
- backward compatibility for components with environments with latest version
- show dependent component id when trying to install missing environment
- prevent overriding local tags from remote components upon import
- throw an error when auto tag components have a newer version
- after auto-tagging a component with a pending update it no longer becomes `modified`
- support for running bit log on local components without specifying scope name
- handle adding the same file with different letter cases (uppercase/lowercase)
- improve environments error handling
- support `bit move` and `bit import --path` when running from an inner directory
- `bit init` now recreates the scope.json if it does not exist

## [0.12.13] - 2018-05-09

### New
- add `bit show --compare` data into `bit diff` to easily see why a component is modified in one command
- when running bit login, also configure bitsrc registry for npm
- adding scss to support ~
- support components with cyclic dependencies
### Changes
- remove `--write` flag from `bit import`, the newly introduced `--merge` flag takes care of that
- improve merge-conflict error on export to show all components with conflicts
### Bug Fixes
- fix `bit remove` to not delete dependencies when they were imported directly
- add error handling to bit login
- improve the error-message "unexpected network error has occurred" to provide some useful data

## [0.12.12] - 2018-04-29

### New
- introduce a new command `bit diff` to show the files diff for modified components
- support importing component on top of a modified one and merging the changes by adding `--merge` flag to `bit import`
- add -x flag to import (short for --extension)

### Bug Fixes
- fix an end of line issue between os
- [#927](https://github.com/teambit/bit/issues/927) fix a case of link file (file that only requires another file) is part of the component
- fix bit-move of a directly imported dependency
- fix importing a different version of a dependent when dependencies are not saved as components
- fix Yarn install when a relative path is written into package.json
- fix bit-merge and bit-checkout commands for Windows
- bug fix - import after tag command was showing an error "Cannot read property 'hash' of undefined"
- fix bit-add to enable marking files as tests of existing components
- bug fix - in some circumstances, same link files were written in parallel, resulting in invalid content

## [0.12.11] - 2018-04-10

### New
- introduce a new command `bit merge` for merging a different version into the current version
- introduce a new command `bit use` for switching between versions
- add anonymous analytics usage with prompt
- support merging modified component to an older version of the component
### Changes
- rename the command `bit use` to `bit checkout`
- block tagging when a component has a newer version locally, unless `--ignore-newest-version` flag is used
- rename `--force` flag of `bit import` to `--override`
- change `bit list` to show only the authored and imported components, unless `--scope` flag is used
- `bit remove` removes components from a remote scope only when `--remote` flag is used
- improve the output of import command to show the imported versions
### Bug Fixes
- fix bit-install to work from an inner directory
- improve external test and build errors to show the stack
- support `export { default as }` syntax when extracting relevant dependencies from link files

## [0.12.10] - 2018-03-21

### New
- track directories for files changes and update .bitmap automatically
- show a component as modified (bit status) in case a new file has added to its rootDir or one of the files has renamed
- support updating dependencies versions from bit.json, package.json and bitmap files
- add an option to install peer dependencies in an isolated environment
- add the main file to file list if not specified during `bit add`
- add `--all` flag to `bit untrack` command

### Changes
- ignore files named 'LICENSE'
- test components candidates for auto-tag before tagging them

### Bug Fixes
- fix an issue with stylus dependencies from Vue files
- fix catastrophic backtracking when using Regex to find JSDoc
- fix environment import of latest version when an older version is imported
- fix exit status when ci-update fails
- fix bugs when running bit commands not from the workspace root

## [0.12.9] - 2018-03-14

- fix bug with exporting component to a very old scopes

## [0.12.8] - 2018-03-12

- send component's metadata to compilers
- fix `bit tag` with `--force` flag to force tagging when exceptions occurred during a test
- fix `bit test` error message to display the actual exception if occurred
- improve error message of `bit tag --verbose` when tests failed to include tests results
- improve handling of errors from compilers which return promises
- merge process.env from the main process to tester process fork
- symlink tester env in isolated envs
- bug fix - tests files were ignored during bit add when they're weren't part of the files array and .gitignore contained a record with leading exclamation mark

## [0.12.7] - 2018-02-28

- bug fix - specifying a component and its dependency as ids for bit remove was not working
- bug fix - fix remove component

## [0.12.6] - 2018-02-27

### New
- introduced a new command `bit untag` for reverting un-exported tags.
- support .vue files
- support `bit install` of specific ids
- init local scope inside .git
- support peerDependencies
- support passing arguments/flags to the package-manager by specifying them after '--' (e.g. `bit import -- --no-optional`)
- support compilers which return promises

### Changes
- save bit dev-dependencies components inside devDependencies section of package.json
- `bit status` shows a list of staged versions in 'staged components' section

### Bug Fixes
- show npm-client's warnings when they are about missing peer-dependencies
- fix outdated to print correct version numbers
- remove a modified component message
- resolving .gitignore files
- [#729](https://github.com/teambit/bit/issues/729) fix bit cc to clear module cache
- [#769](https://github.com/teambit/bit/issues/769) - prevent duplicate ids in bitmap when adding existing files
- [#736](https://github.com/teambit/bit/issues/736) - .gitignore is blocking everything

## [0.12.5] - 2018-02-06

- default `bit import` with no id to import objects only, unless `--write` flag is used
- decrease verbosity of npm during bit test
- added `--objects` flag to `bit import` for fetching objects only and making no changes to the filesystem
- bug fix - dists had incorrect paths in the model when originallySharedDir was the same as dist.entry
- strip dist.entry for imported and authored components only, not for nested.
- write .bitmap on bit init command
- aggregate dependencies and package dependencies in bit show
- add entered username from prompt to context for server side hooks


## [0.12.4] - 2018-01-30

- support separating dev-dependencies and dev-packages from dependencies and packages when they originated from tests files
- prompt user when trying to remove a component
- restore old behavior of requiring package installation
- support adding test files to existing component
- ignore tracked files when running bit add and print a warning message
- bug fix - bit test fails when the same environment installation was canceled before

## [0.12.3] - 2018-01-28

- avoid overriding not only modified components but also new components when running `bit import`, unless `--force' flag is used
- validate version number during tag action
- allow `bit config` to run in non initialized directory

## [0.12.2] - 2018-01-24

### New
- [#653](https://github.com/teambit/bit/issues/653) read config keys from Git config in case it's not found in bit config
- [#516](https://github.com/teambit/bit/issues/516) add `--eject` flag for `bit export` for quickly remove local components after export and install them by the npm client
### Changes
- `bit build` with no parameter, builds all authored and imported components regardless whether they're modified
### Bug Fixes
- `bit move` - updates links to node_modules and updates package.json dependencies with the new directory
- install missing environments before start build / test process
- print message in case of cyclic dependencies
- fixed ci-update from failing when no compiler or tester

## [0.12.1] - 2018-01-22

- add link-file for authored exported components from the root node_modules of a component to its main-file
- avoid fetching the dependencies of versions older than the current imported one
- migration - remove latest from compiler
- fix bug with importing old components with compiler defined
- fixed deserialize bug with bit remove

## [0.12.0] - 2018-01-18

### New
- [extension system (beta)](https://docs.bitsrc.io/docs/ext-concepts.html)
- [#540](https://github.com/teambit/bit/issues/540) support Yarn as package manager
- `bit import`: install hub dependencies as npm packages by default
- `bit import`: install npm packages by default
- [#613](https://github.com/teambit/bit/issues/613) `bit install` command to install all packages and link all components
- [#577](https://github.com/teambit/bit/issues/577) auto add workspaces to root package.json
- [#515](https://github.com/teambit/bit/issues/515) save direct dependencies in package.json with relative paths
- [#571](https://github.com/teambit/bit/issues/571) apply auto-tagging mechanism for imported components
- [#541](https://github.com/teambit/bit/issues/541) add package manager config to bit.json
- support saving dists files on a pre-configured directory relative to consumer root
- support `bit show --compare` with json format


### Changes
- change auto-generated node_modules links to be the same as NPM installation of components (@bit/scope.box.name)
- rename `bit bind` command to `bit link`
- reanme {PARENT_FOLDER} variable to {PARENT} in dsl of add
- rename .bit.map.json to .bitmap
- avoid writing long files paths for imported components when there is a shared directory among the component files and its dependencies
- `bit log` now shows semver instead of version hash
- [#537](https://github.com/teambit/bit/issues/537) rename dist flag to --ignore-dist and by default create dist files
- [#527](https://github.com/teambit/bit/issues/527) rename structure property in bit.json
- remove 'dist' attribute from root bit.json by default
- rename `no_dependencies` flag to `no-dependencies` on `bit import`
- rename `no_package_json` flag to `ignore-package-json` on `bit import`
- change `bit remote rm` to `bit remote del`
- run bit init automatically if dir is not initialized but contains .bitmap file
- do not write the component's bit.json file, unless `--conf` flag is set
### Bug Fixes
- [#517](https://github.com/teambit/bit/issues/517) when a nested dependency is imported directly, re-link all its dependents
- [#608](https://github.com/teambit/bit/issues/608) absolute components dependencies for new components throw an error
- [#605](https://github.com/teambit/bit/issues/605) component with modified dependencies doesn't recognize as modified
- [#592](https://github.com/teambit/bit/issues/592) auto-tagged component were not shown as staged in bit status
- [#495](https://github.com/teambit/bit/issues/495) support adding files to imported components and ignoring existing files
- [#500](https://github.com/teambit/bit/issues/500) files added under one component although it was not specified
- [#508](https://github.com/teambit/bit/issues/508) componentsDefaultDirectory do not support anything other than one dynamic param per folder
- [#543](https://github.com/teambit/bit/issues/543) remove imported component not working
- avoid building process when a component was not modified
- prevent overriding index file if exists

## [0.11.1] - 2017-11-29

- support tagging the entire local scope and all imported components to a specific tag using `--scope` and `--include_imported` flags
- add bit pack command to build packages for registry
- tag command now accepts a version
- `bit test` - paint a summary table when testing multiple components
- `bit status` - add a new section "deleted components" for components that were deleted from the file-system manually
- `bit import` - prevent overriding local changes unless --force flag was used
- sort `bit show` and `bit list` components alphabetically
- Auto update .bit.map.json to semantic versions
- improve stability and performance of the dependency resolution mechanism
- removed `--include-imported` flags as `--all` can be used for the same functionality
- `--scope` flag can be used without `--all`
- message in tag command is now optional
- `--all` and `--scope` accepts version (optional for `--all` and mandatory for `--scope`)
- fixed bug on windows that created test files as components
- fixed bit add bug when adding test files with DSL
- fixed output to be the same for tag command
- fixed bit list command display for deprecated components
- fixed bit show with compare flag to display dependencies
- don't write dists files for authored components
- bug fix - components that were not indicated as staged-components by `bit status` were exported by `bit export`
- bug fix - tests files saved with incorrect path when `bit add` was running from non-consumer root
- `bit add` - exclude a component when its main file is excluded
- bug fix - generated .ts links were not valid

## [0.11.0] - 2017-11-12
- change versions numbers to be semantic versions
- add `--outdated` flag to `bit show` command to show the local and remote versions of a component
- add `--outdated` flag to `bit list` command to show the local and remote versions of components
- `bit show` - show components that will be tagged automatically when their dependencies are tagged
- export / import performance and stability improvements
- add plugin mechanism to support different file types
- SSH authentication can be done with SSH username and password in case a private key or an SSH agent socket is not available
- SSH is not supporting passphrase in case a private key is encrypted
- reimplement cat-object command
- `bit show` - show components that will be tagged automatically when their dependencies are tagged
- bug fix - dependencies were not written to the file-system when cloning a project with an existing bit.map file
- disable the local search
- fix a bug which prevents the ci running tests in some cases
- bug fix - re-adding a component after exporting it was considered as a new component
- fix a bug which makes bit test command not work when a component use bit/ to require another component
- prevent bare-scope corruption when the export process fails
- fixed stderr maxBuffer exceeded bug in ci-update cmd
- fix a bug which makes imported components considered as modified
- fix typo in help man page

## [0.10.9] - 2017-10-18

- rename `bit commit` to `bit tag`
- extract only relevant dependencies from link files (files that only require other files)
- typescript - extract only relevant dependencies from link files (files that only require other files)
- take package version from package.json in the component / root folder to support semver package dependencies
- new field in bit.json (bindingPrefix) for dynamic links
- add flag to bit show to compare component in file system to last tagged component
- better handling deleted files
- improve bit add to convert files to valid bit names
- fixed - writing dist files to wrong directory during bit tag / test commands
- fixed remove of exported component
- prevent bare-scope corruption when the export process fails
- fixed stderr maxBuffer exceeded bug in ci-update cmd
- throw error when tester doesn't return any result for test file
- change the order of determine the main/index file - it's now ['js', 'ts', 'jsx', 'tsx', 'css', 'scss', 'less', 'sass']
- improve checkVersionCompatibility between server and client
- show correct message / error when the tester has an exception during bit test
- fix bug with printing wrong id on bit tag for component in versions between 10-19
- handle invalid bit.json
- bit add on missing test file should throw an error
- prevent test files from becoming new components
- fix bug when component version is larger than 10 it won't show as staged

## [0.10.8] - 2017-10-01

- support requiring imported components using `require('bit/namespace/name')` syntax
- new remove command for removing local and remote components
- new deprecate command for deprecating local and remote components
- new move command for moving files/directories of a component to a new location
- create package.json for imported components
- exclude import-pending components from 'new components' section
- add ignore missing dependencies to commit
- save all dependencies on one configurable directory (components/.dependencies by default)
- add support for tsx files
- generate internal component links according to their compiled version
- move a re-imported component to a new location when `bit import --prefix` is used
- fix commit and export issues when dealing with more than 500 components
- fix export of large amount of data
- fix bug with commit --force when tests throws an exception
- fix bug - when you import authored component (and there is a newer version) it duplicate it in the .bit.map.json
- fix bug - when you import authored component it was added to bit.json dependencies
- fix bug with ssh2 times out on handshake

## [0.10.7] - 2017-09-07

- improve windows support
- add bit untrack command
- support CSS/less/sass/sass as main file
- support jsx extension as the main file of a component
- support adding new files to imported components
- deprecated install command
- fix the search according to search-index v0.13.0 changes
- prevent exporting a component when the same version has been exported already to the same remote scope
- avoid running the build and test processes upon `bit status`
- allow export specific components without specifying the scope-name
- avoid tagging unmodified components unless `--force` flag is being used
- resolve dependencies from all component files regardless whether they are referenced from the main file
- bug fix - the author was not able to update his/her component in case it was changed in another scope
- bug fix - status command shows an error when components directory has an unreferenced (from bit.map) component
- avoid generating links for author components
- `bit import` from bit.json does not write to the file-system a dependency when it is also a direct import
- bug fix - export would hang when the ssh server was existing before closing
- don't calculate nested deps when calculating modified component during bit status/commit
- fixed exception is thrown in `bit ls` after exporting components
- removed `--cache` flag from `bit ls`
- added `--environment` option for `bit import`
- reformatted `bit import` output (components, dependencies, environments)
- remove duplication for missing packages warning
- Remove the npm tree output for component ci flow
- add verbosity option to some places
- added auto generated msg to bitmap and all generated link files
- fix a warning on the bit --version command
- support render tag in js docs
- bug fix - imported components were deleted from bit.map when importing nested components of the same scope and name
- write dist files on import according to .bit.map.json
- improve bit remote output (put it in a table)
- fix but with export when the remote has a dependency in the wrong version

## [0.10.6] - 2017-08-23

- windows support
- support auto updating of bit for npm installation
- support deleting files from a component
- improved bit help
- fix bit config command for linux
- update bit-javascript dependency
- fixed remote add exceptions to human-friendly errors
- improvement - when there are several potential main files, `bit add` selects the one that is closer to the root
- show a friendly error when SSH returns an invalid response
- fix an error when there are multiple open SSH connections
- update bit.map and the file system when a nested component is re-imported individually
- fix ci-update command when there are tester and compiler to use the same isolated-environment
- fix an error when importing a component, exporting it, modifying and exporting again (v3)
- fix links generation when importing from a non-consumer root path
- fix ci-update command to generate links when necessary
- fix Error: "Cannot find module './build/Release/DTraceProviderBindings'" when installing via Yarn
- fix the local and remote search
- fix the internal ci-update command where an environment has a tester without a compiler
- improved commit, add, export and status outputs
- support general failures on bit test (like on before)
- status output with missing dependencies
- help flags adjusted to new help
- missing dependencies formatted on commit
- sources no longer part of bit.json's defaults
- improve readme
- improve outputs
- improve windows support for import command
- exception when using `bit test` or `bit build` before adding first components
- add new flag to bit add to override or append files to bit component


## [0.10.5] - 2017-08-16
- improved commit, add, export and status outputs
- improved bit help
- Improve log files (rotate, color, prettyPrint)
- Support define dependencies for imported components
- bug fixes for export command

## [0.10.4] - 2017-08-15

- bug fix - component stays in "staged components" section after the second export
- support exporting binary files
- fix a bug when importing version 2 of a component while version 1 has been imported before
- fix a bug when exporting version 3 of a component after importing version 2
- bug fix - install test environment if not exist upon bit test
- Fix conflicts when import from bit.json more than one component with the same nested deps
- Remove duplicates from missing packages (during import) warning
- improve error on adding non existing file
- improve support for imported components as dependencies of authored components
- auto-resolve dependencies for imported components

## [0.10.3] - 2017-08-08

- fix memory leak when exporting a big amount of components
- fix running import command from a non-root directory
- support specifying multiple ids using export command
- fix the auto creating dependencies during commit
- performance improvement for status and commit

## [0.10.2] - 2017-08-07
Improve resolving packages dependencies for ts files

## [0.10.1] - 2017-08-07

## [0.10.0] - 2017-08-07
### BREAKING CHANGES

- Upgrade: Bit now works with a new set of APIs and data models for the code component and scope consumer.
- Important: Bit is not backward compatible with remote scopes running older versions of Bit.

## [0.6.6-rc.1] - 2017-06-28
- Add babel-plugin-transform-runtime to support async functions

## [0.6.5] - 2017-06-26

## [0.6.5-rc.1] - 2017-06-26
- bugfix - install drivers in scope level before test in scope
- bugfix - install drivers in scope level before build in scope
- bugfix - calling to old bind command during component e2e tests

## [0.6.4] - 2017-06-25

- update "bit-javascript" dependency to 0.6.4
## [0.6.3-rc.3] - 2017-06-15

- `bit test` shows the error stack in case of a fatal error
- add logger
- support debug-mode for e2e tests

## [0.6.3-rc.2] - 2017-06-08

- update "bit-javascript" dependency to rc ("^0.6.4-rc.1")
- Try using cache before fetching remote

## [0.6.3-rc.1] - 2017-06-06

- support running e2e tests in a dev environment where `bit` command is different (such as bit-dev)
- `bit import` no longer uses the internal cache objects to retrieve remote bit-components.
- avoid corrupted data in a scope when dependencies somehow are not being resolved.
- allow `bit init` when there is a bit.json file without the `source` or `env` attributes.
- bug fix: don't show the version-compatibility warning more than once
- remove duplications from dependencies list of `bit import` output.
- suppress dependencies list upon `bit import`, unless a flag `--display_dependencies` is being used.
- warn for missing driver
- set the file-extension of the built-dist-file according to the current language ('.js' by default)
- support async/await syntax.
- remove the injection of bit-js module into the tester environment.
- add bit-javascript as a dependency and a post install hook.
- do not show tests output in case of thrown error on commit, use verbose flag to see the error.
- parse @property tag of JSDoc
- add `bit reset` command for cancelling the last local commit
- extract the importing bit.json components functionality from `bit import` into a new command `bit install`.
- add infrastructure for e2e tests
- fix onExport hook to get called after writing dependencies to bit.json
- increased max listeners to 100 (prevent warning message)
- colored commit success message
- support for merge conflict error reporting via ssh
- docs - fix bitsrc links to work

## [0.6.2] - 2017-05-21

- [removed] JSDoc data are saved only for functions with a tag `@bit`.
- fixed component classification (local or external)

## [0.6.1] - 2017-05-18 rc

- JSDoc data are saved only for functions with a tag `@bit`.
- do not terminate watcher after failures.
- add the commit-log details to the Component object, so then it'll be available for `bit show --json` and `bit export`.

## [0.6.0] - 2017-05-15

- do not preserve node.js path cache for required bit-driver because it varies over time.

## [0.5.13] - 2017-05-14

- enable bit watch command -> build-all-inline on every change

## [0.5.12] - 2017-05-14

- enable "bit build --inline" command with no arguments for building all inline components

## [0.5.11] - 2017-05-11

- send a correct error message on commit with wrong id.
- add onModify hook.
- show error-message for 'bit build' when no compiler is specified.
- write dependencies on modify.
- do not write bit.json's `misc` and `lang` properties if the default value is presented.
- send correct error message when there is invalid inline id (wip).
- add bind command (which calls the driver bind command).

## [0.5.10] - 2017-05-11

- fix bug with specs that need compiling for server use

## [0.5.9] - 2017-05-11

- fix bug with specs that need compiling

## [0.5.8] - 2017-05-11

- write the specDist only if it exists

## [0.5.7] - 2017-05-10

- fix test for components without compiler

## [0.5.6] - 2017-05-10

- implement the isolated environment for build

## [0.5.5] - 2017-05-09

### Change

- bare scope test creates a new environment and runs the tests there.
- test command -i runs the tests on the file system (inline components).
- build command now saves dist/\<implFileName> && dist/\<specsFileName> for the specs file.
- change the component resolver to fetch from dist/\<implFileName> instead of dist/dist.js.

- package dependencies of environment modules would be installed at component level from now.
- npm loader would not be present, --verbose will show npm output after the installation is done.

### Fixed

- bug with environment installation (npm install at project level).

### Added

- add module 'component-resolver' to resolve a component path using its ID.
- support generating an isolated bit-component environment on-the-fly so it will be easier to run build and test from everywhere
- the compiler can implement a build method instead of compile, get an entry file and run webpack for example (wip). implemented for inline_components, and still need to implement environment module in order to fully work.
- add --skip-update option to the main bit help page.
- run some hooks (for now: onCommit, onCreate, onExport and onImport) using a language-driver
- lang attribute on the bit.json, enable language that will save on the model of the component.

## [0.5.4] - 2017-05-07

### Fixed

- ssh is exiting before writing the entire response.
- exception was thrown when trying to read non-existing private key.

## [0.5.3] - 2017-04-27

### Fixed

- put [search] index procedure under try catch, warns in case it fails.
- fixed bug with list/show remote components with misc files.

## [0.5.2] - 2017-04-27

### Fixed

- issue with npm ensure that was caused due to latest version changes
- issue with installing deps from local cache instead of external
- exit code with only numeric values

## [0.5.1] - 2017-04-18

### Added

- support adding misc files to a bit component
- enable "bit test --inline" command with no arguments (test all inline components)

### Change

- npm install for bit dependencies will work via temp package.json instead of invoking parallel npmi

### Fixed

- when exporting and missing @this, show friendly error

## [0.5.0]

** breaking change - a scope with this version won't work with consumer with lower versions **

### Change

- ssh protocol has changes and now contains headers with bit version
- do not override files upon "bit create" unless -f (--force) flag is used

### Fixed

- bit ls and show commands can be performed outside of bit scope

### Added

- if there is a difference between the versions of the remote bit and the local bit (the remote scope has a greater version) bit throws a error/warning message according to semver difference major/minor
- bit scope-config public command
- license file inflation
- scope meta model

### Removed

- bit resolver command

## [0.4.5]

### Fixed

- error message on component not found
- hotfix for multifetch bug
- add 'no results found' message on ci when there are no specs

## [0.4.4]

### Fixed

- bug fix: typo on destructuring for making export compatible

## [0.4.3]

### Fixed

- added validation on stdin readable for private cmd _put

## [0.4.2]

### Fixed

- make the ssh mechanism backwards compatible with older versions

## [0.4.1]

### Added

- put now work with stream (after export) instead of putting the data on a command argument

### Change

- replace the use of sequest module with ssh2 module directly.

## [0.4.0]

### Added

- bit cat-scope private command
- bit refresh-scope private command for updating model

### Change

- change the header of the bit-objects to contain the hash of the file as a second argument

## [0.3.4]

### Fixed

- add the hash to the header of the any bit-object

## [0.3.3]

### Fixed

- add posix as an optional dependency (windows)

### Added

- specsResults verbose output after ci-update
- add bit clear-cache cmd
- now running clear cache before bit update

## [0.3.2]

### Added

- add bit-dev script for linking dev command, for development
- circle ci integration
- package node v6.10.0 (LTS) (working for osx, debian, centos)

### Fixed

- throw the right error code when inner problem occures
- handled errors will also have exit code 1

## [0.3.0]

### Change

- saving the component id to bit.json after export is a default behavior.
- bit export --forget flag for not saving to bit.json after export.

### Fixed

- Solved bug with specsResults pass attribute not updating after ci update.

## [0.2.6]

### Fixed

- bug with @ on scope annotation
- improved readme and docs

## [0.2.5]

### Added

- documentation under ./docs
- gitbook integration

### Change

- change mock-require to mockery on testing mechanism
- support node 4 with babel-preset-env + add plugins, instead of stage-0 preset

## [0.2.4]

### Added

- add source-map support for dist (enables compiled bit debugging)

### Change

- small fix after import without peer dependencies (do not show the peer dependencies header)

## [0.2.3]

### Added

- import multiple components on one import (bit import componentA componentB)
- write components specific version in bit.json after import -s flag
- distinguish between peerDependencies and dependencies on the output of an import command

## [0.2.2]

### Added

- loader for export command

### Change

- scope now fetch devDependencies (compiler/tester) on export
- scope does not fetch devDependencies on import
- changed dev to environment flag on import command

## [0.2.1] hot-fix

fix a bug with import many ones function

## [0.2.0]

### Added

- loaders.
- stablize version.
- improve error handling.

## [0.1.0]<|MERGE_RESOLUTION|>--- conflicted
+++ resolved
@@ -7,14 +7,12 @@
 
 ## [unreleased]
 
-<<<<<<< HEAD
 - add authentication fallback to ssh-key in case the ssh-agent is enabled but failed to authenticate
 - improve ssh log messages to clearly indicate the various authentication strategies and fallbacks
-=======
+
 ## [14.0.3] - 2019-03-12
 
 - fix importing components when one file is a prefix of the other in the same directory
->>>>>>> c5500cbe
 
 ## [14.0.2] - 2019-03-10
 

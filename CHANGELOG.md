--- conflicted
+++ resolved
@@ -7,15 +7,12 @@
 
 ## [unreleased]
 
-<<<<<<< HEAD
-- exception handling for bit build
 - fix bug in npm/yarn lock when installing both component envs at the same time 
-=======
+
 ## [0.12.0-dev.32] - 2018-01-17
 
 - exception handling for bit build 
 - fix wrong strip for shared dir when there is build and tests
->>>>>>> c4f7b7ba
 
 ## [0.12.0-dev.31] - 2018-01-17
 

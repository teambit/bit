# Change Log

All notable changes to this project will be documented in this file.

The format is based on [Keep a Changelog](http://keepachangelog.com/).
and this project adheres to [Semantic Versioning](http://semver.org/).

## [[13.0.1] - 2018-06-26](https://github.com/teambit/bit/releases/tag/v13.0.1)

<<<<<<< HEAD
- fix "Cannot read property 'lang' of null" error when resolving Vue dependencies
- fix .tsx parsing issue when the tsx dependency is required from a non .tsx file
- fix support of .json dependencies
- fix "SyntaxError: Unexpected token" when parsing .ts files with .js dependencies
=======
### New
>>>>>>> 3a11f9e3
- support `bit checkout latest` for checkout to the latest version
- add `--reset` flag to `bit checkout` command for removing local modifications
- add `--all` flag to `bit checkout` command for executing the checkout on all components
- add new flag `--skip-tests` to bit tag command
- add `--no-cache` flag to `bit build` command
- add `--include-unmodified` flag to `bit test` command
- add troubleshooting-isolating link to bit status

### Bug fixes
- fix .tsx parsing issue when the tsx dependency is required from a non .tsx file
- fix support of .json dependencies
- fix "SyntaxError: Unexpected token" when parsing .ts files with .js dependencies
- show environments when running bit show on remote component


## [[13.0.0] - 2018-06-18](https://github.com/teambit/bit/releases/tag/v13.0.0)

### Summary

With over 35 new features, changes and bug fixes, Bit's v13 is focused on increased **stability** with over 20 bug fixes and **support for common workflows** including [webpack resolve](https://webpack.js.org/configuration/resolve/), [tsconfig resolving](https://www.typescriptlang.org/docs/handbook/module-resolution.html), Vue resolve alias ([Vue Webpack template](https://github.com/vuejs-templates/webpack/blob/f21376d6c3165a4cf6e5ae33f71b16dd47d213e3/template/build/webpack.base.conf.js#L36)) , [Babel module resolver](https://github.com/tleunen/babel-plugin-module-resolver) etc. Here are some of v13's highlights.

- add ability to configure custom module resolution in Bit (paths and aliases), to support absolute import statements for projects that use similar features using Webpack, Typescript, Babel, Vue alias etc. [PR-#980](https://github.com/teambit/bit/pull/980), [#852](https://github.com/teambit/bit/issues/852), [#865](https://github.com/teambit/bit/issues/865), [#869](https://github.com/teambit/bit/issues/869)
- over 20 bug fixes including max call stack, import of binary files and more.
- environments transformed and refactored to act as native Bit extensions. [PR-#931](https://github.com/teambit/bit/pull/931)
- support "export X from Y" syntax of ES6 without importing X first. [PR-#981](https://github.com/teambit/bit/pull/981)
- support mixed mode of common-js and ES6. [PR-#1036](https://github.com/teambit/bit/pull/1036)
- support Installing Bit using NPM using `sudo`. [commit](https://github.com/teambit/bit/commit/b23a78d3fd8ba07507785d97a224775126c2b150).
- introducing new flags for `bit init` including `--reset` and `--reset-hard`. [PR-#1012](https://github.com/teambit/bit/pull/1012)

As a reminder, we're switching to major versions to indicate that we, like many others, have been using Bit in production for a long time. v13 follows the previous v0.12 and looking forward we'll continue to follow semver like we've done since 2016.

### New
- add ability to configure custom module resolution in Bit (paths and aliases), to support absolute import statements for projects that use similar features using Webpack, Typescript, Babel, etc.
- support "export X from Y" syntax of ES6 without importing X first.
- environments transformed and refactored to act as native Bit extensions
- introduce a new flag `bit init --reset-hard` to delete Bit files in order to start with a clean workspace
- introduce a new flag `bit init --reset` to recreate bit.json and .bitmap files in case they are corrupted
- add fork level to the `bit test` command
- inject dist dir to node_path variable during test process in order for the author to tag and test custom-resolved components
- added missing programmatic flags for bit isolate cmd
- support mixed mode of common-js and ES6 ("require" and "import" together)
- recognize packages required from d.ts files

### Changes
- remove alias t from bit test command (conflicts with tag command)
- do not override existing bit.json on bit init
- rename `no-launch-browser` to `suppress-browser-launch` in bit login flag
- version validation during `bit tag`

### Bug fixes
- fix import of binary files
- fix error "Maximum call stack size exceeded" when tagging or building a large file
- handle bit diff for local components without specifying a scope
- backward compatibility for components with environments with latest version
- show dependent component id when trying to install missing environment
- prevent overriding local tags from remote components upon import
- throw an error when auto tag components have a newer version
- after auto-tagging a component with a pending update it no longer becomes `modified`
- support for running bit log on local components without specifying scope name
- handle adding the same file with different letter cases (uppercase/lowercase)
- improve environments error handling
- support `bit move` and `bit import --path` when running from an inner directory
- `bit init` now recreates the scope.json if it does not exist

## [0.12.13] - 2018-05-09

### New
- add `bit show --compare` data into `bit diff` to easily see why a component is modified in one command
- when running bit login, also configure bitsrc registry for npm
- adding scss to support ~
- support components with cyclic dependencies
### Changes
- remove `--write` flag from `bit import`, the newly introduced `--merge` flag takes care of that
- improve merge-conflict error on export to show all components with conflicts
### Bug Fixes
- fix `bit remove` to not delete dependencies when they were imported directly
- add error handling to bit login
- improve the error-message "unexpected network error has occurred" to provide some useful data

## [0.12.12] - 2018-04-29

### New
- introduce a new command `bit diff` to show the files diff for modified components
- support importing component on top of a modified one and merging the changes by adding `--merge` flag to `bit import`
- add -x flag to import (short for --extension)

### Bug Fixes
- fix an end of line issue between os
- [#927](https://github.com/teambit/bit/issues/927) fix a case of link file (file that only requires another file) is part of the component
- fix bit-move of a directly imported dependency
- fix importing a different version of a dependent when dependencies are not saved as components
- fix Yarn install when a relative path is written into package.json
- fix bit-merge and bit-checkout commands for Windows
- bug fix - import after tag command was showing an error "Cannot read property 'hash' of undefined"
- fix bit-add to enable marking files as tests of existing components
- bug fix - in some circumstances, same link files were written in parallel, resulting in invalid content

## [0.12.11] - 2018-04-10

### New
- introduce a new command `bit merge` for merging a different version into the current version
- introduce a new command `bit use` for switching between versions
- add anonymous analytics usage with prompt
- support merging modified component to an older version of the component
### Changes
- rename the command `bit use` to `bit checkout`
- block tagging when a component has a newer version locally, unless `--ignore-newest-version` flag is used
- rename `--force` flag of `bit import` to `--override`
- change `bit list` to show only the authored and imported components, unless `--scope` flag is used
- `bit remove` removes components from a remote scope only when `--remote` flag is used
- improve the output of import command to show the imported versions
### Bug Fixes
- fix bit-install to work from an inner directory
- improve external test and build errors to show the stack
- support `export { default as }` syntax when extracting relevant dependencies from link files

## [0.12.10] - 2018-03-21

### New
- track directories for files changes and update .bitmap automatically
- show a component as modified (bit status) in case a new file has added to its rootDir or one of the files has renamed
- support updating dependencies versions from bit.json, package.json and bitmap files
- add an option to install peer dependencies in an isolated environment
- add the main file to file list if not specified during `bit add`
- add `--all` flag to `bit untrack` command

### Changes
- ignore files named 'LICENSE'
- test components candidates for auto-tag before tagging them

### Bug Fixes
- fix an issue with stylus dependencies from Vue files
- fix catastrophic backtracking when using Regex to find JSDoc
- fix environment import of latest version when an older version is imported
- fix exit status when ci-update fails
- fix bugs when running bit commands not from the workspace root

## [0.12.9] - 2018-03-14

- fix bug with exporting component to a very old scopes

## [0.12.8] - 2018-03-12

- send component's metadata to compilers
- fix `bit tag` with `--force` flag to force tagging when exceptions occurred during a test
- fix `bit test` error message to display the actual exception if occurred
- improve error message of `bit tag --verbose` when tests failed to include tests results
- improve handling of errors from compilers which return promises
- merge process.env from the main process to tester process fork
- symlink tester env in isolated envs
- bug fix - tests files were ignored during bit add when they're weren't part of the files array and .gitignore contained a record with leading exclamation mark

## [0.12.7] - 2018-02-28

- bug fix - specifying a component and its dependency as ids for bit remove was not working
- bug fix - fix remove component

## [0.12.6] - 2018-02-27

### New
- introduced a new command `bit untag` for reverting un-exported tags.
- support .vue files
- support `bit install` of specific ids
- init local scope inside .git
- support peerDependencies
- support passing arguments/flags to the package-manager by specifying them after '--' (e.g. `bit import -- --no-optional`)
- support compilers which return promises

### Changes
- save bit dev-dependencies components inside devDependencies section of package.json
- `bit status` shows a list of staged versions in 'staged components' section

### Bug Fixes
- show npm-client's warnings when they are about missing peer-dependencies
- fix outdated to print correct version numbers
- remove a modified component message
- resolving .gitignore files
- [#729](https://github.com/teambit/bit/issues/729) fix bit cc to clear module cache
- [#769](https://github.com/teambit/bit/issues/769) - prevent duplicate ids in bitmap when adding existing files
- [#736](https://github.com/teambit/bit/issues/736) - .gitignore is blocking everything

## [0.12.5] - 2018-02-06

- default `bit import` with no id to import objects only, unless `--write` flag is used
- decrease verbosity of npm during bit test
- added `--objects` flag to `bit import` for fetching objects only and making no changes to the filesystem
- bug fix - dists had incorrect paths in the model when originallySharedDir was the same as dist.entry
- strip dist.entry for imported and authored components only, not for nested.
- write .bitmap on bit init command
- aggregate dependencies and package dependencies in bit show
- add entered username from prompt to context for server side hooks


## [0.12.4] - 2018-01-30

- support separating dev-dependencies and dev-packages from dependencies and packages when they originated from tests files
- prompt user when trying to remove a component
- restore old behavior of requiring package installation
- support adding test files to existing component
- ignore tracked files when running bit add and print a warning message
- bug fix - bit test fails when the same environment installation was canceled before

## [0.12.3] - 2018-01-28

- avoid overriding not only modified components but also new components when running `bit import`, unless `--force' flag is used
- validate version number during tag action
- allow `bit config` to run in non initialized directory

## [0.12.2] - 2018-01-24

### New
- [#653](https://github.com/teambit/bit/issues/653) read config keys from Git config in case it's not found in bit config
- [#516](https://github.com/teambit/bit/issues/516) add `--eject` flag for `bit export` for quickly remove local components after export and install them by the npm client
### Changes
- `bit build` with no parameter, builds all authored and imported components regardless whether they're modified
### Bug Fixes
- `bit move` - updates links to node_modules and updates package.json dependencies with the new directory
- install missing environments before start build / test process
- print message in case of cyclic dependencies
- fixed ci-update from failing when no compiler or tester

## [0.12.1] - 2018-01-22

- add link-file for authored exported components from the root node_modules of a component to its main-file
- avoid fetching the dependencies of versions older than the current imported one
- migration - remove latest from compiler
- fix bug with importing old components with compiler defined
- fixed deserialize bug with bit remove

## [0.12.0] - 2018-01-18

### New
- [extension system (beta)](https://docs.bitsrc.io/docs/ext-concepts.html)
- [#540](https://github.com/teambit/bit/issues/540) support Yarn as package manager
- `bit import`: install hub dependencies as npm packages by default
- `bit import`: install npm packages by default
- [#613](https://github.com/teambit/bit/issues/613) `bit install` command to install all packages and link all components
- [#577](https://github.com/teambit/bit/issues/577) auto add workspaces to root package.json
- [#515](https://github.com/teambit/bit/issues/515) save direct dependencies in package.json with relative paths
- [#571](https://github.com/teambit/bit/issues/571) apply auto-tagging mechanism for imported components
- [#541](https://github.com/teambit/bit/issues/541) add package manager config to bit.json
- support saving dists files on a pre-configured directory relative to consumer root
- support `bit show --compare` with json format


### Changes
- change auto-generated node_modules links to be the same as NPM installation of components (@bit/scope.box.name)
- rename `bit bind` command to `bit link`
- reanme {PARENT_FOLDER} variable to {PARENT} in dsl of add
- rename .bit.map.json to .bitmap
- avoid writing long files paths for imported components when there is a shared directory among the component files and its dependencies
- `bit log` now shows semver instead of version hash
- [#537](https://github.com/teambit/bit/issues/537) rename dist flag to --ignore-dist and by default create dist files
- [#527](https://github.com/teambit/bit/issues/527) rename structure property in bit.json
- remove 'dist' attribute from root bit.json by default
- rename `no_dependencies` flag to `no-dependencies` on `bit import`
- rename `no_package_json` flag to `ignore-package-json` on `bit import`
- change `bit remote rm` to `bit remote del`
- run bit init automatically if dir is not initialized but contains .bitmap file
- do not write the component's bit.json file, unless `--conf` flag is set
### Bug Fixes
- [#517](https://github.com/teambit/bit/issues/517) when a nested dependency is imported directly, re-link all its dependents
- [#608](https://github.com/teambit/bit/issues/608) absolute components dependencies for new components throw an error
- [#605](https://github.com/teambit/bit/issues/605) component with modified dependencies doesn't recognize as modified
- [#592](https://github.com/teambit/bit/issues/592) auto-tagged component were not shown as staged in bit status
- [#495](https://github.com/teambit/bit/issues/495) support adding files to imported components and ignoring existing files
- [#500](https://github.com/teambit/bit/issues/500) files added under one component although it was not specified
- [#508](https://github.com/teambit/bit/issues/508) componentsDefaultDirectory do not support anything other than one dynamic param per folder
- [#543](https://github.com/teambit/bit/issues/543) remove imported component not working
- avoid building process when a component was not modified
- prevent overriding index file if exists

## [0.11.1] - 2017-11-29

- support tagging the entire local scope and all imported components to a specific tag using `--scope` and `--include_imported` flags
- add bit pack command to build packages for registry
- tag command now accepts a version
- `bit test` - paint a summary table when testing multiple components
- `bit status` - add a new section "deleted components" for components that were deleted from the file-system manually
- `bit import` - prevent overriding local changes unless --force flag was used
- sort `bit show` and `bit list` components alphabetically
- Auto update .bit.map.json to semantic versions
- improve stability and performance of the dependency resolution mechanism
- removed `--include-imported` flags as `--all` can be used for the same functionality
- `--scope` flag can be used without `--all`
- message in tag command is now optional
- `--all` and `--scope` accepts version (optional for `--all` and mandatory for `--scope`)
- fixed bug on windows that created test files as components
- fixed bit add bug when adding test files with DSL
- fixed output to be the same for tag command
- fixed bit list command display for deprecated components
- fixed bit show with compare flag to display dependencies
- don't write dists files for authored components
- bug fix - components that were not indicated as staged-components by `bit status` were exported by `bit export`
- bug fix - tests files saved with incorrect path when `bit add` was running from non-consumer root
- `bit add` - exclude a component when its main file is excluded
- bug fix - generated .ts links were not valid

## [0.11.0] - 2017-11-12
- change versions numbers to be semantic versions
- add `--outdated` flag to `bit show` command to show the local and remote versions of a component
- add `--outdated` flag to `bit list` command to show the local and remote versions of components
- `bit show` - show components that will be tagged automatically when their dependencies are tagged
- export / import performance and stability improvements
- add plugin mechanism to support different file types
- SSH authentication can be done with SSH username and password in case a private key or an SSH agent socket is not available
- SSH is not supporting passphrase in case a private key is encrypted
- reimplement cat-object command
- `bit show` - show components that will be tagged automatically when their dependencies are tagged
- bug fix - dependencies were not written to the file-system when cloning a project with an existing bit.map file
- disable the local search
- fix a bug which prevents the ci running tests in some cases
- bug fix - re-adding a component after exporting it was considered as a new component
- fix a bug which makes bit test command not work when a component use bit/ to require another component
- prevent bare-scope corruption when the export process fails
- fixed stderr maxBuffer exceeded bug in ci-update cmd
- fix a bug which makes imported components considered as modified
- fix typo in help man page

## [0.10.9] - 2017-10-18

- rename `bit commit` to `bit tag`
- extract only relevant dependencies from link files (files that only require other files)
- typescript - extract only relevant dependencies from link files (files that only require other files)
- take package version from package.json in the component / root folder to support semver package dependencies
- new field in bit.json (bindingPrefix) for dynamic links
- add flag to bit show to compare component in file system to last tagged component
- better handling deleted files
- improve bit add to convert files to valid bit names
- fixed - writing dist files to wrong directory during bit tag / test commands
- fixed remove of exported component
- prevent bare-scope corruption when the export process fails
- fixed stderr maxBuffer exceeded bug in ci-update cmd
- throw error when tester doesn't return any result for test file
- change the order of determine the main/index file - it's now ['js', 'ts', 'jsx', 'tsx', 'css', 'scss', 'less', 'sass']
- improve checkVersionCompatibility between server and client
- show correct message / error when the tester has an exception during bit test
- fix bug with printing wrong id on bit tag for component in versions between 10-19
- handle invalid bit.json
- bit add on missing test file should throw an error
- prevent test files from becoming new components
- fix bug when component version is larger than 10 it won't show as staged

## [0.10.8] - 2017-10-01

- support requiring imported components using `require('bit/namespace/name')` syntax
- new remove command for removing local and remote components
- new deprecate command for deprecating local and remote components
- new move command for moving files/directories of a component to a new location
- create package.json for imported components
- exclude import-pending components from 'new components' section
- add ignore missing dependencies to commit
- save all dependencies on one configurable directory (components/.dependencies by default)
- add support for tsx files
- generate internal component links according to their compiled version
- move a re-imported component to a new location when `bit import --prefix` is used
- fix commit and export issues when dealing with more than 500 components
- fix export of large amount of data
- fix bug with commit --force when tests throws an exception
- fix bug - when you import authored component (and there is a newer version) it duplicate it in the .bit.map.json
- fix bug - when you import authored component it was added to bit.json dependencies
- fix bug with ssh2 times out on handshake

## [0.10.7] - 2017-09-07

- improve windows support
- add bit untrack command
- support CSS/less/sass/sass as main file
- support jsx extension as the main file of a component
- support adding new files to imported components
- deprecated install command
- fix the search according to search-index v0.13.0 changes
- prevent exporting a component when the same version has been exported already to the same remote scope
- avoid running the build and test processes upon `bit status`
- allow export specific components without specifying the scope-name
- avoid committing unmodified components unless `--force` flag is being used
- resolve dependencies from all component files regardless whether they are referenced from the main file
- bug fix - the author was not able to update his/her component in case it was changed in another scope
- bug fix - status command shows an error when components directory has an unreferenced (from bit.map) component
- avoid generating links for author components
- `bit import` from bit.json does not write to the file-system a dependency when it is also a direct import
- bug fix - export would hang when the ssh server was existing before closing
- don't calculate nested deps when calculating modified component during bit status/commit
- fixed exception is thrown in `bit ls` after exporting components
- removed `--cache` flag from `bit ls`
- added `--environment` option for `bit import`
- reformatted `bit import` output (components, dependencies, environments)
- remove duplication for missing packages warning
- Remove the npm tree output for component ci flow
- add verbosity option to some places
- added auto generated msg to bitmap and all generated link files
- fix a warning on the bit --version command
- support render tag in js docs
- bug fix - imported components were deleted from bit.map when importing nested components of the same scope and name
- write dist files on import according to .bit.map.json
- improve bit remote output (put it in a table)
- fix but with export when the remote has a dependency in the wrong version

## [0.10.6] - 2017-08-23

- windows support
- support auto updating of bit for npm installation
- support deleting files from a component
- improved bit help
- fix bit config command for linux
- update bit-javascript dependency
- fixed remote add exceptions to human-friendly errors
- improvement - when there are several potential main files, `bit add` selects the one that is closer to the root
- show a friendly error when SSH returns an invalid response
- fix an error when there are multiple open SSH connections
- update bit.map and the file system when a nested component is re-imported individually
- fix ci-update command when there are tester and compiler to use the same isolated-environment
- fix an error when importing a component, exporting it, modifying and exporting again (v3)
- fix links generation when importing from a non-consumer root path
- fix ci-update command to generate links when necessary
- fix Error: "Cannot find module './build/Release/DTraceProviderBindings'" when installing via Yarn
- fix the local and remote search
- fix the internal ci-update command where an environment has a tester without a compiler
- improved commit, add, export and status outputs
- support general failures on bit test (like on before)
- status output with missing dependencies
- help flags adjusted to new help
- missing dependencies formatted on commit
- sources no longer part of bit.json's defaults
- improve readme
- improve outputs
- improve windows support for import command
- exception when using `bit test` or `bit build` before adding first components
- add new flag to bit add to override or append files to bit component


## [0.10.5] - 2017-08-16
- improved commit, add, export and status outputs
- improved bit help
- Improve log files (rotate, color, prettyPrint)
- Support define dependencies for imported components
- bug fixes for export command

## [0.10.4] - 2017-08-15

- bug fix - component stays in "staged components" section after the second export
- support exporting binary files
- fix a bug when importing version 2 of a component while version 1 has been imported before
- fix a bug when exporting version 3 of a component after importing version 2
- bug fix - install test environment if not exist upon bit test
- Fix conflicts when import from bit.json more than one component with the same nested deps
- Remove duplicates from missing packages (during import) warning
- improve error on adding non existing file
- improve support for imported components as dependencies of authored components
- auto-resolve dependencies for imported components

## [0.10.3] - 2017-08-08

- fix memory leak when exporting a big amount of components
- fix running import command from a non-root directory
- support specifying multiple ids using export command
- fix the auto creating dependencies during commit
- performance improvement for status and commit

## [0.10.2] - 2017-08-07
Improve resolving packages dependencies for ts files

## [0.10.1] - 2017-08-07

## [0.10.0] - 2017-08-07
### BREAKING CHANGES

- Upgrade: Bit now works with a new set of APIs and data models for the code component and scope consumer.
- Important: Bit is not backward compatible with remote scopes running older versions of Bit.

## [0.6.6-rc.1] - 2017-06-28
- Add babel-plugin-transform-runtime to support async functions

## [0.6.5] - 2017-06-26

## [0.6.5-rc.1] - 2017-06-26
- bugfix - install drivers in scope level before test in scope
- bugfix - install drivers in scope level before build in scope
- bugfix - calling to old bind command during component e2e tests

## [0.6.4] - 2017-06-25

- update "bit-javascript" dependency to 0.6.4
## [0.6.3-rc.3] - 2017-06-15

- `bit test` shows the error stack in case of a fatal error
- add logger
- support debug-mode for e2e tests

## [0.6.3-rc.2] - 2017-06-08

- update "bit-javascript" dependency to rc ("^0.6.4-rc.1")
- Try using cache before fetching remote

## [0.6.3-rc.1] - 2017-06-06

- support running e2e tests in a dev environment where `bit` command is different (such as bit-dev)
- `bit import` no longer uses the internal cache objects to retrieve remote bit-components.
- avoid corrupted data in a scope when dependencies somehow are not being resolved.
- allow `bit init` when there is a bit.json file without the `source` or `env` attributes.
- bug fix: don't show the version-compatibility warning more than once
- remove duplications from dependencies list of `bit import` output.
- suppress dependencies list upon `bit import`, unless a flag `--display_dependencies` is being used.
- warn for missing driver
- set the file-extension of the built-dist-file according to the current language ('.js' by default)
- support async/await syntax.
- remove the injection of bit-js module into the tester environment.
- add bit-javascript as a dependency and a post install hook.
- do not show tests output in case of thrown error on commit, use verbose flag to see the error.
- parse @property tag of JSDoc
- add `bit reset` command for cancelling the last local commit
- extract the importing bit.json components functionality from `bit import` into a new command `bit install`.
- add infrastructure for e2e tests
- fix onExport hook to get called after writing dependencies to bit.json
- increased max listeners to 100 (prevent warning message)
- colored commit success message
- support for merge conflict error reporting via ssh
- docs - fix bitsrc links to work

## [0.6.2] - 2017-05-21

- [removed] JSDoc data are saved only for functions with a tag `@bit`.
- fixed component classification (local or external)

## [0.6.1] - 2017-05-18 rc

- JSDoc data are saved only for functions with a tag `@bit`.
- do not terminate watcher after failures.
- add the commit-log details to the Component object, so then it'll be available for `bit show --json` and `bit export`.

## [0.6.0] - 2017-05-15

- do not preserve node.js path cache for required bit-driver because it varies over time.

## [0.5.13] - 2017-05-14

- enable bit watch command -> build-all-inline on every change

## [0.5.12] - 2017-05-14

- enable "bit build --inline" command with no arguments for building all inline components

## [0.5.11] - 2017-05-11

- send a correct error message on commit with wrong id.
- add onModify hook.
- show error-message for 'bit build' when no compiler is specified.
- write dependencies on modify.
- do not write bit.json's `misc` and `lang` properties if the default value is presented.
- send correct error message when there is invalid inline id (wip).
- add bind command (which calls the driver bind command).

## [0.5.10] - 2017-05-11

- fix bug with specs that need compiling for server use

## [0.5.9] - 2017-05-11

- fix bug with specs that need compiling

## [0.5.8] - 2017-05-11

- write the specDist only if it exists

## [0.5.7] - 2017-05-10

- fix test for components without compiler

## [0.5.6] - 2017-05-10

- implement the isolated environment for build

## [0.5.5] - 2017-05-09

### Change

- bare scope test creates a new environment and runs the tests there.
- test command -i runs the tests on the file system (inline components).
- build command now saves dist/\<implFileName> && dist/\<specsFileName> for the specs file.
- change the component resolver to fetch from dist/\<implFileName> instead of dist/dist.js.

- package dependencies of environment modules would be installed at component level from now.
- npm loader would not be present, --verbose will show npm output after the installation is done.

### Fixed

- bug with environment installation (npm install at project level).

### Added

- add module 'component-resolver' to resolve a component path using its ID.
- support generating an isolated bit-component environment on-the-fly so it will be easier to run build and test from everywhere
- the compiler can implement a build method instead of compile, get an entry file and run webpack for example (wip). implemented for inline_components, and still need to implement environment module in order to fully work.
- add --skip-update option to the main bit help page.
- run some hooks (for now: onCommit, onCreate, onExport and onImport) using a language-driver
- lang attribute on the bit.json, enable language that will save on the model of the component.

## [0.5.4] - 2017-05-07

### Fixed

- ssh is exiting before writing the entire response.
- exception was thrown when trying to read non-existing private key.

## [0.5.3] - 2017-04-27

### Fixed

- put [search] index procedure under try catch, warns in case it fails.
- fixed bug with list/show remote components with misc files.

## [0.5.2] - 2017-04-27

### Fixed

- issue with npm ensure that was caused due to latest version changes
- issue with installing deps from local cache instead of external
- exit code with only numeric values

## [0.5.1] - 2017-04-18

### Added

- support adding misc files to a bit component
- enable "bit test --inline" command with no arguments (test all inline components)

### Change

- npm install for bit dependencies will work via temp package.json instead of invoking parallel npmi

### Fixed

- when exporting and missing @this, show friendly error

## [0.5.0]

** breaking change - a scope with this version won't work with consumer with lower versions **

### Change

- ssh protocol has changes and now contains headers with bit version
- do not override files upon "bit create" unless -f (--force) flag is used

### Fixed

- bit ls and show commands can be performed outside of bit scope

### Added

- if there is a difference between the versions of the remote bit and the local bit (the remote scope has a greater version) bit throws a error/warning message according to semver difference major/minor
- bit scope-config public command
- license file inflation
- scope meta model

### Removed

- bit resolver command

## [0.4.5]

### Fixed

- error message on component not found
- hotfix for multifetch bug
- add 'no results found' message on ci when there are no specs

## [0.4.4]

### Fixed

- bug fix: typo on destructuring for making export compatible

## [0.4.3]

### Fixed

- added validation on stdin readable for private cmd _put

## [0.4.2]

### Fixed

- make the ssh mechanism backwards compatible with older versions

## [0.4.1]

### Added

- put now work with stream (after export) instead of putting the data on a command argument

### Change

- replace the use of sequest module with ssh2 module directly.

## [0.4.0]

### Added

- bit cat-scope private command
- bit refresh-scope private command for updating model

### Change

- change the header of the bit-objects to contain the hash of the file as a second argument

## [0.3.4]

### Fixed

- add the hash to the header of the any bit-object

## [0.3.3]

### Fixed

- add posix as an optional dependency (windows)

### Added

- specsResults verbose output after ci-update
- add bit clear-cache cmd
- now running clear cache before bit update

## [0.3.2]

### Added

- add bit-dev script for linking dev command, for development
- circle ci integration
- package node v6.10.0 (LTS) (working for osx, debian, centos)

### Fixed

- throw the right error code when inner problem occures
- handled errors will also have exit code 1

## [0.3.0]

### Change

- saving the component id to bit.json after export is a default behavior.
- bit export --forget flag for not saving to bit.json after export.

### Fixed

- Solved bug with specsResults pass attribute not updating after ci update.

## [0.2.6]

### Fixed

- bug with @ on scope annotation
- improved readme and docs

## [0.2.5]

### Added

- documentation under ./docs
- gitbook integration

### Change

- change mock-require to mockery on testing mechanism
- support node 4 with babel-preset-env + add plugins, instead of stage-0 preset

## [0.2.4]

### Added

- add source-map support for dist (enables compiled bit debugging)

### Change

- small fix after import without peer dependencies (do not show the peer dependencies header)

## [0.2.3]

### Added

- import multiple components on one import (bit import componentA componentB)
- write components specific version in bit.json after import -s flag
- distinguish between peerDependencies and dependencies on the output of an import command

## [0.2.2]

### Added

- loader for export command

### Change

- scope now fetch devDependencies (compiler/tester) on export
- scope does not fetch devDependencies on import
- changed dev to environment flag on import command

## [0.2.1] hot-fix

fix a bug with import many ones function

## [0.2.0]

### Added

- loaders.
- stablize version.
- improve error handling.

## [0.1.0]

initial version<|MERGE_RESOLUTION|>--- conflicted
+++ resolved
@@ -5,16 +5,13 @@
 The format is based on [Keep a Changelog](http://keepachangelog.com/).
 and this project adheres to [Semantic Versioning](http://semver.org/).
 
+## [unreleased]
+
+- fix "Cannot read property 'lang' of null" error when resolving Vue dependencies
+
 ## [[13.0.1] - 2018-06-26](https://github.com/teambit/bit/releases/tag/v13.0.1)
 
-<<<<<<< HEAD
-- fix "Cannot read property 'lang' of null" error when resolving Vue dependencies
-- fix .tsx parsing issue when the tsx dependency is required from a non .tsx file
-- fix support of .json dependencies
-- fix "SyntaxError: Unexpected token" when parsing .ts files with .js dependencies
-=======
 ### New
->>>>>>> 3a11f9e3
 - support `bit checkout latest` for checkout to the latest version
 - add `--reset` flag to `bit checkout` command for removing local modifications
 - add `--all` flag to `bit checkout` command for executing the checkout on all components

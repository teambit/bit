# Change Log

All notable changes to this project will be documented in this file.

The format is based on [Keep a Changelog](http://keepachangelog.com/).
and this project adheres to [Semantic Versioning](http://semver.org/).

## [unreleased]

<<<<<<< HEAD
- improve tagged component loading performance when the files were not changed to avoid resolving dependencies
=======
## [13.0.5-dev.11 - 2018-10-07]

- improve performance by caching objects after loading them
>>>>>>> 993fc477
- fix error "link-generation: failed finding .. in the dependencies array" when a dependency has a devDependency installed as a component
- improve the stability of `bit export --eject` and provide some kind of rollback in case of failure
- introduce a new command `bit eject` for removing local components and installing them as packages by an NPM client

## [13.0.5-dev.10 - 2018-10-04]

- support configuring Git executable path
- update bit-javascript to support the new jsx syntax changes by Babel
- pass config files and context in getDynamicConfig extension's life cycle

## [13.0.5-dev.9 - 2018-10-03]

- support print multiple external (build / test) errors

## [13.0.5-dev.8 - 2018-09-27]

- fix bit-remove to delete authored component files when removing an authored component from an inner directory

## [13.0.5-dev.7 - 2018-09-23]

- support adding the project `package.json` file to a component
- update bit-javascript to allow `import ~` from a local (authored) file to an imported sass component
- add programmatic API for add multiple components

## [13.0.5-dev.6 - 2018-09-16]

- fix ci-update command with component version number (internal)

## [13.0.5-dev.5 - 2018-09-12]

- set the only dist file as main file in package.json (in case there is only one)
- pass workspace path to add many components API

## [13.0.5-dev.4 - 2018-09-05]

- new programmatic API for add multiple components
- update bit-javascript to improve scalability of the dependency resolution

## [13.0.5-dev.3 - 2018-08-27]

- update bit-javascript to show a descriptive error when failed to parse css, sass, scss and less files
- improve auto-tag mechanism to tag not only the dependents but also the dependents of the dependents and so on
- fix `bit status` to not throw an exception for invalid components
- support components with binary files (or non-supported extensions) as the only files
- allow removing a component when it is invalid
- add `getSchema` to extension life cycle
- validate extension's rawConfig against extension schema
- changed `--include-unmodified` to `--all`

## [13.0.5-dev.2 - 2018-08-20]

- change `--conf` on `bit import` to be a path to the config dir

## [13.0.5-dev.1 - 2018-08-14]

- support Bit components dependencies for compilers and testers
- resolve dependencies of environments configuration files
- new envs-attach command to attach component's envs to workspace envs
- automatically detach envs of component when changed from imported workspace
- support dynamic namespaces (replaced the box+name format with a dynamic name that can have multiple slashes to indicate a hierarchical namespace)
- new eject-conf command to write bit.json and envs config files to file system
- new inject-conf command to delete bit.json and envs config files from the file system
- support return `{ write: true }` from environment init function

## [[13.0.4] - 2018-07-24](https://github.com/teambit/bit/releases/tag/v13.0.4)

### New
- send component origin repo in headers

### Changes
- improve `bit test` to run tests not only on new and modified components but also on auto-tag pending components

### Bug fixes
- fix `bit import` of a component with authored dependencies
- generate npm links for Vue packages correctly without adding .vue extension to the package
- fix `bit add` to not throw an error for imported components when mainFile is a relative path to consumer
- fix error "Cannot read property 'missing' of undefined" when a dependency of dependency has parsing errors (bit-javascript)

## [[13.0.3] - 2018-07-12](https://github.com/teambit/bit/releases/tag/v13.0.3)

### Bug fixes
- fix link files generation to support the plugin "add-module-export" of babel compiler
- fix error "Cannot read property push of undefined" when a dependent has parsing error (bit-javascript)
- avoid parsing unsupported dependencies files (bit-javascript)

## [[13.0.2] - 2018-07-10](https://github.com/teambit/bit/releases/tag/v13.0.2)

### New
- improve the tree shaking mechanism to work with unlimited number of intermediate files
- present parsing errors by `bit status` and prevent tagging it until fixed
- show the newly tagged version for auto-tagged components

### Changes
- rename `--ignore-missing-dependencies` flag of `bit tag` to `--ignore-unresolved-dependencies`
- avoid trying tree shaking on CommonJS code
- prevent dependency-resolver from parsing json files as they do not contain any dependency

### Bug fixes
- fix `bit status` to show a component as deleted when track-dir was deleted for authored
- fix parsing error when a Vue file has a dependency prefix with a Tilde inside a style section
- fix detection of .scss files when required with no extension
- don't break `bit status` when mainFile was deleted, instead, reflect it to the user with a suggestion
- fix detection of "export * from" syntax of ES6

## [[13.0.1] - 2018-06-26](https://github.com/teambit/bit/releases/tag/v13.0.1)

### New
- support `bit checkout latest` for checkout to the latest version
- add `--reset` flag to `bit checkout` command for removing local modifications
- add `--all` flag to `bit checkout` command for executing the checkout on all components
- add new flag `--skip-tests` to bit tag command
- add `--no-cache` flag to `bit build` command
- add `--include-unmodified` flag to `bit test` command
- add troubleshooting-isolating link to bit status

### Bug fixes
- fix .tsx parsing issue when the tsx dependency is required from a non .tsx file
- fix support of .json dependencies
- fix "SyntaxError: Unexpected token" when parsing .ts files with .js dependencies
- show environments when running bit show on remote component


## [[13.0.0] - 2018-06-18](https://github.com/teambit/bit/releases/tag/v13.0.0)

### Summary

With over 35 new features, changes and bug fixes, Bit's v13 is focused on increased **stability** with over 20 bug fixes and **support for common workflows** including [webpack resolve](https://webpack.js.org/configuration/resolve/), [tsconfig resolving](https://www.typescriptlang.org/docs/handbook/module-resolution.html), Vue resolve alias ([Vue Webpack template](https://github.com/vuejs-templates/webpack/blob/f21376d6c3165a4cf6e5ae33f71b16dd47d213e3/template/build/webpack.base.conf.js#L36)) , [Babel module resolver](https://github.com/tleunen/babel-plugin-module-resolver) etc. Here are some of v13's highlights.

- add ability to configure custom module resolution in Bit (paths and aliases), to support absolute import statements for projects that use similar features using Webpack, Typescript, Babel, Vue alias etc. [PR-#980](https://github.com/teambit/bit/pull/980), [#852](https://github.com/teambit/bit/issues/852), [#865](https://github.com/teambit/bit/issues/865), [#869](https://github.com/teambit/bit/issues/869)
- over 20 bug fixes including max call stack, import of binary files and more.
- environments transformed and refactored to act as native Bit extensions. [PR-#931](https://github.com/teambit/bit/pull/931)
- support "export X from Y" syntax of ES6 without importing X first. [PR-#981](https://github.com/teambit/bit/pull/981)
- support mixed mode of common-js and ES6. [PR-#1036](https://github.com/teambit/bit/pull/1036)
- support Installing Bit using NPM using `sudo`. [commit](https://github.com/teambit/bit/commit/b23a78d3fd8ba07507785d97a224775126c2b150).
- introducing new flags for `bit init` including `--reset` and `--reset-hard`. [PR-#1012](https://github.com/teambit/bit/pull/1012)

As a reminder, we're switching to major versions to indicate that we, like many others, have been using Bit in production for a long time. v13 follows the previous v0.12 and looking forward we'll continue to follow semver like we've done since 2016.

### New
- add ability to configure custom module resolution in Bit (paths and aliases), to support absolute import statements for projects that use similar features using Webpack, Typescript, Babel, etc.
- support "export X from Y" syntax of ES6 without importing X first.
- environments transformed and refactored to act as native Bit extensions
- introduce a new flag `bit init --reset-hard` to delete Bit files in order to start with a clean workspace
- introduce a new flag `bit init --reset` to recreate bit.json and .bitmap files in case they are corrupted
- add fork level to the `bit test` command
- inject dist dir to node_path variable during test process in order for the author to tag and test custom-resolved components
- added missing programmatic flags for bit isolate cmd
- support mixed mode of common-js and ES6 ("require" and "import" together)
- recognize packages required from d.ts files

### Changes
- remove alias t from bit test command (conflicts with tag command)
- do not override existing bit.json on bit init
- rename `no-launch-browser` to `suppress-browser-launch` in bit login flag
- version validation during `bit tag`

### Bug fixes
- fix import of binary files
- fix error "Maximum call stack size exceeded" when tagging or building a large file
- handle bit diff for local components without specifying a scope
- backward compatibility for components with environments with latest version
- show dependent component id when trying to install missing environment
- prevent overriding local tags from remote components upon import
- throw an error when auto tag components have a newer version
- after auto-tagging a component with a pending update it no longer becomes `modified`
- support for running bit log on local components without specifying scope name
- handle adding the same file with different letter cases (uppercase/lowercase)
- improve environments error handling
- support `bit move` and `bit import --path` when running from an inner directory
- `bit init` now recreates the scope.json if it does not exist

## [0.12.13] - 2018-05-09

### New
- add `bit show --compare` data into `bit diff` to easily see why a component is modified in one command
- when running bit login, also configure bitsrc registry for npm
- adding scss to support ~
- support components with cyclic dependencies
### Changes
- remove `--write` flag from `bit import`, the newly introduced `--merge` flag takes care of that
- improve merge-conflict error on export to show all components with conflicts
### Bug Fixes
- fix `bit remove` to not delete dependencies when they were imported directly
- add error handling to bit login
- improve the error-message "unexpected network error has occurred" to provide some useful data

## [0.12.12] - 2018-04-29

### New
- introduce a new command `bit diff` to show the files diff for modified components
- support importing component on top of a modified one and merging the changes by adding `--merge` flag to `bit import`
- add -x flag to import (short for --extension)

### Bug Fixes
- fix an end of line issue between os
- [#927](https://github.com/teambit/bit/issues/927) fix a case of link file (file that only requires another file) is part of the component
- fix bit-move of a directly imported dependency
- fix importing a different version of a dependent when dependencies are not saved as components
- fix Yarn install when a relative path is written into package.json
- fix bit-merge and bit-checkout commands for Windows
- bug fix - import after tag command was showing an error "Cannot read property 'hash' of undefined"
- fix bit-add to enable marking files as tests of existing components
- bug fix - in some circumstances, same link files were written in parallel, resulting in invalid content

## [0.12.11] - 2018-04-10

### New
- introduce a new command `bit merge` for merging a different version into the current version
- introduce a new command `bit use` for switching between versions
- add anonymous analytics usage with prompt
- support merging modified component to an older version of the component
### Changes
- rename the command `bit use` to `bit checkout`
- block tagging when a component has a newer version locally, unless `--ignore-newest-version` flag is used
- rename `--force` flag of `bit import` to `--override`
- change `bit list` to show only the authored and imported components, unless `--scope` flag is used
- `bit remove` removes components from a remote scope only when `--remote` flag is used
- improve the output of import command to show the imported versions
### Bug Fixes
- fix bit-install to work from an inner directory
- improve external test and build errors to show the stack
- support `export { default as }` syntax when extracting relevant dependencies from link files

## [0.12.10] - 2018-03-21

### New
- track directories for files changes and update .bitmap automatically
- show a component as modified (bit status) in case a new file has added to its rootDir or one of the files has renamed
- support updating dependencies versions from bit.json, package.json and bitmap files
- add an option to install peer dependencies in an isolated environment
- add the main file to file list if not specified during `bit add`
- add `--all` flag to `bit untrack` command

### Changes
- ignore files named 'LICENSE'
- test components candidates for auto-tag before tagging them

### Bug Fixes
- fix an issue with stylus dependencies from Vue files
- fix catastrophic backtracking when using Regex to find JSDoc
- fix environment import of latest version when an older version is imported
- fix exit status when ci-update fails
- fix bugs when running bit commands not from the workspace root

## [0.12.9] - 2018-03-14

- fix bug with exporting component to a very old scopes

## [0.12.8] - 2018-03-12

- send component's metadata to compilers
- fix `bit tag` with `--force` flag to force tagging when exceptions occurred during a test
- fix `bit test` error message to display the actual exception if occurred
- improve error message of `bit tag --verbose` when tests failed to include tests results
- improve handling of errors from compilers which return promises
- merge process.env from the main process to tester process fork
- symlink tester env in isolated envs
- bug fix - tests files were ignored during bit add when they're weren't part of the files array and .gitignore contained a record with leading exclamation mark

## [0.12.7] - 2018-02-28

- bug fix - specifying a component and its dependency as ids for bit remove was not working
- bug fix - fix remove component

## [0.12.6] - 2018-02-27

### New
- introduced a new command `bit untag` for reverting un-exported tags.
- support .vue files
- support `bit install` of specific ids
- init local scope inside .git
- support peerDependencies
- support passing arguments/flags to the package-manager by specifying them after '--' (e.g. `bit import -- --no-optional`)
- support compilers which return promises

### Changes
- save bit dev-dependencies components inside devDependencies section of package.json
- `bit status` shows a list of staged versions in 'staged components' section

### Bug Fixes
- show npm-client's warnings when they are about missing peer-dependencies
- fix outdated to print correct version numbers
- remove a modified component message
- resolving .gitignore files
- [#729](https://github.com/teambit/bit/issues/729) fix bit cc to clear module cache
- [#769](https://github.com/teambit/bit/issues/769) - prevent duplicate ids in bitmap when adding existing files
- [#736](https://github.com/teambit/bit/issues/736) - .gitignore is blocking everything

## [0.12.5] - 2018-02-06

- default `bit import` with no id to import objects only, unless `--write` flag is used
- decrease verbosity of npm during bit test
- added `--objects` flag to `bit import` for fetching objects only and making no changes to the filesystem
- bug fix - dists had incorrect paths in the model when originallySharedDir was the same as dist.entry
- strip dist.entry for imported and authored components only, not for nested.
- write .bitmap on bit init command
- aggregate dependencies and package dependencies in bit show
- add entered username from prompt to context for server side hooks


## [0.12.4] - 2018-01-30

- support separating dev-dependencies and dev-packages from dependencies and packages when they originated from tests files
- prompt user when trying to remove a component
- restore old behavior of requiring package installation
- support adding test files to existing component
- ignore tracked files when running bit add and print a warning message
- bug fix - bit test fails when the same environment installation was canceled before

## [0.12.3] - 2018-01-28

- avoid overriding not only modified components but also new components when running `bit import`, unless `--force' flag is used
- validate version number during tag action
- allow `bit config` to run in non initialized directory

## [0.12.2] - 2018-01-24

### New
- [#653](https://github.com/teambit/bit/issues/653) read config keys from Git config in case it's not found in bit config
- [#516](https://github.com/teambit/bit/issues/516) add `--eject` flag for `bit export` for quickly remove local components after export and install them by the npm client
### Changes
- `bit build` with no parameter, builds all authored and imported components regardless whether they're modified
### Bug Fixes
- `bit move` - updates links to node_modules and updates package.json dependencies with the new directory
- install missing environments before start build / test process
- print message in case of cyclic dependencies
- fixed ci-update from failing when no compiler or tester

## [0.12.1] - 2018-01-22

- add link-file for authored exported components from the root node_modules of a component to its main-file
- avoid fetching the dependencies of versions older than the current imported one
- migration - remove latest from compiler
- fix bug with importing old components with compiler defined
- fixed deserialize bug with bit remove

## [0.12.0] - 2018-01-18

### New
- [extension system (beta)](https://docs.bitsrc.io/docs/ext-concepts.html)
- [#540](https://github.com/teambit/bit/issues/540) support Yarn as package manager
- `bit import`: install hub dependencies as npm packages by default
- `bit import`: install npm packages by default
- [#613](https://github.com/teambit/bit/issues/613) `bit install` command to install all packages and link all components
- [#577](https://github.com/teambit/bit/issues/577) auto add workspaces to root package.json
- [#515](https://github.com/teambit/bit/issues/515) save direct dependencies in package.json with relative paths
- [#571](https://github.com/teambit/bit/issues/571) apply auto-tagging mechanism for imported components
- [#541](https://github.com/teambit/bit/issues/541) add package manager config to bit.json
- support saving dists files on a pre-configured directory relative to consumer root
- support `bit show --compare` with json format


### Changes
- change auto-generated node_modules links to be the same as NPM installation of components (@bit/scope.box.name)
- rename `bit bind` command to `bit link`
- reanme {PARENT_FOLDER} variable to {PARENT} in dsl of add
- rename .bit.map.json to .bitmap
- avoid writing long files paths for imported components when there is a shared directory among the component files and its dependencies
- `bit log` now shows semver instead of version hash
- [#537](https://github.com/teambit/bit/issues/537) rename dist flag to --ignore-dist and by default create dist files
- [#527](https://github.com/teambit/bit/issues/527) rename structure property in bit.json
- remove 'dist' attribute from root bit.json by default
- rename `no_dependencies` flag to `no-dependencies` on `bit import`
- rename `no_package_json` flag to `ignore-package-json` on `bit import`
- change `bit remote rm` to `bit remote del`
- run bit init automatically if dir is not initialized but contains .bitmap file
- do not write the component's bit.json file, unless `--conf` flag is set
### Bug Fixes
- [#517](https://github.com/teambit/bit/issues/517) when a nested dependency is imported directly, re-link all its dependents
- [#608](https://github.com/teambit/bit/issues/608) absolute components dependencies for new components throw an error
- [#605](https://github.com/teambit/bit/issues/605) component with modified dependencies doesn't recognize as modified
- [#592](https://github.com/teambit/bit/issues/592) auto-tagged component were not shown as staged in bit status
- [#495](https://github.com/teambit/bit/issues/495) support adding files to imported components and ignoring existing files
- [#500](https://github.com/teambit/bit/issues/500) files added under one component although it was not specified
- [#508](https://github.com/teambit/bit/issues/508) componentsDefaultDirectory do not support anything other than one dynamic param per folder
- [#543](https://github.com/teambit/bit/issues/543) remove imported component not working
- avoid building process when a component was not modified
- prevent overriding index file if exists

## [0.11.1] - 2017-11-29

- support tagging the entire local scope and all imported components to a specific tag using `--scope` and `--include_imported` flags
- add bit pack command to build packages for registry
- tag command now accepts a version
- `bit test` - paint a summary table when testing multiple components
- `bit status` - add a new section "deleted components" for components that were deleted from the file-system manually
- `bit import` - prevent overriding local changes unless --force flag was used
- sort `bit show` and `bit list` components alphabetically
- Auto update .bit.map.json to semantic versions
- improve stability and performance of the dependency resolution mechanism
- removed `--include-imported` flags as `--all` can be used for the same functionality
- `--scope` flag can be used without `--all`
- message in tag command is now optional
- `--all` and `--scope` accepts version (optional for `--all` and mandatory for `--scope`)
- fixed bug on windows that created test files as components
- fixed bit add bug when adding test files with DSL
- fixed output to be the same for tag command
- fixed bit list command display for deprecated components
- fixed bit show with compare flag to display dependencies
- don't write dists files for authored components
- bug fix - components that were not indicated as staged-components by `bit status` were exported by `bit export`
- bug fix - tests files saved with incorrect path when `bit add` was running from non-consumer root
- `bit add` - exclude a component when its main file is excluded
- bug fix - generated .ts links were not valid

## [0.11.0] - 2017-11-12
- change versions numbers to be semantic versions
- add `--outdated` flag to `bit show` command to show the local and remote versions of a component
- add `--outdated` flag to `bit list` command to show the local and remote versions of components
- `bit show` - show components that will be tagged automatically when their dependencies are tagged
- export / import performance and stability improvements
- add plugin mechanism to support different file types
- SSH authentication can be done with SSH username and password in case a private key or an SSH agent socket is not available
- SSH is not supporting passphrase in case a private key is encrypted
- reimplement cat-object command
- `bit show` - show components that will be tagged automatically when their dependencies are tagged
- bug fix - dependencies were not written to the file-system when cloning a project with an existing bit.map file
- disable the local search
- fix a bug which prevents the ci running tests in some cases
- bug fix - re-adding a component after exporting it was considered as a new component
- fix a bug which makes bit test command not work when a component use bit/ to require another component
- prevent bare-scope corruption when the export process fails
- fixed stderr maxBuffer exceeded bug in ci-update cmd
- fix a bug which makes imported components considered as modified
- fix typo in help man page

## [0.10.9] - 2017-10-18

- rename `bit commit` to `bit tag`
- extract only relevant dependencies from link files (files that only require other files)
- typescript - extract only relevant dependencies from link files (files that only require other files)
- take package version from package.json in the component / root folder to support semver package dependencies
- new field in bit.json (bindingPrefix) for dynamic links
- add flag to bit show to compare component in file system to last tagged component
- better handling deleted files
- improve bit add to convert files to valid bit names
- fixed - writing dist files to wrong directory during bit tag / test commands
- fixed remove of exported component
- prevent bare-scope corruption when the export process fails
- fixed stderr maxBuffer exceeded bug in ci-update cmd
- throw error when tester doesn't return any result for test file
- change the order of determine the main/index file - it's now ['js', 'ts', 'jsx', 'tsx', 'css', 'scss', 'less', 'sass']
- improve checkVersionCompatibility between server and client
- show correct message / error when the tester has an exception during bit test
- fix bug with printing wrong id on bit tag for component in versions between 10-19
- handle invalid bit.json
- bit add on missing test file should throw an error
- prevent test files from becoming new components
- fix bug when component version is larger than 10 it won't show as staged

## [0.10.8] - 2017-10-01

- support requiring imported components using `require('bit/namespace/name')` syntax
- new remove command for removing local and remote components
- new deprecate command for deprecating local and remote components
- new move command for moving files/directories of a component to a new location
- create package.json for imported components
- exclude import-pending components from 'new components' section
- add ignore missing dependencies to commit
- save all dependencies on one configurable directory (components/.dependencies by default)
- add support for tsx files
- generate internal component links according to their compiled version
- move a re-imported component to a new location when `bit import --prefix` is used
- fix commit and export issues when dealing with more than 500 components
- fix export of large amount of data
- fix bug with commit --force when tests throws an exception
- fix bug - when you import authored component (and there is a newer version) it duplicate it in the .bit.map.json
- fix bug - when you import authored component it was added to bit.json dependencies
- fix bug with ssh2 times out on handshake

## [0.10.7] - 2017-09-07

- improve windows support
- add bit untrack command
- support CSS/less/sass/sass as main file
- support jsx extension as the main file of a component
- support adding new files to imported components
- deprecated install command
- fix the search according to search-index v0.13.0 changes
- prevent exporting a component when the same version has been exported already to the same remote scope
- avoid running the build and test processes upon `bit status`
- allow export specific components without specifying the scope-name
- avoid committing unmodified components unless `--force` flag is being used
- resolve dependencies from all component files regardless whether they are referenced from the main file
- bug fix - the author was not able to update his/her component in case it was changed in another scope
- bug fix - status command shows an error when components directory has an unreferenced (from bit.map) component
- avoid generating links for author components
- `bit import` from bit.json does not write to the file-system a dependency when it is also a direct import
- bug fix - export would hang when the ssh server was existing before closing
- don't calculate nested deps when calculating modified component during bit status/commit
- fixed exception is thrown in `bit ls` after exporting components
- removed `--cache` flag from `bit ls`
- added `--environment` option for `bit import`
- reformatted `bit import` output (components, dependencies, environments)
- remove duplication for missing packages warning
- Remove the npm tree output for component ci flow
- add verbosity option to some places
- added auto generated msg to bitmap and all generated link files
- fix a warning on the bit --version command
- support render tag in js docs
- bug fix - imported components were deleted from bit.map when importing nested components of the same scope and name
- write dist files on import according to .bit.map.json
- improve bit remote output (put it in a table)
- fix but with export when the remote has a dependency in the wrong version

## [0.10.6] - 2017-08-23

- windows support
- support auto updating of bit for npm installation
- support deleting files from a component
- improved bit help
- fix bit config command for linux
- update bit-javascript dependency
- fixed remote add exceptions to human-friendly errors
- improvement - when there are several potential main files, `bit add` selects the one that is closer to the root
- show a friendly error when SSH returns an invalid response
- fix an error when there are multiple open SSH connections
- update bit.map and the file system when a nested component is re-imported individually
- fix ci-update command when there are tester and compiler to use the same isolated-environment
- fix an error when importing a component, exporting it, modifying and exporting again (v3)
- fix links generation when importing from a non-consumer root path
- fix ci-update command to generate links when necessary
- fix Error: "Cannot find module './build/Release/DTraceProviderBindings'" when installing via Yarn
- fix the local and remote search
- fix the internal ci-update command where an environment has a tester without a compiler
- improved commit, add, export and status outputs
- support general failures on bit test (like on before)
- status output with missing dependencies
- help flags adjusted to new help
- missing dependencies formatted on commit
- sources no longer part of bit.json's defaults
- improve readme
- improve outputs
- improve windows support for import command
- exception when using `bit test` or `bit build` before adding first components
- add new flag to bit add to override or append files to bit component


## [0.10.5] - 2017-08-16
- improved commit, add, export and status outputs
- improved bit help
- Improve log files (rotate, color, prettyPrint)
- Support define dependencies for imported components
- bug fixes for export command

## [0.10.4] - 2017-08-15

- bug fix - component stays in "staged components" section after the second export
- support exporting binary files
- fix a bug when importing version 2 of a component while version 1 has been imported before
- fix a bug when exporting version 3 of a component after importing version 2
- bug fix - install test environment if not exist upon bit test
- Fix conflicts when import from bit.json more than one component with the same nested deps
- Remove duplicates from missing packages (during import) warning
- improve error on adding non existing file
- improve support for imported components as dependencies of authored components
- auto-resolve dependencies for imported components

## [0.10.3] - 2017-08-08

- fix memory leak when exporting a big amount of components
- fix running import command from a non-root directory
- support specifying multiple ids using export command
- fix the auto creating dependencies during commit
- performance improvement for status and commit

## [0.10.2] - 2017-08-07
Improve resolving packages dependencies for ts files

## [0.10.1] - 2017-08-07

## [0.10.0] - 2017-08-07
### BREAKING CHANGES

- Upgrade: Bit now works with a new set of APIs and data models for the code component and scope consumer.
- Important: Bit is not backward compatible with remote scopes running older versions of Bit.

## [0.6.6-rc.1] - 2017-06-28
- Add babel-plugin-transform-runtime to support async functions

## [0.6.5] - 2017-06-26

## [0.6.5-rc.1] - 2017-06-26
- bugfix - install drivers in scope level before test in scope
- bugfix - install drivers in scope level before build in scope
- bugfix - calling to old bind command during component e2e tests

## [0.6.4] - 2017-06-25

- update "bit-javascript" dependency to 0.6.4
## [0.6.3-rc.3] - 2017-06-15

- `bit test` shows the error stack in case of a fatal error
- add logger
- support debug-mode for e2e tests

## [0.6.3-rc.2] - 2017-06-08

- update "bit-javascript" dependency to rc ("^0.6.4-rc.1")
- Try using cache before fetching remote

## [0.6.3-rc.1] - 2017-06-06

- support running e2e tests in a dev environment where `bit` command is different (such as bit-dev)
- `bit import` no longer uses the internal cache objects to retrieve remote bit-components.
- avoid corrupted data in a scope when dependencies somehow are not being resolved.
- allow `bit init` when there is a bit.json file without the `source` or `env` attributes.
- bug fix: don't show the version-compatibility warning more than once
- remove duplications from dependencies list of `bit import` output.
- suppress dependencies list upon `bit import`, unless a flag `--display_dependencies` is being used.
- warn for missing driver
- set the file-extension of the built-dist-file according to the current language ('.js' by default)
- support async/await syntax.
- remove the injection of bit-js module into the tester environment.
- add bit-javascript as a dependency and a post install hook.
- do not show tests output in case of thrown error on commit, use verbose flag to see the error.
- parse @property tag of JSDoc
- add `bit reset` command for cancelling the last local commit
- extract the importing bit.json components functionality from `bit import` into a new command `bit install`.
- add infrastructure for e2e tests
- fix onExport hook to get called after writing dependencies to bit.json
- increased max listeners to 100 (prevent warning message)
- colored commit success message
- support for merge conflict error reporting via ssh
- docs - fix bitsrc links to work

## [0.6.2] - 2017-05-21

- [removed] JSDoc data are saved only for functions with a tag `@bit`.
- fixed component classification (local or external)

## [0.6.1] - 2017-05-18 rc

- JSDoc data are saved only for functions with a tag `@bit`.
- do not terminate watcher after failures.
- add the commit-log details to the Component object, so then it'll be available for `bit show --json` and `bit export`.

## [0.6.0] - 2017-05-15

- do not preserve node.js path cache for required bit-driver because it varies over time.

## [0.5.13] - 2017-05-14

- enable bit watch command -> build-all-inline on every change

## [0.5.12] - 2017-05-14

- enable "bit build --inline" command with no arguments for building all inline components

## [0.5.11] - 2017-05-11

- send a correct error message on commit with wrong id.
- add onModify hook.
- show error-message for 'bit build' when no compiler is specified.
- write dependencies on modify.
- do not write bit.json's `misc` and `lang` properties if the default value is presented.
- send correct error message when there is invalid inline id (wip).
- add bind command (which calls the driver bind command).

## [0.5.10] - 2017-05-11

- fix bug with specs that need compiling for server use

## [0.5.9] - 2017-05-11

- fix bug with specs that need compiling

## [0.5.8] - 2017-05-11

- write the specDist only if it exists

## [0.5.7] - 2017-05-10

- fix test for components without compiler

## [0.5.6] - 2017-05-10

- implement the isolated environment for build

## [0.5.5] - 2017-05-09

### Change

- bare scope test creates a new environment and runs the tests there.
- test command -i runs the tests on the file system (inline components).
- build command now saves dist/\<implFileName> && dist/\<specsFileName> for the specs file.
- change the component resolver to fetch from dist/\<implFileName> instead of dist/dist.js.

- package dependencies of environment modules would be installed at component level from now.
- npm loader would not be present, --verbose will show npm output after the installation is done.

### Fixed

- bug with environment installation (npm install at project level).

### Added

- add module 'component-resolver' to resolve a component path using its ID.
- support generating an isolated bit-component environment on-the-fly so it will be easier to run build and test from everywhere
- the compiler can implement a build method instead of compile, get an entry file and run webpack for example (wip). implemented for inline_components, and still need to implement environment module in order to fully work.
- add --skip-update option to the main bit help page.
- run some hooks (for now: onCommit, onCreate, onExport and onImport) using a language-driver
- lang attribute on the bit.json, enable language that will save on the model of the component.

## [0.5.4] - 2017-05-07

### Fixed

- ssh is exiting before writing the entire response.
- exception was thrown when trying to read non-existing private key.

## [0.5.3] - 2017-04-27

### Fixed

- put [search] index procedure under try catch, warns in case it fails.
- fixed bug with list/show remote components with misc files.

## [0.5.2] - 2017-04-27

### Fixed

- issue with npm ensure that was caused due to latest version changes
- issue with installing deps from local cache instead of external
- exit code with only numeric values

## [0.5.1] - 2017-04-18

### Added

- support adding misc files to a bit component
- enable "bit test --inline" command with no arguments (test all inline components)

### Change

- npm install for bit dependencies will work via temp package.json instead of invoking parallel npmi

### Fixed

- when exporting and missing @this, show friendly error

## [0.5.0]

** breaking change - a scope with this version won't work with consumer with lower versions **

### Change

- ssh protocol has changes and now contains headers with bit version
- do not override files upon "bit create" unless -f (--force) flag is used

### Fixed

- bit ls and show commands can be performed outside of bit scope

### Added

- if there is a difference between the versions of the remote bit and the local bit (the remote scope has a greater version) bit throws a error/warning message according to semver difference major/minor
- bit scope-config public command
- license file inflation
- scope meta model

### Removed

- bit resolver command

## [0.4.5]

### Fixed

- error message on component not found
- hotfix for multifetch bug
- add 'no results found' message on ci when there are no specs

## [0.4.4]

### Fixed

- bug fix: typo on destructuring for making export compatible

## [0.4.3]

### Fixed

- added validation on stdin readable for private cmd _put

## [0.4.2]

### Fixed

- make the ssh mechanism backwards compatible with older versions

## [0.4.1]

### Added

- put now work with stream (after export) instead of putting the data on a command argument

### Change

- replace the use of sequest module with ssh2 module directly.

## [0.4.0]

### Added

- bit cat-scope private command
- bit refresh-scope private command for updating model

### Change

- change the header of the bit-objects to contain the hash of the file as a second argument

## [0.3.4]

### Fixed

- add the hash to the header of the any bit-object

## [0.3.3]

### Fixed

- add posix as an optional dependency (windows)

### Added

- specsResults verbose output after ci-update
- add bit clear-cache cmd
- now running clear cache before bit update

## [0.3.2]

### Added

- add bit-dev script for linking dev command, for development
- circle ci integration
- package node v6.10.0 (LTS) (working for osx, debian, centos)

### Fixed

- throw the right error code when inner problem occures
- handled errors will also have exit code 1

## [0.3.0]

### Change

- saving the component id to bit.json after export is a default behavior.
- bit export --forget flag for not saving to bit.json after export.

### Fixed

- Solved bug with specsResults pass attribute not updating after ci update.

## [0.2.6]

### Fixed

- bug with @ on scope annotation
- improved readme and docs

## [0.2.5]

### Added

- documentation under ./docs
- gitbook integration

### Change

- change mock-require to mockery on testing mechanism
- support node 4 with babel-preset-env + add plugins, instead of stage-0 preset

## [0.2.4]

### Added

- add source-map support for dist (enables compiled bit debugging)

### Change

- small fix after import without peer dependencies (do not show the peer dependencies header)

## [0.2.3]

### Added

- import multiple components on one import (bit import componentA componentB)
- write components specific version in bit.json after import -s flag
- distinguish between peerDependencies and dependencies on the output of an import command

## [0.2.2]

### Added

- loader for export command

### Change

- scope now fetch devDependencies (compiler/tester) on export
- scope does not fetch devDependencies on import
- changed dev to environment flag on import command

## [0.2.1] hot-fix

fix a bug with import many ones function

## [0.2.0]

### Added

- loaders.
- stablize version.
- improve error handling.

## [0.1.0]<|MERGE_RESOLUTION|>--- conflicted
+++ resolved
@@ -7,13 +7,10 @@
 
 ## [unreleased]
 
-<<<<<<< HEAD
-- improve tagged component loading performance when the files were not changed to avoid resolving dependencies
-=======
+
 ## [13.0.5-dev.11 - 2018-10-07]
 
 - improve performance by caching objects after loading them
->>>>>>> 993fc477
 - fix error "link-generation: failed finding .. in the dependencies array" when a dependency has a devDependency installed as a component
 - improve the stability of `bit export --eject` and provide some kind of rollback in case of failure
 - introduce a new command `bit eject` for removing local components and installing them as packages by an NPM client

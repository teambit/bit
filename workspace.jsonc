--- conflicted
+++ resolved
@@ -335,15 +335,9 @@
             "bit-bin": "-"
           },
           "peerDependencies": {
-<<<<<<< HEAD
-            "bit-bin": "14.8.9-dev.289",
+            "bit-bin": "14.8.9-dev.291",
             "react": ">=16.8.0 || ^17.0.0",
             "react-dom": ">=16.8.0 || ^17.0.0"
-=======
-            "react": "^16.13.1",
-            "bit-bin": "14.8.9-dev.291",
-            "react-dom": "^16.13.1"
->>>>>>> 08b56ed5
           }
         }
       },
@@ -474,13 +468,7 @@
       "teambit.dependencies/dependency-resolver": {
         "policy": {
           "dependencies": {
-<<<<<<< HEAD
-            "bit-bin": "14.8.9-dev.289",
-=======
             "bit-bin": "14.8.9-dev.291",
-            "react": "^16.13.1",
-            "react-dom": "^16.13.1",
->>>>>>> 08b56ed5
             "graphql": "^14.3.1",
             "browserslist": "^4",
             "reflect-metadata": "^0.1.13",

--- conflicted
+++ resolved
@@ -147,13 +147,8 @@
         "@teambit/defender.content.formatter-overview": "1.96.1",
         "@teambit/defender.content.linter-overview": "1.95.0",
         "@teambit/defender.content.tester-overview": "1.95.0",
-<<<<<<< HEAD
-        "@teambit/defender.eslint-linter": "1.0.1",
         "@teambit/defender.prettier-formatter": "1.0.10",
-=======
         "@teambit/defender.eslint-linter": "1.0.19",
-        "@teambit/defender.prettier-formatter": "1.0.0",
->>>>>>> f3ef1019
         "@teambit/defender.ui.test-compare-section": "^0.0.100",
         "@teambit/defender.ui.test-loader": "^0.0.504",
         "@teambit/defender.ui.test-row": "^0.0.503",

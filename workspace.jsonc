{
  "$schema": "",
  "teambit.workspace/workspace": {
    "name": "bit",
    "icon": "https://static.bit.dev/bit-logo.svg",
    "defaultScope": "teambit.bit",
    "defaultDirectory": "components"
  },
  "teambit.dependencies/dependency-resolver": {
    "packageManager": "teambit.dependencies/pnpm",
    "policy": {
      "dependencies": {
        "@babel/core": "7.11.6",
        "@babel/preset-react": "7.13.13",
        "@babel/preset-typescript": "7.12.7",
        "@babel/types": "^7.13.12",
        "@floating-ui/react-dom": "0.6.0",
        "@graphql-modules/core": "0.7.17",
        "@jest/test-result": "26.6.2",
        "@mdx-js/loader": "1.6.21",
        "@mdx-js/mdx": "1.6.21",
        "@mdx-js/react": "1.6.22",
        "@pmmmwh/react-refresh-webpack-plugin": "0.5.4",
        "@pnpm/client": "6.1.3",
        "@pnpm/colorize-semver-diff": "1.0.1",
        "@pnpm/config": "13.13.3",
        "@pnpm/core": "2.7.11",
        "@pnpm/default-reporter": "8.4.2",
        "@pnpm/default-resolver": "14.0.12",
        "@pnpm/error": "2.1.0",
        "@pnpm/fetch": "4.2.5",
        "@pnpm/fetching-types": "2.2.1",
        "@pnpm/git-resolver": "5.1.17",
        "@pnpm/local-resolver": "7.0.8",
        "@pnpm/logger": "4.0.0",
        "@pnpm/modules-yaml": "9.1.1",
        "@pnpm/npm-resolver": "12.1.8",
        "@pnpm/package-store": "12.1.13",
        "@pnpm/parse-overrides": "1.0.1",
        "@pnpm/pick-registry-for-package": "2.0.11",
        "@pnpm/registry-mock": "2.14.0",
        "@pnpm/resolver-base": "8.1.6",
        "@pnpm/semver-diff": "1.1.0",
        "@pnpm/sort-packages": "2.1.7",
        "@pnpm/store-connection-manager": "3.2.12",
        "@pnpm/tarball-fetcher": "9.3.17",
        "@pnpm/tarball-resolver": "5.0.11",
        "@pnpm/types": "7.10.0",
        "@react-hook/latest": "1.0.3",
        "@stencil/core": "1.17.4",
        "@stencil/webpack": "0.0.6",
        "@teambit/any-fs": "0.0.5",
        "@teambit/base-ui.constants.storage": "1.0.0",
        "@teambit/base-ui.css-components.pill": "1.0.0",
        "@teambit/base-ui.css-components.roundness": "1.0.0",
        "@teambit/base-ui.elements.dots-loader": "1.0.1",
        "@teambit/base-ui.elements.image": "1.0.0",
        "@teambit/base-ui.elements.label": "1.0.0",
        "@teambit/base-ui.elements.separator": "1.0.0",
        "@teambit/base-ui.graph.tree.collapsable-tree-node": "0.0.4",
        "@teambit/base-ui.graph.tree.indent": "1.0.0",
        "@teambit/base-ui.graph.tree.inflate-paths": "1.0.0",
        "@teambit/base-ui.graph.tree.recursive-tree": "1.0.0",
        "@teambit/base-ui.graph.tree.root-node": "1.0.0",
        "@teambit/base-ui.graph.tree.tree-context": "1.0.0",
        "@teambit/base-ui.input.error": "1.0.1",
        "@teambit/base-ui.layout.breakpoints": "1.0.0",
        "@teambit/base-ui.layout.grid-component": "1.0.0",
        "@teambit/base-ui.layout.page-frame": "1.0.0",
        "@teambit/base-ui.loaders.loader-ribbon": "1.0.0",
        "@teambit/base-ui.loaders.skeleton": "1.0.1",
        "@teambit/base-ui.routing.link": "1.0.0",
        "@teambit/base-ui.routing.native-nav-link": "1.0.0",
        "@teambit/base-ui.routing.nav-link": "1.0.0",
        "@teambit/base-ui.styles.flex-center": "1.0.0",
        "@teambit/base-ui.surfaces.background": "1.0.1",
        "@teambit/base-ui.surfaces.card": "1.0.1",
        "@teambit/base-ui.surfaces.split-pane.hover-splitter": "1.0.0",
        "@teambit/base-ui.surfaces.split-pane.split-pane": "1.0.0",
        "@teambit/base-ui.text.heading": "1.0.1",
        "@teambit/base-ui.text.muted-text": "1.0.1",
        "@teambit/base-ui.text.paragraph": "1.0.1",
        "@teambit/base-ui.text.text-sizes": "1.0.0",
        "@teambit/base-ui.text.themed-text": "1.0.1",
        "@teambit/base-ui.theme.accent-color": "1.1.0",
        "@teambit/base-ui.theme.colors": "1.0.0",
        "@teambit/base-ui.theme.dark-theme": "1.0.2",
        "@teambit/base-ui.theme.fonts.book": "1.0.2",
        "@teambit/base-ui.theme.fonts.roboto": "1.0.0",
        "@teambit/base-ui.theme.sizes": "1.0.0",
        "@teambit/base-ui.theme.theme-provider": "1.0.1",
        "@teambit/base-ui.utils.composer": "1.0.0",
        "@teambit/base-ui.utils.string.affix": "1.0.0",
        "@teambit/base-ui.utils.sub-paths": "1.0.0",
        "@teambit/base-ui.utils.time-ago": "1.0.0",
        "@teambit/bit.content.what-is-bit": "1.95.0",
        "@teambit/bvm.config": "0.0.26",
        "@teambit/capsule": "0.0.12",
        "@teambit/code.ui.object-formatter": "0.0.1",
        "@teambit/compilation.content.compiler-overview": "1.95.0",
        "@teambit/component.content.component-overview": "1.95.0",
        "@teambit/component.content.dev-files": "1.95.9",
        "@teambit/component.instructions.exporting-components": "0.0.6",
        "@teambit/defender.content.formatter-overview": "1.95.9",
        "@teambit/defender.content.linter-overview": "1.95.0",
        "@teambit/defender.content.tester-overview": "1.95.0",
        "@teambit/design.elements.icon": "1.0.5",
        "@teambit/design.inputs.dropdown": "0.0.7",
        "@teambit/design.inputs.selectors.multi-select": "0.0.20",
        "@teambit/design.ui.brand.logo": "1.95.0",
        "@teambit/design.ui.icon-button": "1.0.16",
        "@teambit/design.ui.input.option-button": "1.0.0",
        "@teambit/design.ui.input.toggle": "1.0.12",
        "@teambit/design.ui.surfaces.menu.item": "0.0.354",
        "@teambit/design.ui.surfaces.menu.link-item": "0.0.379",
        "@teambit/design.ui.surfaces.menu.section": "0.0.347",
        "@teambit/docs.content.docs-overview": "1.95.9",
        "@teambit/documenter.code.react-playground": "4.0.1",
        "@teambit/documenter.content.documentation-links": "4.1.3",
        "@teambit/documenter.markdown.hybrid-live-code-snippet": "0.1.10",
        "@teambit/documenter.markdown.mdx": "0.1.11",
        "@teambit/documenter.theme.theme-compositions": "4.1.1",
        "@teambit/documenter.theme.theme-context": "4.0.3",
        "@teambit/documenter.types.docs-file": "4.0.10",
        "@teambit/documenter.ui.block-quote": "4.0.3",
        "@teambit/documenter.ui.bold": "4.0.3",
        "@teambit/documenter.ui.code-snippet": "4.2.2",
        "@teambit/documenter.ui.consumable-link": "4.0.3",
        "@teambit/documenter.ui.heading": "4.1.1",
        "@teambit/documenter.ui.highlighted-text": "4.1.1",
        "@teambit/documenter.ui.image": "4.0.0",
        "@teambit/documenter.ui.import-action": "4.1.9",
        "@teambit/documenter.ui.italic": "4.0.3",
        "@teambit/documenter.ui.label": "4.0.3",
        "@teambit/documenter.ui.label-list": "4.0.3",
        "@teambit/documenter.ui.linked-heading": "4.1.6",
        "@teambit/documenter.ui.ol": "4.1.1",
        "@teambit/documenter.ui.paragraph": "4.1.1",
        "@teambit/documenter.ui.property-table": "4.1.3",
        "@teambit/documenter.ui.section": "4.1.1",
        "@teambit/documenter.ui.separator": "4.1.1",
        "@teambit/documenter.ui.sub-title": "4.1.1",
        "@teambit/documenter.ui.sup": "4.0.3",
        "@teambit/documenter.ui.table.base-table": "4.1.1",
        "@teambit/documenter.ui.table.td": "4.1.1",
        "@teambit/documenter.ui.table.tr": "4.1.1",
        "@teambit/documenter.ui.ul": "4.1.1",
        "@teambit/evangelist.elements.button": "1.0.6",
        "@teambit/evangelist.elements.heading": "1.0.2",
        "@teambit/evangelist.elements.icon": "1.0.2",
        "@teambit/evangelist.elements.image": "1.0.2",
        "@teambit/evangelist.elements.x-button": "1.0.7",
        "@teambit/evangelist.input.checkbox.label": "1.0.3",
        "@teambit/evangelist.input.input": "1.0.2",
        "@teambit/evangelist.surfaces.dropdown": "1.0.2",
        "@teambit/evangelist.surfaces.tooltip": "1.0.1",
        "@teambit/explorer.ui.command-bar": "1.0.2",
        "@teambit/graph.cleargraph": "0.0.1",
        "@teambit/harmony": "0.3.3",
        "@teambit/pkg.content.packages-overview": "1.95.9",
        "@teambit/react.content.react-overview": "1.95.0",
        "@teambit/react.instructions.react-native.adding-tests": "0.0.1",
        "@teambit/react.instructions.react.adding-compositions": "0.0.6",
        "@teambit/react.instructions.react.adding-tests": "0.0.6",
        "@teambit/react.modules.dom-to-react": "0.1.0",
        "@teambit/react.ui.component-highlighter": "0.1.0",
        "@teambit/react.ui.hover-selector": "0.1.0",
        "@teambit/scope.content.scope-overview": "1.95.0",
        "@teambit/string.ellipsis": "0.0.7",
        "@teambit/ui.composition-card": "0.0.259",
        "@teambit/workspace.content.variants": "1.95.9",
        "@teambit/workspace.content.workspace-overview": "1.95.0",
        "@testing-library/jest-dom": "5.16.2",
        "@testing-library/jest-native": "4.0.4",
        "@testing-library/react": "11.2.6",
        "@tippyjs/react": "4.2.0",
        "@types/classnames": "2.2.11",
        "@types/cors": "2.8.10",
        "@types/dagre": "0.7.44",
        "@types/didyoumean": "1.2.0",
        "@types/eslint": "7.28.0",
        "@types/express": "4.17.9",
        "@types/find-root": "1.1.2",
        "@types/get-port": "4.2.0",
        "@types/http-proxy-agent": "2.0.2",
        "@types/json-schema": "7.0.9",
        "@types/lodash": "4.14.165",
        "@types/lodash.compact": "3.0.6",
        "@types/lodash.flatten": "4.4.6",
        "@types/lodash.head": "4.0.6",
        "@types/lodash.orderby": "4.6.6",
        "@types/lodash.pick": "4.4.6",
        "@types/mdx-js__react": "1.5.5",
        "@types/memoizee": "0.4.5",
        "@types/mime": "2.0.3",
        "@types/mini-css-extract-plugin": "2.2.0",
        "@types/mousetrap": "1.6.5",
        "@types/node": "14.14.13",
        "@types/pluralize": "0.0.29",
        "@types/react": "17.0.8",
        "@types/react-dev-utils": "9.0.10",
        "@types/react-dom": "17.0.5",
        "@types/react-tabs": "2.3.2",
        "@types/react-tooltip": "3.11.0",
        "@types/socket.io-client": "1.4.35",
        "@types/ua-parser-js": "0.7.35",
        "@types/url-join": "4.0.0",
        "@types/url-parse": "1.4.3",
        "@types/webpack": "5.28.0",
        "@types/webpack-dev-server": "4.0.3",
        "@yarnpkg/cli": "3.2.0-rc.7",
        "@yarnpkg/core": "^3.2.0-rc.7",
        "@yarnpkg/fslib": "2.6.1-rc.2",
        "@yarnpkg/parsers": "2.5.0-rc.5",
        "@yarnpkg/plugin-npm": "2.6.1-rc.6",
        "@yarnpkg/plugin-pack": "3.1.0",
        "agentkeepalive": "4.1.4",
        "ansi-to-html": "0.6.14",
        "apollo-link-context": "1.0.20",
        "apollo-link-http": "1.5.17",
        "apollo-link-ws": "1.0.20",
        "apollo-server": "2.19.2",
        "apollo-utilities": "1.3.4",
        "aws-sdk": "2.756.0",
        "babel-jest": "27.5.1",
        "babel-plugin-named-asset-import": "0.3.7",
        "babel-preset-jest": "27.5.1",
        "body-parser": "1.19.0",
        "buffer": "6.0.3",
        "camelcase": "6.2.0",
        "case-sensitive-paths-webpack-plugin": "2.3.0",
        "classnames": "2.2.6",
        "cli-highlight": "2.1.9",
        "comlink": "4.3.0",
        "command-exists": "1.2.9",
        "compression-webpack-plugin": "9.2.0",
        "copy-to-clipboard": "3.3.1",
        "cors": "2.8.5",
        "credentials-by-uri": "2.0.0",
        "cross-fetch": "3.0.6",
        "css-minimizer-webpack-plugin": "3.0.2",
        "dagre": "0.8.5",
        "didyoumean": "1.2.1",
        "enquirer": "2.3.6",
        "eslint-config-airbnb-typescript": {
          "version": "5.1.0",
          "preserve": true
        },
        "eslint-import-resolver-node": "0.3.4",
        "eventemitter2": "6.4.4",
        "expose-loader": "3.1.0",
        "express": "4.17.1",
        "express-graphql": "0.12.0",
        "express-history-api-fallback": "2.2.1",
        "filenamify": "4.2.0",
        "find-root": "1.1.0",
        "flatted": "3.1.0",
        "fuse.js": "6.4.6",
        "get-port": "5.1.1",
        "get-xpath": "3.0.1",
        "graceful-fs": "4.2.10",
        "graphql-subscriptions": "1.2.0",
        "graphql-tag": "2.12.1",
        "graphql-tools": "6.2.4",
        "graphql-type-json": "0.3.2",
        "history": "^5.2.0",
        "html-escaper": "3.0.0",
        "html-webpack-plugin": "5.3.2",
        "http-proxy": "1.18.1",
        "http-proxy-agent": "4.0.1",
        "https-proxy-agent": "5.0.0",
        "humanize-duration": "3.23.1",
        "humanize-string": "2.1.0",
        "ini": "2.0.0",
        "inject-body-webpack-plugin": "1.3.0",
        "is-builtin-module": "3.1.0",
        "is-primitive": "3.0.1",
        "jest": "27.5.1",
        "jest-message-util": "27.5.1",
        "jest-watcher": "27.5.1",
        "join-path": "1.1.1",
        "json-formatter-js": "2.3.4",
        "jsx-to-string": "1.4.0",
        "junit-report-builder": "3.0.0",
        "less": "^4.1.1",
        "loader-utils": "2.0.0",
        "lodash": "4.17.20",
        "lodash.compact": "3.0.1",
        "lodash.head": "4.0.1",
        "lodash.orderby": "4.6.0",
        "lodash.pick": "4.4.0",
        "map-obj": "4.2.1",
        "memoize-one": "5.1.1",
        "memoizee": "0.4.15",
        "memory-fs": "0.5.0",
        "mime": "2.5.2",
        "mini-css-extract-plugin": "2.2.2",
        "minimatch": "3.0.4",
        "mousetrap": "1.6.5",
        "multimatch": "5.0.0",
        "nanoid": "3.1.20",
        "nerf-dart": "1.0.0",
        "p-limit": "3.1.0",
        "parallel-webpack": "2.6.0",
        "parse-package-name": "0.1.0",
        "path-to-regexp": "6.2.0",
        "penpal": "6.2.2",
        "pkgs-graph": "6.1.3",
        "pluralize": "8.0.0",
        "postcss": "8.2.9",
        "postcss-flexbugs-fixes": "5.0.2",
        "postcss-loader": "6.1.1",
        "postcss-preset-env": "6.7.0",
        "postcss-safe-parser": "5.0.2",
        "prerender-loader": "1.3.0",
        "prerender-spa-plugin-next": "4.2.0",
        "pretty-bytes": "5.6.0",
        "pretty-time": "1.1.0",
        "process": "0.11.10",
        "puppeteer": "13.7.0",
        "query-string": "7.0.0",
        "react-animate-height": "2.0.23",
        "react-dev-utils": "11.0.4",
        "react-error-boundary": "^3.0.0",
        "react-error-overlay": "6.0.9",
        "react-flow-renderer": "8.3.7",
        "react-syntax-highlighter": "15.4.3",
        "react-tabs": "3.2.0",
        "react-test-renderer": "16.14.0",
        "react-tooltip": "3.11.6",
        "remark-admonitions": "1.2.1",
        "remark-frontmatter": "2.0.0",
        "reset-css": "5.0.1",
        "resolve-from": "5.0.0",
        "resolve-url-loader": "4.0.0",
        "semver": "7.3.4",
        "semver-intersect": "1.4.0",
        "semver-range-intersect": "0.3.1",
        "singleton-tsserver": "1.0.1",
        "socket.io": "2.4.1",
        "socket.io-client": "2.4.0",
        "socks-proxy-agent": "5.0.0",
        "strip-ansi": "6.0.0",
        "subscriptions-transport-ws": "0.9.18",
        "table": "6.7.3",
        "tempy": "1.0.1",
        "terser-webpack-plugin": "5.2.0",
        "tippy.js": "6.2.7",
        "typedoc": "0.22.5",
        "typescript-language-server": "0.4.0",
        "ua-parser-js": "0.7.24",
        "unist-util-remove": "2.0.1",
        "unist-util-visit": "2.0.3",
        "url-join": "4.0.1",
        "url-parse": "1.4.7",
        "use-debounce": "6.0.1",
        "version-selector-type": "3.0.0",
        "vfile": "4.2.0",
        "vscode-icons-js": "11.0.0",
        "vscode-jsonrpc": "6.0.0",
        "vscode-languageclient": "6.1.3",
        "vscode-languageserver": "6.1.1",
        "vscode-languageserver-types": "3.16.0",
        "vscode-ws-jsonrpc": "0.2.0",
        "webpack": "5.51.1",
        "webpack-assets-manifest": "5.1.0",
        "webpack-dev-server": "4.1.0",
        "webpack-manifest-plugin": "4.0.2",
        "webpack-merge": "5.8.0",
        "workbox-webpack-plugin": "6.2.4",
        "ws": "7.4.2",
        "yaml": "1.10.2"
      },
      "peerDependencies": {
        "@apollo/client": "^3.0.0",
<<<<<<< HEAD
        "@teambit/legacy": "1.0.270",
        "@teambit/base-react.navigation.link": "2.0.27",
        "@teambit/ui-foundation.ui.navigation.react-router-adapter": "6.1.1",
=======
        "@teambit/legacy": "1.0.271",
>>>>>>> 861bf5a9
        "browserslist": "4.16.3",
        "core-js": "^3.10.0",
        "graphql": "14.7.0",
        "mz": "2.7.0",
        "react": "17.0.2",
        "react-dom": "17.0.2",
        "react-router-dom": "^6.0.0"
      }
    },
    "nodeLinker": "hoisted",
    // This is a temporary workaround to fix "bit compile" on macOS and Windows.
    // "bit compile" breaks node_modules when hard links are used.
    "packageImportMethod": "copy",
    "packageManagerArgs": [],
    "devFilePatterns": [
      "**/*.spec.ts"
    ],
    "strictPeerDependencies": true,
    // Setting this to false, to make sure we are not consuming anything that exists only on the bit.dev registry
    // "installFromBitDevRegistry": false,
    "savePrefix": "",
    "extraArgs": []
  },
  "teambit.preview/preview": {
    "bundlingStrategy": "component"
  },
  "teambit.generator/generator": {
    "aspects": [
      "teambit.harmony/aspect"
    ]
  },
  "teambit.component/issues": {
    "ignoreIssues": [
      "CircularDependencies"
    ]
  },
  "teambit.workspace/variants": {
    // Only component with no namespace (aka aspects in our workspace)
    "*,!{*/**}": {
      "teambit.pkg/pkg": {
        "packageManagerPublishArgs": [
          "--access public"
        ],
        "packageJson": {
          "name": "@teambit/{name}",
          "private": false,
          "license": "Apache-2.0",
          "engines": {
            "node": ">=12.22.0"
          },
          "repository": {
            "type": "git",
            "url": "https://github.com/teambit/bit"
          },
          "keywords": [
            "bit",
            "bit-aspect",
            "components",
            "collaboration",
            "web",
            "react",
            "react-components",
            "angular",
            "angular-components",
            "vue",
            "vue-components"
          ]
        }
      },
      "teambit.dependencies/dependency-resolver": {
        "policy": {
          "dependencies": {
            "@teambit/legacy": "-"
          },
          "devDependencies": {
            "@types/mocha": "9.1.0",
            "@teambit/legacy": "-"
          },
          "peerDependencies": {
            "@teambit/legacy": "1.0.271"
          }
        }
      },
      "teambit.envs/envs": {
        "env": "teambit.harmony/aspect"
      },
      "teambit.harmony/aspect": {}
    },
    // Only component with at least one namespace
    "{*/**}": {
      "teambit.harmony/aspect": "-",
      "teambit.pkg/pkg": {
        "packageManagerPublishArgs": [
          "--access public"
        ],
        "packageJson": {
          "name": "@teambit/{scope}.{name}",
          "private": false,
          "license": "Apache-2.0",
          "engines": {
            "node": ">=12.22.0"
          },
          "repository": {
            "type": "git",
            "url": "https://github.com/teambit/bit"
          },
          "keywords": [
            "bit",
            "components",
            "collaboration",
            "web",
            "react",
            "react-components",
            "angular",
            "angular-components",
            "vue",
            "vue-components"
          ]
        }
      },
      "teambit.dependencies/dependency-resolver": {
        "policy": {
          "dependencies": {
            "@teambit/legacy": "-"
          },
          "devDependencies": {
            "@types/mocha": "9.1.0",
            "@teambit/legacy": "-"
          },
          "peerDependencies": {}
        }
      },
      "teambit.envs/envs": {
        "env": "teambit.harmony/node"
      },
      "teambit.harmony/node": {}
    },
    // Special rules for all core envs
    // "scopes/react/react, scopes/react/react-native, scopes/harmony/aspect, scopes/harmony/node, scopes/html/html": {
    // "teambit.harmony/aspect": "-",
    // Set the env env for all core envs
    // "teambit.envs/env": {}
    // },
    "{modules/**}": {
      "teambit.envs/envs": {
        "env": "teambit.harmony/node"
      },
      "teambit.harmony/node": {}
    },
    "{cli/**}": {
      "teambit.react/react": "-",
      "teambit.envs/envs": {
        "env": "teambit.harmony/node"
      }
    },
    "{babel/**}": {
      "teambit.envs/envs": {
        "env": "teambit.harmony/node"
      },
      "teambit.harmony/node": {}
    },
    "{ui/**}": {
      "teambit.envs/envs": {
        "env": "teambit.react/react"
      },
      "teambit.react/react": {}
    },
    "scopes/toolbox": {
      "teambit.envs/envs": {
        "env": "teambit.harmony/node"
      },
      "teambit.harmony/aspect": "-",
      "defaultScope": "teambit.toolbox"
    },
    "scopes/web-components": {
      "defaultScope": "teambit.web-components"
    },
    "scopes/workspace": {
      "defaultScope": "teambit.workspace"
    },
    "scopes/webpack": {
      "defaultScope": "teambit.webpack"
    },
    "scopes/scope": {
      "defaultScope": "teambit.scope"
    },
    "scopes/compositions": {
      "defaultScope": "teambit.compositions"
    },
    "scopes/docs": {
      "defaultScope": "teambit.docs"
    },
    "scopes/generator": {
      "defaultScope": "teambit.generator"
    },
    "scopes/lanes": {
      "defaultScope": "teambit.lanes"
    },
    "scopes/explorer": {
      "defaultScope": "teambit.explorer"
    },
    "scopes/envs": {
      "defaultScope": "teambit.envs"
    },
    "scopes/pkg": {
      "defaultScope": "teambit.pkg"
    },
    "scopes/dependencies": {
      "defaultScope": "teambit.dependencies"
    },
    "scopes/react": {
      "defaultScope": "teambit.react"
    },
    "scopes/preview": {
      "defaultScope": "teambit.preview"
    },
    "scopes/pipelines": {
      "defaultScope": "teambit.pipelines"
    },
    "scopes/harmony": {
      "defaultScope": "teambit.harmony"
    },
    "scopes/html": {
      "defaultScope": "teambit.html"
    },
    "scopes/compilation": {
      "defaultScope": "teambit.compilation"
    },
    "scopes/defender": {
      "defaultScope": "teambit.defender"
    },
    "scopes/component": {
      "defaultScope": "teambit.component"
    },
    "scopes/code": {
      "defaultScope": "teambit.code"
    },
    "scopes/mdx/readme": {
      "teambit.envs/env": {},
      "teambit.envs/envs": {
        "env": "teambit.envs/env"
      }
    },
    "scopes/component/component-id": {
      "teambit.envs/envs": {
        "env": "teambit.harmony/node"
      },
      // Removing policies that should be defined only for aspects
      "teambit.dependencies/dependency-resolver": {}
    },
    "scopes/component/component-version": {
      "teambit.envs/envs": {
        "env": "teambit.harmony/node"
      },
      // Removing policies that should be defined only for aspects
      "teambit.dependencies/dependency-resolver": {}
    },
    "scopes/component/legacy-bit-id": {
      "teambit.envs/envs": {
        "env": "teambit.harmony/node"
      },
      // Removing policies that should be defined only for aspects
      "teambit.dependencies/dependency-resolver": {}
    },
    "scopes/harmony/bit-error, scopes/defender/tests-results, scopes/typescript/ts-server, scopes/component/component-issues, scopes/component/component-package-version, scopes/react/eslint-config-bit-react, scopes/toolbox/tables/cli-table": {
      "teambit.harmony/aspect": "-",
      "teambit.envs/envs": {
        "env": "teambit.harmony/node"
      },
      // Removing policies that should be defined only for aspects
      "teambit.dependencies/dependency-resolver": {}
    },
    "scopes/component/legacy-component-log": {
      "teambit.envs/envs": {
        "env": "teambit.harmony/node"
      },
      "teambit.dependencies/dependency-resolver": {}
    },
    "scopes/ui-foundation": {
      "defaultScope": "teambit.ui-foundation",
      "teambit.community/envs/community-react": "-"
    },
    "scopes/mdx": {
      "defaultScope": "teambit.mdx"
    },
    "scopes/community": {
      "defaultScope": "teambit.community"
    },
    "scopes/cloud": {
      "defaultScope": "teambit.cloud"
    },
    "scopes/base-react": {
      "defaultScope": "teambit.base-react",
      "teambit.envs/envs": {
        "env": "teambit.react/react"
      }
    },
    "scopes/design": {
      "defaultScope": "teambit.design",
      "teambit.envs/envs": {
        "env": "teambit.react/react"
      },
      "teambit.dependencies/dependency-resolver": {
        "policy": {
          "devDependencies": {
            // TODO - remove when @teambit/legacy is applied only to aspects
            "@teambit/legacy": "-"
          }
        }
      }
    },
    "scopes/react/react-elements": {
      "teambit.dependencies/dependency-resolver": {
        "policy": {
          "dependencies": {
            "react": "-",
            "react-dom": "-",
            "css-loader": "6.2.0",
            "postcss": "8.2.9",
            "postcss-loader": "6.1.1",
            "babel-loader": "8.2.2",
            "@babel/preset-react": "7.13.13",
            "@babel/preset-env": "7.12.17",
            "resolve-url-loader": "3.1.2",
            "sass-loader": "12.1.0",
            "@svgr/webpack": "5.5.0",
            "new-url-loader": "0.1.1",
            "less": "^4.1.1",
            "@mdx-js/react": "1.6.22",
            "less-loader": "10.0.0",
            "babel-preset-react-app": "^10.0.0",
            "postcss-normalize": "10.0.0",
            "postcss-preset-env": "6.7.0",
            "postcss-flexbugs-fixes": "5.0.2"
          },
          "devDependencies": {
            "react": "-",
            "react-dom": "-",
            "@types/mocha": "9.1.0",
            "@types/postcss-normalize": "9.0.1"
          },
          "peerDependencies": {
            "react": "^16.8.0 || ^17.0.0",
            "react-dom": "^16.8.0 || ^17.0.0",
            "@teambit/legacy": "1.0.271"
          }
        }
      }
    },
    "scopes/typescript": {
      "defaultScope": "teambit.typescript"
    },
    "{aspect-docs/**}": {
      "teambit.envs/envs": {
        "env": "teambit.mdx/mdx"
      },
      "teambit.mdx/mdx": {}
    },
    "scopes/semantics": {
      "defaultScope": "teambit.semantics"
    },
    "scopes/harmony/testing/load-aspect": {
      "teambit.component/issues": {
        // This is here because in load-bit, we have to import harmony config from non main file
        // we can't expose it from the main file, since it's not browser compatible
        "ignoreIssues": [
          "ImportNonMainFiles"
        ]
      }
    },
    // overrides for @teambit/bit ("teambit.harmony/bit") package:
    "scopes/harmony/bit": {
      "teambit.component/issues": {
        // This is here because in load-bit, we have to import harmony config from non main file
        // we can't expose it from the main file, since it's not browser compatible
        "ignoreIssues": [
          "ImportNonMainFiles"
        ]
      },
      "teambit.pkg/pkg": {
        "packageJson": {
          "packageManagerPublishArgs": [
            "--access public"
          ],
          "license": "Apache-2.0",
          "name": "@teambit/{name}", // @teambit/discovery.ui.sidebar
          "private": false,
          // Change back to "bin": "bin/bit" once released to prod
          "bin": {
            "bbit": "bin/bit"
          },
          "engines": {
            "node": ">=12.22.0"
          },
          "repository": {
            "type": "git",
            "url": "https://github.com/teambit/bit"
          },
          "keywords": [
            "bit",
            "bit-aspect",
            "components",
            "collaboration",
            "web",
            "react",
            "react-components",
            "angular",
            "angular-components",
            "vue",
            "vue-components"
          ]
        }
      },
      "teambit.dependencies/dependency-resolver": {
        "policy": {
          "dependencies": {
            "@apollo/client": "3.3.6",
            "@teambit/legacy": "1.0.271",
            "graphql": "14.7.0",
            "browserslist": "4.16.3",
            "reflect-metadata": "0.1.13",
            "mz": "2.7.0",
            // make sure the package manager installs an instance of react (and other peers)
            "react-native-web": "0.14.13",
            "react": "17.0.2",
            "react-dom": "17.0.2",
            "core-js": "3.13.0",
            // Those are here to make sure we have them in the root with specific versions when installing with bvm
            "postcss": "8.2.9",
            "buffer": "6.0.3",
            "process": "0.11.10"
          },
          "devDependencies": {
            // "@types/react": "-",
            // "@types/mocha": "5.2.7",
            // // why this is needed? try to automate this
            // "@types/node": "12.20.4"
          },
          "peerDependencies": {
            "@teambit/legacy": "-",
            "browserslist": "-",
            "graphql": "-",
            "react": "-",
            "react-dom": "-",
            "react-native-web": "-",
            "core-js": "-"
          }
        }
      }
    },
    "scopes/defender/jest": {
      "teambit.dependencies/dependency-resolver": {
        "policy": {
          "peerDependencies": {
            "jest": "27.5.1"
          }
        }
      }
    },
    "scopes/webpack/webpack": {
      "teambit.dependencies/dependency-resolver": {
        "policy": {
          // Used for webpack5 native modules fallbacks
          // see more here:
          // https://webpack.js.org/blog/2020-10-10-webpack-5-release/#automatic-nodejs-polyfills-removed
          // https://github.com/webpack/webpack/pull/8460/commits/a68426e9255edcce7822480b78416837617ab065
          "dependencies": {
            "assert": "2.0.0",
            "browserify-zlib": "0.2.0",
            "buffer": "6.0.3",
            "constants-browserify": "1.0.0",
            "crypto-browserify": "3.12.0",
            "domain-browser": "4.19.0",
            "https-browserify": "1.0.0",
            "os-browserify": "0.3.0",
            "path-browserify": "1.0.1",
            "process": "0.11.10",
            "punycode": "2.1.1",
            "querystring-es3": "0.2.1",
            "stream-browserify": "3.0.0",
            "stream-http": "3.2.0",
            "string_decoder": "1.3.0",
            "timers-browserify": "2.0.12",
            "tty-browserify": "0.0.1",
            "url": "0.11.0",
            "util": "0.12.3",
            "vm-browserify": "1.1.2"
          }
        }
      }
    },
    "scopes/harmony/node": {
      "teambit.component/issues": {
        "ignoreIssues": [
          "ImportNonMainFiles"
        ]
      },
      "teambit.dependencies/dependency-resolver": {
        "policy": {
          "dependencies": {
            "jest-environment-node": "27.5.1"
          }
        }
      }
    },
    "scopes/mdx/mdx": {
      "teambit.dependencies/dependency-resolver": {
        "policy": {
          "dependencies": {
            "@babel/helper-plugin-test-runner": "7.16.7"
          }
        }
      }
    },
    "scopes/harmony/aspect": {
      "teambit.dependencies/dependency-resolver": {
        "policy": {
          "dependencies": {
            "@babel/plugin-proposal-class-properties": "7.12.13",
            "@babel/plugin-proposal-decorators": "7.12.13",
            "@babel/plugin-proposal-object-rest-spread": "7.12.13",
            "@babel/plugin-transform-modules-commonjs": "7.12.13",
            "@babel/plugin-transform-runtime": "7.12.17",
            "@babel/preset-env": "7.12.17",
            "babel-plugin-transform-typescript-metadata": "0.3.1",
            "@babel/preset-react": "7.13.13",
            "@babel/preset-typescript": "7.12.7",
            "jest-environment-node": "27.5.1"
          }
        }
      }
    },
    "scopes/harmony/graphql": {
      "teambit.dependencies/dependency-resolver": {
        "policy": {
          "dependencies": {
            "@teambit/legacy": "-",
            // subscriptions-transport-ws --> ws --> utf-8-validate, bufferutil see https://github.com/websockets/ws/issues/659
            "bufferutil": "4.0.3",
            // subscriptions-transport-ws --> ws --> utf-8-validate, bufferutil see https://github.com/websockets/ws/issues/659
            "utf-8-validate": "5.0.5"
          },
          "devDependencies": {
            "@types/mocha": "9.1.0",
            "@teambit/legacy": "-"
          },
          "peerDependencies": {
            "@teambit/legacy": "1.0.271"
          }
        }
      }
    }
  }
}<|MERGE_RESOLUTION|>--- conflicted
+++ resolved
@@ -373,13 +373,9 @@
       },
       "peerDependencies": {
         "@apollo/client": "^3.0.0",
-<<<<<<< HEAD
-        "@teambit/legacy": "1.0.270",
+        "@teambit/legacy": "1.0.271",
         "@teambit/base-react.navigation.link": "2.0.27",
         "@teambit/ui-foundation.ui.navigation.react-router-adapter": "6.1.1",
-=======
-        "@teambit/legacy": "1.0.271",
->>>>>>> 861bf5a9
         "browserslist": "4.16.3",
         "core-js": "^3.10.0",
         "graphql": "14.7.0",

{
  "$schema": "",
  "teambit.workspace/workspace": {
    "name": "bit",
    "icon": "https://static.bit.dev/bit-logo.svg",
    "defaultScope": "teambit.bit",
    "defaultDirectory": "components"
  },
  "teambit.dependencies/dependency-resolver": {
    "packageManager": "teambit.dependencies/yarn",
    "policy": {
      "dependencies": {
        "@apollo/client": "3.3.6",
        "@babel/core": "7.11.6",
        "@babel/preset-react": "7.12.7",
        "@babel/preset-typescript": "7.12.7",
        "@babel/types": "7.13.12",
        "@graphql-modules/core": "0.7.17",
        "@jest/test-result": "26.6.2",
        "@mdx-js/loader": "1.6.21",
        "@mdx-js/mdx": "1.6.21",
        "@mdx-js/react": "1.6.22",
        "@pmmmwh/react-refresh-webpack-plugin": "0.4.3",
        "@pnpm/client": "2.0.21",
        "@pnpm/config": "11.13.0",
        "@pnpm/default-reporter": "7.10.3",
        "@pnpm/default-resolver": "11.0.18",
        "@pnpm/error": "1.4.0",
        "@pnpm/fetch": "2.1.10",
        "@pnpm/fetching-types": "1.0.0",
        "@pnpm/git-resolver": "4.1.11",
        "@pnpm/local-resolver": "5.1.3",
        "@pnpm/logger": "3.2.3",
        "@pnpm/npm-resolver": "10.2.2",
        "@pnpm/package-store": "10.1.17",
        "@pnpm/pick-registry-for-package": "1.0.6",
        "@pnpm/resolver-base": "7.1.1",
        "@pnpm/store-connection-manager": "0.3.62",
        "@pnpm/tarball-fetcher": "8.2.8",
        "@pnpm/tarball-resolver": "4.0.7",
        "@popperjs/core": "2.6.0",
        "@stencil/core": "1.17.4",
        "@stencil/webpack": "0.0.6",
        "@svgr/webpack": "5.5.0",
        "@teambit/any-fs": "0.0.5",
        "@teambit/base-ui.constants.storage": "0.6.3",
        "@teambit/base-ui.css-components.pill": "0.6.7",
        "@teambit/base-ui.css-components.roundness": "0.6.3",
        "@teambit/base-ui.elements.dots-loader": "0.6.3",
        "@teambit/base-ui.elements.image": "0.6.3",
        "@teambit/base-ui.elements.label": "0.6.3",
        "@teambit/base-ui.elements.separator": "0.6.3",
        "@teambit/base-ui.graph.tree.indent": "0.0.1",
        "@teambit/base-ui.graph.tree.inflate-paths": "0.0.1",
        "@teambit/base-ui.graph.tree.recursive-tree": "0.0.1",
        "@teambit/base-ui.graph.tree.root-node": "0.0.1",
        "@teambit/base-ui.graph.tree.tree-context": "0.0.1",
        "@teambit/base-ui.input.error": "0.6.4",
        "@teambit/base-ui.layout.breakpoints": "0.6.3",
        "@teambit/base-ui.layout.grid-component": "0.6.3",
        "@teambit/base-ui.layout.page-frame": "0.6.3",
        "@teambit/base-ui.loaders.loader-ribbon": "0.0.2",
        "@teambit/base-ui.surfaces.card": "0.6.3",
        "@teambit/base-ui.surfaces.split-pane.hover-splitter": "0.7.0",
        "@teambit/base-ui.surfaces.split-pane.split-pane": "0.6.1",
        "@teambit/base-ui.text.heading": "0.6.4",
        "@teambit/base-ui.text.muted-text": "0.6.4",
        "@teambit/base-ui.text.paragraph": "0.6.4",
        "@teambit/base-ui.text.text": "0.0.12",
        "@teambit/base-ui.text.text-sizes": "0.0.1",
        "@teambit/base-ui.text.themed-text": "0.6.4",
        "@teambit/base-ui.theme.color-palette": "0.6.7",
        "@teambit/base-ui.theme.colors": "0.6.7",
        "@teambit/base-ui.theme.dark-theme": "0.6.3",
        "@teambit/base-ui.theme.fonts.roboto": "0.6.7",
        "@teambit/base-ui.theme.sizes": "0.6.7",
        "@teambit/base-ui.theme.theme-provider": "0.6.7",
        "@teambit/base-ui.utils.popper-js.ignore-popper-size": "0.6.8",
        "@teambit/base-ui.utils.popper-js.resize-to-match-reference": "0.6.8",
        "@teambit/base-ui.utils.string.affix": "0.0.2",
        "@teambit/base-ui.utils.sub-paths": "0.6.3",
        "@teambit/base-ui.utils.time-ago": "0.5.9",
        "@teambit/capsule": "0.0.12",
        "@teambit/documenter.code.react-playground": "1.0.4",
        "@teambit/documenter.routing.external-link": "1.0.3",
        "@teambit/documenter.theme.theme-compositions": "3.0.8",
        "@teambit/documenter.theme.theme-context": "3.0.8",
        "@teambit/documenter.types.docs-file": "1.0.3",
        "@teambit/documenter.ui.block-quote": "0.0.1",
        "@teambit/documenter.ui.bold": "0.0.1",
        "@teambit/documenter.ui.code-snippet": "3.0.6",
        "@teambit/documenter.ui.consumable-link": "1.0.3",
        "@teambit/documenter.ui.heading": "1.0.3",
        "@teambit/documenter.ui.highlighted-text": "1.0.3",
        "@teambit/documenter.ui.image": "0.0.1",
        "@teambit/documenter.ui.import-action": "3.0.11",
        "@teambit/documenter.ui.italic": "0.0.1",
        "@teambit/documenter.ui.label": "2.0.2",
        "@teambit/documenter.ui.label-list": "1.0.3",
        "@teambit/documenter.ui.linked-heading": "2.0.5",
        "@teambit/documenter.ui.ol": "1.0.5",
        "@teambit/documenter.ui.paragraph": "1.0.3",
        "@teambit/documenter.ui.property-table": "1.0.3",
        "@teambit/documenter.ui.section": "1.0.3",
        "@teambit/documenter.ui.separator": "1.0.3",
        "@teambit/documenter.ui.sub-title": "1.0.3",
        "@teambit/documenter.ui.sup": "0.0.1",
        "@teambit/documenter.ui.table.base-table": "0.0.1",
        "@teambit/documenter.ui.table.td": "0.0.1",
        "@teambit/documenter.ui.table.tr": "0.0.1",
        "@teambit/documenter.ui.ul": "1.0.5",
        "@teambit/evangelist.elements.button": "0.5.20",
        "@teambit/evangelist.elements.heading": "0.5.20",
        "@teambit/evangelist.elements.icon": "0.5.20",
        "@teambit/evangelist.elements.image": "0.5.20",
        "@teambit/evangelist.elements.x-button": "0.5.4",
        "@teambit/evangelist.input.checkbox.label": "0.0.1",
        "@teambit/evangelist.input.input": "0.5.20",
        "@teambit/evangelist.surfaces.dropdown": "0.5.4",
        "@teambit/evangelist.surfaces.tooltip": "0.5.4",
        "@teambit/evangelist.theme.icon-font": "0.5.5",
        "@teambit/harmony": "0.2.11",
        "@teambit/string.ellipsis": "0.0.7",
        "@teambit/ui.composition-card": "0.0.259",
        "@testing-library/jest-dom": "5.11.9",
        "@testing-library/react": "11.0.4",
        "@tippyjs/react": "4.2.0",
        "@types/classnames": "2.2.11",
        "@types/cors": "2.8.10",
        "@types/cross-spawn": "6.0.2",
        "@types/dagre": "0.7.44",
        "@types/didyoumean": "1.2.0",
        "@types/eslint": "7.2.4",
        "@types/express": "4.17.9",
        "@types/find-cache-dir": "3.2.0",
        "@types/find-root": "1.1.2",
        "@types/get-port": "4.2.0",
        "@types/history": "4.7.8",
        "@types/http-proxy-agent": "2.0.2",
        "@types/lodash": "4.14.165",
        "@types/lodash.compact": "3.0.6",
        "@types/lodash.flatten": "4.4.6",
        "@types/lodash.head": "4.0.6",
        "@types/lodash.pick": "4.4.6",
        "@types/mdx-js__react": "1.5.3",
        "@types/memoizee": "0.4.5",
        "@types/mime": "2.0.3",
        "@types/mousetrap": "1.6.5",
        "@types/node": "14.14.13",
<<<<<<< HEAD
        "@types/proper-lockfile": "^4.1.1",
        "@types/puppeteer": "^3.0.1",
        "@types/react-router-dom": "^5.1.5",
        "@types/react-tabs": "^2.3.2",
        "@types/socket.io-client": "^1.4.33",
=======
        "@types/proper-lockfile": "4.1.1",
        "@types/puppeteer": "3.0.5",
        "@types/react": "16.9.43",
        "@types/react-dom": "16.9.10",
        "@types/react-router-dom": "5.1.7",
        "@types/react-tabs": "2.3.2",
        "@types/react-tooltip": "3.11.0",
        "@types/react-transition-group": "4.4.1",
        "@types/socket.io-client": "1.4.35",
        "@types/ua-parser-js": "0.7.35",
>>>>>>> 821a6a9a
        "@types/url-parse": "1.4.3",
        "@types/webpack": "4.41.25",
        "@types/webpack-dev-server": "3.11.1",
        "@types/webpack-merge": "4.1.5",
        "@yarnpkg/cli": "2.4.0",
        "@yarnpkg/core": "2.4.0",
        "@yarnpkg/fslib": "2.4.0",
        "@yarnpkg/plugin-npm": "2.4.0",
        "@yarnpkg/plugin-pack": "2.2.3",
        "agentkeepalive": "4.1.4",
        "ansi-to-html": "0.6.14",
        "apollo-link-context": "1.0.20",
        "apollo-link-http": "1.5.17",
        "apollo-link-ws": "1.0.20",
        "apollo-server": "2.19.2",
        "apollo-utilities": "1.3.4",
        "aws-sdk": "2.756.0",
        "babel-jest": "26.6.3",
        "babel-plugin-named-asset-import": "0.3.7",
        "babel-preset-jest": "26.6.2",
        "body-parser": "1.19.0",
        "camelcase": "6.2.0",
        "case-sensitive-paths-webpack-plugin": "2.3.0",
        "classnames": "2.2.6",
        "cleargraph": "7.0.0",
        "cli-highlight": "2.1.9",
        "comlink": "4.3.0",
        "copy-to-clipboard": "3.3.1",
        "core-js": "3.8.3",
        "cors": "2.8.5",
        "credentials-by-uri": "2.0.0",
        "cross-fetch": "3.0.6",
        "cross-spawn": "7.0.3",
        "dagre": "0.8.5",
        "didyoumean": "1.2.1",
        "eslint-config-airbnb-typescript": {
          "version": "5.1.0",
          "preserve": true
        },
        "eslint-import-resolver-node": "0.3.4",
        "eventemitter2": "6.4.4",
        "express": "4.17.1",
        "express-graphql": "0.12.0",
        "express-history-api-fallback": "2.2.1",
        "file-loader": "6.2.0",
        "filenamify": "4.2.0",
        "find-cache-dir": "3.3.1",
        "find-root": "1.1.0",
        "flatted": "3.1.0",
        "fuse.js": "6.4.6",
        "get-port": "5.1.1",
        "globby": "11.0.1",
        "graceful-fs": "4.2.4",
        "graphql-subscriptions": "1.2.0",
        "graphql-tag": "2.12.1",
        "graphql-tools": "6.2.4",
        "graphql-type-json": "0.3.2",
        "history": "4.10.1",
        "html-escaper": "3.0.0",
        "html-webpack-plugin": "4.5.2",
        "http-proxy": "1.18.1",
        "http-proxy-agent": "4.0.1",
        "https-proxy-agent": "5.0.0",
        "humanize-duration": "3.23.1",
        "humanize-string": "2.1.0",
        "is-primitive": "3.0.1",
        "jest": "26.6.3",
        "jest-message-util": "26.6.2",
        "jest-watcher": "26.6.2",
        "join-path": "1.1.1",
        "json-formatter-js": "2.3.4",
        "jsx-to-string": "1.4.0",
        "loader-utils": "2.0.0",
        "lodash": "4.17.20",
        "lodash.compact": "3.0.1",
        "lodash.head": "4.0.1",
        "lodash.pick": "4.4.0",
        "memoize-one": "5.1.1",
        "memoizee": "0.4.15",
        "memory-fs": "0.5.0",
        "mime": "2.5.2",
        "mini-css-extract-plugin": "0.12.0",
        "minimatch": "3.0.4",
        "mousetrap": "1.6.5",
        "nanoid": "3.1.20",
        "nerf-dart": "1.0.0",
        "optimize-css-assets-webpack-plugin": "5.0.4",
        "parallel-webpack": "2.6.0",
        "parse-es6-imports": "1.0.1",
        "parse-package-name": "0.1.0",
        "penpal": "5.3.0",
        "postcss": "7.0.32",
<<<<<<< HEAD
        "postcss-flexbugs-fixes": "^4.2.1",
        "postcss-loader": "^3.0.0",
        "postcss-normalize": "^9.0.0",
        "postcss-preset-env": "^6.7.0",
        "postcss-safe-parser": "^4.0.2",
        "pretty-time": "^1.1.0",
        "proper-lockfile": "^4.1.1",
        "react-animate-height": "2.0.23",
        "react-dev-utils": "^10.2.1",
        "react-error-overlay": "^6.0.7",
        "react-flow-renderer": "8.3.7",
        "react-router-dom": "^5.2.0",
        "react-syntax-highlighter": "15.4.3",
        "react-tabs": "^3.1.1",
        "react-test-renderer": "^17.0.1",
=======
        "postcss-flexbugs-fixes": "4.2.1",
        "postcss-loader": "3.0.0",
        "postcss-normalize": "9.0.0",
        "postcss-preset-env": "6.7.0",
        "postcss-safe-parser": "4.0.2",
        "pretty-time": "1.1.0",
        "prism-react-renderer": "1.2.0",
        "proper-lockfile": "4.1.2",
        "query-string": "7.0.0",
        "react-animate-height": "2.0.23",
        "react-dev-utils": "10.2.1",
        "react-dom": "16.14.0",
        "react-error-overlay": "6.0.9",
        "react-flow-renderer": "8.3.7",
        "react-hot-loader": "4.13.0",
        "react-live": "2.2.3",
        "react-popper": "2.2.4",
        "react-router-dom": "5.2.0",
        "react-syntax-highlighter": "15.4.3",
        "react-tabs": "3.2.0",
        "react-test-renderer": "16.14.0",
        "react-tooltip": "3.11.6",
>>>>>>> 821a6a9a
        "remark-frontmatter": "2.0.0",
        "reset-css": "5.0.1",
        "resolve-from": "5.0.0",
        "resolve-url-loader": "3.1.2",
        "rxjs": "6.6.3",
        "semver": "7.3.4",
        "semver-intersect": "1.4.0",
        "singleton-tsserver": "1.0.1",
        "socket.io": "2.4.1",
        "socket.io-client": "2.4.0",
        "socks-proxy-agent": "5.0.0",
        "string-to-color": "2.2.2",
        "strip-ansi": "6.0.0",
        "subscriptions-transport-ws": "0.9.18",
        "supi": "0.44.3",
        "terser-webpack-plugin": "4.2.3",
        "tippy.js": "6.2.7",
        "typedoc": "0.18.0",
        "typescript-language-server": "0.4.0",
        "ua-parser-js": "0.7.24",
        "unist-util-remove": "2.0.1",
        "unist-util-visit": "2.0.3",
        "url-loader": "4.1.1",
        "url-parse": "1.4.7",
        "use-animation-frame": "0.1.0",
        "vfile": "4.2.0",
        "vscode-icons-js": "11.0.0",
        "vscode-languageclient": "6.1.3",
        "vscode-languageserver": "6.1.1",
        "vscode-ws-jsonrpc": "0.2.0",
        "webpack": "4.42.0",
        "webpack-dev-middleware": "3.7.3",
        "webpack-dev-server": "3.11.2",
        "webpack-hot-middleware": "2.25.0",
        "webpack-manifest-plugin": "2.2.0",
        "webpack-merge": "5.7.3",
        "workbox-webpack-plugin": "5.1.4",
        "ws": "7.4.2",
        "yaml": "1.10.0"
      },
      "peerDependencies": {
<<<<<<< HEAD
        "@teambit/legacy": "1.0.2",
        "browserslist": "^4",
        "graphql": "^14.3.1",
        "mz": "^2.7.0",
        // "react": ">=16.8.0 || ^17.0.0",
        // "react-dom": ">=16.8.0 || ^17.0.0"
=======
        "@teambit/legacy": "1.0.48",
        "browserslist": "4.16.3",
        "graphql": "14.7.0",
        "mz": "2.7.0",
        "react": "16.13.1",
        "react-dom": "16.13.1"
>>>>>>> 821a6a9a
      }
    },
    "packageManagerArgs": [],
    "devFilePatterns": [
      "**/*.spec.ts"
    ],
    "strictPeerDependencies": true,
    "extraArgs": []
  },
  "teambit.generator/generator": {
    "aspects": [
      "teambit.harmony/aspect"
    ]
  },
  "teambit.workspace/variants": {
    "*": {
      "teambit.pkg/pkg": {
        "packageManagerPublishArgs": [
          "--access public"
        ],
        "packageJson": {
          "name": "@teambit/{name}",
          "private": false,
          "engines": {
            "node": ">=12.15.0"
          },
          "repository": {
            "type": "git",
            "url": "https://github.com/teambit/bit"
          },
          "keywords": [
            "bit",
            "components",
            "collaboration",
            "web",
            "react",
            "react-components",
            "angular",
            "angular-components",
            "vue",
            "vue-components"
          ]
        }
      },
      "teambit.dependencies/dependency-resolver": {
        "policy": {
          "dependencies": {
            "@teambit/legacy": "-",
            // TODO: remove this later
            "core-js": "3.8.3"
          },
          "devDependencies": {
            "@types/mocha": "5.2.7",
            "@teambit/legacy": "-"
          },
          "peerDependencies": {
<<<<<<< HEAD
            "@teambit/legacy": "1.0.2"
=======
            "react": "16.13.1",
            "@teambit/legacy": "1.0.48",
            "react-dom": "16.13.1"
>>>>>>> 821a6a9a
          }
        }
      },
      "teambit.envs/envs": {
        "env": "teambit.harmony/aspect"
      },
      "teambit.harmony/aspect": {}
    },
    "{modules/*}": {
      "teambit.envs/envs": {
        "env": "teambit.harmony/node"
      },
      "teambit.harmony/node": {}
    },
    "{cli/*}": {
      "teambit.envs/envs": {
        "env": "teambit.react/react"
      }
    },
    "{babel/*}": {
      "teambit.envs/envs": {
        "env": "teambit.harmony/node"
      },
      "teambit.harmony/node": {}
    },
    "{ui/*}": {
      "teambit.envs/envs": {
        "env": "teambit.react/react"
      },
      "teambit.react/react": {}
    },
    "scopes/toolbox": {
      "teambit.envs/envs": {
        "env": "teambit.harmony/node"
      },
      "defaultScope": "teambit.toolbox"
    },
    "scopes/workspace": {
      "defaultScope": "teambit.workspace"
    },
    "scopes/scope": {
      "defaultScope": "teambit.scope"
    },
    "scopes/compositions": {
      "defaultScope": "teambit.compositions"
    },
    "scopes/docs": {
      "defaultScope": "teambit.docs"
    },
    "scopes/generator": {
      "defaultScope": "teambit.generator"
    },
    "scopes/explorer": {
      "defaultScope": "teambit.explorer"
    },
    "scopes/envs": {
      "defaultScope": "teambit.envs"
    },
    "scopes/pkg": {
      "defaultScope": "teambit.pkg"
    },
    "scopes/dependencies": {
      "defaultScope": "teambit.dependencies"
    },
    "scopes/react": {
      "defaultScope": "teambit.react"
    },
    "scopes/preview": {
      "defaultScope": "teambit.preview"
    },
    "scopes/pipelines": {
      "defaultScope": "teambit.pipelines"
    },
    "scopes/harmony": {
      "defaultScope": "teambit.harmony"
    },
    "scopes/compilation": {
      "defaultScope": "teambit.compilation"
    },
    "scopes/defender": {
      "defaultScope": "teambit.defender"
    },
    "scopes/component": {
      "defaultScope": "teambit.component"
    },
    "scopes/code": {
      "defaultScope": "teambit.code"
    },
    "scopes/component/component-id": {
      "teambit.envs/envs": {
        "env": "teambit.harmony/node"
      }
    },
    "scopes/component/component-version": {
      "teambit.envs/envs": {
        "env": "teambit.harmony/node"
      }
    },
    "scopes/component/legacy-bit-id": {
      "teambit.envs/envs": {
        "env": "teambit.harmony/node"
      }
    },
    "scopes/component/legacy-component-log": {
      "teambit.envs/envs": {
        "env": "teambit.harmony/node"
      }
    },
    "scopes/ui-foundation": {
      "defaultScope": "teambit.ui-foundation"
    },
    "scopes/mdx": {
      "defaultScope": "teambit.mdx"
    },
    "scopes/design": {
      "defaultScope": "teambit.design"
    },
    "scopes/typescript": {
      "defaultScope": "teambit.typescript"
    },
    "scopes/semantics": {
      "defaultScope": "teambit.semantics"
    },
    "scopes/harmony/bit": {
      "teambit.pkg/pkg": {
        "packageJson": {
          "packageManagerPublishArgs": [
            "--access public"
          ],
          "name": "@teambit/{name}", // @teambit/discovery.ui.sidebar
          "private": false,
          // Change back to "bin": "bin/bit" once released to prod
          "bin": {
            "bbit": "bin/bit"
          }
        }
      },
      "teambit.dependencies/dependency-resolver": {
        "policy": {
          "dependencies": {
<<<<<<< HEAD
            "@teambit/legacy": "1.0.2",
            "graphql": "^14.3.1",
            "browserslist": "^4",
            "reflect-metadata": "^0.1.13",
            "mz": "^2.7.0",
            "react-refresh": "^0.8.2",
=======
            "@teambit/legacy": "1.0.48",
            // TODO: remove this later
            "core-js": "3.8.3",
            "react": "16.13.1",
            "react-dom": "16.13.1",
            "graphql": "14.7.0",
            "browserslist": "4.16.3",
            "reflect-metadata": "0.1.13",
            "mz": "2.7.0",
            "react-refresh": "0.9.0",
>>>>>>> 821a6a9a
            // TODO: remove this once this is merged https://github.com/isaacs/node-graceful-fs/pull/202
            "graceful-fs": "4.2.4"
          },
          "devDependencies": {
<<<<<<< HEAD
            "@types/mocha": "^5.2.7",
=======
            "@types/react": "16.14.4",
            "@types/mocha": "5.2.7",
>>>>>>> 821a6a9a
            // why this is needed? try to automate this
            "@types/node": "12.20.4"
          },
          "peerDependencies": {
            "@teambit/legacy": "-",
            "browserslist": "-",
            "graphql": "-"
          }
        }
      }
    },
    "scopes/defender/jest": {
      "teambit.dependencies/dependency-resolver": {
        "policy": {
          "peerDependencies": {
            "jest": "26.6.3"
          }
        }
      }
    },
    "scopes/harmony/aspect": {
      "teambit.dependencies/dependency-resolver": {
        "policy": {
          "dependencies": {
            "@babel/plugin-proposal-class-properties": "7.12.13",
            "@babel/plugin-proposal-decorators": "7.12.13",
            "@babel/plugin-proposal-object-rest-spread": "7.12.13",
            "@babel/plugin-transform-modules-commonjs": "7.12.13",
            "@babel/plugin-transform-runtime": "7.12.17",
            "@babel/preset-env": "7.12.17",
            "babel-plugin-transform-typescript-metadata": "0.3.1",
            "@babel/preset-react": "7.12.13",
            "@babel/preset-typescript": "7.12.7"
          }
        }
      }
    }
  }
}<|MERGE_RESOLUTION|>--- conflicted
+++ resolved
@@ -147,24 +147,13 @@
         "@types/mime": "2.0.3",
         "@types/mousetrap": "1.6.5",
         "@types/node": "14.14.13",
-<<<<<<< HEAD
-        "@types/proper-lockfile": "^4.1.1",
-        "@types/puppeteer": "^3.0.1",
-        "@types/react-router-dom": "^5.1.5",
-        "@types/react-tabs": "^2.3.2",
-        "@types/socket.io-client": "^1.4.33",
-=======
         "@types/proper-lockfile": "4.1.1",
         "@types/puppeteer": "3.0.5",
-        "@types/react": "16.9.43",
-        "@types/react-dom": "16.9.10",
         "@types/react-router-dom": "5.1.7",
         "@types/react-tabs": "2.3.2",
         "@types/react-tooltip": "3.11.0",
-        "@types/react-transition-group": "4.4.1",
         "@types/socket.io-client": "1.4.35",
         "@types/ua-parser-js": "0.7.35",
->>>>>>> 821a6a9a
         "@types/url-parse": "1.4.3",
         "@types/webpack": "4.41.25",
         "@types/webpack-dev-server": "3.11.1",
@@ -193,7 +182,6 @@
         "cli-highlight": "2.1.9",
         "comlink": "4.3.0",
         "copy-to-clipboard": "3.3.1",
-        "core-js": "3.8.3",
         "cors": "2.8.5",
         "credentials-by-uri": "2.0.0",
         "cross-fetch": "3.0.6",
@@ -257,46 +245,24 @@
         "parse-package-name": "0.1.0",
         "penpal": "5.3.0",
         "postcss": "7.0.32",
-<<<<<<< HEAD
-        "postcss-flexbugs-fixes": "^4.2.1",
-        "postcss-loader": "^3.0.0",
-        "postcss-normalize": "^9.0.0",
-        "postcss-preset-env": "^6.7.0",
-        "postcss-safe-parser": "^4.0.2",
-        "pretty-time": "^1.1.0",
-        "proper-lockfile": "^4.1.1",
-        "react-animate-height": "2.0.23",
-        "react-dev-utils": "^10.2.1",
-        "react-error-overlay": "^6.0.7",
-        "react-flow-renderer": "8.3.7",
-        "react-router-dom": "^5.2.0",
-        "react-syntax-highlighter": "15.4.3",
-        "react-tabs": "^3.1.1",
-        "react-test-renderer": "^17.0.1",
-=======
         "postcss-flexbugs-fixes": "4.2.1",
         "postcss-loader": "3.0.0",
         "postcss-normalize": "9.0.0",
         "postcss-preset-env": "6.7.0",
         "postcss-safe-parser": "4.0.2",
         "pretty-time": "1.1.0",
-        "prism-react-renderer": "1.2.0",
         "proper-lockfile": "4.1.2",
         "query-string": "7.0.0",
         "react-animate-height": "2.0.23",
         "react-dev-utils": "10.2.1",
-        "react-dom": "16.14.0",
         "react-error-overlay": "6.0.9",
         "react-flow-renderer": "8.3.7",
-        "react-hot-loader": "4.13.0",
-        "react-live": "2.2.3",
         "react-popper": "2.2.4",
         "react-router-dom": "5.2.0",
         "react-syntax-highlighter": "15.4.3",
         "react-tabs": "3.2.0",
-        "react-test-renderer": "16.14.0",
+        "react-test-renderer": "^17.0.1",
         "react-tooltip": "3.11.6",
->>>>>>> 821a6a9a
         "remark-frontmatter": "2.0.0",
         "reset-css": "5.0.1",
         "resolve-from": "5.0.0",
@@ -338,21 +304,14 @@
         "yaml": "1.10.0"
       },
       "peerDependencies": {
-<<<<<<< HEAD
-        "@teambit/legacy": "1.0.2",
-        "browserslist": "^4",
-        "graphql": "^14.3.1",
-        "mz": "^2.7.0",
-        // "react": ">=16.8.0 || ^17.0.0",
-        // "react-dom": ">=16.8.0 || ^17.0.0"
-=======
         "@teambit/legacy": "1.0.48",
         "browserslist": "4.16.3",
         "graphql": "14.7.0",
         "mz": "2.7.0",
-        "react": "16.13.1",
-        "react-dom": "16.13.1"
->>>>>>> 821a6a9a
+        // install these specific versions of react for this workspace:
+        "react": "17.0.2",
+        "react-dom": "17.0.2",
+        "core-js": "3.10.0"
       }
     },
     "packageManagerArgs": [],
@@ -400,22 +359,14 @@
       "teambit.dependencies/dependency-resolver": {
         "policy": {
           "dependencies": {
-            "@teambit/legacy": "-",
-            // TODO: remove this later
-            "core-js": "3.8.3"
+            "@teambit/legacy": "-"
           },
           "devDependencies": {
             "@types/mocha": "5.2.7",
             "@teambit/legacy": "-"
           },
           "peerDependencies": {
-<<<<<<< HEAD
-            "@teambit/legacy": "1.0.2"
-=======
-            "react": "16.13.1",
             "@teambit/legacy": "1.0.48",
-            "react-dom": "16.13.1"
->>>>>>> 821a6a9a
           }
         }
       },
@@ -539,6 +490,7 @@
     "scopes/semantics": {
       "defaultScope": "teambit.semantics"
     },
+    // overrides for @teambit/bit 
     "scopes/harmony/bit": {
       "teambit.pkg/pkg": {
         "packageJson": {
@@ -556,42 +508,26 @@
       "teambit.dependencies/dependency-resolver": {
         "policy": {
           "dependencies": {
-<<<<<<< HEAD
-            "@teambit/legacy": "1.0.2",
-            "graphql": "^14.3.1",
-            "browserslist": "^4",
-            "reflect-metadata": "^0.1.13",
-            "mz": "^2.7.0",
-            "react-refresh": "^0.8.2",
-=======
             "@teambit/legacy": "1.0.48",
-            // TODO: remove this later
-            "core-js": "3.8.3",
-            "react": "16.13.1",
-            "react-dom": "16.13.1",
             "graphql": "14.7.0",
             "browserslist": "4.16.3",
             "reflect-metadata": "0.1.13",
             "mz": "2.7.0",
             "react-refresh": "0.9.0",
->>>>>>> 821a6a9a
             // TODO: remove this once this is merged https://github.com/isaacs/node-graceful-fs/pull/202
             "graceful-fs": "4.2.4"
           },
           "devDependencies": {
-<<<<<<< HEAD
-            "@types/mocha": "^5.2.7",
-=======
-            "@types/react": "16.14.4",
             "@types/mocha": "5.2.7",
->>>>>>> 821a6a9a
             // why this is needed? try to automate this
             "@types/node": "12.20.4"
           },
           "peerDependencies": {
             "@teambit/legacy": "-",
             "browserslist": "-",
-            "graphql": "-"
+            "graphql": "-",
+            "react": "-",
+            "react-dom": "-"
           }
         }
       }

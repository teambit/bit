{
  "$schema": "",
  "teambit.workspace/workspace": {
    "name": "bit",
    "icon": "https://static.bit.dev/bit-logo.svg",
    "defaultScope": "teambit.bit",
    "defaultDirectory": "components"
    // "vendorDirectory": "vendor",
  },
  "teambit.dependencies/dependency-resolver": {
    "packageManager": "teambit.dependencies/yarn",
    "policy": {
      "dependencies": {
        "@apollo/client": "3.3.6",
        "@babel/core": "7.11.6",
        "@babel/preset-react": "7.12.7",
        "@babel/preset-typescript": "7.10.4",
        "@graphql-modules/core": "^0.7.17",
        "@jest/test-result": "26.6.2",
        "@mdx-js/loader": "1.6.21",
        "@mdx-js/mdx": "1.6.21",
        "@mdx-js/react": "1.6.22",
        "@pmmmwh/react-refresh-webpack-plugin": "^0.4.3",
        "@pnpm/client": "2.0.4",
        "@pnpm/config": "11.3.0",
        "@pnpm/default-reporter": "7.9.1",
        "@pnpm/default-resolver": "11.0.3",
        "@pnpm/error": "1.3.1",
        "@pnpm/fetch": "2.1.5",
        "@pnpm/fetching-types": "1.0.0",
        "@pnpm/git-resolver": "4.1.4",
        "@pnpm/local-resolver": "5.0.14",
        "@pnpm/logger": "3.2.2",
        "@pnpm/npm-resolver": "10.0.2",
        "@pnpm/package-store": "10.1.0",
        "@pnpm/pick-registry-for-package": "1.0.3",
        "@pnpm/resolver-base": "7.0.3",
        "@pnpm/store-connection-manager": "0.3.35",
        "@pnpm/tarball-fetcher": "8.2.2",
        "@pnpm/tarball-resolver": "4.0.3",
        "@stencil/core": "^1.15.0",
        "@stencil/webpack": "0.0.6",
        "@svgr/webpack": "^5.4.0",
        "@teambit/any-fs": "0.0.5",
        "@teambit/base-ui.constants.storage": "^0.5.9",
        "@teambit/base-ui.css-components.roundness": "^0.5.9",
        "@teambit/base-ui.elements.separator": "^0.5.9",
        "@teambit/base-ui.graph.tree.indent": "0.0.1",
        "@teambit/base-ui.graph.tree.inflate-paths": "0.0.1",
        "@teambit/base-ui.graph.tree.recursive-tree": "0.0.1",
        "@teambit/base-ui.graph.tree.root-node": "0.0.1",
        "@teambit/base-ui.graph.tree.tree-context": "0.0.1",
        "@teambit/base-ui.input.error": "^0.5.9",
        "@teambit/base-ui.layout.breakpoints": "^0.5.9",
        "@teambit/base-ui.layout.grid-component": "^0.5.9",
        "@teambit/base-ui.layout.page-frame": "^0.5.9",
        "@teambit/base-ui.loaders.loader-ribbon": "0.0.2",
        "@teambit/base-ui.surfaces.card": "^0.5.9",
        "@teambit/base-ui.surfaces.split-pane.hover-splitter": "^0.5.9",
        "@teambit/base-ui.surfaces.split-pane.split-pane": "0.6.1",
        "@teambit/base-ui.text.muted-text": "^0.5.9",
        "@teambit/base-ui.text.paragraph": "^0.5.9",
        "@teambit/base-ui.text.themed-text": "^0.5.9",
        "@teambit/base-ui.theme.color-palette": "^0.5.9",
        "@teambit/base-ui.theme.colors": "^0.5.9",
        "@teambit/base-ui.theme.dark-theme": "^0.5.9",
        "@teambit/base-ui.theme.fonts.roboto": "0.6.2",
        "@teambit/base-ui.theme.sizes": "^0.5.9",
        "@teambit/base-ui.theme.theme-provider": "^0.5.9",
        "@teambit/base-ui.utils.sub-paths": "^0.5.9",
        "@teambit/base-ui.utils.time-ago": "0.5.9",
        "@teambit/capsule": "0.0.12",
        "@teambit/documenter.code.react-playground": "^1.0.3",
        "@teambit/documenter.routing.external-link": "1.0.3",
        "@teambit/documenter.theme.theme-compositions": "2.0.3",
        "@teambit/documenter.theme.theme-context": "2.0.2",
        "@teambit/documenter.types.docs-file": "^1.0.3",
        "@teambit/documenter.ui.block-quote": "0.0.1",
        "@teambit/documenter.ui.bold": "0.0.1",
        "@teambit/documenter.ui.code-snippet": "^3.0.5",
        "@teambit/documenter.ui.consumable-link": "^1.0.3",
        "@teambit/documenter.ui.heading": "^1.0.3",
        "@teambit/documenter.ui.highlighted-text": "^1.0.3",
        "@teambit/documenter.ui.image": "0.0.1",
        "@teambit/documenter.ui.import-action": "^1.0.0",
        "@teambit/documenter.ui.italic": "0.0.1",
        "@teambit/documenter.ui.label": "2.0.2",
        "@teambit/documenter.ui.label-list": "^1.0.3",
        "@teambit/documenter.ui.linked-heading": "^2.0.5",
        "@teambit/documenter.ui.ol": "1.0.5",
        "@teambit/documenter.ui.paragraph": "^1.0.3",
        "@teambit/documenter.ui.property-table": "^1.0.3",
        "@teambit/documenter.ui.section": "^1.0.3",
        "@teambit/documenter.ui.separator": "^1.0.3",
        "@teambit/documenter.ui.sub-title": "^1.0.3",
        "@teambit/documenter.ui.sup": "0.0.1",
        "@teambit/documenter.ui.table.base-table": "0.0.1",
        "@teambit/documenter.ui.table.td": "0.0.1",
        "@teambit/documenter.ui.table.tr": "0.0.1",
        "@teambit/documenter.ui.ul": "1.0.5",
        "@teambit/evangelist.elements.button": "^0.5.4",
        "@teambit/evangelist.elements.heading": "^0.5.4",
        "@teambit/evangelist.elements.icon": "^0.5.4",
        "@teambit/evangelist.elements.image": "^0.5.4",
        "@teambit/evangelist.elements.x-button": "0.5.4",
        "@teambit/evangelist.input.checkbox.label": "0.0.1",
        "@teambit/evangelist.input.input": "^0.5.4",
        "@teambit/evangelist.surfaces.dropdown": "0.5.4",
        "@teambit/evangelist.surfaces.tooltip": "0.5.4",
        "@teambit/evangelist.theme.icon-font": "0.5.5",
        "@teambit/harmony": "0.2.11",
        "@testing-library/jest-dom": "^5.9.0",
        "@testing-library/react": "11.0.4",
        "@types/classnames": "^2.2.10",
        "@types/cors": "^2.8.6",
        "@types/cross-spawn": "^6.0.2",
        "@types/dagre": "0.7.44",
        "@types/didyoumean": "^1.2.0",
        "@types/eslint": "7.2.4",
        "@types/express": "4.17.9",
        "@types/find-cache-dir": "3.2.0",
        "@types/get-port": "^4.2.0",
        "@types/history": "^4.7.6",
        "@types/lodash": "4.14.165",
        "@types/lodash.compact": "3.0.6",
        "@types/lodash.head": "^4.0.6",
        "@types/mdx-js__react": "1.5.3",
        "@types/mime": "2.0.3",
        "@types/mousetrap": "^1.6.3",
        "@types/node": "14.14.13",
        "@types/proper-lockfile": "^4.1.1",
        "@types/puppeteer": "^3.0.1",
        "@types/react": "17.0.0",
        "@types/react-dom": "17.0.0",
        "@types/react-router-dom": "^5.1.5",
        "@types/react-tabs": "^2.3.2",
        "@types/react-transition-group": "^4.4.0",
        "@types/socket.io-client": "^1.4.33",
        "@types/url-parse": "1.4.3",
        "@types/webpack-dev-server": "^3.11.1",
        "@yarnpkg/cli": "2.4.0",
        "@yarnpkg/core": "2.4.0",
        "@yarnpkg/fslib": "2.4.0",
        "@yarnpkg/plugin-npm": "2.4.0",
        "@yarnpkg/plugin-pack": "2.2.3",
        "ansi-to-html": "^0.6.14",
        "aws-sdk": "2.756.0",
        "babel-jest": "^26.0.1",
        "babel-plugin-named-asset-import": "^0.3.6",
        "babel-preset-jest": "^26.3.0",
        "body-parser": "1.19.0",
        "camelcase": "^6.0.0",
        "case-sensitive-paths-webpack-plugin": "^2.3.0",
        "classnames": "^2.2.6",
        "cleargraph": "^7.0.0",
        "cli-highlight": "2.1.9",
        "comlink": "4.3.0",
        "copy-to-clipboard": "^3.3.1",
        "core-js": "^3.6.5",
        "cors": "^2.8.5",
        "credentials-by-uri": "2.0.0",
        "cross-fetch": "3.0.6",
        "cross-spawn": "^7.0.3",
        "dagre": "0.8.5",
        "didyoumean": "^1.2.1",
        "eslint-config-airbnb-typescript": {
          "version": "^5.1.0",
          "preserve": true
        },
        "eslint-import-resolver-node": "0.3.4",
        "express": "^4.17.1",
        "express-graphql": "^0.9.0",
        "express-history-api-fallback": "^2.2.1",
        "file-loader": "^6.0.0",
        "filenamify": "^4.1.0",
        "find-cache-dir": "3.3.1",
        "flatted": "3.1.0",
        "fuse.js": "^6.4.1",
        "get-port": "^5.1.1",
        "globby": "11.0.1",
        "graphql-subscriptions": "^1.1.0",
        "graphql-tag": "^2.11.0",
        "graphql-tools": "6.2.4",
        "graphql-type-json": "0.3.2",
        "history": "4.10.1",
        "html-escaper": "3.0.0",
        "html-webpack-plugin": "5.0.0-alpha.3",
        "http-proxy": "^1.18.1",
        "humanize-duration": "3.23.1",
        "humanize-string": "2.1.0",
        "is-primitive": "3.0.1",
        "jest": "^26.0.1",
        "jest-message-util": "26.6.2",
        "jest-watcher": "26.6.2",
        "join-path": "^1.1.1",
        "json-formatter-js": "2.3.4",
        "jsx-to-string": "1.4.0",
        "loader-utils": "2.0.0",
        "lodash": "4.17.20",
        "lodash.compact": "3.0.1",
        "lodash.head": "^4.0.1",
        "memoize-one": "5.1.1",
        "memory-fs": "0.5.0",
        "mime": "^2.4.6",
        "mini-css-extract-plugin": "^1.3.3",
        "minimatch": "3.0.4",
        "mousetrap": "^1.6.5",
        "nerf-dart": "1.0.0",
        "optimize-css-assets-webpack-plugin": "^5.0.3",
        "parallel-webpack": "^2.6.0",
        "parse-es6-imports": "1.0.1",
        "parse-package-name": "0.1.0",
        "penpal": "^5.2.1",
        "postcss": "7.0.32",
        "postcss-flexbugs-fixes": "^4.2.1",
        "postcss-loader": "3.0.0",
        "postcss-normalize": "^9.0.0",
        "postcss-preset-env": "^6.7.0",
        "postcss-safe-parser": "^4.0.2",
        "pretty-time": "^1.1.0",
        "prism-react-renderer": "^1.1.1",
        "process": "0.11.10",
        "proper-lockfile": "^4.1.1",
        "react": "^17.0.0",
        "react-animate-height": "2.0.23",
        "react-dev-utils": "^10.2.1",
        "react-dom": "^17.0.0",
        "react-error-overlay": "^6.0.7",
        "react-flow-renderer": "8.3.7",
        "react-hot-loader": "^4.12.21",
        "react-live": "^2.2.2",
        "react-router-dom": "^5.2.0",
        "react-syntax-highlighter": "15.4.3",
        "react-tabs": "^3.1.1",
        "react-test-renderer": "^16.13.1",
        "react-tooltip": "^4.2.8",
        "remark-frontmatter": "2.0.0",
        "reset-css": "^5.0.1",
        "resolve-from": "5.0.0",
        "resolve-url-loader": "^3.1.1",
        "rxjs": "^6.5.4",
        "semver": "^7.3.2",
        "semver-intersect": "^1.4.0",
        "singleton-tsserver": "1.0.1",
        "socket.io": "^2.3.0",
        "socket.io-client": "^2.3.0",
        "string-to-color": "^2.1.3",
        "strip-ansi": "6.0.0",
        "subscriptions-transport-ws": "^0.9.16",
        "supi": "0.42.0",
        "terser-webpack-plugin": "^5.1.1",
        "typedoc": "0.18.0",
        "typescript-language-server": "0.4.0",
        "unist-util-remove": "2.0.1",
        "unist-util-visit": "2.0.3",
        "url-loader": "^4.1.0",
        "url-parse": "1.4.7",
        "vfile": "4.2.0",
        "vscode-icons-js": "11.0.0",
        "vscode-languageclient": "6.1.3",
        "vscode-languageserver": "6.1.1",
        "vscode-ws-jsonrpc": "0.2.0",
        "webpack": "^5.0.0",
        "webpack-dev-middleware": "^4.0.3",
        "webpack-dev-server": "^4.0.0-beta.0",
        "webpack-hot-middleware": "^2.25.0",
        "webpack-manifest-plugin": "^3.0.0",
        "webpack-merge": "^5.7.3",
        "workbox-webpack-plugin": "^6.0.2",
        "yaml": "1.10.0"
      },
      "peerDependencies": {
        "bit-bin": "14.8.9-dev.276",
        "browserslist": "^4",
        "graphql": "^14.3.1",
        "mz": "^2.7.0",
        "react": "^17.0.0",
        "react-dom": "^17.0.0"
      }
    },
    "packageManagerArgs": [],
    "devFilePatterns": [
      "**/*.spec.ts"
    ],
    "strictPeerDependencies": true,
    "extraArgs": []
  },
  "teambit.workspace/variants": {
    "*": {
      "teambit.pkg/pkg": {
        "packageManagerPublishArgs": [
          "--access public"
        ],
        "packageJson": {
          "name": "@teambit/{name}",
          "private": false,
          "engines": {
            "node": ">=12.15.0"
          },
          "repository": {
            "type": "git",
            "url": "https://github.com/teambit/bit"
          },
          "keywords": [
            "bit",
            "components",
            "collaboration",
            "web",
            "react",
            "react-components",
            "angular",
            "angular-components",
            "vue",
            "vue-components"
          ]
        }
      },
      "teambit.dependencies/dependency-resolver": {
        "policy": {
          "dependencies": {
            "bit-bin": "-"
          },
          "devDependencies": {
            "@types/mocha": "^5.2.7",
            "bit-bin": "-"
          },
          "peerDependencies": {
<<<<<<< HEAD
            "react": "^17.0.0",
            "bit-bin": "14.8.9-dev.272",
            "react-dom": "^17.0.0"
=======
            "react": "^16.13.1",
            "bit-bin": "14.8.9-dev.276",
            "react-dom": "^16.13.1"
>>>>>>> b0210225
          }
        }
      },
      "teambit.envs/envs": {
        "env": "teambit.harmony/aspect"
      },
      "teambit.harmony/aspect": {}
    },
    "{modules/*}": {
      "teambit.envs/envs": {
        "env": "teambit.harmony/node"
      },
      "teambit.harmony/node": {}
    },
    "{babel/*}": {
      "teambit.envs/envs": {
        "env": "teambit.harmony/node"
      },
      "teambit.harmony/node": {}
    },
    "{ui/*}": {
      "teambit.envs/envs": {
        "env": "teambit.react/react"
      },
      "teambit.react/react": {}
    },
    "scopes/toolbox": {
      "teambit.envs/envs": {
        "env": "teambit.harmony/node"
      },
      "defaultScope": "teambit.toolbox"
    },
    "scopes/workspace": {
      "defaultScope": "teambit.workspace"
    },
    "scopes/scope": {
      "defaultScope": "teambit.scope"
    },
    "scopes/compositions": {
      "defaultScope": "teambit.compositions"
    },
    "scopes/docs": {
      "defaultScope": "teambit.docs"
    },
    "scopes/generator": {
      "defaultScope": "teambit.generator"
    },
    "scopes/explorer": {
      "defaultScope": "teambit.explorer"
    },
    "scopes/envs": {
      "defaultScope": "teambit.envs"
    },
    "scopes/pkg": {
      "defaultScope": "teambit.pkg"
    },
    "scopes/dependencies": {
      "defaultScope": "teambit.dependencies"
    },
    "scopes/react": {
      "defaultScope": "teambit.react"
    },
    "scopes/preview": {
      "defaultScope": "teambit.preview"
    },
    "scopes/pipelines": {
      "defaultScope": "teambit.pipelines"
    },
    "scopes/harmony": {
      "defaultScope": "teambit.harmony"
    },
    "scopes/compilation": {
      "defaultScope": "teambit.compilation"
    },
    "scopes/defender": {
      "defaultScope": "teambit.defender"
    },
    "scopes/component": {
      "defaultScope": "teambit.component"
    },
    "scopes/code": {
      "defaultScope": "teambit.code"
    },
    "scopes/component/component-id": {
      "teambit.envs/envs": {
        "env": "teambit.harmony/node"
      }
    },
    "scopes/component/component-version": {
      "teambit.envs/envs": {
        "env": "teambit.harmony/node"
      }
    },
    "scopes/component/legacy-bit-id": {
      "teambit.envs/envs": {
        "env": "teambit.harmony/node"
      }
    },
    "scopes/ui-foundation": {
      "defaultScope": "teambit.ui-foundation"
    },
    "scopes/mdx": {
      "defaultScope": "teambit.mdx"
    },
    "scopes/design": {
      "defaultScope": "teambit.design"
    },
    "scopes/typescript": {
      "defaultScope": "teambit.typescript"
    },
    "scopes/semantics": {
      "defaultScope": "teambit.semantics"
    },
    "scopes/harmony/bit": {
      "teambit.pkg/pkg": {
        "packageJson": {
          "packageManagerPublishArgs": [
            "--access public"
          ],
          "name": "@teambit/{name}", // @teambit/discovery.ui.sidebar
          "private": false,
          // Change back to "bin": "bin/bit" once released to prod
          "bin": {
            "bbit": "bin/bit"
          }
        }
      },
      "teambit.dependencies/dependency-resolver": {
        "policy": {
          "dependencies": {
<<<<<<< HEAD
            "bit-bin": "14.8.9-dev.272",
            "react": "^17.0.0",
            "react-dom": "^17.0.0",
=======
            "bit-bin": "14.8.9-dev.276",
            "react": "^16.13.1",
            "react-dom": "^16.13.1",
>>>>>>> b0210225
            "graphql": "^14.3.1",
            "browserslist": "^4",
            "reflect-metadata": "^0.1.13",
            "mz": "^2.7.0",
            "react-refresh": "^0.9.0"
          },
          "devDependencies": {
            "@types/react": "^16.9.43",
            "@types/mocha": "^5.2.7",
            // why this is needed? try to automate this
            "@types/node": "^12.12.27"
          },
          "peerDependencies": {
            "bit-bin": "-",
            "browserslist": "-",
            "graphql": "-",
            "react": "-",
            "react-dom": "-"
          }
        }
      }
    },
    "scopes/defender/jest": {
      "teambit.dependencies/dependency-resolver": {
        "policy": {
          "peerDependencies": {
            "jest": "^26.0.1"
          }
        }
      }
    },
    "scopes/compilation/webpack": {
      "teambit.dependencies/dependency-resolver": {
        "policy": {
          // Used for webpack5 native modules fallbacks
          // see more here:
          // https://webpack.js.org/blog/2020-10-10-webpack-5-release/#automatic-nodejs-polyfills-removed
          // https://github.com/webpack/webpack/pull/8460/commits/a68426e9255edcce7822480b78416837617ab065
          "dependencies": {
            "util": "0.12.3",
            "assert": "2.0.0"
          }
        }
      }
    },
    "scopes/harmony/aspect": {
      "teambit.dependencies/dependency-resolver": {
        "policy": {
          "dependencies": {
            "@babel/core": "7.11.6",
            "@babel/preset-typescript": "7.10.4",
            "@babel/plugin-proposal-class-properties": "^7.8.3",
            "@babel/plugin-proposal-decorators": "^7.8.3",
            "@babel/plugin-proposal-object-rest-spread": "^7.8.3",
            "@babel/plugin-transform-modules-commonjs": "^7.8.3",
            "@babel/plugin-transform-runtime": "^7.8.3",
            "@babel/preset-env": "^7.10.1",
            "babel-plugin-transform-typescript-metadata": "^0.2.2",
            "@babel/preset-react": "^7.10.1"
          }
        }
      }
    }
  }
}<|MERGE_RESOLUTION|>--- conflicted
+++ resolved
@@ -325,15 +325,9 @@
             "bit-bin": "-"
           },
           "peerDependencies": {
-<<<<<<< HEAD
             "react": "^17.0.0",
-            "bit-bin": "14.8.9-dev.272",
+            "bit-bin": "14.8.9-dev.276",
             "react-dom": "^17.0.0"
-=======
-            "react": "^16.13.1",
-            "bit-bin": "14.8.9-dev.276",
-            "react-dom": "^16.13.1"
->>>>>>> b0210225
           }
         }
       },
@@ -464,15 +458,9 @@
       "teambit.dependencies/dependency-resolver": {
         "policy": {
           "dependencies": {
-<<<<<<< HEAD
-            "bit-bin": "14.8.9-dev.272",
+            "bit-bin": "14.8.9-dev.276",
             "react": "^17.0.0",
             "react-dom": "^17.0.0",
-=======
-            "bit-bin": "14.8.9-dev.276",
-            "react": "^16.13.1",
-            "react-dom": "^16.13.1",
->>>>>>> b0210225
             "graphql": "^14.3.1",
             "browserslist": "^4",
             "reflect-metadata": "^0.1.13",

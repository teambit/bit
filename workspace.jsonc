--- conflicted
+++ resolved
@@ -253,11 +253,7 @@
         "postcss-preset-env": "6.7.0",
         "postcss-safe-parser": "5.0.2",
         "pretty-time": "1.1.0",
-<<<<<<< HEAD
-        "prism-react-renderer": "1.2.0",
         "process": "0.11.10",
-=======
->>>>>>> bf132860
         "proper-lockfile": "4.1.2",
         "query-string": "7.0.0",
         "react-animate-height": "2.0.23",

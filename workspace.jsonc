{
  "$schema": "",
  "teambit.workspace/workspace": {
    "name": "bit",
    "icon": "https://static.bit.dev/bit-logo.svg",
    "defaultScope": "teambit.bit",
    "defaultDirectory": "components"
    // "vendorDirectory": "vendor",
  },
  "teambit.dependencies/dependency-resolver": {
    "packageManager": "teambit.dependencies/pnpm",
    "strictPeerDependencies": true,
    "extraArgs": [],
    "policy": {
      "dependencies": {
        "@apollo/react-common": "^3.1.4",
        "@apollo/react-hooks": "^3.1.5",
        "@babel/core": "7.11.6",
        "@babel/preset-typescript": "7.10.4",
        "@graphql-modules/core": "^0.7.17",
        "@pmmmwh/react-refresh-webpack-plugin": "^0.3.2",
        "@pnpm/client": "2.0.4",
        "@pnpm/config": "11.3.0",
        "@pnpm/default-reporter": "7.9.1",
        "@pnpm/default-resolver": "11.0.3",
        "@pnpm/error": "1.3.1",
        "@pnpm/fetch": "2.1.5",
        "@pnpm/fetching-types": "1.0.0",
        "@pnpm/git-resolver": "4.1.4",
        "@pnpm/local-resolver": "5.0.14",
        "@pnpm/logger": "3.2.2",
        "@pnpm/npm-resolver": "10.0.2",
        "@pnpm/package-store": "10.1.0",
        "@pnpm/pick-registry-for-package": "1.0.3",
        "@pnpm/resolver-base": "7.0.3",
        "@pnpm/store-connection-manager": "0.3.35",
        "@pnpm/tarball-fetcher": "8.2.2",
        "@pnpm/tarball-resolver": "4.0.3",
        "@stencil/core": "^1.15.0",
        "@stencil/webpack": "0.0.6",
        "@svgr/webpack": "^5.4.0",
        "@teambit/any-fs": "0.0.5",
        "@teambit/base-ui.constants.storage": "^0.5.3",
        "@teambit/base-ui.css-components.roundness": "^0.5.3",
        "@teambit/base-ui.elements.separator": "^0.5.3",
        "@teambit/base-ui.input.error": "^0.5.3",
        "@teambit/base-ui.layout.breakpoints": "^0.5.3",
        "@teambit/base-ui.layout.grid-component": "^0.5.3",
        "@teambit/base-ui.layout.page-frame": "^0.5.3",
        "@teambit/base-ui.surfaces.card": "^0.5.3",
        "@teambit/base-ui.surfaces.split-pane.hover-splitter": "^0.5.3",
        "@teambit/base-ui.surfaces.split-pane.split-pane": "^0.5.3",
        "@teambit/base-ui.text.muted-text": "^0.5.3",
        "@teambit/base-ui.text.paragraph": "^0.5.3",
        "@teambit/base-ui.text.themed-text": "^0.5.3",
        "@teambit/base-ui.theme.color-palette": "^0.5.3",
        "@teambit/base-ui.theme.colors": "^0.5.3",
        "@teambit/base-ui.theme.dark-theme": "^0.5.3",
        "@teambit/base-ui.theme.sizes": "^0.5.3",
        "@teambit/base-ui.theme.theme-provider": "^0.5.3",
        "@teambit/base-ui.utils.sub-paths": "^0.5.3",
        "@teambit/base-ui.utils.time-ago": "^0.5.3",
        "@teambit/capsule": "0.0.12",
        "@teambit/documenter.code.react-playground": "^0.2.3",
        "@teambit/documenter.theme.theme-context": "^0.2.3",
        "@teambit/documenter.types.docs-file": "^0.2.3",
        "@teambit/documenter.ui.consumable-link": "^0.2.3",
        "@teambit/documenter.ui.heading": "^0.2.3",
        "@teambit/documenter.ui.highlighted-text": "0.2.3",
        "@teambit/documenter.ui.import-action": "^0.2.3",
        "@teambit/documenter.ui.label-list": "^0.2.3",
        "@teambit/documenter.ui.linked-heading": "^0.2.3",
        "@teambit/documenter.ui.property-table": "^0.2.3",
        "@teambit/documenter.ui.section": "^0.2.3",
        "@teambit/documenter.ui.separator": "^0.2.3",
        "@teambit/documenter.ui.sub-title": "^0.2.3",
        "@teambit/evangelist.elements.button": "^0.5.3",
        "@teambit/evangelist.elements.heading": "^0.5.3",
        "@teambit/evangelist.elements.icon": "^0.5.3",
        "@teambit/evangelist.elements.image": "^0.5.3",
        "@teambit/evangelist.elements.x-button": "0.5.3",
        "@teambit/evangelist.input.input": "^0.5.3",
        "@teambit/evangelist.surfaces.dropdown": "0.5.3",
        "@teambit/evangelist.surfaces.tooltip": "0.5.3",
        "@teambit/evangelist.theme.icon-font": "^0.5.3",
        "@teambit/harmony": "0.2.7",
        "@testing-library/jest-dom": "^5.9.0",
        "@testing-library/react": "11.0.4",
        "@types/cacache": "^12.0.1",
        "@types/classnames": "^2.2.10",
        "@types/cors": "^2.8.6",
        "@types/cross-spawn": "^6.0.2",
        "@types/dagre": "0.7.44",
        "@types/didyoumean": "^1.2.0",
        "@types/find-cache-dir": "3.2.0",
        "@types/get-port": "^4.2.0",
        "@types/history": "^4.7.6",
        "@types/lodash": "4.14.165",
        "@types/lodash.head": "^4.0.6",
        "@types/mousetrap": "^1.6.3",
        "@types/node-fetch": "2.5.7",
        "@types/proper-lockfile": "^4.1.1",
        "@types/puppeteer": "^3.0.1",
        "@types/react": "16.9.43",
        "@types/react-router-dom": "^5.1.5",
        "@types/react-tabs": "^2.3.2",
        "@types/react-transition-group": "^4.4.0",
        "@types/socket.io-client": "^1.4.33",
        "@types/url-parse": "1.4.3",
        "@types/webpack-dev-server": "^3.10.1",
        "@types/webpack-merge": "^4.1.5",
        "@yarnpkg/cli": "2.3.2",
        "@yarnpkg/core": "2.3.1",
        "@yarnpkg/fslib": "2.3.0",
        "@yarnpkg/plugin-npm": "2.3.0",
        "ansi-to-html": "^0.6.14",
        "apollo-boost": "^0.4.9",
        "apollo-cache-inmemory": "^1.6.6",
        "apollo-client": "^2.6.10",
        "apollo-link": "^1.2.14",
        "apollo-link-error": "^1.1.13",
        "apollo-link-http": "^1.5.17",
        "apollo-link-ws": "^1.0.20",
        "apollo-utilities": "^1.3.4",
        "aws-sdk": "2.756.0",
        "babel-jest": "^26.0.1",
        "babel-plugin-named-asset-import": "^0.3.6",
        "babel-polyfill": "^6.26.0",
        "babel-preset-jest": "^26.3.0",
        "body-parser": "1.19.0",
        "cacache": "^15.0.5",
        "camelcase": "^6.0.0",
        "case-sensitive-paths-webpack-plugin": "^2.3.0",
        "classnames": "^2.2.6",
        "cleargraph": "^5.4.0",
        "comlink": "4.3.0",
        "consolehighlighter": "0.1.5",
        "copy-to-clipboard": "^3.3.1",
        "core-js": "^3.6.5",
        "cors": "^2.8.5",
        "credentials-by-uri": "2.0.0",
        "cross-spawn": "^7.0.3",
        "dagre": "0.8.5",
        "didyoumean": "^1.2.1",
        "eslint-import-resolver-node": "0.3.4",
        "express": "^4.17.1",
        "express-graphql": "^0.9.0",
        "express-history-api-fallback": "^2.2.1",
        "file-loader": "^6.0.0",
        "filenamify": "^4.1.0",
        "find-cache-dir": "3.3.1",
        "fuse.js": "^6.4.1",
        "get-port": "^5.1.1",
        "globby": "11.0.1",
        "graphql-subscriptions": "^1.1.0",
        "graphql-tag": "^2.10.3",
        "graphql-tools": "6.2.4",
        "graphql-type-json": "0.3.2",
        "history": "4.10.1",
        "html-webpack-plugin": "^4.3.0",
        "http-proxy": "^1.18.1",
        "humanize-duration": "3.23.1",
        "humanize-string": "2.1.0",
        "is-primitive": "3.0.1",
        "jest": "^26.0.1",
        "jest-watcher": "26.6.2",
        "join-path": "^1.1.1",
        "json-formatter-js": "2.3.4",
        "jsx-to-string": "1.4.0",
        "lodash.head": "^4.0.1",
        "memoize-one": "5.1.1",
        "mime": "^2.4.6",
        "mini-css-extract-plugin": "^0.9.0",
        "mousetrap": "^1.6.5",
        "mutation-observer": "1.0.3",
        "nerf-dart": "1.0.0",
        "node-fetch": "2.6.0",
        "optimize-css-assets-webpack-plugin": "^5.0.3",
        "parallel-webpack": "^2.6.0",
        "parse-package-name": "0.1.0",
        "penpal": "^5.2.1",
        "postcss": "7.0.32",
        "postcss-flexbugs-fixes": "^4.2.1",
        "postcss-loader": "^3.0.0",
        "postcss-normalize": "^9.0.0",
        "postcss-preset-env": "^6.7.0",
        "postcss-safe-parser": "^4.0.2",
        "pretty-time": "^1.1.0",
        "prism-react-renderer": "^1.1.1",
        "proper-lockfile": "^4.1.1",
        "react": "^16.13.1",
        "react-animate-height": "2.0.23",
        "react-dev-utils": "^10.2.1",
        "react-dom": "^16.13.1",
        "react-error-overlay": "^6.0.7",
        "react-flow-renderer": "^7.1.2",
        "react-hot-loader": "^4.12.21",
        "react-live": "^2.2.2",
        "react-router-dom": "^5.2.0",
        "react-tabs": "^3.1.1",
        "react-test-renderer": "^16.13.1",
        "react-tooltip": "^4.2.8",
        "reset-css": "^5.0.1",
        "resolve-url-loader": "^3.1.1",
        "rxjs": "^6.5.4",
        "semver": "7.3.2",
        "semver-intersect": "^1.4.0",
        "singleton-tsserver": "1.0.1",
        "socket.io": "^2.3.0",
        "socket.io-client": "^2.3.0",
        "string-to-color": "^2.1.3",
        "strip-ansi": "6.0.0",
        "subscriptions-transport-ws": "^0.9.16",
        "supi": "0.42.0",
        "terser-webpack-plugin": "^4.1.0",
        "typedoc": "0.18.0",
        "typescript-language-server": "0.4.0",
        "url-loader": "^4.1.0",
        "url-parse": "1.4.7",
        "vscode-languageclient": "6.1.3",
        "vscode-languageserver": "6.1.1",
        "vscode-ws-jsonrpc": "0.2.0",
        "webpack": "4.42.0",
        "webpack-dev-middleware": "^3.7.2",
        "webpack-dev-server": "^3.11.0",
        "webpack-hot-middleware": "^2.25.0",
        "webpack-manifest-plugin": "^2.2.0",
        "webpack-merge": "^4.2.2",
        "workbox-webpack-plugin": "^5.1.3"
      },
      "peerDependencies": {
        "browserslist": "^4",
<<<<<<< HEAD
        "bit-bin": "14.8.9-dev.170",
=======
        "mz": "^2.7.0",
        "bit-bin": "14.8.9-dev.171",
>>>>>>> a272fcdf
        "graphql": "^14.3.1",
        "mz": "^2.7.0",
        "react": "^16.13.1",
        "react-dom": "^16.13.1"
      }
    }
  },
  "teambit.workspace/variants": {
    "*": {
      "teambit.pkg/pkg": {
        "packageManagerPublishArgs": [
          "--access public"
        ],
        "packageJson": {
          "name": "@teambit/{name}",
          "private": false
        }
      },
      "teambit.dependencies/dependency-resolver": {
        "policy": {
          "dependencies": {
            "bit-bin": "-"
          },
          "devDependencies": {
            "@types/mocha": "^5.2.7",
            // why this is needed? try to automate this
            "@types/node": "^12.12.27",
            "bit-bin": "-"
          },
          "peerDependencies": {
            "react": "^16.13.1",
            "bit-bin": "14.8.9-dev.171",
            "react-dom": "^16.13.1"
          }
        }
      },
      "teambit.envs/envs": {
        "env": "teambit.harmony/aspect"
      },
      "teambit.harmony/aspect": {}
    },
    "{modules/*}": {
      "teambit.envs/envs": {
        "env": "teambit.harmony/node"
      },
      "teambit.harmony/node": {}
    },
    "{ui/*}": {
      "teambit.envs/envs": {
        "env": "teambit.react/react"
      },
      "teambit.react/react": {}
    },
    "scopes/toolbox": {
      "teambit.envs/envs": {
        "env": "teambit.harmony/node"
      },
      "defaultScope": "teambit.toolbox"
    },
    "scopes/workspace": {
      "defaultScope": "teambit.workspace"
    },
    "scopes/scope": {
      "defaultScope": "teambit.scope"
    },
    "scopes/compositions": {
      "defaultScope": "teambit.compositions"
    },
    "scopes/docs": {
      "defaultScope": "teambit.docs"
    },
    "scopes/generator": {
      "defaultScope": "teambit.generator"
    },
    "scopes/explorer": {
      "defaultScope": "teambit.explorer"
    },
    "scopes/envs": {
      "defaultScope": "teambit.envs"
    },
    "scopes/pkg": {
      "defaultScope": "teambit.pkg"
    },
    "scopes/dependencies": {
      "defaultScope": "teambit.dependencies"
    },
    "scopes/react": {
      "defaultScope": "teambit.react"
    },
    "scopes/preview": {
      "defaultScope": "teambit.preview"
    },
    "scopes/pipelines": {
      "defaultScope": "teambit.pipelines"
    },
    "scopes/harmony": {
      "defaultScope": "teambit.harmony"
    },
    "scopes/compilation": {
      "defaultScope": "teambit.compilation"
    },
    "scopes/defender": {
      "defaultScope": "teambit.defender"
    },
    "scopes/component": {
      "defaultScope": "teambit.component"
    },
    "scopes/ui-foundation": {
      "defaultScope": "teambit.ui-foundation"
    },
    "scopes/design": {
      "defaultScope": "teambit.design"
    },
    "scopes/typescript": {
      "defaultScope": "teambit.typescript"
    },
    "scopes/semantics": {
      "defaultScope": "teambit.semantics"
    },
    "scopes/harmony/bit": {
      "teambit.pkg/pkg": {
        "packageJson": {
          "packageManagerPublishArgs": [
            "--access public"
          ],
          "name": "@teambit/{name}", // @teambit/discovery.ui.sidebar
          "private": false,
          // Change back to "bin": "bin/bit" once released to prod
          "bin": {
            "bbit": "bin/bit"
          }
        }
      },
      "teambit.dependencies/dependency-resolver": {
        "policy": {
          "dependencies": {
            "bit-bin": "14.8.9-dev.171",
            "react": "^16.13.1",
            "react-dom": "^16.13.1",
            "graphql": "^14.3.1",
            "browserslist": "^4",
            "reflect-metadata": "^0.1.13",
            "mz": "^2.7.0",
            "react-refresh": "^0.8.2"
          },
          "devDependencies": {
            "@types/react": "^16.9.43",
            "@types/mocha": "^5.2.7",
            // why this is needed? try to automate this
            "@types/node": "^12.12.27"
          },
          "peerDependencies": {
            "bit-bin": "-",
            "browserslist": "-",
            "graphql": "-",
            "react": "-",
            "react-dom": "-"
          }
        }
      }
    },
    "scopes/defender/jest": {
      "teambit.dependencies/dependency-resolver": {
        "policy": {
          "peerDependencies": {
            "jest": "^26.0.1"
          }
        }
      }
    },
    "scopes/harmony/aspect": {
      "teambit.dependencies/dependency-resolver": {
        "policy": {
          "dependencies": {
            "@babel/core": "7.11.6",
            "@babel/preset-typescript": "7.10.4",
            "@babel/plugin-proposal-class-properties": "^7.8.3",
            "@babel/plugin-proposal-decorators": "^7.8.3",
            "@babel/plugin-proposal-object-rest-spread": "^7.8.3",
            "@babel/plugin-transform-modules-commonjs": "^7.8.3",
            "@babel/plugin-transform-runtime": "^7.8.3",
            "@babel/preset-env": "^7.10.1",
            "babel-plugin-transform-typescript-metadata": "^0.2.2",
            "@babel/preset-react": "^7.10.1"
          }
        }
      }
    }
  }
}<|MERGE_RESOLUTION|>--- conflicted
+++ resolved
@@ -230,12 +230,7 @@
       },
       "peerDependencies": {
         "browserslist": "^4",
-<<<<<<< HEAD
-        "bit-bin": "14.8.9-dev.170",
-=======
-        "mz": "^2.7.0",
         "bit-bin": "14.8.9-dev.171",
->>>>>>> a272fcdf
         "graphql": "^14.3.1",
         "mz": "^2.7.0",
         "react": "^16.13.1",

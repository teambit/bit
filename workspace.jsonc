--- conflicted
+++ resolved
@@ -343,11 +343,7 @@
       },
       "peerDependencies": {
         "@apollo/client": "^3.0.0",
-<<<<<<< HEAD
-        "@teambit/legacy": "1.0.192",
-=======
         "@teambit/legacy": "1.0.202",
->>>>>>> c652558e
         "browserslist": "4.16.3",
         "core-js": "^3.10.0",
         "graphql": "14.7.0",
@@ -415,11 +411,7 @@
             "@teambit/legacy": "-"
           },
           "peerDependencies": {
-<<<<<<< HEAD
-            "@teambit/legacy": "1.0.192"
-=======
             "@teambit/legacy": "1.0.202"
->>>>>>> c652558e
           }
         }
       },
@@ -469,13 +461,7 @@
             "@types/mocha": "5.2.7",
             "@teambit/legacy": "-"
           },
-<<<<<<< HEAD
-          "peerDependencies": {
-            "@teambit/legacy": "1.0.192"
-          }
-=======
           "peerDependencies": {}
->>>>>>> c652558e
         }
       },
       "teambit.envs/envs": {
@@ -665,11 +651,7 @@
           "peerDependencies": {
             "react": "^16.8.0 || ^17.0.0",
             "react-dom": "^16.8.0 || ^17.0.0",
-<<<<<<< HEAD
-            "@teambit/legacy": "1.0.192"
-=======
             "@teambit/legacy": "1.0.202"
->>>>>>> c652558e
           }
         }
       }
@@ -726,11 +708,7 @@
         "policy": {
           "dependencies": {
             "@apollo/client": "3.3.6",
-<<<<<<< HEAD
-            "@teambit/legacy": "1.0.192",
-=======
             "@teambit/legacy": "1.0.202",
->>>>>>> c652558e
             "graphql": "14.7.0",
             "browserslist": "4.16.3",
             "reflect-metadata": "0.1.13",
@@ -838,11 +816,7 @@
             "@teambit/legacy": "-"
           },
           "peerDependencies": {
-<<<<<<< HEAD
-            "@teambit/legacy": "1.0.192"
-=======
             "@teambit/legacy": "1.0.202"
->>>>>>> c652558e
           }
         }
       }

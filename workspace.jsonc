--- conflicted
+++ resolved
@@ -194,11 +194,8 @@
         "@types/classnames": "^2.2.10",
         "@types/cors": "^2.8.6",
         "@types/cross-spawn": "^6.0.2",
-<<<<<<< HEAD
         "@types/get-port": "^4.2.0",
         "@types/dagre": "0.7.44",
-=======
->>>>>>> dcc21e66
         "@types/didyoumean": "^1.2.0",
         "@types/puppeteer": "^3.0.1",
         "@types/react": "16.9.43",

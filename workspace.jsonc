--- conflicted
+++ resolved
@@ -373,12 +373,8 @@
       },
       "peerDependencies": {
         "@apollo/client": "^3.0.0",
-<<<<<<< HEAD
-=======
+        "@teambit/base-react.navigation.link": "2.0.27",
         "@teambit/legacy": "1.0.279",
->>>>>>> 89c345f0
-        "@teambit/base-react.navigation.link": "2.0.27",
-        "@teambit/legacy": "1.0.278",
         "@teambit/ui-foundation.ui.navigation.react-router-adapter": "6.1.1",
         "browserslist": "4.16.3",
         "core-js": "^3.10.0",

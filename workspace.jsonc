{
  "$schema": "",
  "teambit.workspace/workspace": {
    "name": "bit",
    "icon": "https://static.bit.dev/bit-logo.svg",
    "defaultScope": "teambit.bit",
    "defaultDirectory": "components"
  },
  "teambit.dependencies/dependency-resolver": {
    "packageManager": "teambit.dependencies/yarn",
    "policy": {
      "dependencies": {
        "@apollo/client": "3.3.6",
        "@babel/core": "7.11.6",
        "@babel/preset-react": "7.12.7",
        "@babel/preset-typescript": "7.10.4",
        "@graphql-modules/core": "^0.7.17",
        "@jest/test-result": "26.6.2",
        "@mdx-js/loader": "1.6.21",
        "@mdx-js/mdx": "1.6.21",
        "@mdx-js/react": "1.6.22",
        "@pmmmwh/react-refresh-webpack-plugin": "^0.3.2",
        "@pnpm/client": "2.0.21",
        "@pnpm/config": "11.13.0",
        "@pnpm/default-reporter": "7.10.3",
        "@pnpm/default-resolver": "11.0.18",
        "@pnpm/error": "1.4.0",
        "@pnpm/fetch": "2.1.10",
        "@pnpm/fetching-types": "1.0.0",
        "@pnpm/git-resolver": "4.1.11",
        "@pnpm/local-resolver": "5.1.3",
        "@pnpm/logger": "3.2.3",
        "@pnpm/npm-resolver": "10.2.2",
        "@pnpm/package-store": "10.1.17",
        "@pnpm/pick-registry-for-package": "1.0.6",
        "@pnpm/resolver-base": "7.1.1",
        "@pnpm/store-connection-manager": "0.3.62",
        "@pnpm/tarball-fetcher": "8.2.8",
        "@pnpm/tarball-resolver": "4.0.7",
        "@stencil/core": "^1.15.0",
        "@stencil/webpack": "0.0.6",
        "@svgr/webpack": "^5.4.0",
        "@teambit/any-fs": "0.0.5",
        "@teambit/base-ui.constants.storage": "0.6.7",
        "@teambit/base-ui.css-components.roundness": "0.6.7",
        "@teambit/base-ui.elements.dots-loader": "0.6.7",
        "@teambit/base-ui.elements.image": "0.6.7",
        "@teambit/base-ui.elements.label": "0.6.7",
        "@teambit/base-ui.elements.separator": "0.6.7",
        "@teambit/base-ui.graph.tree.indent": "0.6.7",
        "@teambit/base-ui.graph.tree.inflate-paths": "0.6.7",
        "@teambit/base-ui.graph.tree.recursive-tree": "0.6.7",
        "@teambit/base-ui.graph.tree.root-node": "0.6.7",
        "@teambit/base-ui.graph.tree.tree-context": "0.6.7",
        "@teambit/base-ui.input.error": "0.6.7",
        "@teambit/base-ui.layout.breakpoints": "0.6.7",
        "@teambit/base-ui.layout.grid-component": "0.6.7",
        "@teambit/base-ui.layout.page-frame": "0.6.7",
        "@teambit/base-ui.loaders.loader-ribbon": "0.6.7",
        "@teambit/base-ui.surfaces.card": "0.6.7",
        "@teambit/base-ui.surfaces.split-pane.hover-splitter": "0.6.7",
        "@teambit/base-ui.surfaces.split-pane.split-pane": "0.6.7",
        "@teambit/base-ui.text.heading": "0.6.7",
        "@teambit/base-ui.text.muted-text": "0.6.7",
        "@teambit/base-ui.text.paragraph": "0.6.7",
        "@teambit/base-ui.text.themed-text": "0.6.7",
        "@teambit/base-ui.theme.color-palette": "0.6.7",
        "@teambit/base-ui.theme.colors": "0.6.7",
        "@teambit/base-ui.theme.dark-theme": "0.6.7",
        "@teambit/base-ui.theme.fonts.roboto": "0.6.7",
        "@teambit/base-ui.theme.sizes": "0.6.7",
        "@teambit/base-ui.theme.theme-provider": "0.6.7",
        "@teambit/base-ui.utils.string.affix": "0.6.7",
        "@teambit/base-ui.utils.sub-paths": "0.6.7",
        "@teambit/base-ui.utils.time-ago": "0.6.7",
        "@teambit/capsule": "0.0.12",
        "@teambit/documenter.code.react-playground": "3.0.6",
        "@teambit/documenter.routing.external-link": "3.0.6",
        "@teambit/documenter.theme.theme-compositions": "3.0.8",
        "@teambit/documenter.theme.theme-context": "3.0.8",
        "@teambit/documenter.types.docs-file": "3.0.6",
        "@teambit/documenter.ui.block-quote": "3.0.6",
        "@teambit/documenter.ui.bold": "3.0.6",
        "@teambit/documenter.ui.code-snippet": "3.0.6",
        "@teambit/documenter.ui.consumable-link": "3.0.6",
        "@teambit/documenter.ui.heading": "3.0.6",
        "@teambit/documenter.ui.highlighted-text": "3.0.6",
        "@teambit/documenter.ui.image": "3.0.6",
        "@teambit/documenter.ui.import-action": "3.0.6",
        "@teambit/documenter.ui.italic": "3.0.6",
        "@teambit/documenter.ui.label": "3.0.6",
        "@teambit/documenter.ui.label-list": "3.0.6",
        "@teambit/documenter.ui.linked-heading": "3.0.6",
        "@teambit/documenter.ui.ol": "3.0.6",
        "@teambit/documenter.ui.paragraph": "3.0.6",
        "@teambit/documenter.ui.property-table": "3.0.6",
        "@teambit/documenter.ui.section": "3.0.6",
        "@teambit/documenter.ui.separator": "3.0.6",
        "@teambit/documenter.ui.sub-title": "3.0.6",
        "@teambit/documenter.ui.sup": "3.0.6",
        "@teambit/documenter.ui.table.base-table": "3.0.6",
        "@teambit/documenter.ui.table.td": "3.0.6",
        "@teambit/documenter.ui.table.tr": "3.0.6",
        "@teambit/documenter.ui.ul": "3.0.6",
        "@teambit/evangelist.elements.button": "0.5.20",
        "@teambit/evangelist.elements.heading": "0.5.20",
        "@teambit/evangelist.elements.icon": "0.5.20",
        "@teambit/evangelist.elements.image": "0.5.20",
        "@teambit/evangelist.elements.x-button": "0.5.20",
        "@teambit/evangelist.input.checkbox.label": "0.5.20",
        "@teambit/evangelist.input.input": "0.5.20",
        "@teambit/evangelist.surfaces.dropdown": "0.5.20",
        "@teambit/evangelist.surfaces.tooltip": "0.5.20",
        "@teambit/evangelist.theme.icon-font": "0.5.20",
        "@teambit/harmony": "0.2.11",
        "@teambit/ui.composition-card": "0.0.259",
        "@testing-library/jest-dom": "^5.9.0",
        "@testing-library/react": "11.0.4",
        "@tippyjs/react": "^4.2.0",
        "@types/classnames": "^2.2.10",
        "@types/cors": "^2.8.6",
        "@types/cross-spawn": "^6.0.2",
        "@types/dagre": "0.7.44",
        "@types/didyoumean": "^1.2.0",
        "@types/eslint": "7.2.4",
        "@types/express": "4.17.9",
        "@types/find-cache-dir": "3.2.0",
        "@types/get-port": "^4.2.0",
        "@types/history": "^4.7.6",
        "@types/lodash": "4.14.165",
        "@types/lodash.compact": "3.0.6",
        "@types/lodash.head": "^4.0.6",
        "@types/lodash.pick": "4.4.6",
        "@types/mdx-js__react": "1.5.3",
        "@types/mime": "2.0.3",
        "@types/mousetrap": "^1.6.3",
        "@types/node": "14.14.13",
        "@types/proper-lockfile": "^4.1.1",
        "@types/puppeteer": "^3.0.1",
        "@types/react": "16.9.43",
        "@types/react-dom": "16.9.10",
        "@types/react-router-dom": "^5.1.5",
        "@types/react-tabs": "^2.3.2",
        "@types/react-transition-group": "^4.4.0",
        "@types/socket.io-client": "^1.4.33",
        "@types/url-parse": "1.4.3",
        "@types/webpack": "4.41.25",
        "@types/webpack-dev-server": "^3.10.1",
        "@types/webpack-merge": "^4.1.5",
        "@yarnpkg/cli": "2.4.0",
        "@yarnpkg/core": "2.4.0",
        "@yarnpkg/fslib": "2.4.0",
        "@yarnpkg/plugin-npm": "2.4.0",
        "@yarnpkg/plugin-pack": "2.2.3",
        "ansi-to-html": "^0.6.14",
        "apollo-link-context": "1.0.20",
        "apollo-link-http": "1.5.17",
        "apollo-link-ws": "1.0.20",
        "apollo-server": "2.19.2",
        "apollo-utilities": "1.3.4",
        "aws-sdk": "2.756.0",
        "babel-jest": "^26.0.1",
        "babel-plugin-named-asset-import": "^0.3.6",
        "babel-preset-jest": "^26.3.0",
        "body-parser": "1.19.0",
        "camelcase": "^6.0.0",
        "case-sensitive-paths-webpack-plugin": "^2.3.0",
        "classnames": "^2.2.6",
        "cleargraph": "^7.0.0",
        "cli-highlight": "2.1.9",
        "comlink": "4.3.0",
        "copy-to-clipboard": "^3.3.1",
        "core-js": "3.8.3",
        "cors": "^2.8.5",
        "credentials-by-uri": "2.0.0",
        "cross-fetch": "3.0.6",
        "cross-spawn": "^7.0.3",
        "dagre": "0.8.5",
        "didyoumean": "^1.2.1",
        "eslint-config-airbnb-typescript": {
          "version": "^5.1.0",
          "preserve": true
        },
        "eslint-import-resolver-node": "0.3.4",
        "express": "^4.17.1",
        "express-graphql": "^0.12.0",
        "express-history-api-fallback": "^2.2.1",
        "file-loader": "^6.0.0",
        "filenamify": "^4.1.0",
        "find-cache-dir": "3.3.1",
        "flatted": "3.1.0",
        "fuse.js": "^6.4.1",
        "get-port": "^5.1.1",
        "globby": "11.0.1",
<<<<<<< HEAD
=======
        //TODO: remove this once  this is merged https://github.com/isaacs/node-graceful-fs/pull/202
>>>>>>> 1a39b911
        "graceful-fs": "4.2.4",
        "graphql-subscriptions": "^1.1.0",
        "graphql-tag": "^2.10.3",
        "graphql-tools": "6.2.4",
        "graphql-type-json": "0.3.2",
        "history": "4.10.1",
        "html-escaper": "3.0.0",
        "html-webpack-plugin": "^4.3.0",
        "http-proxy": "^1.18.1",
        "humanize-duration": "3.23.1",
        "humanize-string": "2.1.0",
        "is-primitive": "3.0.1",
        "jest": "^26.0.1",
        "jest-message-util": "26.6.2",
        "jest-watcher": "26.6.2",
        "join-path": "^1.1.1",
        "json-formatter-js": "2.3.4",
        "jsx-to-string": "1.4.0",
        "loader-utils": "2.0.0",
        "lodash": "4.17.20",
        "lodash.compact": "3.0.1",
        "lodash.head": "^4.0.1",
        "lodash.pick": "4.4.0",
        "memoize-one": "5.1.1",
        "memory-fs": "0.5.0",
        "mime": "^2.4.6",
        "mini-css-extract-plugin": "^0.9.0",
        "minimatch": "3.0.4",
        "mousetrap": "^1.6.5",
        "nanoid": "3.1.20",
        "nerf-dart": "1.0.0",
        "optimize-css-assets-webpack-plugin": "^5.0.3",
        "parallel-webpack": "^2.6.0",
        "parse-es6-imports": "1.0.1",
        "parse-package-name": "0.1.0",
        "penpal": "^5.2.1",
        "postcss": "7.0.32",
        "postcss-flexbugs-fixes": "^4.2.1",
        "postcss-loader": "^3.0.0",
        "postcss-normalize": "^9.0.0",
        "postcss-preset-env": "^6.7.0",
        "postcss-safe-parser": "^4.0.2",
        "pretty-time": "^1.1.0",
        "prism-react-renderer": "^1.1.1",
        "proper-lockfile": "^4.1.1",
        "react": "^16.13.1",
        "react-animate-height": "2.0.23",
        "react-dev-utils": "^10.2.1",
        "react-dom": "^16.13.1",
        "react-error-overlay": "^6.0.7",
        "react-flow-renderer": "8.3.7",
        "react-hot-loader": "^4.12.21",
        "react-live": "^2.2.2",
        "react-router-dom": "^5.2.0",
        "react-syntax-highlighter": "15.4.3",
        "react-tabs": "^3.1.1",
        "react-test-renderer": "^16.13.1",
        "remark-frontmatter": "2.0.0",
        "reset-css": "^5.0.1",
        "resolve-from": "5.0.0",
        "resolve-url-loader": "^3.1.1",
        "rxjs": "^6.5.4",
        "semver": "^7.3.2",
        "semver-intersect": "^1.4.0",
        "singleton-tsserver": "1.0.1",
        "socket.io": "^2.3.0",
        "socket.io-client": "^2.3.0",
        "string-to-color": "^2.1.3",
        "strip-ansi": "6.0.0",
        "subscriptions-transport-ws": "^0.9.16",
        "supi": "0.44.3",
        "terser-webpack-plugin": "^4.1.0",
        "tippy.js": "^6.2.7",
        "typedoc": "0.18.0",
        "typescript-language-server": "0.4.0",
        "unist-util-remove": "2.0.1",
        "unist-util-visit": "2.0.3",
        "url-loader": "^4.1.0",
        "url-parse": "1.4.7",
        "vfile": "4.2.0",
        "vscode-icons-js": "11.0.0",
        "vscode-languageclient": "6.1.3",
        "vscode-languageserver": "6.1.1",
        "vscode-ws-jsonrpc": "0.2.0",
        "webpack": "4.42.0",
        "webpack-dev-middleware": "^3.7.2",
        "webpack-dev-server": "^3.11.0",
        "webpack-hot-middleware": "^2.25.0",
        "webpack-manifest-plugin": "^2.2.0",
        "webpack-merge": "^5.7.3",
        "workbox-webpack-plugin": "^5.1.3",
        "ws": "7.4.2",
        "yaml": "1.10.0"
      },
      "peerDependencies": {
        "@teambit/legacy": "1.0.10",
        "browserslist": "^4",
        "graphql": "^14.3.1",
        "mz": "^2.7.0",
        "react": "^16.13.1",
        "react-dom": "^16.13.1"
      }
    },
    "packageManagerArgs": [],
    "devFilePatterns": [
      "**/*.spec.ts"
    ],
    "strictPeerDependencies": true,
    "extraArgs": []
  },
  "teambit.workspace/variants": {
    "*": {
      "teambit.pkg/pkg": {
        "packageManagerPublishArgs": [
          "--access public"
        ],
        "packageJson": {
          "name": "@teambit/{name}",
          "private": false,
          "engines": {
            "node": ">=12.15.0"
          },
          "repository": {
            "type": "git",
            "url": "https://github.com/teambit/bit"
          },
          "keywords": [
            "bit",
            "components",
            "collaboration",
            "web",
            "react",
            "react-components",
            "angular",
            "angular-components",
            "vue",
            "vue-components"
          ]
        }
      },
      "teambit.dependencies/dependency-resolver": {
        "policy": {
          "dependencies": {
            "@teambit/legacy": "-",
            // TODO: remove this later
            "core-js": "3.8.3"
          },
          "devDependencies": {
            "@types/mocha": "^5.2.7",
            "@teambit/legacy": "-"
          },
          "peerDependencies": {
            "react": "^16.13.1",
            "@teambit/legacy": "1.0.10",
            "react-dom": "^16.13.1"
          }
        }
      },
      "teambit.envs/envs": {
        "env": "teambit.harmony/aspect"
      },
      "teambit.harmony/aspect": {}
    },
    "{modules/*}": {
      "teambit.envs/envs": {
        "env": "teambit.harmony/node"
      },
      "teambit.harmony/node": {}
    },
    "{cli/*}": {
      "teambit.envs/envs": {
        "env": "teambit.react/react"
      }
    },
    "{babel/*}": {
      "teambit.envs/envs": {
        "env": "teambit.harmony/node"
      },
      "teambit.harmony/node": {}
    },
    "{ui/*}": {
      "teambit.envs/envs": {
        "env": "teambit.react/react"
      },
      "teambit.react/react": {}
    },
    "scopes/toolbox": {
      "teambit.envs/envs": {
        "env": "teambit.harmony/node"
      },
      "defaultScope": "teambit.toolbox"
    },
    "scopes/workspace": {
      "defaultScope": "teambit.workspace"
    },
    "scopes/scope": {
      "defaultScope": "teambit.scope"
    },
    "scopes/compositions": {
      "defaultScope": "teambit.compositions"
    },
    "scopes/docs": {
      "defaultScope": "teambit.docs"
    },
    "scopes/generator": {
      "defaultScope": "teambit.generator"
    },
    "scopes/explorer": {
      "defaultScope": "teambit.explorer"
    },
    "scopes/envs": {
      "defaultScope": "teambit.envs"
    },
    "scopes/pkg": {
      "defaultScope": "teambit.pkg"
    },
    "scopes/dependencies": {
      "defaultScope": "teambit.dependencies"
    },
    "scopes/react": {
      "defaultScope": "teambit.react"
    },
    "scopes/preview": {
      "defaultScope": "teambit.preview"
    },
    "scopes/pipelines": {
      "defaultScope": "teambit.pipelines"
    },
    "scopes/harmony": {
      "defaultScope": "teambit.harmony"
    },
    "scopes/compilation": {
      "defaultScope": "teambit.compilation"
    },
    "scopes/defender": {
      "defaultScope": "teambit.defender"
    },
    "scopes/component": {
      "defaultScope": "teambit.component"
    },
    "scopes/code": {
      "defaultScope": "teambit.code"
    },
    "scopes/component/component-id": {
      "teambit.envs/envs": {
        "env": "teambit.harmony/node"
      }
    },
    "scopes/component/component-version": {
      "teambit.envs/envs": {
        "env": "teambit.harmony/node"
      }
    },
    "scopes/component/legacy-bit-id": {
      "teambit.envs/envs": {
        "env": "teambit.harmony/node"
      }
    },
    "scopes/component/legacy-component-log": {
      "teambit.envs/envs": {
        "env": "teambit.harmony/node"
      }
    },
    "scopes/ui-foundation": {
      "defaultScope": "teambit.ui-foundation"
    },
    "scopes/mdx": {
      "defaultScope": "teambit.mdx"
    },
    "scopes/design": {
      "defaultScope": "teambit.design"
    },
    "scopes/typescript": {
      "defaultScope": "teambit.typescript"
    },
    "scopes/semantics": {
      "defaultScope": "teambit.semantics"
    },
    "scopes/harmony/bit": {
      "teambit.pkg/pkg": {
        "packageJson": {
          "packageManagerPublishArgs": [
            "--access public"
          ],
          "name": "@teambit/{name}", // @teambit/discovery.ui.sidebar
          "private": false,
          // Change back to "bin": "bin/bit" once released to prod
          "bin": {
            "bbit": "bin/bit"
          }
        }
      },
      "teambit.dependencies/dependency-resolver": {
        "policy": {
          "dependencies": {
            "@teambit/legacy": "1.0.10",
            // TODO: remove this later
            "core-js": "3.8.3",
            "react": "^16.13.1",
            "react-dom": "^16.13.1",
            "graphql": "^14.3.1",
            "browserslist": "^4",
            "reflect-metadata": "^0.1.13",
            "mz": "^2.7.0",
            "react-refresh": "^0.8.2",
            // TODO: remove this once this is merged https://github.com/isaacs/node-graceful-fs/pull/202
            "graceful-fs": "4.2.4"
          },
          "devDependencies": {
            "@types/react": "^16.9.43",
            "@types/mocha": "^5.2.7",
            // why this is needed? try to automate this
            "@types/node": "^12.12.27"
          },
          "peerDependencies": {
            "@teambit/legacy": "-",
            "browserslist": "-",
            "graphql": "-",
            "react": "-",
            "react-dom": "-"
          }
        }
      }
    },
    "scopes/defender/jest": {
      "teambit.dependencies/dependency-resolver": {
        "policy": {
          "peerDependencies": {
            "jest": "^26.0.1"
          }
        }
      }
    },
    "scopes/harmony/aspect": {
      "teambit.dependencies/dependency-resolver": {
        "policy": {
          "dependencies": {
            "@babel/core": "7.11.6",
            "@babel/preset-typescript": "7.10.4",
            "@babel/plugin-proposal-class-properties": "^7.8.3",
            "@babel/plugin-proposal-decorators": "^7.8.3",
            "@babel/plugin-proposal-object-rest-spread": "^7.8.3",
            "@babel/plugin-transform-modules-commonjs": "^7.8.3",
            "@babel/plugin-transform-runtime": "^7.8.3",
            "@babel/preset-env": "^7.10.1",
            "babel-plugin-transform-typescript-metadata": "^0.2.2",
            "@babel/preset-react": "^7.10.1"
          }
        }
      }
    }
  }
}<|MERGE_RESOLUTION|>--- conflicted
+++ resolved
@@ -192,10 +192,7 @@
         "fuse.js": "^6.4.1",
         "get-port": "^5.1.1",
         "globby": "11.0.1",
-<<<<<<< HEAD
-=======
         //TODO: remove this once  this is merged https://github.com/isaacs/node-graceful-fs/pull/202
->>>>>>> 1a39b911
         "graceful-fs": "4.2.4",
         "graphql-subscriptions": "^1.1.0",
         "graphql-tag": "^2.10.3",
@@ -300,18 +297,14 @@
       }
     },
     "packageManagerArgs": [],
-    "devFilePatterns": [
-      "**/*.spec.ts"
-    ],
+    "devFilePatterns": ["**/*.spec.ts"],
     "strictPeerDependencies": true,
     "extraArgs": []
   },
   "teambit.workspace/variants": {
     "*": {
       "teambit.pkg/pkg": {
-        "packageManagerPublishArgs": [
-          "--access public"
-        ],
+        "packageManagerPublishArgs": ["--access public"],
         "packageJson": {
           "name": "@teambit/{name}",
           "private": false,
@@ -477,9 +470,7 @@
     "scopes/harmony/bit": {
       "teambit.pkg/pkg": {
         "packageJson": {
-          "packageManagerPublishArgs": [
-            "--access public"
-          ],
+          "packageManagerPublishArgs": ["--access public"],
           "name": "@teambit/{name}", // @teambit/discovery.ui.sidebar
           "private": false,
           // Change back to "bin": "bin/bit" once released to prod

--- conflicted
+++ resolved
@@ -339,11 +339,7 @@
       "peerDependencies": {
         "@apollo/client": "^3.6.0",
         "@teambit/base-react.navigation.link": "2.0.27",
-<<<<<<< HEAD
-        "@teambit/legacy": "1.0.404",
-=======
         "@teambit/legacy": "1.0.406",
->>>>>>> 50f1e7b3
         "@teambit/ui-foundation.ui.navigation.react-router-adapter": "6.1.1",
         "browserslist": "4.16.3",
         "core-js": "^3.10.0",
@@ -433,11 +429,7 @@
             "@teambit/legacy": "-"
           },
           "peerDependencies": {
-<<<<<<< HEAD
-            "@teambit/legacy": "1.0.404"
-=======
             "@teambit/legacy": "1.0.406"
->>>>>>> 50f1e7b3
           }
         }
       },
@@ -698,11 +690,7 @@
           "peerDependencies": {
             "react": "^16.8.0 || ^17.0.0",
             "react-dom": "^16.8.0 || ^17.0.0",
-<<<<<<< HEAD
-            "@teambit/legacy": "1.0.404"
-=======
             "@teambit/legacy": "1.0.406"
->>>>>>> 50f1e7b3
           }
         }
       }
@@ -792,11 +780,7 @@
             "@teambit/base-react.navigation.link": "2.0.27",
             "@teambit/ui-foundation.ui.navigation.react-router-adapter": "6.1.1",
             "@apollo/client": "3.6.9",
-<<<<<<< HEAD
-            "@teambit/legacy": "1.0.404",
-=======
             "@teambit/legacy": "1.0.406",
->>>>>>> 50f1e7b3
             "graphql": "14.7.0",
             "browserslist": "4.16.3",
             "reflect-metadata": "0.1.13",
@@ -931,11 +915,7 @@
             "@teambit/legacy": "-"
           },
           "peerDependencies": {
-<<<<<<< HEAD
-            "@teambit/legacy": "1.0.404"
-=======
             "@teambit/legacy": "1.0.406"
->>>>>>> 50f1e7b3
           }
         }
       }

{
  "$schema": "",
  "teambit.workspace/workspace": {
    "name": "bit",
    "icon": "https://static.bit.dev/bit-logo.svg",
    "defaultScope": "teambit.bit",
    "defaultDirectory": "components",
    // Setting this to false since the external core aspect env uses the core aspects
    // so we need it to be installed in a capsule
    "resolveEnvsFromRoots": false
  },
  "teambit.dependencies/dependency-resolver": {
    "packageManager": "teambit.dependencies/pnpm",
    "policy": {
      "dependencies": {
        "@apollo/gateway": "^2.7.2",
        "@apollo/server": "^4.10.2",
        "@babel/core": "7.19.6",
        "@babel/preset-react": "^7.23.3",
        "@babel/preset-typescript": "^7.23.3",
        "@babel/types": "7.22.3",
        "@bitdev/node.generators.node-templates": "^1.0.15",
        "@bitdev/react.generators.react-templates": "^1.1.21",
        "@bitdev/symphony.generators.symphony-templates": "~0.0.11",
        "@graphql-tools/schema": "^10.0.3",
        "@graphql-tools/utils": "^10.1.2",
        "@graphql-tools/wrap": "^10.0.5",
        "@jest/test-result": "26.6.2",
        "@mdx-js/mdx": "1.6.21",
        "@mdx-js/react": "1.6.22",
        "@monaco-editor/react": "4.4.6",
        "@pmmmwh/react-refresh-webpack-plugin": "0.5.11",
        "@pnpm/client": "10.0.48",
        "@pnpm/colorize-semver-diff": "1.0.1",
        "@pnpm/config": "20.4.3",
        "@pnpm/core": "13.5.1",
        "@pnpm/default-reporter": "12.5.0",
        "@pnpm/dependency-path": "2.1.8",
        "@pnpm/error": "5.0.3",
        "@pnpm/fetch": "7.0.7",
        "@pnpm/list": "^9.1.12",
        "@pnpm/lockfile-file": "8.1.8",
        "@pnpm/logger": "5.0.0",
        "@pnpm/modules-yaml": "12.1.7",
        "@pnpm/network.ca-file": "2.0.1",
        "@pnpm/package-store": "19.0.17",
        "@pnpm/parse-overrides": "4.0.3",
        "@pnpm/pick-registry-for-package": "5.0.6",
        "@pnpm/plugin-commands-publishing": "7.5.6",
        "@pnpm/plugin-commands-rebuild": "10.0.21",
        "@pnpm/registry-mock": "3.4.0",
        "@pnpm/reviewing.dependencies-hierarchy": "^2.1.11",
        "@pnpm/semver-diff": "1.1.0",
        "@pnpm/sort-packages": "5.0.9",
        "@pnpm/store-connection-manager": "7.0.28",
        "@pnpm/types": "9.4.2",
        "@pnpm/worker": "0.3.15",
        "@pnpm/workspace.pkgs-graph": "2.0.15",
        "@prerenderer/prerenderer": "^1.2.0",
        "@prerenderer/renderer-jsdom": "^1.1.2",
        "@prerenderer/webpack-plugin": "^5.2.0",
        "@react-hook/latest": "1.0.3",
        "@teambit/any-fs": "0.0.5",
        "@teambit/base-react.layout.row": "0.0.3",
        "@teambit/base-react.navigation.link": "2.0.27",
        "@teambit/base-react.themes.theme-switcher": "^1.0.2",
        "@teambit/base-ui.constants.storage": "1.0.0",
        "@teambit/base-ui.graph.tree.collapsable-tree-node": "0.0.4",
        "@teambit/base-ui.graph.tree.indent": "1.0.0",
        "@teambit/base-ui.graph.tree.inflate-paths": "1.0.0",
        "@teambit/base-ui.graph.tree.recursive-tree": "1.0.0",
        "@teambit/base-ui.graph.tree.root-node": "1.0.0",
        "@teambit/base-ui.graph.tree.tree-context": "1.0.0",
        "@teambit/base-ui.layout.breakpoints": "1.0.0",
        "@teambit/base-ui.layout.page-frame": "1.0.0",
        "@teambit/base-ui.loaders.loader-ribbon": "1.0.0",
        "@teambit/base-ui.loaders.skeleton": "1.0.1",
        "@teambit/base-ui.styles.flex-center": "1.0.0",
        "@teambit/base-ui.surfaces.background": "1.0.1",
        "@teambit/base-ui.surfaces.card": "1.0.1",
        "@teambit/base-ui.surfaces.split-pane.hover-splitter": "1.0.0",
        "@teambit/base-ui.surfaces.split-pane.split-pane": "1.0.0",
        "@teambit/base-ui.text.muted-text": "1.0.1",
        "@teambit/base-ui.text.paragraph": "1.0.1",
        "@teambit/base-ui.text.text-sizes": "1.0.0",
        "@teambit/base-ui.text.themed-text": "1.0.1",
        "@teambit/base-ui.theme.accent-color": "1.1.0",
        "@teambit/base-ui.theme.colors": "1.0.0",
        "@teambit/base-ui.theme.dark-theme": "1.0.2",
        "@teambit/base-ui.theme.fonts.book": "1.0.2",
        "@teambit/base-ui.theme.fonts.roboto": "1.0.0",
        "@teambit/base-ui.theme.theme-provider": "1.0.1",
        "@teambit/base-ui.utils.composer": "1.0.0",
        "@teambit/base-ui.utils.string.affix": "1.0.0",
        "@teambit/base-ui.utils.time-ago": "1.0.1",
        "@teambit/bit.content.what-is-bit": "1.96.2",
        "@teambit/bvm.config": "^0.2.5",
        "@teambit/bvm.path": "^0.1.2",
        "@teambit/capsule": "0.0.12",
        "@teambit/code.ui.code-compare-section": "0.0.5",
        "@teambit/code.ui.code-editor": "^0.0.8",
        "@teambit/code.ui.code-tab-tree": "^0.0.613",
        "@teambit/code.ui.dependency-tree": "0.0.546",
        "@teambit/code.ui.hooks.use-code-params": "0.0.496",
        "@teambit/code.ui.object-formatter": "0.0.1",
        "@teambit/code.ui.queries.get-component-code": "0.0.502",
        "@teambit/code.ui.queries.get-file-content": "0.0.504",
        "@teambit/code.ui.utils.get-file-icon": "0.0.495",
        "@teambit/community.constants.links": "0.0.2",
        "@teambit/community.starters.hello-world": "^0.0.16",
        "@teambit/compilation.babel-compiler": "^1.1.8",
        "@teambit/compilation.content.compiler-overview": "1.95.0",
        "@teambit/component.content.component-overview": "1.95.0",
        "@teambit/component.content.dev-files": "1.95.9",
        "@teambit/component.instructions.exporting-components": "0.0.7",
        "@teambit/component.ui.artifacts.artifacts-tree": "^0.0.26",
        "@teambit/component.ui.artifacts.models.component-artifacts-model": "^0.0.12",
        "@teambit/component.ui.artifacts.queries.use-component-artifacts": "^0.0.14",
        "@teambit/component.ui.badges.component-count": "^0.0.15",
        "@teambit/component.ui.component-compare.compare-aspects.compare-aspect-view": "^0.0.14",
        "@teambit/component.ui.component-compare.compare-aspects.compare-aspects": "^0.0.146",
        "@teambit/component.ui.component-compare.compare-aspects.context": "^0.0.12",
        "@teambit/component.ui.component-compare.compare-aspects.hooks.use-compare-aspects": "^0.0.118",
        "@teambit/component.ui.component-compare.compare-aspects.models.component-compare-aspects-model": "^0.0.11",
        "@teambit/component.ui.component-compare.hooks.use-component-compare": "^0.0.113",
        "@teambit/component.ui.component-compare.hooks.use-component-compare-url": "^0.0.9",
        "@teambit/component.ui.component-compare.layouts.compare-split-layout-preset": "^0.0.10",
        "@teambit/component.ui.component-compare.models.component-compare-change-type": "^0.0.7",
        "@teambit/component.ui.component-compare.models.component-compare-hooks": "^0.0.10",
        "@teambit/component.ui.component-compare.models.component-compare-model": "^0.0.111",
        "@teambit/component.ui.component-compare.models.component-compare-state": "^0.0.7",
        "@teambit/component.ui.component-compare.status-resolver": "^0.0.9",
        "@teambit/component.ui.component-compare.utils.group-by-version": "^0.0.8",
        "@teambit/component.ui.component-compare.utils.sort-logs": "^0.0.8",
        "@teambit/component.ui.component-compare.utils.sort-tabs": "^0.0.102",
        "@teambit/component.ui.component-deprecated": "^0.0.39",
        "@teambit/component.ui.component-meta": "^0.0.358",
        "@teambit/component.ui.component-size": "^0.0.77",
        "@teambit/component.ui.component-status": "^0.0.504",
        "@teambit/component.ui.component-status-resolver": "^0.0.510",
        "@teambit/component.ui.component-tooltip": "^0.0.509",
        "@teambit/component.ui.deprecation-icon": "^0.0.509",
        "@teambit/component.ui.hooks.use-fetch-docs": "^0.0.21",
        "@teambit/component.ui.version-label": "^0.0.509",
        "@teambit/compositions.ui.composition-compare": "^0.0.255",
        "@teambit/compositions.ui.composition-compare-section": "^0.0.100",
        "@teambit/compositions.ui.compositions-menu-bar": "^0.0.177",
        "@teambit/compositions.ui.compositions-overview": "^0.0.10",
        "@teambit/compositions.ui.hooks.use-composition": "^0.0.177",
        "@teambit/defender.content.formatter-overview": "1.96.1",
        "@teambit/defender.content.linter-overview": "1.95.0",
        "@teambit/defender.content.tester-overview": "1.95.0",
        "@teambit/defender.eslint-linter": "1.0.22",
        "@teambit/defender.prettier-formatter": "1.0.11",
        "@teambit/defender.ui.test-compare-section": "^0.0.100",
        "@teambit/defender.ui.test-loader": "^0.0.504",
        "@teambit/defender.ui.test-row": "^0.0.503",
        "@teambit/defender.ui.test-table": "^0.0.510",
        "@teambit/dependencies.modules.packages-excluder": "^1.0.8",
        "@teambit/design.controls.menu": "^0.0.1",
        "@teambit/design.elements.icon": "1.0.5",
        "@teambit/design.inputs.dropdown": "1.2.16",
        "@teambit/design.inputs.input-text": "1.0.21",
        "@teambit/design.inputs.selectors.multi-select": "0.0.20",
        "@teambit/design.inputs.toggle-button": "0.0.9",
        "@teambit/design.navigation.content-tabs": "0.0.5",
        "@teambit/design.navigation.responsive-navbar": "^0.0.7",
        "@teambit/design.theme.icons-font": "2.0.29",
        "@teambit/design.themes.dark-theme": "1.91.4",
        "@teambit/design.themes.theme-toggler": "0.1.3",
        "@teambit/design.ui.alert-card": "0.0.26",
        "@teambit/design.ui.avatar": "^1.0.29",
        "@teambit/design.ui.brand.logo": "1.96.2",
        "@teambit/design.ui.cli-snippet": "0.0.359",
        "@teambit/design.ui.contributors": "0.0.514",
        "@teambit/design.ui.elements.level-icon": "0.0.20",
        "@teambit/design.ui.empty-box": "0.0.363",
        "@teambit/design.ui.error-page": "0.0.364",
        "@teambit/design.ui.icon-button": "1.0.16",
        "@teambit/design.ui.input.option-button": "1.0.0",
        "@teambit/design.ui.input.radio": "1.1.13",
        "@teambit/design.ui.input.toggle": "1.0.12",
        "@teambit/design.ui.navigation.link": "^1.96.11",
        "@teambit/design.ui.pages.not-found": "0.0.366",
        "@teambit/design.ui.pages.server-error": "0.0.366",
        "@teambit/design.ui.pages.standalone-not-found-page": "0.0.369",
        "@teambit/design.ui.pill-label": "0.0.356",
        "@teambit/design.ui.round-loader": "0.0.355",
        "@teambit/design.ui.separator": "0.0.354",
        "@teambit/design.ui.skeletons.sidebar-loader": "0.0.4",
        "@teambit/design.ui.styles.colors-by-letter": "0.0.41",
        "@teambit/design.ui.styles.ellipsis": "0.0.357",
        "@teambit/design.ui.surfaces.menu.link-item": "1.0.0",
        "@teambit/design.ui.surfaces.menu.section": "^0.0.357",
        "@teambit/design.ui.surfaces.message-card": "0.0.17",
        "@teambit/design.ui.surfaces.status-message-card": "0.0.17",
        "@teambit/design.ui.time-ago": "0.0.366",
        "@teambit/design.ui.tooltip": "0.0.361",
        "@teambit/design.ui.tree": "0.0.15",
        "@teambit/docs.content.docs-overview": "1.95.9",
        "@teambit/docs.entities.doc": "0.0.12",
        "@teambit/docs.ui.overview-compare": "^1.0.10",
        "@teambit/docs.ui.overview-compare-section": "^0.0.100",
        "@teambit/documenter.code.react-playground": "4.1.9",
        "@teambit/documenter.content.documentation-links": "4.1.3",
        "@teambit/documenter.markdown.hybrid-live-code-snippet": "0.1.12",
        "@teambit/documenter.markdown.mdx": "0.1.13",
        "@teambit/documenter.theme.theme-compositions": "4.1.1",
        "@teambit/documenter.theme.theme-context": "4.0.3",
        "@teambit/documenter.ui.code-snippet": "^4.2.5",
        "@teambit/documenter.ui.copy-box": "4.1.17",
        "@teambit/documenter.ui.heading": "4.1.1",
        "@teambit/documenter.ui.highlighted-text": "4.1.1",
        "@teambit/documenter.ui.label": "4.0.3",
        "@teambit/documenter.ui.label-list": "4.0.3",
        "@teambit/documenter.ui.linked-heading": "4.1.6",
        "@teambit/documenter.ui.paragraph": "4.1.1",
        "@teambit/documenter.ui.property-table": "4.1.10",
        "@teambit/documenter.ui.section": "4.1.1",
        "@teambit/documenter.ui.separator": "4.1.1",
        "@teambit/documenter.ui.sub-title": "4.1.1",
        "@teambit/documenter.ui.table-heading-row": "4.0.11",
        "@teambit/documenter.ui.table-row": "4.1.13",
        "@teambit/evangelist.elements.button": "1.0.6",
        "@teambit/evangelist.elements.icon": "1.0.2",
        "@teambit/evangelist.elements.x-button": "1.0.7",
        "@teambit/evangelist.input.checkbox.label": "1.0.3",
        "@teambit/evangelist.surfaces.dropdown": "1.0.2",
        "@teambit/evangelist.surfaces.tooltip": "1.0.1",
        "@teambit/explorer.plugins.preview-plugin": "^0.0.10",
        "@teambit/explorer.ui.command-bar": "^2.0.14",
        "@teambit/explorer.ui.component-card": "^0.0.30",
        "@teambit/explorer.ui.gallery.base-component-card": "0.0.503",
        "@teambit/explorer.ui.gallery.component-card": "^0.0.513",
        "@teambit/explorer.ui.gallery.component-grid": "0.0.496",
        "@teambit/git.modules.git-ignore": "^1.0.2",
        "@teambit/harmony": "0.4.6",
        "@teambit/harmony.envs.core-aspect-env": "0.0.33",
        "@teambit/html.generator.html-templates": "^1.0.11",
        "@teambit/html.modules.inject-html-element": "0.0.4",
        "@teambit/html.modules.render-template": "0.0.104",
        "@teambit/lanes.ui.compare.lane-compare": "^0.0.193",
        "@teambit/lanes.ui.compare.lane-compare-drawer": "^0.0.158",
        "@teambit/lanes.ui.compare.lane-compare-hooks.use-lane-diff-status": "^0.0.144",
        "@teambit/lanes.ui.compare.lane-compare-loader": "^0.0.6",
        "@teambit/lanes.ui.compare.lane-compare-page": "^0.0.162",
        "@teambit/lanes.ui.compare.lane-compare-state": "^0.0.11",
        "@teambit/lanes.ui.icons.lane-icon": "^0.0.9",
        "@teambit/lanes.ui.lane-details": "^0.0.204",
        "@teambit/lanes.ui.menus.lanes-overview-menu": "^0.0.10",
        "@teambit/mdx.compilers.mdx-transpiler": "^1.0.7",
        "@teambit/mdx.generator.mdx-templates": "^1.0.10",
        "@teambit/mdx.modules.mdx-loader": "^1.0.14",
        "@teambit/mdx.ui.docs.link": "0.0.500",
        "@teambit/mdx.ui.docs.snippet": "^0.0.509",
        "@teambit/mdx.ui.mdx-layout": "^1.0.6",
        "@teambit/mdx.ui.mdx-scope-context": "^1.0.5",
        "@teambit/node.utils.esm-loader": "^0.0.6",
        "@teambit/pkg.content.packages-overview": "1.95.9",
        "@teambit/preview.modules.preview-modules": "^1.0.3",
        "@teambit/react.content.react-overview": "1.95.0",
        "@teambit/react.generator.react-native-templates": "^1.0.10",
        "@teambit/react.instructions.react-native.adding-tests": "0.0.1",
        "@teambit/react.instructions.react.adding-compositions": "0.0.6",
        "@teambit/react.instructions.react.adding-tests": "0.0.6",
        "@teambit/react.rendering.ssr": "0.0.3",
        "@teambit/react.ui.component-highlighter": "0.2.1",
        "@teambit/react.webpack.react-webpack": "^1.0.25",
        "@teambit/scope.content.scope-overview": "1.95.0",
        "@teambit/scope.ui.empty-scope": "^0.0.509",
        "@teambit/scope.ui.hooks.use-scope": "^0.0.453",
        "@teambit/scope.ui.scope-details": "^0.0.526",
        "@teambit/scope.ui.scope-icon": "0.0.91",
        "@teambit/scope.ui.scope-labels": "^0.0.505",
        "@teambit/scope.ui.scope-title": "^0.0.515",
        "@teambit/scopes.scope-descriptor": "^0.0.24",
        "@teambit/scopes.scope-id": "^0.0.7",
        "@teambit/semantics.entities.semantic-schema": "0.0.68",
        "@teambit/tests-results": "^1.0.4",
        "@teambit/typescript.typescript-compiler": "^2.0.22",
        "@teambit/ui-foundation.ui.constants.z-indexes": "^0.0.504",
        "@teambit/ui-foundation.ui.corner": "^0.0.520",
        "@teambit/ui-foundation.ui.empty-component-gallery": "^0.0.508",
        "@teambit/ui-foundation.ui.full-loader": "^0.0.500",
        "@teambit/ui-foundation.ui.get-icon-from-file-name": "^0.0.500",
        "@teambit/ui-foundation.ui.global-loader": "^0.0.502",
        "@teambit/ui-foundation.ui.hooks.use-bind-key": "^0.0.500",
        "@teambit/ui-foundation.ui.hooks.use-data-query": "^0.0.505",
        "@teambit/ui-foundation.ui.hooks.use-in-out-transition": "^0.0.500",
        "@teambit/ui-foundation.ui.hooks.use-is-mobile": "^0.0.197",
        "@teambit/ui-foundation.ui.hooks.use-user-agent": "^0.0.197",
        "@teambit/ui-foundation.ui.is-browser": "^0.0.500",
        "@teambit/ui-foundation.ui.keycap": "^0.0.500",
        "@teambit/ui-foundation.ui.main-dropdown": "^0.0.502",
        "@teambit/ui-foundation.ui.menu": "^0.0.502",
        "@teambit/ui-foundation.ui.menu-widget-icon": "^0.0.502",
        "@teambit/ui-foundation.ui.navigation.react-router-adapter": "^6.1.1",
        "@teambit/ui-foundation.ui.notifications.notification": "^0.0.515",
        "@teambit/ui-foundation.ui.notifications.notification-center": "^0.0.523",
        "@teambit/ui-foundation.ui.notifications.notification-context": "^0.0.501",
        "@teambit/ui-foundation.ui.notifications.store": "^0.0.500",
        "@teambit/ui-foundation.ui.react-router.extend-path": "^0.0.486",
        "@teambit/ui-foundation.ui.react-router.use-query": "^0.0.501",
        "@teambit/ui-foundation.ui.side-bar": "^0.0.875",
        "@teambit/ui-foundation.ui.top-bar": "^0.0.514",
        "@teambit/ui-foundation.ui.tree.drawer": "^0.0.518",
        "@teambit/ui-foundation.ui.tree.file-tree": "^0.0.522",
        "@teambit/ui-foundation.ui.tree.folder-tree-node": "^0.0.509",
        "@teambit/ui-foundation.ui.tree.tree-node": "^0.0.513",
        "@teambit/ui-foundation.ui.use-box.back-button": "^0.0.119",
        "@teambit/ui-foundation.ui.use-box.bit-info": "^0.0.128",
        "@teambit/ui-foundation.ui.use-box.bottom-link": "^0.0.119",
        "@teambit/ui-foundation.ui.use-box.dropdown": "^0.0.142",
        "@teambit/ui-foundation.ui.use-box.menu": "^1.0.7",
        "@teambit/ui-foundation.ui.use-box.scope-menu": "^0.0.146",
        "@teambit/ui-foundation.ui.use-box.tab": "^0.0.122",
        "@teambit/ui-foundation.ui.use-box.tab-content": "^0.0.122",
        "@teambit/ui.routing.compare-url": "^0.0.364",
        "@teambit/workspace.content.variants": "1.95.9",
        "@teambit/workspace.content.workspace-overview": "1.95.0",
        "@teambit/workspace.ui.empty-workspace": "^0.0.508",
        "@teambit/workspace.ui.load-preview": "^0.0.504",
        "@teambit/workspace.ui.status": "^0.0.504",
        "@testing-library/jest-dom": "5.16.2",
        "@testing-library/jest-native": "4.0.4",
        "@testing-library/react": "12.1.5",
        "@tippyjs/react": "4.2.0",
        "@types/archiver": "5.3.1",
        "@types/classnames": "2.2.11",
        "@types/cors": "2.8.10",
        "@types/dagre": "0.7.44",
        "@types/didyoumean": "1.2.0",
        "@types/eslint": "8.56.6",
        "@types/express": "4.17.13",
        "@types/find-root": "1.1.2",
        "@types/http-proxy": "^1.17.14",
        "@types/lodash.compact": "3.0.6",
        "@types/lodash.flatten": "4.4.6",
        "@types/lodash.head": "4.0.6",
        "@types/lodash.orderby": "4.6.6",
        "@types/lodash.pick": "4.4.6",
        "@types/mdx-js__react": "1.5.5",
        "@types/mime": "2.0.3",
        "@types/mini-css-extract-plugin": "2.2.0",
        "@types/mousetrap": "1.6.5",
        "@types/node": "14.14.31",
        "@types/pluralize": "0.0.29",
        "@types/react": "^17.0.67",
        "@types/react-dev-utils": "9.0.10",
        "@types/react-dom": "^17.0.21",
        "@types/react-syntax-highlighter": "15.5.10",
        "@types/react-tabs": "2.3.2",
        "@types/socket.io-client": "1.4.35",
        "@types/ssri": "^7.1.5",
        "@types/testing-library__jest-dom": "5.9.5",
        "@types/ua-parser-js": "0.7.35",
        "@types/url-join": "4.0.0",
        "@types/url-parse": "1.4.3",
        "@types/webpack": "5.28.1",
        "@types/ws": "^8.5.10",
        "@yarnpkg/cli": "3.6.1",
        "@yarnpkg/core": "3.5.2",
        "@yarnpkg/fslib": "2.10.3",
        "@yarnpkg/parsers": "2.5.1",
        "@yarnpkg/plugin-npm": "2.7.4",
        "@yarnpkg/plugin-pack": "3.2.0",
        "ansi-to-html": "0.6.14",
        "archiver": "5.3.1",
        "archy": "1.0.0",
        "assert": "^2.1.0",
        "aws-sdk": "2.756.0",
        "babel-jest": "27.5.1",
        "babel-preset-jest": "27.5.1",
        "body-parser": "1.19.0",
        "buffer": "6.0.3",
        "camelcase": "6.2.0",
        "chai-subset": "^1.6.0",
        "classnames": "2.2.6",
        "cli-highlight": "2.1.9",
        "comlink": "4.3.0",
        "command-exists": "1.2.9",
        "compression-webpack-plugin": "11.0.0",
        "copy-to-clipboard": "3.3.1",
        "cors": "2.8.5",
        "credentials-by-uri": "2.0.0",
        "cross-env": "7.0.3",
        "css-minimizer-webpack-plugin": "^6.0.0",
        "dagre": "0.8.5",
        "didyoumean": "1.2.1",
        "dreidels": "0.6.1",
        "enquirer": "2.3.6",
        "eslint-config-airbnb-typescript": "17.1.0",
        "eslint-import-resolver-node": "0.3.4",
        "eventemitter2": "6.4.4",
        "expose-loader": "3.1.0",
        "express": "4.17.1",
        "express-history-api-fallback": "2.2.1",
        "filenamify": "4.2.0",
        "find-root": "1.1.0",
        "flatted": "3.1.0",
        "fuse.js": "6.6.2",
        "get-tsconfig": "4.2.0",
        "graceful-fs": "4.2.10",
        "graphql-disable-introspection": "^1.2.0",
        "graphql-http": "^1.22.0",
        "graphql-modules": "^2.3.0",
        "graphql-subscriptions": "2.0.0",
        "graphql-tag": "^2.12.6",
        "graphql-tools": "^9.0.1",
        "graphql-type-json": "0.3.2",
        "graphql-ws": "^5.15.0",
        "history": "5.3.0",
        "html-escaper": "3.0.0",
        "html-webpack-plugin": "5.3.2",
        "http-proxy": "1.18.1",
        "humanize-duration": "3.23.1",
        "humanize-string": "2.1.0",
        "inject-body-webpack-plugin": "1.3.0",
        "insert-string-after": "1.0.0",
        "insert-string-before": "1.0.0",
        "is-binary-path": "2.1.0",
        "is-builtin-module": "3.1.0",
        "is-primitive": "3.0.1",
        "jest": {
          "version": "27.5.1",
          "preserve": true
        },
        "jest-message-util": "27.5.1",
        "jest-watcher": "27.5.1",
        "json-formatter-js": "2.3.4",
        "junit-report-builder": "3.0.1",
        "less": "^4.1.1",
        "loader-utils": "2.0.4",
        "lodash": "4.17.21",
        "lodash.compact": "3.0.1",
        "lodash.head": "4.0.1",
        "lodash.orderby": "4.6.0",
        "lodash.pick": "4.4.0",
        "map-obj": "4.2.1",
        "mime": "2.5.2",
        "mini-css-extract-plugin": "2.2.2",
        "minimatch": "3.0.5",
        "mousetrap": "1.6.5",
        "multimatch": "5.0.0",
        "nerf-dart": "1.0.0",
        "npm": "6.14.17",
        "p-limit": "3.1.0",
        "p-locate": "5.0.0",
        "parse-package-name": "0.1.0",
        "path-to-regexp": "6.2.0",
        "penpal": "6.2.2",
        "pino-pretty": "9.1.1",
        "pluralize": "8.0.0",
        "postcss": "8.4.18",
        "postcss-flexbugs-fixes": "5.0.2",
        "postcss-loader": "7.0.1",
        "postcss-preset-env": "7.8.2",
        "pretty-bytes": "5.6.0",
        "process": "0.11.10",
        "punycode": "^2.3.1",
        "puppeteer": "13.7.0",
        "query-string": "7.0.0",
        "react-animate-height": "2.0.23",
        "react-dev-utils": "11.0.4",
        "react-error-boundary": "^3.0.0",
        "react-error-overlay": "6.0.9",
        "react-flow-renderer": "8.3.7",
        "react-native": "^0.64.1",
        "react-syntax-highlighter": "15.5.0",
        "react-tabs": "3.2.0",
        "react-test-renderer": "17.0.2",
        "remark-admonitions": "1.2.1",
        "remark-frontmatter": "2.0.0",
        "reset-css": "5.0.1",
        "resolve-from": "5.0.0",
        "resolve-link-target": "^1.0.1",
        "resolve-url-loader": "5.0.0",
        "semver": "7.5.4",
        "semver-intersect": "1.4.0",
        "semver-range-intersect": "0.3.1",
        "socket.io-client": "2.4.0",
        "ssri": "10.0.1",
        "string_decoder": "^1.3.0",
        "strip-ansi": "6.0.0",
        "symlink-dir": "^5.1.1",
        "table": "6.7.3",
        "terser-webpack-plugin": "5.2.0",
        "tippy.js": "6.2.7",
        "ua-parser-js": "0.7.24",
        "unist-util-remove": "2.0.1",
        "unist-util-visit": "2.0.3",
        "url": "^0.11.3",
        "url-join": "4.0.1",
        "url-parse": "1.4.7",
        "util": "^0.12.5",
        "version-selector-type": "3.0.0",
        "vfile": "4.2.0",
        "vscode-icons-js": "11.0.0",
        "vscode-jsonrpc": "6.0.0",
        "vscode-languageserver-types": "3.16.0",
        "webpack": "5.84.1",
        "webpack-assets-manifest": "5.1.0",
        "webpack-dev-server": "4.15.2",
        "webpack-manifest-plugin": "5.0.0",
        "webpack-merge": "5.8.0",
        "workbox-webpack-plugin": "6.2.4",
        "ws": "8.16.0",
        "yesno": "0.4.0"
      },
      "peerDependencies": {
        "@apollo/client": "^3.9.7",
        "@teambit/base-react.navigation.link": "2.0.27",
        "@teambit/legacy": "1.0.684",
        "@testing-library/react": "^12.1.5",
        "core-js": "^3.10.0",
        "graphql": "16.8.1",
        "mz": "2.7.0",
        "react": "17.0.2",
        "react-dom": "17.0.2",
        "react-router-dom": "^6.22.3"
      }
    },
    "linkCoreAspects": false,
    "overrides": {
      "@types/fs-capacitor": "2.0.0",
      "signal-exit@4": "^4.0.2",
      "@types/react": "^17.0.67",
      "@types/react-dom": "^17.0.21",
      "minio@7.0": "7.1.1",
      "@apollo/client": "^3.9.7"
    },
    "rootComponents": true,
    "nodeVersion": "20.11.1",
    "engineStrict": true,
    // This is a temporary workaround to fix "bit compile" on macOS and Windows.
    // "bit compile" breaks node_modules when hard links are used.
    "packageImportMethod": "copy",
    "packageManagerArgs": [],
    "devFilePatterns": [
      "**/*.spec.ts"
    ],
    "strictPeerDependencies": true,
    "autoInstallPeers": false,
    // Setting this to false, to make sure we are not consuming anything that exists only on the bit.dev registry
    // "installFromBitDevRegistry": false,
    "savePrefix": "",
    "extraArgs": [],
    "peerDependencyRules": {
      "allowAny": [
        "react",
        "react-dom",
        "@testing-library/react",
        "@teambit/legacy",
        "typescript"
      ],
      "ignoreMissing": []
    },
    "capsuleSelfReference": true
  },
  "teambit.preview/preview": {
    "bundlingStrategy": "component"
  },
  "teambit.generator/generator": {
    "aspects": [
      "teambit.harmony/aspect"
    ]
  },
  "teambit.component/issues": {
    "ignoreIssues": [
      "CircularDependencies",
      "DuplicateComponentAndPackage"
    ]
  },
  "teambit.workspace/variants": {
    // Only component with no namespace (aka aspects in our workspace)
    "*,!{*/**}": {
      "teambit.pkg/pkg": {
        "packageManagerPublishArgs": [
          "--access public"
        ],
        "packageJson": {
          "name": "@teambit/{name}"
        }
      }
    },
    // Only component with at least one namespace
    "{*/**}": {
      "teambit.dependencies/dependency-resolver": {
        "policy": {
          "dependencies": {
            "@teambit/legacy": "-"
          },
          "devDependencies": {
            "@types/mocha": "9.1.0",
            "@teambit/legacy": "-"
          },
          "peerDependencies": {}
        }
      }
    },
    // overrides for "@teambit/bit", the root package: (aka "teambit.harmony/bit")
    "scopes/harmony/bit": {
      "teambit.component/issues": {
        // This is here because in load-bit, we have to import harmony config from non main file
        // we can't expose it from the main file, since it's not browser compatible
        "ignoreIssues": [
          "ImportNonMainFiles"
        ]
      },
      "teambit.pkg/pkg": {
        "packageManagerPublishArgs": [
          "--access public"
        ],
        "packageJson": {
          "name": "@teambit/{name}", // @teambit/discovery.ui.sidebar
          "bvm": {
            "node": "20.11.1"
          },
          "bin": {
            "bbit": "bin/bit"
          },
          "engines": {
            "node": ">=18.12.0"
          },
          "repository": {
            "type": "git",
            "url": "https://github.com/teambit/bit"
          }
        }
      },
      "teambit.dependencies/dependency-resolver": {
        "policy": {
          "dependencies": {
            "@teambit/base-react.navigation.link": "2.0.27",
            "@teambit/ui-foundation.ui.navigation.react-router-adapter": "6.1.1",
<<<<<<< HEAD
            "@teambit/legacy": "1.0.683",
=======
            "@apollo/client": "3.6.9",
            "@teambit/legacy": "1.0.684",
>>>>>>> 2bf225b5
            // These are the peer dependencies of Yarn
            "@yarnpkg/cli": "3.6.1",
            "@yarnpkg/core": "3.5.2",
            "@yarnpkg/plugin-pack": "3.2.0",
            // ensure types/react in correct version in the root of bvm version
            "@types/react": "^17.0.67",
            "@types/react-dom": "^17.0.21",
            "graphql": "16.8.1",
            "browserslist": "4.16.3",
            "reflect-metadata": "0.1.13",
            "monaco-editor": "0.33.0",
            "mz": "2.7.0",
            // make sure the package manager installs an instance of react (and other peers)
            "react-native-web": "0.14.13",
            "react": "17.0.2",
            "react-dom": "17.0.2",
            "core-js": "3.13.0",
            // Those are here to make sure we have them in the root with specific versions when installing with bvm
            "postcss": "8.4.18",
            "buffer": "6.0.3",
            "process": "0.11.10",
            "react-router-dom": "6.3.0",
            "typescript": "5.3.3",
            // @parcel/css, lightningcss, @swc/css are used by css-minimizer-webpack-plugin
            // see this issue https://github.com/webpack-contrib/css-minimizer-webpack-plugin/issues/244
            "@parcel/css": "^1.8.3",
            "lightningcss": "^1.20.0",
            "@swc/css": "^0.0.20"
          },
          "devDependencies": {
            // "@types/react": "-",
            // "@types/mocha": "5.2.7",
            // // why this is needed? try to automate this
            // "@types/node": "12.20.4"
          },
          "peerDependencies": {
            "@teambit/base-react.navigation.link": "-",
            "@teambit/legacy": "-",
            "@teambit/ui-foundation.ui.navigation.react-router-adapter": "-",
            "browserslist": "-",
            "graphql": "-",
            "react": "-",
            "react-dom": "-",
            "react-native-web": "-",
            "react-router-dom": "-",
            "core-js": "-"
          }
        }
      }
    },
    "scopes/harmony/node": {
      "teambit.component/issues": {
        "ignoreIssues": [
          "ImportNonMainFiles"
        ]
      },
      // TODO: remove after next tag
      "teambit.dependencies/dependency-resolver": {
        "policy": {}
      }
    }
  }
}<|MERGE_RESOLUTION|>--- conflicted
+++ resolved
@@ -633,12 +633,8 @@
           "dependencies": {
             "@teambit/base-react.navigation.link": "2.0.27",
             "@teambit/ui-foundation.ui.navigation.react-router-adapter": "6.1.1",
-<<<<<<< HEAD
-            "@teambit/legacy": "1.0.683",
-=======
             "@apollo/client": "3.6.9",
             "@teambit/legacy": "1.0.684",
->>>>>>> 2bf225b5
             // These are the peer dependencies of Yarn
             "@yarnpkg/cli": "3.6.1",
             "@yarnpkg/core": "3.5.2",

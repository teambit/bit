--- conflicted
+++ resolved
@@ -230,12 +230,7 @@
       },
       "peerDependencies": {
         "browserslist": "^4",
-<<<<<<< HEAD
-        "bit-bin": "14.8.9-dev.166",
-=======
-        "mz": "^2.7.0",
         "bit-bin": "14.8.9-dev.170",
->>>>>>> addfc941
         "graphql": "^14.3.1",
         "mz": "^2.7.0",
         "react": "^16.13.1",

{
  "$schema": "",
  "teambit.workspace/workspace": {
    "name": "bit",
    "icon": "https://static.bit.dev/bit-logo.svg",
    "defaultScope": "teambit.bit",
    "defaultDirectory": "components"
  },
  "teambit.dependencies/dependency-resolver": {
    "packageManager": "teambit.dependencies/pnpm",
    "policy": {
      "dependencies": {
        "@babel/core": "7.19.6",
        "@babel/preset-react": "7.18.6",
        "@babel/preset-typescript": "7.18.6",
        "@babel/types": "7.22.3",
        "@graphql-modules/core": "0.7.17",
        "@graphql-tools/schema": "^10.0.0",
        "@jest/test-result": "26.6.2",
        "@mdx-js/mdx": "1.6.21",
        "@mdx-js/react": "1.6.22",
        "@monaco-editor/react": "4.4.6",
        "@pmmmwh/react-refresh-webpack-plugin": "0.5.4",
        "@pnpm/client": "10.0.17",
        "@pnpm/colorize-semver-diff": "1.0.1",
        "@pnpm/config": "18.4.4",
        "@pnpm/core": "10.2.15",
<<<<<<< HEAD
        "@pnpm/default-reporter": "12.2.9",
=======
        "@pnpm/default-reporter": "12.3.0",
>>>>>>> 9fe999bb
        "@pnpm/dependency-path": "2.1.3",
        "@pnpm/error": "5.0.2",
        "@pnpm/fetch": "7.0.3",
        "@pnpm/lockfile-file": "8.1.2",
        "@pnpm/logger": "5.0.0",
        "@pnpm/modules-yaml": "12.1.2",
        "@pnpm/network.agent": "0.1.0",
        "@pnpm/network.ca-file": "1.0.2",
        "@pnpm/package-store": "16.1.0",
        "@pnpm/parse-overrides": "4.0.2",
        "@pnpm/pick-registry-for-package": "5.0.2",
<<<<<<< HEAD
=======
        "@pnpm/plugin-commands-publishing": "^7.3.5",
>>>>>>> 9fe999bb
        "@pnpm/plugin-commands-rebuild": "^9.1.8",
        "@pnpm/registry-mock": "3.4.0",
        "@pnpm/semver-diff": "1.1.0",
        "@pnpm/sort-packages": "5.0.4",
        "@pnpm/store-connection-manager": "6.1.0",
        "@pnpm/types": "9.2.0",
        "@pnpm/workspace.pkgs-graph": "2.0.4",
        "@prerenderer/prerenderer": "^1.2.0",
        "@prerenderer/renderer-jsdom": "^1.1.2",
        "@prerenderer/webpack-plugin": "^5.2.0",
        "@react-hook/latest": "1.0.3",
        "@stencil/core": "1.17.4",
        "@stencil/webpack": "0.0.6",
        "@teambit/any-fs": "0.0.5",
        "@teambit/base-react.layout.row": "0.0.3",
        "@teambit/base-react.navigation.link": "2.0.27",
        "@teambit/base-ui.constants.storage": "1.0.0",
        "@teambit/base-ui.graph.tree.collapsable-tree-node": "0.0.4",
        "@teambit/base-ui.graph.tree.indent": "1.0.0",
        "@teambit/base-ui.graph.tree.inflate-paths": "1.0.0",
        "@teambit/base-ui.graph.tree.recursive-tree": "1.0.0",
        "@teambit/base-ui.graph.tree.root-node": "1.0.0",
        "@teambit/base-ui.graph.tree.tree-context": "1.0.0",
        "@teambit/base-ui.layout.breakpoints": "1.0.0",
        "@teambit/base-ui.layout.page-frame": "1.0.0",
        "@teambit/base-ui.loaders.loader-ribbon": "1.0.0",
        "@teambit/base-ui.loaders.skeleton": "1.0.1",
        "@teambit/base-ui.styles.flex-center": "1.0.0",
        "@teambit/base-ui.surfaces.background": "1.0.1",
        "@teambit/base-ui.surfaces.card": "1.0.1",
        "@teambit/base-ui.surfaces.split-pane.hover-splitter": "1.0.0",
        "@teambit/base-ui.surfaces.split-pane.split-pane": "1.0.0",
        "@teambit/base-ui.text.muted-text": "1.0.1",
        "@teambit/base-ui.text.paragraph": "1.0.1",
        "@teambit/base-ui.text.text-sizes": "1.0.0",
        "@teambit/base-ui.text.themed-text": "1.0.1",
        "@teambit/base-ui.theme.accent-color": "1.1.0",
        "@teambit/base-ui.theme.colors": "1.0.0",
        "@teambit/base-ui.theme.dark-theme": "1.0.2",
        "@teambit/base-ui.theme.fonts.book": "1.0.2",
        "@teambit/base-ui.theme.fonts.roboto": "1.0.0",
        "@teambit/base-ui.theme.theme-provider": "1.0.1",
        "@teambit/base-ui.utils.composer": "1.0.0",
        "@teambit/base-ui.utils.string.affix": "1.0.0",
        "@teambit/base-ui.utils.time-ago": "1.0.1",
        "@teambit/bit.content.what-is-bit": "1.96.2",
        "@teambit/bvm.config": "0.2.2",
        "@teambit/capsule": "0.0.12",
        "@teambit/code.ui.code-compare-section": "0.0.5",
        "@teambit/code.ui.dependency-tree": "0.0.546",
        "@teambit/code.ui.hooks.use-code-params": "0.0.496",
        "@teambit/code.ui.object-formatter": "0.0.1",
        "@teambit/code.ui.queries.get-component-code": "0.0.502",
        "@teambit/code.ui.queries.get-file-content": "0.0.504",
        "@teambit/code.ui.utils.get-file-icon": "0.0.495",
        "@teambit/community.constants.links": "0.0.2",
        "@teambit/compilation.content.compiler-overview": "1.95.0",
        "@teambit/component-id": "^0.0.427",
        "@teambit/component.content.component-overview": "1.95.0",
        "@teambit/component.content.dev-files": "1.95.9",
        "@teambit/component.instructions.exporting-components": "0.0.6",
        "@teambit/defender.content.formatter-overview": "1.96.1",
        "@teambit/defender.content.linter-overview": "1.95.0",
        "@teambit/defender.content.tester-overview": "1.95.0",
        "@teambit/defender.eslint-linter": "1.0.1",
        "@teambit/defender.prettier-formatter": "1.0.0",
        "@teambit/design.elements.icon": "1.0.5",
        "@teambit/design.inputs.dropdown": "1.2.16",
        "@teambit/design.inputs.input-text": "1.0.21",
        "@teambit/design.inputs.selectors.multi-select": "0.0.20",
        "@teambit/design.inputs.toggle-button": "0.0.9",
        "@teambit/design.inputs.toggle-switch": "0.0.6",
        "@teambit/design.navigation.content-tabs": "0.0.5",
        "@teambit/design.navigation.responsive-navbar": "0.0.5",
        "@teambit/design.theme.icons-font": "2.0.26",
        "@teambit/design.themes.dark-theme": "1.91.4",
        "@teambit/design.themes.theme-toggler": "0.1.3",
        "@teambit/design.ui.alert-card": "0.0.26",
        "@teambit/design.ui.brand.logo": "1.96.2",
        "@teambit/design.ui.cli-snippet": "0.0.359",
        "@teambit/design.ui.contributors": "0.0.514",
        "@teambit/design.ui.elements.level-icon": "0.0.20",
        "@teambit/design.ui.empty-box": "0.0.363",
        "@teambit/design.ui.error-page": "0.0.364",
        "@teambit/design.ui.icon-button": "1.0.16",
        "@teambit/design.ui.input.icon-text": "1.0.13",
        "@teambit/design.ui.input.option-button": "1.0.0",
        "@teambit/design.ui.input.radio": "1.1.13",
        "@teambit/design.ui.input.toggle": "1.0.12",
        "@teambit/design.ui.label": "0.0.357",
        "@teambit/design.ui.pages.not-found": "0.0.366",
        "@teambit/design.ui.pages.server-error": "0.0.366",
        "@teambit/design.ui.pages.standalone-not-found-page": "0.0.369",
        "@teambit/design.ui.pill-label": "0.0.356",
        "@teambit/design.ui.round-loader": "0.0.355",
        "@teambit/design.ui.separator": "0.0.354",
        "@teambit/design.ui.skeletons.sidebar-loader": "0.0.4",
        "@teambit/design.ui.styles.colors-by-letter": "0.0.41",
        "@teambit/design.ui.styles.ellipsis": "0.0.357",
        "@teambit/design.ui.styles.muted-italic": "0.0.44",
        "@teambit/design.ui.surfaces.menu.link-item": "1.0.0",
        "@teambit/design.ui.surfaces.message-card": "0.0.17",
        "@teambit/design.ui.surfaces.status-message-card": "0.0.17",
        "@teambit/design.ui.time-ago": "0.0.366",
        "@teambit/design.ui.tooltip": "0.0.361",
        "@teambit/design.ui.tree": "0.0.15",
        "@teambit/docs.content.docs-overview": "1.95.9",
        "@teambit/docs.entities.doc": "0.0.12",
        "@teambit/docs.ui.hooks.use-element-on-fold": "1.96.5",
        "@teambit/documenter.code.react-playground": "4.1.9",
        "@teambit/documenter.content.documentation-links": "4.1.3",
        "@teambit/documenter.markdown.hybrid-live-code-snippet": "0.1.12",
        "@teambit/documenter.markdown.mdx": "0.1.13",
        "@teambit/documenter.theme.theme-compositions": "4.1.1",
        "@teambit/documenter.theme.theme-context": "4.0.3",
        "@teambit/documenter.ui.code-snippet": "4.2.2",
        "@teambit/documenter.ui.consumable-link": "4.0.11",
        "@teambit/documenter.ui.copy-box": "4.1.16",
        "@teambit/documenter.ui.heading": "4.1.1",
        "@teambit/documenter.ui.highlighted-text": "4.1.1",
        "@teambit/documenter.ui.label": "4.0.3",
        "@teambit/documenter.ui.label-list": "4.0.3",
        "@teambit/documenter.ui.linked-heading": "4.1.6",
        "@teambit/documenter.ui.paragraph": "4.1.1",
        "@teambit/documenter.ui.property-table": "4.1.10",
        "@teambit/documenter.ui.section": "4.1.1",
        "@teambit/documenter.ui.separator": "4.1.1",
        "@teambit/documenter.ui.sub-title": "4.1.1",
        "@teambit/documenter.ui.table-heading-row": "4.0.11",
        "@teambit/documenter.ui.table-row": "4.1.13",
        "@teambit/evangelist.elements.button": "1.0.6",
        "@teambit/evangelist.elements.icon": "1.0.2",
        "@teambit/evangelist.elements.x-button": "1.0.7",
        "@teambit/evangelist.input.checkbox.label": "1.0.3",
        "@teambit/evangelist.surfaces.dropdown": "1.0.2",
        "@teambit/evangelist.surfaces.tooltip": "1.0.1",
        "@teambit/explorer.ui.gallery.base-component-card": "0.0.503",
        "@teambit/explorer.ui.gallery.component-grid": "0.0.496",
        "@teambit/explorer.ui.search.search-input": "1.95.7",
        "@teambit/graph.cleargraph": "0.0.1",
        "@teambit/graphql.hooks.use-query-light": "1.0.0",
        "@teambit/harmony": "0.4.6",
        "@teambit/html.modules.inject-html-element": "0.0.4",
        "@teambit/html.modules.render-template": "0.0.104",
        "@teambit/lanes.ui.drawer": "0.0.37",
        "@teambit/lanes.ui.lane-readme": "0.0.116",
        "@teambit/lanes.ui.viewed-lane": "0.0.37",
        "@teambit/mdx.ui.docs.link": "0.0.500",
        "@teambit/pkg.content.packages-overview": "1.95.9",
        "@teambit/react.content.react-overview": "1.95.0",
        "@teambit/react.instructions.react-native.adding-tests": "0.0.1",
        "@teambit/react.instructions.react.adding-compositions": "0.0.6",
        "@teambit/react.instructions.react.adding-tests": "0.0.6",
        "@teambit/react.rendering.ssr": "0.0.3",
        "@teambit/react.ui.component-highlighter": "0.2.1",
        "@teambit/scope.content.scope-overview": "1.95.0",
        "@teambit/scope.ui.scope-icon": "0.0.91",
        "@teambit/typescript.typescript-compiler": "2.0.1",
        "@teambit/workspace.content.variants": "1.95.9",
        "@teambit/workspace.content.workspace-overview": "1.95.0",
        "@testing-library/jest-dom": "5.16.2",
        "@testing-library/jest-native": "4.0.4",
        "@testing-library/react": "12.1.5",
        "@tippyjs/react": "4.2.0",
        "@types/archiver": "5.3.1",
        "@types/classnames": "2.2.11",
        "@types/cors": "2.8.10",
        "@types/dagre": "0.7.44",
        "@types/didyoumean": "1.2.0",
        "@types/eslint": "7.28.0",
        "@types/express": "4.17.13",
        "@types/find-root": "1.1.2",
        "@types/http-proxy-agent": "2.0.2",
        "@types/lodash": "4.14.165",
        "@types/lodash.compact": "3.0.6",
        "@types/lodash.flatten": "4.4.6",
        "@types/lodash.head": "4.0.6",
        "@types/lodash.orderby": "4.6.6",
        "@types/lodash.pick": "4.4.6",
        "@types/mdx-js__react": "1.5.5",
        "@types/memoizee": "0.4.5",
        "@types/mime": "2.0.3",
        "@types/mini-css-extract-plugin": "2.2.0",
        "@types/mousetrap": "1.6.5",
        "@types/node": "14.14.13",
        "@types/pluralize": "0.0.29",
        "@types/react": "17.0.8",
        "@types/react-dev-utils": "9.0.10",
        "@types/react-dom": "17.0.5",
        "@types/react-tabs": "2.3.2",
        "@types/socket.io-client": "1.4.35",
        "@types/testing-library__jest-dom": "5.9.5",
        "@types/ua-parser-js": "0.7.35",
        "@types/url-join": "4.0.0",
        "@types/url-parse": "1.4.3",
        "@types/webpack": "5.28.1",
        "@types/webpack-dev-server": "4.7.2",
        "@yarnpkg/cli": "3.6.1",
        "@yarnpkg/core": "3.5.2",
        "@yarnpkg/fslib": "2.10.3",
        "@yarnpkg/parsers": "2.5.1",
        "@yarnpkg/plugin-npm": "2.7.4",
        "@yarnpkg/plugin-pack": "3.2.0",
        "agentkeepalive": "4.1.4",
        "ansi-to-html": "0.6.14",
        "apollo-link-context": "1.0.20",
        "apollo-link-http": "1.5.17",
        "apollo-link-ws": "1.0.20",
        "apollo-server": "2.19.2",
        "apollo-utilities": "1.3.4",
        "archiver": "5.3.1",
        "aws-sdk": "2.756.0",
        "babel-jest": "27.5.1",
        "babel-plugin-named-asset-import": "0.3.7",
        "babel-preset-jest": "27.5.1",
        "body-parser": "1.19.0",
        "buffer": "6.0.3",
        "camelcase": "6.2.0",
        "chai-subset": "1.6.0",
        "classnames": "2.2.6",
        "cli-highlight": "2.1.9",
        "comlink": "4.3.0",
        "command-exists": "1.2.9",
        "compression-webpack-plugin": "9.2.0",
        "copy-to-clipboard": "3.3.1",
        "cors": "2.8.5",
        "credentials-by-uri": "2.0.0",
        "cross-env": "7.0.3",
        "css-minimizer-webpack-plugin": "3.0.2",
        "dagre": "0.8.5",
        "didyoumean": "1.2.1",
        "enquirer": "2.3.6",
        "eslint-config-airbnb-typescript": {
          "version": "5.1.0",
          "preserve": true
        },
        "eslint-import-resolver-node": "0.3.4",
        "eventemitter2": "6.4.4",
        "expose-loader": "3.1.0",
        "express": "4.17.1",
        "express-graphql": "0.12.0",
        "express-history-api-fallback": "2.2.1",
        "filenamify": "4.2.0",
        "find-root": "1.1.0",
        "flatted": "3.1.0",
        "fuse.js": "6.6.2",
        "get-tsconfig": "4.2.0",
        "graceful-fs": "4.2.10",
        "graphql-subscriptions": "1.2.0",
        "graphql-tag": "2.12.1",
        "graphql-type-json": "0.3.2",
        "history": "5.3.0",
        "html-escaper": "3.0.0",
        "html-webpack-plugin": "5.3.2",
        "http-proxy": "1.18.1",
        "http-proxy-agent": "4.0.1",
        "https-proxy-agent": "5.0.0",
        "humanize-duration": "3.23.1",
        "humanize-string": "2.1.0",
        "ini": "2.0.0",
        "inject-body-webpack-plugin": "1.3.0",
        "insert-string-after": "1.0.0",
        "insert-string-before": "1.0.0",
        "is-binary-path": "2.1.0",
        "is-builtin-module": "3.1.0",
        "is-primitive": "3.0.1",
        "is-relative-path": "2.0.0",
        "jest": "27.5.1",
        "jest-message-util": "27.5.1",
        "jest-watcher": "27.5.1",
        "json-formatter-js": "2.3.4",
        "jsx-to-string": "1.4.0",
        "junit-report-builder": "3.0.0",
        "less": "^4.1.1",
        "loader-utils": "2.0.4",
        "lodash": "4.17.20",
        "lodash.compact": "3.0.1",
        "lodash.head": "4.0.1",
        "lodash.orderby": "4.6.0",
        "lodash.pick": "4.4.0",
        "map-obj": "4.2.1",
        "memoizee": "0.4.15",
        "memory-fs": "0.5.0",
        "mime": "2.5.2",
        "mini-css-extract-plugin": "2.2.2",
        "minimatch": "3.0.4",
        "mousetrap": "1.6.5",
        "multimatch": "5.0.0",
        "nanoid": "3.1.20",
        "nerf-dart": "1.0.0",
        "npm": "6.14.17",
        "p-limit": "3.1.0",
        "p-locate": "5.0.0",
        "parse-package-name": "0.1.0",
        "path-to-regexp": "6.2.0",
        "penpal": "6.2.2",
        "pino-pretty": "9.1.1",
        "pluralize": "8.0.0",
        "postcss": "8.4.18",
        "postcss-flexbugs-fixes": "5.0.2",
        "postcss-loader": "7.0.1",
        "postcss-preset-env": "7.8.2",
        "pretty-bytes": "5.6.0",
        "process": "0.11.10",
        "puppeteer": "13.7.0",
        "query-string": "7.0.0",
        "react-animate-height": "2.0.23",
        "react-dev-utils": "11.0.4",
        "react-error-boundary": "^3.0.0",
        "react-error-overlay": "6.0.9",
        "react-flow-renderer": "8.3.7",
        "react-syntax-highlighter": "15.4.3",
        "react-tabs": "3.2.0",
        "react-test-renderer": "17.0.2",
        "remark-admonitions": "1.2.1",
        "remark-frontmatter": "2.0.0",
        "reset-css": "5.0.1",
        "resolve-from": "5.0.0",
        "resolve-link-target": "^1.0.1",
        "resolve-url-loader": "5.0.0",
        "semver": "7.3.4",
        "semver-intersect": "1.4.0",
        "semver-range-intersect": "0.3.1",
        "socket.io-client": "2.4.0",
        "socks-proxy-agent": "5.0.0",
        "ssri": "10.0.1",
        "strip-ansi": "6.0.0",
        "subscriptions-transport-ws": "0.9.18",
        "symlink-dir": "^5.1.1",
        "table": "6.7.3",
        "tempy": "1.0.1",
        "terser-webpack-plugin": "5.2.0",
        "tippy.js": "6.2.7",
        "ua-parser-js": "0.7.24",
        "unist-util-remove": "2.0.1",
        "unist-util-visit": "2.0.3",
        "url-join": "4.0.1",
        "url-parse": "1.4.7",
        "version-selector-type": "3.0.0",
        "vfile": "4.2.0",
        "vscode-icons-js": "11.0.0",
        "vscode-jsonrpc": "6.0.0",
        "vscode-languageserver-types": "3.16.0",
        "webpack": "5.84.1",
        "webpack-assets-manifest": "5.1.0",
        "webpack-dev-server": "4.15.0",
        "webpack-manifest-plugin": "4.0.2",
        "webpack-merge": "5.8.0",
        "workbox-webpack-plugin": "6.2.4",
        "ws": "7.4.2",
        "yaml": "1.10.2",
        "yesno": "0.4.0"
      },
      "peerDependencies": {
        "@apollo/client": "^3.6.0",
        "@teambit/base-react.navigation.link": "2.0.27",
<<<<<<< HEAD
        "@teambit/legacy": "1.0.545",
=======
        "@teambit/legacy": "1.0.549",
>>>>>>> 9fe999bb
        "@teambit/ui-foundation.ui.navigation.react-router-adapter": "6.1.1",
        "@testing-library/react": "^12.1.5",
        "core-js": "^3.10.0",
        "graphql": "15.8.0",
        "mz": "2.7.0",
        "react": "17.0.2",
        "react-dom": "17.0.2",
        "react-router-dom": "^6.0.0"
      }
    },
    "linkCoreAspects": false,
    "overrides": {
      "@types/fs-capacitor": "2.0.0",
      "signal-exit@4": "^4.0.2"
    },
    "nodeLinker": "hoisted",
    "rootComponents": true,
    "nodeVersion": "18.16.1",
    "engineStrict": true,
    // This is a temporary workaround to fix "bit compile" on macOS and Windows.
    // "bit compile" breaks node_modules when hard links are used.
    "packageImportMethod": "copy",
    "packageManagerArgs": [],
    "devFilePatterns": [
      "**/*.spec.ts"
    ],
    "strictPeerDependencies": true,
    // Setting this to false, to make sure we are not consuming anything that exists only on the bit.dev registry
    // "installFromBitDevRegistry": false,
    "savePrefix": "",
    "extraArgs": [],
    "peerDependencyRules": {
      "allowAny": [],
      "ignoreMissing": []
    }
  },
  "teambit.preview/preview": {
    "bundlingStrategy": "component"
  },
  "teambit.generator/generator": {
    "aspects": [
      "teambit.harmony/aspect"
    ]
  },
  "teambit.component/issues": {
    "ignoreIssues": [
      "CircularDependencies",
      "DuplicateComponentAndPackage"
    ]
  },
  "teambit.workspace/variants": {
    // Only component with no namespace (aka aspects in our workspace)
    "*,!{*/**}": {
      "teambit.pkg/pkg": {
        "packageManagerPublishArgs": [
          "--access public"
        ],
        "packageJson": {
          "name": "@teambit/{name}",
          "private": false,
          "license": "Apache-2.0",
          "engines": {
            "node": ">=12.22.0"
          },
          "repository": {
            "type": "git",
            "url": "https://github.com/teambit/bit"
          },
          "keywords": [
            "bit",
            "bit-aspect",
            "components",
            "collaboration",
            "web",
            "react",
            "react-components",
            "angular",
            "angular-components"
          ]
        }
      },
      "teambit.dependencies/dependency-resolver": {
        "policy": {
          "dependencies": {
            "@teambit/legacy": "-"
          },
          "devDependencies": {
            "@types/mocha": "9.1.0",
            "@teambit/legacy": "-"
          },
          "peerDependencies": {
<<<<<<< HEAD
            "@teambit/legacy": "1.0.545"
=======
            "@teambit/legacy": "1.0.549"
>>>>>>> 9fe999bb
          }
        }
      },
      "teambit.envs/envs": {
        "env": "teambit.harmony/aspect"
      },
      "teambit.harmony/aspect": {}
    },
    // Only component with at least one namespace
    "{*/**}": {
      "teambit.harmony/aspect": "-",
      "teambit.pkg/pkg": {
        "packageManagerPublishArgs": [
          "--access public"
        ],
        "packageJson": {
          "name": "@teambit/{scope}.{name}",
          "private": false,
          "license": "Apache-2.0",
          "engines": {
            "node": ">=12.22.0"
          },
          "repository": {
            "type": "git",
            "url": "https://github.com/teambit/bit"
          },
          "keywords": [
            "bit",
            "components",
            "collaboration",
            "web",
            "react",
            "react-components",
            "angular",
            "angular-components"
          ]
        }
      },
      "teambit.dependencies/dependency-resolver": {
        "policy": {
          "dependencies": {
            "@teambit/legacy": "-"
          },
          "devDependencies": {
            "@types/mocha": "9.1.0",
            "@teambit/legacy": "-"
          },
          "peerDependencies": {}
        }
      },
      "teambit.envs/envs": {
        "env": "teambit.harmony/node"
      },
      "teambit.harmony/node": {}
    },
    // Special rules for all core envs
    // TODO: check if we can add scopes/harmony/aspect and scopes/envs/env here
    "scopes/react/react, scopes/react/react-native, scopes/harmony/node, scopes/html/html, scopes/mdx/mdx, scopes/mdx/readme": {
      "teambit.harmony/aspect": "-",
      // Set the env env for all core envs
      "teambit.envs/env": {},
      "teambit.envs/envs": {
        "env": "teambit.envs/env"
      }
    },
    "{modules/**}": {
      "teambit.envs/envs": {
        "env": "teambit.harmony/node"
      },
      "teambit.harmony/node": {}
    },
    "{cli/**}": {
      "teambit.react/react": "-",
      "teambit.envs/envs": {
        "env": "teambit.harmony/node"
      }
    },
    "{babel/**}": {
      "teambit.envs/envs": {
        "env": "teambit.harmony/node"
      },
      "teambit.harmony/node": {}
    },
    "{ui/**}": {
      "teambit.envs/envs": {
        "env": "teambit.react/react"
      },
      "teambit.react/react": {}
    },
    "scopes/toolbox": {
      "teambit.envs/envs": {
        "env": "teambit.harmony/node"
      },
      "teambit.harmony/aspect": "-",
      "defaultScope": "teambit.toolbox"
    },
    "scopes/web-components": {
      "defaultScope": "teambit.web-components"
    },
    "scopes/workspace": {
      "defaultScope": "teambit.workspace"
    },
    "scopes/git": {
      "defaultScope": "teambit.git"
    },
    "scopes/webpack": {
      "defaultScope": "teambit.webpack"
    },
    "scopes/scope": {
      "defaultScope": "teambit.scope"
    },
    "scopes/compositions": {
      "defaultScope": "teambit.compositions"
    },
    "scopes/docs": {
      "defaultScope": "teambit.docs"
    },
    "scopes/generator": {
      "defaultScope": "teambit.generator"
    },
    "scopes/lanes": {
      "defaultScope": "teambit.lanes"
    },
    "scopes/explorer": {
      "defaultScope": "teambit.explorer"
    },
    "scopes/envs": {
      "defaultScope": "teambit.envs"
    },
    "scopes/pkg": {
      "defaultScope": "teambit.pkg"
    },
    "scopes/dependencies": {
      "defaultScope": "teambit.dependencies"
    },
    "scopes/react": {
      "defaultScope": "teambit.react"
    },
    "scopes/preview": {
      "defaultScope": "teambit.preview"
    },
    "scopes/pipelines": {
      "defaultScope": "teambit.pipelines"
    },
    "scopes/harmony": {
      "defaultScope": "teambit.harmony"
    },
    "scopes/html": {
      "defaultScope": "teambit.html"
    },
    "scopes/compilation": {
      "defaultScope": "teambit.compilation"
    },
    "scopes/defender": {
      "defaultScope": "teambit.defender"
    },
    "scopes/component": {
      "defaultScope": "teambit.component"
    },
    "scopes/code": {
      "defaultScope": "teambit.code"
    },
    "scopes/component/component-id": {
      "teambit.envs/envs": {
        "env": "teambit.harmony/node"
      },
      // Removing policies that should be defined only for aspects
      "teambit.dependencies/dependency-resolver": {}
    },
    "scopes/component/component-version": {
      "teambit.envs/envs": {
        "env": "teambit.harmony/node"
      },
      // Removing policies that should be defined only for aspects
      "teambit.dependencies/dependency-resolver": {}
    },
    "scopes/component/legacy-bit-id": {
      "teambit.envs/envs": {
        "env": "teambit.harmony/node"
      },
      // Removing policies that should be defined only for aspects
      "teambit.dependencies/dependency-resolver": {}
    },
    "scopes/harmony/bit-error, scopes/defender/tests-results, scopes/typescript/ts-server, scopes/component/component-issues, scopes/component/component-package-version, scopes/react/eslint-config-bit-react, scopes/toolbox/tables/cli-table": {
      "teambit.harmony/aspect": "-",
      "teambit.envs/envs": {
        "env": "teambit.harmony/node"
      },
      // Removing policies that should be defined only for aspects
      "teambit.dependencies/dependency-resolver": {}
    },
    "scopes/component/legacy-component-log": {
      "teambit.envs/envs": {
        "env": "teambit.harmony/node"
      },
      "teambit.dependencies/dependency-resolver": {}
    },
    "scopes/ui-foundation": {
      "defaultScope": "teambit.ui-foundation",
      "teambit.community/envs/community-react": "-"
    },
    "scopes/mdx": {
      "defaultScope": "teambit.mdx"
    },
    "scopes/community": {
      "defaultScope": "teambit.community"
    },
    "scopes/cloud": {
      "defaultScope": "teambit.cloud"
    },
    "scopes/base-react": {
      "defaultScope": "teambit.base-react",
      "teambit.envs/envs": {
        "env": "teambit.react/react"
      }
    },
    "scopes/design": {
      "defaultScope": "teambit.design",
      "teambit.envs/envs": {
        "env": "teambit.react/react"
      },
      "teambit.dependencies/dependency-resolver": {
        "policy": {
          "devDependencies": {
            // TODO - remove when @teambit/legacy is applied only to aspects
            "@teambit/legacy": "-"
          }
        }
      }
    },
    "scopes/react/react-elements": {
      "teambit.dependencies/dependency-resolver": {
        "policy": {
          "dependencies": {
            "react": "-",
            "react-dom": "-",
            "css-loader": "6.2.0",
            "postcss": "8.4.18",
            "postcss-loader": "7.0.1",
            "babel-loader": "9.1.2",
            "@babel/preset-react": "7.18.6",
            "@babel/preset-env": "7.19.4",
            "resolve-url-loader": "5.0.0",
            "sass-loader": "13.3.2",
            "@svgr/webpack": "5.5.0",
            "new-url-loader": "0.1.1",
            "less": "^4.1.1",
            "@mdx-js/react": "1.6.22",
            "less-loader": "10.0.0",
            "babel-preset-react-app": "^10.0.0",
            "postcss-normalize": "10.0.0",
            "postcss-preset-env": "7.8.2",
            "postcss-flexbugs-fixes": "5.0.2"
          },
          "devDependencies": {
            "react": "-",
            "react-dom": "-",
            "@types/mocha": "9.1.0",
            "@types/postcss-normalize": "9.0.1"
          },
          "peerDependencies": {
            "react": "^16.8.0 || ^17.0.0",
            "react-dom": "^16.8.0 || ^17.0.0",
<<<<<<< HEAD
            "@teambit/legacy": "1.0.545"
=======
            "@teambit/legacy": "1.0.549"
>>>>>>> 9fe999bb
          }
        }
      }
    },
    "scopes/mdx/modules/loader": {
      "teambit.dependencies/dependency-resolver": {
        "policy": {
          "devDependencies": {
            "@babel/preset-react": "7.18.6",
            "@babel/preset-env": "7.19.4",
            "babel-loader": "9.1.2"
          }
        }
      }
    },
    "scopes/typescript": {
      "defaultScope": "teambit.typescript"
    },
    "{aspect-docs/**}": {
      "teambit.envs/envs": {
        "env": "teambit.mdx/mdx"
      },
      "teambit.mdx/mdx": {}
    },
    "scopes/semantics": {
      "defaultScope": "teambit.semantics"
    },
    "scopes/api-reference": {
      "defaultScope": "teambit.api-reference"
    },
    "scopes/harmony/testing/load-aspect": {
      "teambit.component/issues": {
        // This is here because in load-bit, we have to import harmony config from non main file
        // we can't expose it from the main file, since it's not browser compatible
        "ignoreIssues": [
          "ImportNonMainFiles"
        ]
      }
    },
    // overrides for "@teambit/bit", the root package: (aka "teambit.harmony/bit")
    "scopes/harmony/bit": {
      "teambit.component/issues": {
        // This is here because in load-bit, we have to import harmony config from non main file
        // we can't expose it from the main file, since it's not browser compatible
        "ignoreIssues": [
          "ImportNonMainFiles"
        ]
      },
      "teambit.pkg/pkg": {
        "packageJson": {
          "packageManagerPublishArgs": [
            "--access public"
          ],
          "license": "Apache-2.0",
          "name": "@teambit/{name}", // @teambit/discovery.ui.sidebar
          "private": false,
          // Change back to "bin": "bin/bit" once released to prod
          "bvm": {
            "node": "18.16.1"
          },
          "bin": {
            "bbit": "bin/bit"
          },
          "engines": {
            "node": ">=12.22.0"
          },
          "repository": {
            "type": "git",
            "url": "https://github.com/teambit/bit"
          },
          "keywords": [
            "bit",
            "bit-aspect",
            "components",
            "collaboration",
            "web",
            "react",
            "react-components",
            "angular",
            "angular-components"
          ]
        }
      },
      "teambit.dependencies/dependency-resolver": {
        "policy": {
          "dependencies": {
            "@teambit/base-react.navigation.link": "2.0.27",
            "@teambit/ui-foundation.ui.navigation.react-router-adapter": "6.1.1",
            "@apollo/client": "3.6.9",
<<<<<<< HEAD
            "@teambit/legacy": "1.0.545",
=======
            "@teambit/legacy": "1.0.549",
>>>>>>> 9fe999bb
            "graphql": "15.8.0",
            "browserslist": "4.16.3",
            "reflect-metadata": "0.1.13",
            "monaco-editor": "0.33.0",
            "mz": "2.7.0",
            // make sure the package manager installs an instance of react (and other peers)
            "react-native-web": "0.14.13",
            "react": "17.0.2",
            "react-dom": "17.0.2",
            "core-js": "3.13.0",
            // Those are here to make sure we have them in the root with specific versions when installing with bvm
            "postcss": "8.4.18",
            "buffer": "6.0.3",
            "process": "0.11.10",
            "react-router-dom": "6.3.0"
          },
          "devDependencies": {
            // "@types/react": "-",
            // "@types/mocha": "5.2.7",
            // // why this is needed? try to automate this
            // "@types/node": "12.20.4"
          },
          "peerDependencies": {
            "@teambit/base-react.navigation.link": "-",
            "@teambit/legacy": "-",
            "@teambit/ui-foundation.ui.navigation.react-router-adapter": "-",
            "browserslist": "-",
            "graphql": "-",
            "react": "-",
            "react-dom": "-",
            "react-native-web": "-",
            "react-router-dom": "-",
            "core-js": "-"
          }
        }
      }
    },
    "scopes/defender/jest": {
      "teambit.dependencies/dependency-resolver": {
        "policy": {
          "peerDependencies": {
            "jest": "27.5.1"
          }
        }
      }
    },
    "scopes/webpack/webpack": {
      "teambit.dependencies/dependency-resolver": {
        "policy": {
          // Used for webpack5 native modules fallbacks
          // see more here:
          // https://webpack.js.org/blog/2020-10-10-webpack-5-release/#automatic-nodejs-polyfills-removed
          // https://github.com/webpack/webpack/pull/8460/commits/a68426e9255edcce7822480b78416837617ab065
          "dependencies": {
            "assert": "2.0.0",
            "browserify-zlib": "0.2.0",
            "buffer": "6.0.3",
            "constants-browserify": "1.0.0",
            "crypto-browserify": "3.12.0",
            "domain-browser": "4.19.0",
            "https-browserify": "1.0.0",
            "os-browserify": "0.3.0",
            "path-browserify": "1.0.1",
            "process": "0.11.10",
            "punycode": "2.1.1",
            "querystring-es3": "0.2.1",
            "stream-browserify": "3.0.0",
            "stream-http": "3.2.0",
            "string_decoder": "1.3.0",
            "timers-browserify": "2.0.12",
            "tty-browserify": "0.0.1",
            "url": "0.11.0",
            "util": "0.12.3",
            "vm-browserify": "1.1.2"
          }
        }
      }
    },
    "scopes/harmony/node": {
      "teambit.component/issues": {
        "ignoreIssues": [
          "ImportNonMainFiles"
        ]
      },
      "teambit.dependencies/dependency-resolver": {
        "policy": {
          "dependencies": {
            "jest-environment-node": "27.5.1"
          }
        }
      }
    },
    "scopes/mdx/mdx": {
      "teambit.dependencies/dependency-resolver": {
        "policy": {
          "dependencies": {
            "@babel/helper-plugin-test-runner": "7.16.7"
          }
        }
      }
    },
    "scopes/harmony/aspect": {
      "teambit.dependencies/dependency-resolver": {
        "policy": {
          "dependencies": {
            "@babel/plugin-proposal-class-properties": "7.18.6",
            "@babel/plugin-proposal-decorators": "7.12.13",
            "@babel/plugin-proposal-object-rest-spread": "7.12.13",
            "@babel/plugin-transform-modules-commonjs": "7.12.13",
            "@babel/plugin-transform-runtime": "7.12.17",
            "@babel/preset-env": "7.12.17",
            "babel-plugin-transform-typescript-metadata": "0.3.1",
            "@babel/preset-react": "7.13.13",
            "@babel/preset-typescript": "7.18.6",
            "jest-environment-node": "27.5.1"
          }
        }
      }
    },
    "scopes/harmony/graphql": {
      "teambit.dependencies/dependency-resolver": {
        "policy": {
          "dependencies": {
            "@teambit/legacy": "-",
            // subscriptions-transport-ws --> ws --> utf-8-validate, bufferutil see https://github.com/websockets/ws/issues/659
            "bufferutil": "4.0.3",
            // subscriptions-transport-ws --> ws --> utf-8-validate, bufferutil see https://github.com/websockets/ws/issues/659
            "utf-8-validate": "5.0.5"
          },
          "devDependencies": {
            "@types/mocha": "9.1.0",
            "@teambit/legacy": "-"
          },
          "peerDependencies": {
<<<<<<< HEAD
            "@teambit/legacy": "1.0.545"
=======
            "@teambit/legacy": "1.0.549"
>>>>>>> 9fe999bb
          }
        }
      }
    },
    "scopes/webpack/plugins/inject-head-webpack-plugin": {
      "teambit.dependencies/dependency-resolver": {
        "policy": {
          "dependencies": {
            "html-webpack-plugin": "-"
          },
          "peerDependencies": {
            "html-webpack-plugin": "^5.3.1"
          }
        }
      }
    },
    "components/ui/component-compare/version-picker": {
      "teambit.harmony/node": "-",
      "teambit.react/react": "-"
    },
    "scopes/component/ui/version-dropdown": {
      "teambit.harmony/node": "-",
      "teambit.react/react": "-"
    }
  }
}<|MERGE_RESOLUTION|>--- conflicted
+++ resolved
@@ -25,11 +25,7 @@
         "@pnpm/colorize-semver-diff": "1.0.1",
         "@pnpm/config": "18.4.4",
         "@pnpm/core": "10.2.15",
-<<<<<<< HEAD
-        "@pnpm/default-reporter": "12.2.9",
-=======
         "@pnpm/default-reporter": "12.3.0",
->>>>>>> 9fe999bb
         "@pnpm/dependency-path": "2.1.3",
         "@pnpm/error": "5.0.2",
         "@pnpm/fetch": "7.0.3",
@@ -41,10 +37,7 @@
         "@pnpm/package-store": "16.1.0",
         "@pnpm/parse-overrides": "4.0.2",
         "@pnpm/pick-registry-for-package": "5.0.2",
-<<<<<<< HEAD
-=======
         "@pnpm/plugin-commands-publishing": "^7.3.5",
->>>>>>> 9fe999bb
         "@pnpm/plugin-commands-rebuild": "^9.1.8",
         "@pnpm/registry-mock": "3.4.0",
         "@pnpm/semver-diff": "1.1.0",
@@ -401,11 +394,7 @@
       "peerDependencies": {
         "@apollo/client": "^3.6.0",
         "@teambit/base-react.navigation.link": "2.0.27",
-<<<<<<< HEAD
-        "@teambit/legacy": "1.0.545",
-=======
         "@teambit/legacy": "1.0.549",
->>>>>>> 9fe999bb
         "@teambit/ui-foundation.ui.navigation.react-router-adapter": "6.1.1",
         "@testing-library/react": "^12.1.5",
         "core-js": "^3.10.0",
@@ -497,11 +486,7 @@
             "@teambit/legacy": "-"
           },
           "peerDependencies": {
-<<<<<<< HEAD
-            "@teambit/legacy": "1.0.545"
-=======
             "@teambit/legacy": "1.0.549"
->>>>>>> 9fe999bb
           }
         }
       },
@@ -765,11 +750,7 @@
           "peerDependencies": {
             "react": "^16.8.0 || ^17.0.0",
             "react-dom": "^16.8.0 || ^17.0.0",
-<<<<<<< HEAD
-            "@teambit/legacy": "1.0.545"
-=======
             "@teambit/legacy": "1.0.549"
->>>>>>> 9fe999bb
           }
         }
       }
@@ -859,11 +840,7 @@
             "@teambit/base-react.navigation.link": "2.0.27",
             "@teambit/ui-foundation.ui.navigation.react-router-adapter": "6.1.1",
             "@apollo/client": "3.6.9",
-<<<<<<< HEAD
-            "@teambit/legacy": "1.0.545",
-=======
             "@teambit/legacy": "1.0.549",
->>>>>>> 9fe999bb
             "graphql": "15.8.0",
             "browserslist": "4.16.3",
             "reflect-metadata": "0.1.13",
@@ -998,11 +975,7 @@
             "@teambit/legacy": "-"
           },
           "peerDependencies": {
-<<<<<<< HEAD
-            "@teambit/legacy": "1.0.545"
-=======
             "@teambit/legacy": "1.0.549"
->>>>>>> 9fe999bb
           }
         }
       }

--- conflicted
+++ resolved
@@ -207,11 +207,7 @@
         "@teambit/lanes.ui.menus.lanes-overview-menu": "^0.0.5",
         "@teambit/lanes.ui.menus.use-lanes-menu": "^0.0.112",
         "@teambit/lanes.ui.models.lanes-model": "^0.0.112",
-<<<<<<< HEAD
-=======
-        "@teambit/lanes.ui.navigation.lane-switcher": "^0.0.112",
         "@teambit/mdx.ui.docs.link": "0.0.500",
->>>>>>> ef051b37
         "@teambit/pkg.content.packages-overview": "1.95.9",
         "@teambit/react.content.react-overview": "1.95.0",
         "@teambit/react.instructions.react-native.adding-tests": "0.0.1",

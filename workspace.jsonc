--- conflicted
+++ resolved
@@ -126,10 +126,6 @@
         "@teambit/evangelist.input.checkbox.label": "1.0.3",
         "@teambit/evangelist.surfaces.dropdown": "1.0.2",
         "@teambit/evangelist.surfaces.tooltip": "1.0.1",
-<<<<<<< HEAD
-=======
-        "@teambit/explorer.ui.command-bar": "2.0.2",
->>>>>>> ac736fa2
         "@teambit/graph.cleargraph": "0.0.1",
         "@teambit/graphql.hooks.use-query-light": "1.0.0",
         "@teambit/harmony": "0.3.3",

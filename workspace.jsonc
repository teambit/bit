{
  "$schema": "",
  "teambit.workspace/workspace": {
    "name": "bit",
    "icon": "https://static.bit.dev/bit-logo.svg",
    "defaultScope": "teambit.bit",
    "defaultDirectory": "components"
  },
  "teambit.dependencies/dependency-resolver": {
    "packageManager": "teambit.dependencies/pnpm",
    "policy": {
      "dependencies": {
        "@babel/core": "7.19.6",
        "@babel/preset-react": "7.22.15",
        "@babel/preset-typescript": "7.22.15",
        "@babel/types": "7.22.3",
        "@graphql-modules/core": "0.7.17",
        "@graphql-tools/schema": "^10.0.0",
        "@jest/test-result": "26.6.2",
        "@mdx-js/mdx": "1.6.21",
        "@mdx-js/react": "1.6.22",
        "@monaco-editor/react": "4.4.6",
        "@pmmmwh/react-refresh-webpack-plugin": "0.5.4",
        "@pnpm/client": "10.0.30",
        "@pnpm/colorize-semver-diff": "1.0.1",
        "@pnpm/config": "20.0.0",
        "@pnpm/core": "13.0.2",
        "@pnpm/default-reporter": "12.4.3",
        "@pnpm/dependency-path": "2.1.4",
        "@pnpm/error": "5.0.2",
<<<<<<< HEAD
        "@pnpm/fetch": "7.0.3",
        "@pnpm/list": "^9.1.1",
        "@pnpm/lockfile-file": "8.1.2",
=======
        "@pnpm/fetch": "7.0.4",
        "@pnpm/lockfile-file": "8.1.3",
>>>>>>> d8431f23
        "@pnpm/logger": "5.0.0",
        "@pnpm/modules-yaml": "12.1.3",
        "@pnpm/network.agent": "0.1.0",
        "@pnpm/network.ca-file": "1.0.2",
        "@pnpm/package-store": "19.0.6",
        "@pnpm/parse-overrides": "4.0.2",
        "@pnpm/pick-registry-for-package": "5.0.3",
        "@pnpm/plugin-commands-publishing": "7.3.20",
        "@pnpm/plugin-commands-rebuild": "9.2.6",
        "@pnpm/registry-mock": "3.4.0",
        "@pnpm/reviewing.dependencies-hierarchy": "^2.1.0",
        "@pnpm/semver-diff": "1.1.0",
        "@pnpm/sort-packages": "5.0.6",
        "@pnpm/store-connection-manager": "7.0.9",
        "@pnpm/types": "9.3.0",
        "@pnpm/worker": "0.3.5",
        "@pnpm/workspace.pkgs-graph": "2.0.8",
        "@prerenderer/prerenderer": "^1.2.0",
        "@prerenderer/renderer-jsdom": "^1.1.2",
        "@prerenderer/webpack-plugin": "^5.2.0",
        "@react-hook/latest": "1.0.3",
        "@stencil/core": "1.17.4",
        "@stencil/webpack": "0.0.6",
        "@teambit/any-fs": "0.0.5",
        "@teambit/api-reference.models.api-node-renderer": "^0.0.17",
        "@teambit/api-reference.models.api-reference-model": "^0.0.17",
        "@teambit/api-reference.renderers.api-node-details": "^0.0.28",
        "@teambit/api-reference.renderers.class": "^0.0.29",
        "@teambit/api-reference.renderers.enum": "^0.0.29",
        "@teambit/api-reference.renderers.inference-type": "^0.0.19",
        "@teambit/api-reference.renderers.interface": "^0.0.29",
        "@teambit/api-reference.renderers.schema-nodes-index": "^0.0.25",
        "@teambit/api-reference.renderers.type": "^0.0.28",
        "@teambit/api-reference.renderers.type-array": "^0.0.19",
        "@teambit/api-reference.renderers.type-intersection": "^0.0.19",
        "@teambit/api-reference.renderers.type-literal": "^0.0.26",
        "@teambit/api-reference.renderers.type-union": "^0.0.19",
        "@teambit/api-reference.renderers.unresolved": "^0.0.28",
        "@teambit/api-reference.renderers.variable": "^0.0.28",
        "@teambit/api-reference.utils.code-editor-options": "^0.0.6",
        "@teambit/api-reference.utils.copy-schema-node": "^0.0.13",
        "@teambit/api-reference.utils.group-schema-node-by-signature": "^0.0.13",
        "@teambit/api-reference.utils.schema-node-signature-transform": "^0.0.15",
        "@teambit/api-reference.utils.sort-api-nodes": "^0.0.17",
        "@teambit/base-react.layout.row": "0.0.3",
        "@teambit/base-react.navigation.link": "2.0.27",
        "@teambit/base-ui.constants.storage": "1.0.0",
        "@teambit/base-ui.graph.tree.collapsable-tree-node": "0.0.4",
        "@teambit/base-ui.graph.tree.indent": "1.0.0",
        "@teambit/base-ui.graph.tree.inflate-paths": "1.0.0",
        "@teambit/base-ui.graph.tree.recursive-tree": "1.0.0",
        "@teambit/base-ui.graph.tree.root-node": "1.0.0",
        "@teambit/base-ui.graph.tree.tree-context": "1.0.0",
        "@teambit/base-ui.layout.breakpoints": "1.0.0",
        "@teambit/base-ui.layout.page-frame": "1.0.0",
        "@teambit/base-ui.loaders.loader-ribbon": "1.0.0",
        "@teambit/base-ui.loaders.skeleton": "1.0.1",
        "@teambit/base-ui.styles.flex-center": "1.0.0",
        "@teambit/base-ui.surfaces.background": "1.0.1",
        "@teambit/base-ui.surfaces.card": "1.0.1",
        "@teambit/base-ui.surfaces.split-pane.hover-splitter": "1.0.0",
        "@teambit/base-ui.surfaces.split-pane.split-pane": "1.0.0",
        "@teambit/base-ui.text.muted-text": "1.0.1",
        "@teambit/base-ui.text.paragraph": "1.0.1",
        "@teambit/base-ui.text.text-sizes": "1.0.0",
        "@teambit/base-ui.text.themed-text": "1.0.1",
        "@teambit/base-ui.theme.accent-color": "1.1.0",
        "@teambit/base-ui.theme.colors": "1.0.0",
        "@teambit/base-ui.theme.dark-theme": "1.0.2",
        "@teambit/base-ui.theme.fonts.book": "1.0.2",
        "@teambit/base-ui.theme.fonts.roboto": "1.0.0",
        "@teambit/base-ui.theme.theme-provider": "1.0.1",
        "@teambit/base-ui.utils.composer": "1.0.0",
        "@teambit/base-ui.utils.string.affix": "1.0.0",
        "@teambit/base-ui.utils.time-ago": "1.0.1",
        "@teambit/bit.content.what-is-bit": "1.96.2",
        "@teambit/bvm.config": "0.2.2",
        "@teambit/capsule": "0.0.12",
        "@teambit/code.ui.code-compare": "^0.0.281",
        "@teambit/code.ui.code-compare-section": "0.0.5",
        "@teambit/code.ui.code-editor": "^0.0.8",
        "@teambit/code.ui.code-tab-page": "^0.0.629",
        "@teambit/code.ui.code-tab-tree": "^0.0.613",
        "@teambit/code.ui.code-view": "^0.0.515",
        "@teambit/code.ui.dependency-tree": "0.0.546",
        "@teambit/code.ui.hooks.use-code-params": "0.0.496",
        "@teambit/code.ui.object-formatter": "0.0.1",
        "@teambit/code.ui.queries.get-component-code": "0.0.502",
        "@teambit/code.ui.queries.get-file-content": "0.0.504",
        "@teambit/code.ui.utils.get-file-icon": "0.0.495",
        "@teambit/community.constants.links": "0.0.2",
        "@teambit/community.starters.hello-world": "^0.0.16",
        "@teambit/compilation.content.compiler-overview": "1.95.0",
        "@teambit/component.content.component-overview": "1.95.0",
        "@teambit/component.content.dev-files": "1.95.9",
        "@teambit/component.instructions.exporting-components": "0.0.7",
        "@teambit/component.ui.artifacts.artifacts-tree": "^0.0.26",
        "@teambit/component.ui.artifacts.models.component-artifacts-model": "^0.0.12",
        "@teambit/component.ui.artifacts.queries.use-component-artifacts": "^0.0.14",
        "@teambit/component.ui.badges.component-count": "^0.0.15",
        "@teambit/component.ui.component-compare.blank-state": "^0.0.8",
        "@teambit/component.ui.component-compare.changelog": "^0.0.171",
        "@teambit/component.ui.component-compare.compare-aspects.compare-aspect-view": "^0.0.13",
        "@teambit/component.ui.component-compare.compare-aspects.compare-aspects": "^0.0.145",
        "@teambit/component.ui.component-compare.compare-aspects.context": "^0.0.11",
        "@teambit/component.ui.component-compare.compare-aspects.hooks.use-compare-aspects": "^0.0.117",
        "@teambit/component.ui.component-compare.compare-aspects.models.component-compare-aspects-model": "^0.0.10",
        "@teambit/component.ui.component-compare.component-compare": "^0.0.170",
        "@teambit/component.ui.component-compare.context": "^0.0.116",
        "@teambit/component.ui.component-compare.hooks.use-component-compare": "^0.0.113",
        "@teambit/component.ui.component-compare.hooks.use-component-compare-url": "^0.0.8",
        "@teambit/component.ui.component-compare.layouts.compare-split-layout-preset": "^0.0.10",
        "@teambit/component.ui.component-compare.models.component-compare-change-type": "^0.0.7",
        "@teambit/component.ui.component-compare.models.component-compare-hooks": "^0.0.9",
        "@teambit/component.ui.component-compare.models.component-compare-model": "^0.0.111",
        "@teambit/component.ui.component-compare.models.component-compare-props": "^0.0.101",
        "@teambit/component.ui.component-compare.models.component-compare-state": "^0.0.7",
        "@teambit/component.ui.component-compare.status-resolver": "^0.0.9",
        "@teambit/component.ui.component-compare.utils.group-by-version": "^0.0.8",
        "@teambit/component.ui.component-compare.utils.lazy-loading": "^0.0.6",
        "@teambit/component.ui.component-compare.utils.sort-logs": "^0.0.8",
        "@teambit/component.ui.component-compare.utils.sort-tabs": "^0.0.101",
        "@teambit/component.ui.component-compare.version-picker": "^0.0.170",
        "@teambit/component.ui.component-deprecated": "^0.0.39",
        "@teambit/component.ui.component-drawer": "^0.0.351",
        "@teambit/component.ui.component-filters.component-filter-context": "^0.0.214",
        "@teambit/component.ui.component-filters.deprecate-filter": "^0.0.214",
        "@teambit/component.ui.component-filters.env-filter": "^0.0.220",
        "@teambit/component.ui.component-filters.show-main-filter": "^0.0.207",
        "@teambit/component.ui.component-meta": "^0.0.357",
        "@teambit/component.ui.component-size": "^0.0.76",
        "@teambit/component.ui.component-status": "^0.0.504",
        "@teambit/component.ui.component-status-resolver": "^0.0.510",
        "@teambit/component.ui.component-tooltip": "^0.0.509",
        "@teambit/component.ui.deprecation-icon": "^0.0.509",
        "@teambit/component.ui.hooks.use-fetch-docs": "^0.0.21",
        "@teambit/component.ui.hooks.use-snaps": "^0.0.512",
        "@teambit/component.ui.version-block": "^0.0.879",
        "@teambit/component.ui.version-dropdown": "^0.0.852",
        "@teambit/component.ui.version-label": "^0.0.509",
        "@teambit/compositions.ui.composition-card": "^0.0.511",
        "@teambit/compositions.ui.composition-compare": "^0.0.255",
        "@teambit/compositions.ui.composition-compare-section": "^0.0.100",
        "@teambit/compositions.ui.compositions-menu-bar": "^0.0.177",
        "@teambit/compositions.ui.compositions-overview": "^0.0.10",
        "@teambit/compositions.ui.hooks.use-composition": "^0.0.177",
        "@teambit/defender.content.formatter-overview": "1.96.1",
        "@teambit/defender.content.linter-overview": "1.95.0",
        "@teambit/defender.content.tester-overview": "1.95.0",
        "@teambit/defender.eslint-linter": "1.0.1",
        "@teambit/defender.prettier-formatter": "1.0.0",
        "@teambit/defender.ui.test-compare": "^0.0.255",
        "@teambit/defender.ui.test-compare-section": "^0.0.100",
        "@teambit/defender.ui.test-loader": "^0.0.504",
        "@teambit/defender.ui.test-page": "^0.0.34",
        "@teambit/defender.ui.test-row": "^0.0.503",
        "@teambit/defender.ui.test-table": "^0.0.510",
        "@teambit/design.elements.icon": "1.0.5",
        "@teambit/design.inputs.dropdown": "1.2.16",
        "@teambit/design.inputs.input-text": "1.0.21",
        "@teambit/design.inputs.selectors.multi-select": "0.0.20",
        "@teambit/design.inputs.toggle-button": "0.0.9",
        "@teambit/design.inputs.toggle-switch": "0.0.6",
        "@teambit/design.navigation.content-tabs": "0.0.5",
        "@teambit/design.navigation.responsive-navbar": "0.0.5",
        "@teambit/design.theme.icons-font": "2.0.26",
        "@teambit/design.themes.dark-theme": "1.91.4",
        "@teambit/design.themes.theme-toggler": "0.1.3",
        "@teambit/design.ui.alert-card": "0.0.26",
        "@teambit/design.ui.avatar": "^1.0.29",
        "@teambit/design.ui.brand.logo": "1.96.2",
        "@teambit/design.ui.cli-snippet": "0.0.359",
        "@teambit/design.ui.contributors": "0.0.514",
        "@teambit/design.ui.elements.level-icon": "0.0.20",
        "@teambit/design.ui.empty-box": "0.0.363",
        "@teambit/design.ui.error-page": "0.0.364",
        "@teambit/design.ui.icon-button": "1.0.16",
        "@teambit/design.ui.input.icon-text": "1.0.13",
        "@teambit/design.ui.input.option-button": "1.0.0",
        "@teambit/design.ui.input.radio": "1.1.13",
        "@teambit/design.ui.input.toggle": "1.0.12",
        "@teambit/design.ui.label": "0.0.357",
        "@teambit/design.ui.pages.not-found": "0.0.366",
        "@teambit/design.ui.pages.server-error": "0.0.366",
        "@teambit/design.ui.pages.standalone-not-found-page": "0.0.369",
        "@teambit/design.ui.pill-label": "0.0.356",
        "@teambit/design.ui.round-loader": "0.0.355",
        "@teambit/design.ui.separator": "0.0.354",
        "@teambit/design.ui.skeletons.sidebar-loader": "0.0.4",
        "@teambit/design.ui.styles.colors-by-letter": "0.0.41",
        "@teambit/design.ui.styles.ellipsis": "0.0.357",
        "@teambit/design.ui.styles.muted-italic": "0.0.44",
        "@teambit/design.ui.surfaces.menu.link-item": "1.0.0",
        "@teambit/design.ui.surfaces.menu.section": "^0.0.357",
        "@teambit/design.ui.surfaces.message-card": "0.0.17",
        "@teambit/design.ui.surfaces.status-message-card": "0.0.17",
        "@teambit/design.ui.time-ago": "0.0.366",
        "@teambit/design.ui.tooltip": "0.0.361",
        "@teambit/design.ui.tree": "0.0.15",
        "@teambit/docs.content.docs-overview": "1.95.9",
        "@teambit/docs.entities.doc": "0.0.12",
        "@teambit/docs.ui.hooks.use-element-on-fold": "1.96.5",
        "@teambit/docs.ui.overview-compare": "^1.0.10",
        "@teambit/docs.ui.overview-compare-section": "^0.0.100",
        "@teambit/documenter.code.react-playground": "4.1.9",
        "@teambit/documenter.content.documentation-links": "4.1.3",
        "@teambit/documenter.markdown.hybrid-live-code-snippet": "0.1.12",
        "@teambit/documenter.markdown.mdx": "0.1.13",
        "@teambit/documenter.theme.theme-compositions": "4.1.1",
        "@teambit/documenter.theme.theme-context": "4.0.3",
        "@teambit/documenter.ui.code-snippet": "4.2.2",
        "@teambit/documenter.ui.consumable-link": "4.0.11",
        "@teambit/documenter.ui.copy-box": "4.1.16",
        "@teambit/documenter.ui.heading": "4.1.1",
        "@teambit/documenter.ui.highlighted-text": "4.1.1",
        "@teambit/documenter.ui.label": "4.0.3",
        "@teambit/documenter.ui.label-list": "4.0.3",
        "@teambit/documenter.ui.linked-heading": "4.1.6",
        "@teambit/documenter.ui.paragraph": "4.1.1",
        "@teambit/documenter.ui.property-table": "4.1.10",
        "@teambit/documenter.ui.section": "4.1.1",
        "@teambit/documenter.ui.separator": "4.1.1",
        "@teambit/documenter.ui.sub-title": "4.1.1",
        "@teambit/documenter.ui.table-heading-row": "4.0.11",
        "@teambit/documenter.ui.table-row": "4.1.13",
        "@teambit/evangelist.elements.button": "1.0.6",
        "@teambit/evangelist.elements.icon": "1.0.2",
        "@teambit/evangelist.elements.x-button": "1.0.7",
        "@teambit/evangelist.input.checkbox.label": "1.0.3",
        "@teambit/evangelist.surfaces.dropdown": "1.0.2",
        "@teambit/evangelist.surfaces.tooltip": "1.0.1",
        "@teambit/explorer.ui.command-bar": "^2.0.14",
        "@teambit/explorer.ui.gallery.base-component-card": "0.0.503",
        "@teambit/explorer.ui.gallery.component-card": "^0.0.513",
        "@teambit/explorer.ui.gallery.component-grid": "0.0.496",
        "@teambit/explorer.ui.search.search-input": "1.95.7",
        "@teambit/graph.cleargraph": "0.0.1",
        "@teambit/graphql.hooks.use-query-light": "1.0.0",
        "@teambit/harmony": "0.4.6",
        "@teambit/html.modules.inject-html-element": "0.0.4",
        "@teambit/html.modules.render-template": "0.0.104",
        "@teambit/lanes.hooks.use-lane-components": "^0.0.253",
        "@teambit/lanes.hooks.use-lane-readme": "^0.0.253",
        "@teambit/lanes.hooks.use-lanes": "^0.0.254",
        "@teambit/lanes.hooks.use-viewed-lane-from-url": "^0.0.216",
        "@teambit/lanes.ui.compare.lane-compare": "^0.0.170",
        "@teambit/lanes.ui.compare.lane-compare-drawer": "^0.0.149",
        "@teambit/lanes.ui.compare.lane-compare-hooks.use-lane-diff-status": "^0.0.143",
        "@teambit/lanes.ui.compare.lane-compare-loader": "^0.0.6",
        "@teambit/lanes.ui.compare.lane-compare-page": "^0.0.152",
        "@teambit/lanes.ui.compare.lane-compare-state": "^0.0.9",
        "@teambit/lanes.ui.drawer": "0.0.37",
        "@teambit/lanes.ui.gallery": "^0.0.134",
        "@teambit/lanes.ui.icons.lane-icon": "^0.0.9",
        "@teambit/lanes.ui.inputs.lane-selector": "^0.0.212",
        "@teambit/lanes.ui.lane-details": "^0.0.204",
        "@teambit/lanes.ui.lane-overview": "^0.0.210",
        "@teambit/lanes.ui.lane-readme": "0.0.116",
        "@teambit/lanes.ui.menus.lanes-overview-menu": "^0.0.10",
        "@teambit/lanes.ui.menus.use-lanes-menu": "^0.0.208",
        "@teambit/lanes.ui.models.lanes-model": "^0.0.207",
        "@teambit/lanes.ui.navigation.lane-switcher": "^0.0.213",
        "@teambit/lanes.ui.readme": "^1.0.10",
        "@teambit/lanes.ui.viewed-lane": "0.0.37",
        "@teambit/mdx.ui.docs.link": "0.0.500",
        "@teambit/mdx.ui.docs.snippet": "^0.0.509",
        "@teambit/mdx.ui.mdx-layout": "^1.0.6",
        "@teambit/mdx.ui.mdx-scope-context": "^1.0.5",
        "@teambit/pkg.content.packages-overview": "1.95.9",
        "@teambit/react.content.react-overview": "1.95.0",
        "@teambit/react.instructions.react-native.adding-tests": "0.0.1",
        "@teambit/react.instructions.react.adding-compositions": "0.0.6",
        "@teambit/react.instructions.react.adding-tests": "0.0.6",
        "@teambit/react.rendering.ssr": "0.0.3",
        "@teambit/react.ui.component-highlighter": "0.2.1",
        "@teambit/scope.content.scope-overview": "1.95.0",
        "@teambit/scope.ui.empty-scope": "^0.0.509",
        "@teambit/scope.ui.hooks.use-scope": "^0.0.453",
        "@teambit/scope.ui.scope-details": "^0.0.526",
        "@teambit/scope.ui.scope-icon": "0.0.91",
        "@teambit/scope.ui.scope-labels": "^0.0.505",
        "@teambit/scope.ui.scope-title": "^0.0.515",
        "@teambit/semantics.entities.semantic-schema": "^0.0.59",
        "@teambit/typescript.typescript-compiler": "2.0.1",
        "@teambit/ui-foundation.ui.buttons.collapser": "^0.0.215",
        "@teambit/ui-foundation.ui.constants.z-indexes": "^0.0.504",
        "@teambit/ui-foundation.ui.corner": "^0.0.520",
        "@teambit/ui-foundation.ui.empty-component-gallery": "^0.0.508",
        "@teambit/ui-foundation.ui.full-loader": "^0.0.500",
        "@teambit/ui-foundation.ui.get-icon-from-file-name": "^0.0.500",
        "@teambit/ui-foundation.ui.global-loader": "^0.0.502",
        "@teambit/ui-foundation.ui.hooks.use-bind-key": "^0.0.500",
        "@teambit/ui-foundation.ui.hooks.use-data-query": "^0.0.505",
        "@teambit/ui-foundation.ui.hooks.use-in-out-transition": "^0.0.500",
        "@teambit/ui-foundation.ui.hooks.use-is-mobile": "^0.0.197",
        "@teambit/ui-foundation.ui.hooks.use-user-agent": "^0.0.197",
        "@teambit/ui-foundation.ui.is-browser": "^0.0.500",
        "@teambit/ui-foundation.ui.keycap": "^0.0.500",
        "@teambit/ui-foundation.ui.main-dropdown": "^0.0.502",
        "@teambit/ui-foundation.ui.menu": "^0.0.502",
        "@teambit/ui-foundation.ui.menu-widget-icon": "^0.0.502",
        "@teambit/ui-foundation.ui.notifications.notification": "^0.0.515",
        "@teambit/ui-foundation.ui.notifications.notification-center": "^0.0.523",
        "@teambit/ui-foundation.ui.notifications.notification-context": "^0.0.501",
        "@teambit/ui-foundation.ui.notifications.store": "^0.0.500",
        "@teambit/ui-foundation.ui.pages.preview-not-found": "^0.0.84",
        "@teambit/ui-foundation.ui.pages.static-error": "^0.0.92",
        "@teambit/ui-foundation.ui.react-router.slot-router": "^0.0.506",
        "@teambit/ui-foundation.ui.react-router.use-query": "^0.0.501",
        "@teambit/ui-foundation.ui.rendering.html": "^0.0.85",
        "@teambit/ui-foundation.ui.side-bar": "^0.0.868",
        "@teambit/ui-foundation.ui.top-bar": "^0.0.514",
        "@teambit/ui-foundation.ui.tree.drawer": "^0.0.517",
        "@teambit/ui-foundation.ui.tree.file-tree": "^0.0.522",
        "@teambit/ui-foundation.ui.tree.folder-tree-node": "^0.0.509",
        "@teambit/ui-foundation.ui.tree.tree-node": "^0.0.513",
        "@teambit/ui-foundation.ui.use-box.back-button": "^0.0.118",
        "@teambit/ui-foundation.ui.use-box.bit-info": "^0.0.127",
        "@teambit/ui-foundation.ui.use-box.bottom-link": "^0.0.118",
        "@teambit/ui-foundation.ui.use-box.dropdown": "^0.0.141",
        "@teambit/ui-foundation.ui.use-box.menu": "^1.0.6",
        "@teambit/ui-foundation.ui.use-box.scope-menu": "^0.0.145",
        "@teambit/ui-foundation.ui.use-box.tab": "^0.0.121",
        "@teambit/ui-foundation.ui.use-box.tab-content": "^0.0.121",
        "@teambit/workspace.content.variants": "1.95.9",
        "@teambit/workspace.content.workspace-overview": "1.95.0",
        "@teambit/workspace.ui.empty-workspace": "^0.0.508",
        "@teambit/workspace.ui.load-preview": "^0.0.504",
        "@teambit/workspace.ui.status": "^0.0.504",
        "@teambit/workspace.ui.workspace-component-card": "^0.0.516",
        "@testing-library/jest-dom": "5.16.2",
        "@testing-library/jest-native": "4.0.4",
        "@testing-library/react": "12.1.5",
        "@tippyjs/react": "4.2.0",
        "@types/archiver": "5.3.1",
        "@types/classnames": "2.2.11",
        "@types/cors": "2.8.10",
        "@types/dagre": "0.7.44",
        "@types/didyoumean": "1.2.0",
        "@types/eslint": "7.28.0",
        "@types/express": "4.17.13",
        "@types/find-root": "1.1.2",
        "@types/lodash.compact": "3.0.6",
        "@types/lodash.flatten": "4.4.6",
        "@types/lodash.head": "4.0.6",
        "@types/lodash.orderby": "4.6.6",
        "@types/lodash.pick": "4.4.6",
        "@types/mdx-js__react": "1.5.5",
        "@types/mime": "2.0.3",
        "@types/mini-css-extract-plugin": "2.2.0",
        "@types/mousetrap": "1.6.5",
        "@types/node": "14.14.13",
        "@types/pluralize": "0.0.29",
        "@types/react": "17.0.8",
        "@types/react-dev-utils": "9.0.10",
        "@types/react-dom": "17.0.5",
        "@types/react-tabs": "2.3.2",
        "@types/socket.io-client": "1.4.35",
        "@types/testing-library__jest-dom": "5.9.5",
        "@types/ua-parser-js": "0.7.35",
        "@types/url-join": "4.0.0",
        "@types/url-parse": "1.4.3",
        "@types/webpack": "5.28.1",
        "@yarnpkg/cli": "3.6.1",
        "@yarnpkg/core": "3.5.2",
        "@yarnpkg/fslib": "2.10.3",
        "@yarnpkg/parsers": "2.5.1",
        "@yarnpkg/plugin-npm": "2.7.4",
        "@yarnpkg/plugin-pack": "3.2.0",
        "ansi-to-html": "0.6.14",
        "apollo-link-context": "1.0.20",
        "apollo-link-http": "1.5.17",
        "apollo-link-ws": "1.0.20",
        "apollo-server": "2.19.2",
        "apollo-utilities": "1.3.4",
        "archiver": "5.3.1",
        "aws-sdk": "2.756.0",
        "babel-jest": "27.5.1",
        "babel-plugin-named-asset-import": "0.3.7",
        "babel-preset-jest": "27.5.1",
        "body-parser": "1.19.0",
        "buffer": "6.0.3",
        "camelcase": "6.2.0",
        "chai-subset": "1.6.0",
        "classnames": "2.2.6",
        "cli-highlight": "2.1.9",
        "comlink": "4.3.0",
        "command-exists": "1.2.9",
        "compression-webpack-plugin": "9.2.0",
        "copy-to-clipboard": "3.3.1",
        "cors": "2.8.5",
        "credentials-by-uri": "2.0.0",
        "cross-env": "7.0.3",
        "css-minimizer-webpack-plugin": "3.0.2",
        "dagre": "0.8.5",
        "didyoumean": "1.2.1",
        "enquirer": "2.3.6",
        "eslint-config-airbnb-typescript": "12.0.0",
        "eslint-import-resolver-node": "0.3.4",
        "eventemitter2": "6.4.4",
        "expose-loader": "3.1.0",
        "express": "4.17.1",
        "express-graphql": "0.12.0",
        "express-history-api-fallback": "2.2.1",
        "filenamify": "4.2.0",
        "find-root": "1.1.0",
        "flatted": "3.1.0",
        "fuse.js": "6.6.2",
        "get-tsconfig": "4.2.0",
        "graceful-fs": "4.2.10",
        "graphql-subscriptions": "1.2.0",
        "graphql-tag": "2.12.1",
        "graphql-type-json": "0.3.2",
        "history": "5.3.0",
        "html-escaper": "3.0.0",
        "html-webpack-plugin": "5.3.2",
        "http-proxy": "1.18.1",
        "humanize-duration": "3.23.1",
        "humanize-string": "2.1.0",
        "inject-body-webpack-plugin": "1.3.0",
        "insert-string-after": "1.0.0",
        "insert-string-before": "1.0.0",
        "is-binary-path": "2.1.0",
        "is-builtin-module": "3.1.0",
        "is-primitive": "3.0.1",
        "jest": "27.5.1",
        "jest-message-util": "27.5.1",
        "jest-watcher": "27.5.1",
        "json-formatter-js": "2.3.4",
        "junit-report-builder": "3.0.1",
        "less": "^4.1.1",
        "loader-utils": "2.0.4",
        "lodash": "4.17.20",
        "lodash.compact": "3.0.1",
        "lodash.head": "4.0.1",
        "lodash.orderby": "4.6.0",
        "lodash.pick": "4.4.0",
        "map-obj": "4.2.1",
        "memory-fs": "0.5.0",
        "mime": "2.5.2",
        "mini-css-extract-plugin": "2.2.2",
        "minimatch": "3.0.4",
        "mousetrap": "1.6.5",
        "multimatch": "5.0.0",
        "nanoid": "3.1.20",
        "nerf-dart": "1.0.0",
        "npm": "6.14.17",
        "p-limit": "3.1.0",
        "p-locate": "5.0.0",
        "parse-package-name": "0.1.0",
        "path-to-regexp": "6.2.0",
        "penpal": "6.2.2",
        "pino-pretty": "9.1.1",
        "pluralize": "8.0.0",
        "postcss": "8.4.18",
        "postcss-flexbugs-fixes": "5.0.2",
        "postcss-loader": "7.0.1",
        "postcss-preset-env": "7.8.2",
        "pretty-bytes": "5.6.0",
        "process": "0.11.10",
        "puppeteer": "13.7.0",
        "query-string": "7.0.0",
        "react-animate-height": "2.0.23",
        "react-dev-utils": "11.0.4",
        "react-error-boundary": "^3.0.0",
        "react-error-overlay": "6.0.9",
        "react-flow-renderer": "8.3.7",
        "react-native": "^0.64.1",
        "react-syntax-highlighter": "15.4.3",
        "react-tabs": "3.2.0",
        "react-test-renderer": "17.0.2",
        "remark-admonitions": "1.2.1",
        "remark-frontmatter": "2.0.0",
        "reset-css": "5.0.1",
        "resolve-from": "5.0.0",
        "resolve-link-target": "^1.0.1",
        "resolve-url-loader": "5.0.0",
        "semver": "7.3.4",
        "semver-intersect": "1.4.0",
        "semver-range-intersect": "0.3.1",
        "socket.io-client": "2.4.0",
        "ssri": "10.0.1",
        "strip-ansi": "6.0.0",
        "subscriptions-transport-ws": "0.9.18",
        "symlink-dir": "^5.1.1",
        "table": "6.7.3",
        "tempy": "1.0.1",
        "terser-webpack-plugin": "5.2.0",
        "tippy.js": "6.2.7",
        "ua-parser-js": "0.7.24",
        "unist-util-remove": "2.0.1",
        "unist-util-visit": "2.0.3",
        "url-join": "4.0.1",
        "url-parse": "1.4.7",
        "version-selector-type": "3.0.0",
        "vfile": "4.2.0",
        "vscode-icons-js": "11.0.0",
        "vscode-jsonrpc": "6.0.0",
        "vscode-languageserver-types": "3.16.0",
        "webpack": "5.84.1",
        "webpack-assets-manifest": "5.1.0",
        "webpack-dev-server": "4.15.0",
        "webpack-manifest-plugin": "4.0.2",
        "webpack-merge": "5.8.0",
        "workbox-webpack-plugin": "6.2.4",
        "ws": "7.4.2",
        "yesno": "0.4.0"
      },
      "peerDependencies": {
        "@apollo/client": "^3.6.0",
        "@teambit/base-react.navigation.link": "2.0.27",
        "@teambit/legacy": "1.0.586",
        "@teambit/ui-foundation.ui.navigation.react-router-adapter": "6.1.1",
        "@testing-library/react": "^12.1.5",
        "core-js": "^3.10.0",
        "graphql": "15.8.0",
        "mz": "2.7.0",
        "react": "17.0.2",
        "react-dom": "17.0.2",
        "react-router-dom": "^6.0.0"
      }
    },
    "linkCoreAspects": false,
    "overrides": {
      "@types/fs-capacitor": "2.0.0",
      "signal-exit@4": "^4.0.2",
      "@types/react": "^17.0.67",
      "@types/react-dom": "^17.0.21"
    },
    "nodeLinker": "hoisted",
    "rootComponents": true,
    "nodeVersion": "18.17.1",
    "engineStrict": true,
    // This is a temporary workaround to fix "bit compile" on macOS and Windows.
    // "bit compile" breaks node_modules when hard links are used.
    "packageImportMethod": "copy",
    "packageManagerArgs": [],
    "devFilePatterns": [
      "**/*.spec.ts"
    ],
    "strictPeerDependencies": true,
    // Setting this to false, to make sure we are not consuming anything that exists only on the bit.dev registry
    // "installFromBitDevRegistry": false,
    "savePrefix": "",
    "extraArgs": [],
    "peerDependencyRules": {
      "allowAny": [],
      "ignoreMissing": []
    }
  },
  "teambit.preview/preview": {
    "bundlingStrategy": "component"
  },
  "teambit.generator/generator": {
    "aspects": [
      "teambit.harmony/aspect"
    ]
  },
  "teambit.component/issues": {
    "ignoreIssues": [
      "CircularDependencies",
      "DuplicateComponentAndPackage"
    ]
  },
  "teambit.workspace/variants": {
    // Only component with no namespace (aka aspects in our workspace)
    "*,!{*/**}": {
      "teambit.pkg/pkg": {
        "packageManagerPublishArgs": [
          "--access public"
        ],
        "packageJson": {
          "name": "@teambit/{name}",
          "private": false,
          "license": "Apache-2.0",
          "engines": {
            "node": ">=12.22.0"
          },
          "repository": {
            "type": "git",
            "url": "https://github.com/teambit/bit"
          },
          "keywords": [
            "bit",
            "bit-aspect",
            "components",
            "collaboration",
            "web",
            "react",
            "react-components",
            "angular",
            "angular-components"
          ]
        }
      },
      "teambit.dependencies/dependency-resolver": {
        "policy": {
          "dependencies": {
            "@teambit/legacy": "-"
          },
          "devDependencies": {
            "@types/mocha": "9.1.0",
            "@teambit/legacy": "-"
          },
          "peerDependencies": {
            "@teambit/legacy": "1.0.586"
          }
        }
      },
      "teambit.envs/envs": {
        "env": "teambit.harmony/aspect"
      },
      "teambit.harmony/aspect": {}
    },
    // Only component with at least one namespace
    "{*/**}": {
      "teambit.harmony/aspect": "-",
      "teambit.pkg/pkg": {
        "packageManagerPublishArgs": [
          "--access public"
        ],
        "packageJson": {
          "name": "@teambit/{scope}.{name}",
          "private": false,
          "license": "Apache-2.0",
          "engines": {
            "node": ">=12.22.0"
          },
          "repository": {
            "type": "git",
            "url": "https://github.com/teambit/bit"
          },
          "keywords": [
            "bit",
            "components",
            "collaboration",
            "web",
            "react",
            "react-components",
            "angular",
            "angular-components"
          ]
        }
      },
      "teambit.dependencies/dependency-resolver": {
        "policy": {
          "dependencies": {
            "@teambit/legacy": "-"
          },
          "devDependencies": {
            "@types/mocha": "9.1.0",
            "@teambit/legacy": "-"
          },
          "peerDependencies": {}
        }
      },
      "teambit.envs/envs": {
        "env": "teambit.harmony/node"
      },
      "teambit.harmony/node": {}
    },
    // Special rules for all core envs
    // TODO: check if we can add scopes/harmony/aspect and scopes/envs/env here
    "scopes/react/react, scopes/react/react-native, scopes/harmony/node, scopes/html/html, scopes/mdx/mdx, scopes/mdx/readme": {
      "teambit.harmony/aspect": "-",
      // Set the env env for all core envs
      "teambit.envs/env": {},
      "teambit.envs/envs": {
        "env": "teambit.envs/env"
      }
    },
    "{modules/**}": {
      "teambit.envs/envs": {
        "env": "teambit.harmony/node"
      },
      "teambit.harmony/node": {}
    },
    "{cli/**}": {
      "teambit.react/react": "-",
      "teambit.envs/envs": {
        "env": "teambit.harmony/node"
      }
    },
    "{babel/**}": {
      "teambit.envs/envs": {
        "env": "teambit.harmony/node"
      },
      "teambit.harmony/node": {}
    },
    "{ui/**}": {
      "teambit.envs/envs": {
        "env": "teambit.react/react"
      },
      "teambit.react/react": {}
    },
    "scopes/toolbox": {
      "teambit.envs/envs": {
        "env": "teambit.harmony/node"
      },
      "teambit.harmony/aspect": "-",
      "defaultScope": "teambit.toolbox"
    },
    "scopes/web-components": {
      "defaultScope": "teambit.web-components"
    },
    "scopes/workspace": {
      "defaultScope": "teambit.workspace"
    },
    "scopes/git": {
      "defaultScope": "teambit.git"
    },
    "scopes/webpack": {
      "defaultScope": "teambit.webpack"
    },
    "scopes/scope": {
      "defaultScope": "teambit.scope"
    },
    "scopes/compositions": {
      "defaultScope": "teambit.compositions"
    },
    "scopes/docs": {
      "defaultScope": "teambit.docs"
    },
    "scopes/generator": {
      "defaultScope": "teambit.generator"
    },
    "scopes/lanes": {
      "defaultScope": "teambit.lanes"
    },
    "scopes/explorer": {
      "defaultScope": "teambit.explorer"
    },
    "scopes/envs": {
      "defaultScope": "teambit.envs"
    },
    "scopes/pkg": {
      "defaultScope": "teambit.pkg"
    },
    "scopes/dependencies": {
      "defaultScope": "teambit.dependencies"
    },
    "scopes/react": {
      "defaultScope": "teambit.react"
    },
    "scopes/preview": {
      "defaultScope": "teambit.preview"
    },
    "scopes/pipelines": {
      "defaultScope": "teambit.pipelines"
    },
    "scopes/harmony": {
      "defaultScope": "teambit.harmony"
    },
    "scopes/html": {
      "defaultScope": "teambit.html"
    },
    "scopes/compilation": {
      "defaultScope": "teambit.compilation"
    },
    "scopes/defender": {
      "defaultScope": "teambit.defender"
    },
    "scopes/component": {
      "defaultScope": "teambit.component"
    },
    "scopes/code": {
      "defaultScope": "teambit.code"
    },
    "scopes/component/component-id": {
      "teambit.envs/envs": {
        "env": "teambit.harmony/node"
      },
      // Removing policies that should be defined only for aspects
      "teambit.dependencies/dependency-resolver": {}
    },
    "scopes/component/component-version": {
      "teambit.envs/envs": {
        "env": "teambit.harmony/node"
      },
      // Removing policies that should be defined only for aspects
      "teambit.dependencies/dependency-resolver": {}
    },
    "scopes/component/legacy-bit-id": {
      "teambit.envs/envs": {
        "env": "teambit.harmony/node"
      },
      // Removing policies that should be defined only for aspects
      "teambit.dependencies/dependency-resolver": {}
    },
    "scopes/harmony/bit-error, scopes/defender/tests-results, scopes/typescript/ts-server, scopes/component/component-issues, scopes/component/component-package-version, scopes/react/eslint-config-bit-react, scopes/toolbox/tables/cli-table": {
      "teambit.harmony/aspect": "-",
      "teambit.envs/envs": {
        "env": "teambit.harmony/node"
      },
      // Removing policies that should be defined only for aspects
      "teambit.dependencies/dependency-resolver": {}
    },
    "scopes/component/legacy-component-log": {
      "teambit.envs/envs": {
        "env": "teambit.harmony/node"
      },
      "teambit.dependencies/dependency-resolver": {}
    },
    "scopes/ui-foundation": {
      "defaultScope": "teambit.ui-foundation",
      "teambit.community/envs/community-react": "-"
    },
    "scopes/mdx": {
      "defaultScope": "teambit.mdx"
    },
    "scopes/community": {
      "defaultScope": "teambit.community"
    },
    "scopes/cloud": {
      "defaultScope": "teambit.cloud"
    },
    "scopes/base-react": {
      "defaultScope": "teambit.base-react",
      "teambit.envs/envs": {
        "env": "teambit.react/react"
      }
    },
    "scopes/design": {
      "defaultScope": "teambit.design",
      "teambit.envs/envs": {
        "env": "teambit.react/react"
      },
      "teambit.dependencies/dependency-resolver": {
        "policy": {
          "devDependencies": {
            // TODO - remove when @teambit/legacy is applied only to aspects
            "@teambit/legacy": "-"
          }
        }
      }
    },
    "scopes/react/react-elements": {
      "teambit.dependencies/dependency-resolver": {
        "policy": {
          "dependencies": {
            "react": "-",
            "react-dom": "-",
            "css-loader": "6.2.0",
            "postcss": "8.4.18",
            "postcss-loader": "7.0.1",
            "babel-loader": "9.1.2",
            "@babel/preset-react": "7.22.15",
            "@babel/preset-env": "7.22.15",
            "resolve-url-loader": "5.0.0",
            "sass-loader": "13.3.2",
            "@svgr/webpack": "5.5.0",
            "new-url-loader": "0.1.1",
            "less": "^4.1.1",
            "@mdx-js/react": "1.6.22",
            "less-loader": "10.0.0",
            "babel-preset-react-app": "^10.0.0",
            "postcss-normalize": "10.0.0",
            "postcss-preset-env": "7.8.2",
            "postcss-flexbugs-fixes": "5.0.2"
          },
          "devDependencies": {
            "react": "-",
            "react-dom": "-",
            "@types/mocha": "9.1.0",
            "@types/postcss-normalize": "9.0.1"
          },
          "peerDependencies": {
            "react": "^16.8.0 || ^17.0.0",
            "react-dom": "^16.8.0 || ^17.0.0",
            "@teambit/legacy": "1.0.586"
          }
        }
      }
    },
    "scopes/mdx/modules/loader": {
      "teambit.dependencies/dependency-resolver": {
        "policy": {
          "devDependencies": {
            "@babel/preset-react": "7.22.15",
            "@babel/preset-env": "7.22.15",
            "babel-loader": "9.1.2"
          }
        }
      }
    },
    "scopes/typescript": {
      "defaultScope": "teambit.typescript"
    },
    "{aspect-docs/**}": {
      "teambit.envs/envs": {
        "env": "teambit.mdx/mdx"
      },
      "teambit.mdx/mdx": {}
    },
    "scopes/semantics": {
      "defaultScope": "teambit.semantics"
    },
    "scopes/api-reference": {
      "defaultScope": "teambit.api-reference"
    },
    "scopes/harmony/testing/load-aspect": {
      "teambit.component/issues": {
        // This is here because in load-bit, we have to import harmony config from non main file
        // we can't expose it from the main file, since it's not browser compatible
        "ignoreIssues": [
          "ImportNonMainFiles"
        ]
      }
    },
    // overrides for "@teambit/bit", the root package: (aka "teambit.harmony/bit")
    "scopes/harmony/bit": {
      "teambit.component/issues": {
        // This is here because in load-bit, we have to import harmony config from non main file
        // we can't expose it from the main file, since it's not browser compatible
        "ignoreIssues": [
          "ImportNonMainFiles"
        ]
      },
      "teambit.pkg/pkg": {
        "packageJson": {
          "packageManagerPublishArgs": [
            "--access public"
          ],
          "license": "Apache-2.0",
          "name": "@teambit/{name}", // @teambit/discovery.ui.sidebar
          "private": false,
          // Change back to "bin": "bin/bit" once released to prod
          "bvm": {
            "node": "18.17.1"
          },
          "bin": {
            "bbit": "bin/bit"
          },
          "engines": {
            "node": ">=12.22.0"
          },
          "repository": {
            "type": "git",
            "url": "https://github.com/teambit/bit"
          },
          "keywords": [
            "bit",
            "bit-aspect",
            "components",
            "collaboration",
            "web",
            "react",
            "react-components",
            "angular",
            "angular-components"
          ]
        }
      },
      "teambit.dependencies/dependency-resolver": {
        "policy": {
          "dependencies": {
            "@teambit/base-react.navigation.link": "2.0.27",
            "@teambit/ui-foundation.ui.navigation.react-router-adapter": "6.1.1",
            "@apollo/client": "3.6.9",
            "@teambit/legacy": "1.0.586",
            // These are the peer dependencies of Yarn
            "@yarnpkg/cli": "3.6.1",
            "@yarnpkg/core": "3.5.2",
            "@yarnpkg/plugin-pack": "3.2.0",
            "graphql": "15.8.0",
            "browserslist": "4.16.3",
            "reflect-metadata": "0.1.13",
            "monaco-editor": "0.33.0",
            "mz": "2.7.0",
            // make sure the package manager installs an instance of react (and other peers)
            "react-native-web": "0.14.13",
            "react": "17.0.2",
            "react-dom": "17.0.2",
            "core-js": "3.13.0",
            // Those are here to make sure we have them in the root with specific versions when installing with bvm
            "postcss": "8.4.18",
            "buffer": "6.0.3",
            "process": "0.11.10",
            "react-router-dom": "6.3.0"
          },
          "devDependencies": {
            // "@types/react": "-",
            // "@types/mocha": "5.2.7",
            // // why this is needed? try to automate this
            // "@types/node": "12.20.4"
          },
          "peerDependencies": {
            "@teambit/base-react.navigation.link": "-",
            "@teambit/legacy": "-",
            "@teambit/ui-foundation.ui.navigation.react-router-adapter": "-",
            "browserslist": "-",
            "graphql": "-",
            "react": "-",
            "react-dom": "-",
            "react-native-web": "-",
            "react-router-dom": "-",
            "core-js": "-"
          }
        }
      }
    },
    "scopes/defender/jest": {
      "teambit.dependencies/dependency-resolver": {
        "policy": {
          "peerDependencies": {
            "jest": "27.5.1"
          }
        }
      }
    },
    "scopes/webpack/webpack": {
      "teambit.dependencies/dependency-resolver": {
        "policy": {
          // Used for webpack5 native modules fallbacks
          // see more here:
          // https://webpack.js.org/blog/2020-10-10-webpack-5-release/#automatic-nodejs-polyfills-removed
          // https://github.com/webpack/webpack/pull/8460/commits/a68426e9255edcce7822480b78416837617ab065
          "dependencies": {
            "assert": "2.0.0",
            "browserify-zlib": "0.2.0",
            "buffer": "6.0.3",
            "constants-browserify": "1.0.0",
            "crypto-browserify": "3.12.0",
            "domain-browser": "4.19.0",
            "https-browserify": "1.0.0",
            "os-browserify": "0.3.0",
            "path-browserify": "1.0.1",
            "process": "0.11.10",
            "punycode": "2.1.1",
            "querystring-es3": "0.2.1",
            "stream-browserify": "3.0.0",
            "stream-http": "3.2.0",
            "string_decoder": "1.3.0",
            "timers-browserify": "2.0.12",
            "tty-browserify": "0.0.1",
            "url": "0.11.2",
            "util": "0.12.3",
            "vm-browserify": "1.1.2"
          },
          "devDependencies": {
            "@types/webpack-dev-server": "-"
          }
        }
      }
    },
    "scopes/harmony/node": {
      "teambit.component/issues": {
        "ignoreIssues": [
          "ImportNonMainFiles"
        ]
      },
      "teambit.dependencies/dependency-resolver": {
        "policy": {
          "dependencies": {
            "jest-environment-node": "27.5.1"
          }
        }
      }
    },
    "scopes/mdx/mdx": {
      "teambit.dependencies/dependency-resolver": {
        "policy": {
          "dependencies": {
            "@babel/helper-plugin-test-runner": "7.16.7"
          }
        }
      }
    },
    "scopes/harmony/aspect": {
      "teambit.dependencies/dependency-resolver": {
        "policy": {
          "dependencies": {
            "@babel/plugin-transform-class-properties": "7.22.5",
            "@babel/plugin-proposal-decorators": "7.12.13",
            "@babel/plugin-transform-object-rest-spread": "7.22.15",
            "@babel/plugin-transform-modules-commonjs": "7.12.13",
            "@babel/plugin-transform-runtime": "7.12.17",
            "@babel/preset-env": "7.22.15",
            "babel-plugin-transform-typescript-metadata": "0.3.1",
            "@babel/preset-react": "7.22.15",
            "@babel/preset-typescript": "7.22.15",
            "jest-environment-node": "27.5.1"
          }
        }
      }
    },
    "scopes/harmony/graphql": {
      "teambit.dependencies/dependency-resolver": {
        "policy": {
          "dependencies": {
            "@teambit/legacy": "-",
            // subscriptions-transport-ws --> ws --> utf-8-validate, bufferutil see https://github.com/websockets/ws/issues/659
            "bufferutil": "4.0.3",
            // subscriptions-transport-ws --> ws --> utf-8-validate, bufferutil see https://github.com/websockets/ws/issues/659
            "utf-8-validate": "5.0.5"
          },
          "devDependencies": {
            "@types/mocha": "9.1.0",
            "@teambit/legacy": "-"
          },
          "peerDependencies": {
            "@teambit/legacy": "1.0.586"
          }
        }
      }
    },
    "scopes/webpack/plugins/inject-head-webpack-plugin": {
      "teambit.dependencies/dependency-resolver": {
        "policy": {
          "dependencies": {
            "html-webpack-plugin": "-"
          },
          "peerDependencies": {
            "html-webpack-plugin": "^5.3.1"
          }
        }
      }
    },
    "components/ui/component-compare/version-picker": {
      "teambit.harmony/node": "-",
      "teambit.react/react": "-"
    },
    "scopes/component/ui/version-dropdown": {
      "teambit.harmony/node": "-",
      "teambit.react/react": "-"
    }
  }
}<|MERGE_RESOLUTION|>--- conflicted
+++ resolved
@@ -28,14 +28,9 @@
         "@pnpm/default-reporter": "12.4.3",
         "@pnpm/dependency-path": "2.1.4",
         "@pnpm/error": "5.0.2",
-<<<<<<< HEAD
-        "@pnpm/fetch": "7.0.3",
+        "@pnpm/fetch": "7.0.4",
         "@pnpm/list": "^9.1.1",
-        "@pnpm/lockfile-file": "8.1.2",
-=======
-        "@pnpm/fetch": "7.0.4",
         "@pnpm/lockfile-file": "8.1.3",
->>>>>>> d8431f23
         "@pnpm/logger": "5.0.0",
         "@pnpm/modules-yaml": "12.1.3",
         "@pnpm/network.agent": "0.1.0",

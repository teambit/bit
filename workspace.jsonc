{
  "$schema": "",
  "teambit.workspace/workspace": {
    "name": "bit",
    "icon": "https://static.bit.dev/bit-logo.svg",
    "defaultScope": "teambit.bit",
    "defaultDirectory": "components"
  },
  "teambit.dependencies/dependency-resolver": {
    "packageManager": "teambit.dependencies/yarn",
    "policy": {
      "dependencies": {
        "@apollo/client": "3.3.6",
        "@babel/core": "7.11.6",
        "@babel/preset-react": "7.12.7",
        "@babel/preset-typescript": "7.12.7",
        "@babel/types": "7.13.12",
        "@graphql-modules/core": "0.7.17",
        "@jest/test-result": "26.6.2",
        "@mdx-js/loader": "1.6.21",
        "@mdx-js/mdx": "1.6.21",
        "@mdx-js/react": "1.6.22",
        "@pmmmwh/react-refresh-webpack-plugin": "0.4.3",
        "@pnpm/client": "2.0.21",
        "@pnpm/config": "11.13.0",
        "@pnpm/default-reporter": "7.10.3",
        "@pnpm/default-resolver": "11.0.18",
        "@pnpm/error": "1.4.0",
        "@pnpm/fetch": "2.1.10",
        "@pnpm/fetching-types": "1.0.0",
        "@pnpm/git-resolver": "4.1.11",
        "@pnpm/local-resolver": "5.1.3",
        "@pnpm/logger": "3.2.3",
        "@pnpm/npm-resolver": "10.2.2",
        "@pnpm/package-store": "10.1.17",
        "@pnpm/pick-registry-for-package": "1.0.6",
        "@pnpm/resolver-base": "7.1.1",
        "@pnpm/store-connection-manager": "0.3.62",
        "@pnpm/tarball-fetcher": "8.2.8",
        "@pnpm/tarball-resolver": "4.0.7",
        "@popperjs/core": "2.6.0",
        "@stencil/core": "1.17.4",
        "@stencil/webpack": "0.0.6",
        "@svgr/webpack": "5.5.0",
        "@teambit/any-fs": "0.0.5",
        "@teambit/base-ui.constants.storage": "0.6.3",
        "@teambit/base-ui.css-components.pill": "0.6.7",
        "@teambit/base-ui.css-components.roundness": "0.6.3",
        "@teambit/base-ui.elements.dots-loader": "0.6.3",
        "@teambit/base-ui.elements.image": "0.6.3",
        "@teambit/base-ui.elements.label": "0.6.3",
        "@teambit/base-ui.elements.separator": "0.6.3",
        "@teambit/base-ui.graph.tree.indent": "0.0.1",
        "@teambit/base-ui.graph.tree.inflate-paths": "0.0.1",
        "@teambit/base-ui.graph.tree.recursive-tree": "0.0.1",
        "@teambit/base-ui.graph.tree.root-node": "0.0.1",
        "@teambit/base-ui.graph.tree.tree-context": "0.0.1",
        "@teambit/base-ui.input.error": "0.6.4",
        "@teambit/base-ui.layout.breakpoints": "0.6.3",
        "@teambit/base-ui.layout.grid-component": "0.6.3",
        "@teambit/base-ui.layout.page-frame": "0.6.3",
        "@teambit/base-ui.loaders.loader-ribbon": "0.0.2",
        "@teambit/base-ui.surfaces.card": "0.6.3",
        "@teambit/base-ui.surfaces.split-pane.hover-splitter": "0.7.0",
        "@teambit/base-ui.surfaces.split-pane.split-pane": "0.6.1",
        "@teambit/base-ui.text.heading": "0.6.4",
        "@teambit/base-ui.text.muted-text": "0.6.4",
        "@teambit/base-ui.text.paragraph": "0.6.4",
        "@teambit/base-ui.text.text": "0.0.12",
        "@teambit/base-ui.text.text-sizes": "0.0.1",
        "@teambit/base-ui.text.themed-text": "0.6.4",
        "@teambit/base-ui.theme.color-palette": "0.6.7",
        "@teambit/base-ui.theme.colors": "0.6.7",
        "@teambit/base-ui.theme.dark-theme": "0.6.3",
        "@teambit/base-ui.theme.fonts.roboto": "0.6.7",
        "@teambit/base-ui.theme.sizes": "0.6.7",
        "@teambit/base-ui.theme.theme-provider": "0.6.7",
        "@teambit/base-ui.utils.popper-js.ignore-popper-size": "0.6.8",
        "@teambit/base-ui.utils.popper-js.resize-to-match-reference": "0.6.8",
        "@teambit/base-ui.utils.string.affix": "0.0.2",
        "@teambit/base-ui.utils.sub-paths": "0.6.3",
        "@teambit/base-ui.utils.time-ago": "0.5.9",
        "@teambit/capsule": "0.0.12",
        "@teambit/documenter.code.react-playground": "1.0.4",
        "@teambit/documenter.routing.external-link": "1.0.3",
        "@teambit/documenter.theme.theme-compositions": "3.0.8",
        "@teambit/documenter.theme.theme-context": "3.0.8",
        "@teambit/documenter.types.docs-file": "1.0.3",
        "@teambit/documenter.ui.block-quote": "0.0.1",
        "@teambit/documenter.ui.bold": "0.0.1",
        "@teambit/documenter.ui.code-snippet": "3.0.6",
        "@teambit/documenter.ui.consumable-link": "1.0.3",
        "@teambit/documenter.ui.heading": "1.0.3",
        "@teambit/documenter.ui.highlighted-text": "1.0.3",
        "@teambit/documenter.ui.image": "0.0.1",
        "@teambit/documenter.ui.import-action": "3.0.11",
        "@teambit/documenter.ui.italic": "0.0.1",
        "@teambit/documenter.ui.label": "2.0.2",
        "@teambit/documenter.ui.label-list": "1.0.3",
        "@teambit/documenter.ui.linked-heading": "2.0.5",
        "@teambit/documenter.ui.ol": "1.0.5",
        "@teambit/documenter.ui.paragraph": "1.0.3",
        "@teambit/documenter.ui.property-table": "1.0.3",
        "@teambit/documenter.ui.section": "1.0.3",
        "@teambit/documenter.ui.separator": "1.0.3",
        "@teambit/documenter.ui.sub-title": "1.0.3",
        "@teambit/documenter.ui.sup": "0.0.1",
        "@teambit/documenter.ui.table.base-table": "0.0.1",
        "@teambit/documenter.ui.table.td": "0.0.1",
        "@teambit/documenter.ui.table.tr": "0.0.1",
        "@teambit/documenter.ui.ul": "1.0.5",
        "@teambit/evangelist.elements.button": "0.5.20",
        "@teambit/evangelist.elements.heading": "0.5.20",
        "@teambit/evangelist.elements.icon": "0.5.20",
        "@teambit/evangelist.elements.image": "0.5.20",
        "@teambit/evangelist.elements.x-button": "0.5.4",
        "@teambit/evangelist.input.checkbox.label": "0.0.1",
        "@teambit/evangelist.input.input": "0.5.20",
        "@teambit/evangelist.surfaces.dropdown": "0.5.4",
        "@teambit/evangelist.surfaces.tooltip": "0.5.4",
        "@teambit/evangelist.theme.icon-font": "0.5.5",
        "@teambit/harmony": "0.2.11",
        "@teambit/string.ellipsis": "0.0.7",
        "@teambit/ui.composition-card": "0.0.259",
        "@testing-library/jest-dom": "5.11.9",
        "@testing-library/react": "11.0.4",
        "@tippyjs/react": "4.2.0",
        "@types/classnames": "2.2.11",
        "@types/cors": "2.8.10",
        "@types/cross-spawn": "6.0.2",
        "@types/dagre": "0.7.44",
        "@types/didyoumean": "1.2.0",
        "@types/eslint": "7.2.4",
        "@types/express": "4.17.9",
        "@types/find-cache-dir": "3.2.0",
        "@types/find-root": "1.1.2",
        "@types/get-port": "4.2.0",
        "@types/history": "4.7.8",
        "@types/http-proxy-agent": "2.0.2",
        "@types/lodash": "4.14.165",
        "@types/lodash.compact": "3.0.6",
        "@types/lodash.flatten": "4.4.6",
        "@types/lodash.head": "4.0.6",
        "@types/lodash.pick": "4.4.6",
        "@types/mdx-js__react": "1.5.3",
        "@types/memoizee": "0.4.5",
        "@types/mime": "2.0.3",
        "@types/mousetrap": "1.6.5",
        "@types/node": "14.14.13",
        "@types/proper-lockfile": "4.1.1",
        "@types/puppeteer": "3.0.5",
        "@types/react": "16.9.43",
        "@types/react-dom": "16.9.10",
        "@types/react-router-dom": "5.1.7",
        "@types/react-tabs": "2.3.2",
        "@types/react-tooltip": "3.11.0",
        "@types/socket.io-client": "1.4.35",
        "@types/ua-parser-js": "0.7.35",
        "@types/url-parse": "1.4.3",
        "@types/webpack": "4.41.25",
        "@types/webpack-dev-server": "3.11.1",
        "@types/webpack-merge": "4.1.5",
        "@yarnpkg/cli": "2.4.0",
        "@yarnpkg/core": "2.4.0",
        "@yarnpkg/fslib": "2.4.0",
        "@yarnpkg/plugin-npm": "2.4.0",
        "@yarnpkg/plugin-pack": "2.2.3",
        "agentkeepalive": "4.1.4",
        "ansi-to-html": "0.6.14",
        "apollo-link-context": "1.0.20",
        "apollo-link-http": "1.5.17",
        "apollo-link-ws": "1.0.20",
        "apollo-server": "2.19.2",
        "apollo-utilities": "1.3.4",
        "aws-sdk": "2.756.0",
        "babel-jest": "26.6.3",
        "babel-plugin-named-asset-import": "0.3.7",
        "babel-preset-jest": "26.6.2",
        "body-parser": "1.19.0",
        "camelcase": "6.2.0",
        "case-sensitive-paths-webpack-plugin": "2.3.0",
        "classnames": "2.2.6",
        "cleargraph": "7.0.0",
        "cli-highlight": "2.1.9",
        "comlink": "4.3.0",
        "copy-to-clipboard": "3.3.1",
        "cors": "2.8.5",
        "credentials-by-uri": "2.0.0",
        "cross-fetch": "3.0.6",
        "cross-spawn": "7.0.3",
        "dagre": "0.8.5",
        "didyoumean": "1.2.1",
        "eslint-config-airbnb-typescript": {
          "version": "5.1.0",
          "preserve": true
        },
        "eslint-import-resolver-node": "0.3.4",
        "eventemitter2": "6.4.4",
        "express": "4.17.1",
        "express-graphql": "0.12.0",
        "express-history-api-fallback": "2.2.1",
        "file-loader": "6.2.0",
        "filenamify": "4.2.0",
        "find-cache-dir": "3.3.1",
        "find-root": "1.1.0",
        "flatted": "3.1.0",
        "fuse.js": "6.4.6",
        "get-port": "5.1.1",
        "globby": "11.0.1",
        "graceful-fs": "4.2.4",
        "graphql-subscriptions": "1.2.0",
        "graphql-tag": "2.12.1",
        "graphql-tools": "6.2.4",
        "graphql-type-json": "0.3.2",
        "history": "4.10.1",
        "html-escaper": "3.0.0",
        "html-webpack-plugin": "4.5.2",
        "http-proxy": "1.18.1",
        "http-proxy-agent": "4.0.1",
        "https-proxy-agent": "5.0.0",
        "humanize-duration": "3.23.1",
        "humanize-string": "2.1.0",
        "is-primitive": "3.0.1",
        "jest": "26.6.3",
        "jest-message-util": "26.6.2",
        "jest-watcher": "26.6.2",
        "join-path": "1.1.1",
        "json-formatter-js": "2.3.4",
        "jsx-to-string": "1.4.0",
        "loader-utils": "2.0.0",
        "lodash": "4.17.20",
        "lodash.compact": "3.0.1",
        "lodash.head": "4.0.1",
        "lodash.pick": "4.4.0",
        "memoize-one": "5.1.1",
        "memoizee": "0.4.15",
        "memory-fs": "0.5.0",
        "mime": "2.5.2",
        "mini-css-extract-plugin": "0.12.0",
        "minimatch": "3.0.4",
        "mousetrap": "1.6.5",
        "nanoid": "3.1.20",
        "nerf-dart": "1.0.0",
        "optimize-css-assets-webpack-plugin": "5.0.4",
        "parallel-webpack": "2.6.0",
        "parse-es6-imports": "1.0.1",
        "parse-package-name": "0.1.0",
        "penpal": "5.3.0",
        "postcss": "7.0.32",
        "postcss-flexbugs-fixes": "4.2.1",
        "postcss-loader": "3.0.0",
        "postcss-normalize": "9.0.0",
        "postcss-preset-env": "6.7.0",
        "postcss-safe-parser": "4.0.2",
        "pretty-time": "1.1.0",
        "proper-lockfile": "4.1.2",
        "query-string": "7.0.0",
        "react-animate-height": "2.0.23",
        "react-dev-utils": "10.2.1",
        "react-error-overlay": "6.0.9",
        "react-flow-renderer": "8.3.7",
        "react-popper": "2.2.4",
        "react-router-dom": "5.2.0",
        "react-syntax-highlighter": "15.4.3",
        "react-tabs": "3.2.0",
        "react-test-renderer": "16.14.0",
        "react-tooltip": "3.11.6",
        "remark-frontmatter": "2.0.0",
        "reset-css": "5.0.1",
        "resolve-from": "5.0.0",
        "resolve-url-loader": "3.1.2",
        "rxjs": "6.6.3",
        "semver": "7.3.4",
        "semver-intersect": "1.4.0",
        "singleton-tsserver": "1.0.1",
        "socket.io": "2.4.1",
        "socket.io-client": "2.4.0",
        "socks-proxy-agent": "5.0.0",
        "string-to-color": "2.2.2",
        "strip-ansi": "6.0.0",
        "subscriptions-transport-ws": "0.9.18",
        "supi": "0.44.3",
        "terser-webpack-plugin": "4.2.3",
        "tippy.js": "6.2.7",
        "typedoc": "0.18.0",
        "typescript-language-server": "0.4.0",
        "ua-parser-js": "0.7.24",
        "unist-util-remove": "2.0.1",
        "unist-util-visit": "2.0.3",
        "url-loader": "4.1.1",
        "url-parse": "1.4.7",
        "use-animation-frame": "0.1.0",
        "vfile": "4.2.0",
        "vscode-icons-js": "11.0.0",
        "vscode-languageclient": "6.1.3",
        "vscode-languageserver": "6.1.1",
        "vscode-ws-jsonrpc": "0.2.0",
        "webpack": "4.42.0",
        "webpack-dev-middleware": "3.7.3",
        "webpack-dev-server": "3.11.2",
        "webpack-hot-middleware": "2.25.0",
        "webpack-manifest-plugin": "2.2.0",
        "webpack-merge": "5.7.3",
        "workbox-webpack-plugin": "5.1.4",
        "ws": "7.4.2",
        "yaml": "1.10.0"
      },
      "peerDependencies": {
        "@teambit/legacy": "1.0.49",
        "browserslist": "4.16.3",
        "graphql": "14.7.0",
        "mz": "2.7.0",
        "react": "16.13.1",
        "react-dom": "16.13.1",
        "core-js": "3.10.0"
      }
    },
    "packageManagerArgs": [],
    "devFilePatterns": [
      "**/*.spec.ts"
    ],
    "strictPeerDependencies": true,
    "extraArgs": []
  },
  "teambit.generator/generator": {
    "aspects": [
      "teambit.harmony/aspect"
    ]
  },
  "teambit.workspace/variants": {
    "*": {
      "teambit.pkg/pkg": {
        "packageManagerPublishArgs": [
          "--access public"
        ],
        "packageJson": {
          "name": "@teambit/{name}",
          "private": false,
          "engines": {
            "node": ">=12.15.0"
          },
          "repository": {
            "type": "git",
            "url": "https://github.com/teambit/bit"
          },
          "keywords": [
            "bit",
            "components",
            "collaboration",
            "web",
            "react",
            "react-components",
            "angular",
            "angular-components",
            "vue",
            "vue-components"
          ]
        }
      },
      "teambit.dependencies/dependency-resolver": {
        "policy": {
          "dependencies": {
            "@teambit/legacy": "-"
          },
          "devDependencies": {
            "@types/mocha": "5.2.7",
            "@teambit/legacy": "-"
          },
          "peerDependencies": {
<<<<<<< HEAD
            "@teambit/legacy": "1.0.48"
=======
            "react": "16.13.1",
            "@teambit/legacy": "1.0.49",
            "react-dom": "16.13.1"
>>>>>>> 60150632
          }
        }
      },
      "teambit.envs/envs": {
        "env": "teambit.harmony/aspect"
      },
      "teambit.harmony/aspect": {}
    },
    "{modules/*}": {
      "teambit.envs/envs": {
        "env": "teambit.harmony/node"
      },
      "teambit.harmony/node": {}
    },
    "{cli/*}": {
      "teambit.envs/envs": {
        "env": "teambit.react/react"
      }
    },
    "{babel/*}": {
      "teambit.envs/envs": {
        "env": "teambit.harmony/node"
      },
      "teambit.harmony/node": {}
    },
    "{ui/*}": {
      "teambit.envs/envs": {
        "env": "teambit.react/react"
      },
      "teambit.react/react": {}
    },
    "scopes/toolbox": {
      "teambit.envs/envs": {
        "env": "teambit.harmony/node"
      },
      "defaultScope": "teambit.toolbox"
    },
    "scopes/workspace": {
      "defaultScope": "teambit.workspace"
    },
    "scopes/scope": {
      "defaultScope": "teambit.scope"
    },
    "scopes/compositions": {
      "defaultScope": "teambit.compositions"
    },
    "scopes/docs": {
      "defaultScope": "teambit.docs"
    },
    "scopes/generator": {
      "defaultScope": "teambit.generator"
    },
    "scopes/explorer": {
      "defaultScope": "teambit.explorer"
    },
    "scopes/envs": {
      "defaultScope": "teambit.envs"
    },
    "scopes/pkg": {
      "defaultScope": "teambit.pkg"
    },
    "scopes/dependencies": {
      "defaultScope": "teambit.dependencies"
    },
    "scopes/react": {
      "defaultScope": "teambit.react"
    },
    "scopes/preview": {
      "defaultScope": "teambit.preview"
    },
    "scopes/pipelines": {
      "defaultScope": "teambit.pipelines"
    },
    "scopes/harmony": {
      "defaultScope": "teambit.harmony"
    },
    "scopes/compilation": {
      "defaultScope": "teambit.compilation"
    },
    "scopes/defender": {
      "defaultScope": "teambit.defender"
    },
    "scopes/component": {
      "defaultScope": "teambit.component"
    },
    "scopes/code": {
      "defaultScope": "teambit.code"
    },
    "scopes/component/component-id": {
      "teambit.envs/envs": {
        "env": "teambit.harmony/node"
      }
    },
    "scopes/component/component-version": {
      "teambit.envs/envs": {
        "env": "teambit.harmony/node"
      }
    },
    "scopes/component/legacy-bit-id": {
      "teambit.envs/envs": {
        "env": "teambit.harmony/node"
      }
    },
    "scopes/component/legacy-component-log": {
      "teambit.envs/envs": {
        "env": "teambit.harmony/node"
      }
    },
    "scopes/ui-foundation": {
      "defaultScope": "teambit.ui-foundation"
    },
    "scopes/mdx": {
      "defaultScope": "teambit.mdx"
    },
    "scopes/design": {
      "defaultScope": "teambit.design"
    },
    "scopes/typescript": {
      "defaultScope": "teambit.typescript"
    },
    "scopes/semantics": {
      "defaultScope": "teambit.semantics"
    },
    // overrides for @teambit/bit ("teambit.harmony/bit") package:
    "scopes/harmony/bit": {
      "teambit.pkg/pkg": {
        "packageJson": {
          "packageManagerPublishArgs": [
            "--access public"
          ],
          "name": "@teambit/{name}", // @teambit/discovery.ui.sidebar
          "private": false,
          // Change back to "bin": "bin/bit" once released to prod
          "bin": {
            "bbit": "bin/bit"
          }
        }
      },
      "teambit.dependencies/dependency-resolver": {
        "policy": {
          "dependencies": {
<<<<<<< HEAD
            "@teambit/legacy": "1.0.48",
=======
            "@teambit/legacy": "1.0.49",
            // TODO: remove this later
            "core-js": "3.8.3",
            "react": "16.13.1",
            "react-dom": "16.13.1",
>>>>>>> 60150632
            "graphql": "14.7.0",
            "browserslist": "4.16.3",
            "reflect-metadata": "0.1.13",
            "mz": "2.7.0",
            "react-refresh": "0.9.0",
            // TODO: remove this once this is merged https://github.com/isaacs/node-graceful-fs/pull/202
            "graceful-fs": "4.2.4"
          },
          "devDependencies": {
            "@types/react": "-",
            "@types/mocha": "5.2.7",
            // why this is needed? try to automate this
            "@types/node": "12.20.4"
          },
          "peerDependencies": {
            "@teambit/legacy": "-",
            "browserslist": "-",
            "graphql": "-",
            "react": "-",
            "react-dom": "-"
          }
        }
      }
    },
    "scopes/defender/jest": {
      "teambit.dependencies/dependency-resolver": {
        "policy": {
          "peerDependencies": {
            "jest": "26.6.3"
          }
        }
      }
    },
    "scopes/harmony/aspect": {
      "teambit.dependencies/dependency-resolver": {
        "policy": {
          "dependencies": {
            "@babel/plugin-proposal-class-properties": "7.12.13",
            "@babel/plugin-proposal-decorators": "7.12.13",
            "@babel/plugin-proposal-object-rest-spread": "7.12.13",
            "@babel/plugin-transform-modules-commonjs": "7.12.13",
            "@babel/plugin-transform-runtime": "7.12.17",
            "@babel/preset-env": "7.12.17",
            "babel-plugin-transform-typescript-metadata": "0.3.1",
            "@babel/preset-react": "7.12.13",
            "@babel/preset-typescript": "7.12.7"
          }
        }
      }
    }
  }
}<|MERGE_RESOLUTION|>--- conflicted
+++ resolved
@@ -367,13 +367,7 @@
             "@teambit/legacy": "-"
           },
           "peerDependencies": {
-<<<<<<< HEAD
-            "@teambit/legacy": "1.0.48"
-=======
-            "react": "16.13.1",
-            "@teambit/legacy": "1.0.49",
-            "react-dom": "16.13.1"
->>>>>>> 60150632
+            "@teambit/legacy": "1.0.49"
           }
         }
       },
@@ -515,15 +509,7 @@
       "teambit.dependencies/dependency-resolver": {
         "policy": {
           "dependencies": {
-<<<<<<< HEAD
-            "@teambit/legacy": "1.0.48",
-=======
             "@teambit/legacy": "1.0.49",
-            // TODO: remove this later
-            "core-js": "3.8.3",
-            "react": "16.13.1",
-            "react-dom": "16.13.1",
->>>>>>> 60150632
             "graphql": "14.7.0",
             "browserslist": "4.16.3",
             "reflect-metadata": "0.1.13",

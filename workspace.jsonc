{
  "$schema": "",
  "teambit.workspace/workspace": {
    "name": "bit",
    "icon": "https://static.bit.dev/bit-logo.svg",
    "defaultScope": "teambit.bit",
    "defaultDirectory": "components"
  },
  "teambit.dependencies/dependency-resolver": {
    "packageManager": "teambit.dependencies/pnpm",
    "policy": {
      "dependencies": {
        "@babel/core": "7.19.6",
        "@babel/preset-react": "7.22.15",
        "@babel/preset-typescript": "7.22.15",
        "@babel/types": "7.22.3",
        "@bitdev/node.generators.node-templates": "^1.0.4",
        "@bitdev/react.generators.react-templates": "^1.1.12",
        "@bitdev/harmony.generators.harmony-templates": "^0.0.10",
        "@graphql-modules/core": "0.7.17",
        "@graphql-tools/schema": "^10.0.0",
        "@jest/test-result": "26.6.2",
        "@mdx-js/mdx": "1.6.21",
        "@mdx-js/react": "1.6.22",
        "@monaco-editor/react": "4.4.6",
        "@pmmmwh/react-refresh-webpack-plugin": "0.5.4",
        "@pnpm/client": "10.0.41",
        "@pnpm/colorize-semver-diff": "1.0.1",
        "@pnpm/config": "20.2.0",
        "@pnpm/core": "13.2.0",
        "@pnpm/default-reporter": "12.4.9",
        "@pnpm/dependency-path": "2.1.6",
        "@pnpm/error": "5.0.2",
        "@pnpm/fetch": "7.0.6",
        "@pnpm/list": "^9.1.7",
        "@pnpm/lockfile-file": "8.1.5",
        "@pnpm/logger": "5.0.0",
        "@pnpm/modules-yaml": "12.1.5",
        "@pnpm/network.agent": "0.1.0",
        "@pnpm/network.ca-file": "1.0.2",
        "@pnpm/package-store": "19.0.12",
        "@pnpm/parse-overrides": "4.0.2",
        "@pnpm/pick-registry-for-package": "5.0.5",
        "@pnpm/plugin-commands-publishing": "7.4.10",
        "@pnpm/plugin-commands-rebuild": "10.0.11",
        "@pnpm/registry-mock": "3.4.0",
        "@pnpm/reviewing.dependencies-hierarchy": "^2.1.6",
        "@pnpm/semver-diff": "1.1.0",
        "@pnpm/sort-packages": "5.0.8",
        "@pnpm/store-connection-manager": "7.0.20",
        "@pnpm/types": "9.4.1",
        "@pnpm/worker": "0.3.11",
        "@pnpm/workspace.pkgs-graph": "2.0.12",
        "@prerenderer/prerenderer": "^1.2.0",
        "@prerenderer/renderer-jsdom": "^1.1.2",
        "@prerenderer/webpack-plugin": "^5.2.0",
        "@react-hook/latest": "1.0.3",
        "@stencil/core": "1.17.4",
        "@stencil/webpack": "0.0.6",
        "@teambit/any-fs": "0.0.5",
        "@teambit/api-reference.models.api-node-renderer": "^0.0.17",
        "@teambit/api-reference.models.api-reference-model": "^0.0.17",
        "@teambit/api-reference.renderers.api-node-details": "^0.0.28",
        "@teambit/api-reference.renderers.class": "^0.0.29",
        "@teambit/api-reference.renderers.enum": "^0.0.29",
        "@teambit/api-reference.renderers.inference-type": "^0.0.19",
        "@teambit/api-reference.renderers.interface": "^0.0.29",
        "@teambit/api-reference.renderers.schema-nodes-index": "^0.0.25",
        "@teambit/api-reference.renderers.type": "^0.0.28",
        "@teambit/api-reference.renderers.type-array": "^0.0.19",
        "@teambit/api-reference.renderers.type-intersection": "^0.0.19",
        "@teambit/api-reference.renderers.type-literal": "^0.0.26",
        "@teambit/api-reference.renderers.type-union": "^0.0.19",
        "@teambit/api-reference.renderers.unresolved": "^0.0.28",
        "@teambit/api-reference.renderers.variable": "^0.0.28",
        "@teambit/api-reference.utils.code-editor-options": "^0.0.6",
        "@teambit/api-reference.utils.copy-schema-node": "^0.0.13",
        "@teambit/api-reference.utils.group-schema-node-by-signature": "^0.0.13",
        "@teambit/api-reference.utils.schema-node-signature-transform": "^0.0.15",
        "@teambit/api-reference.utils.sort-api-nodes": "^0.0.17",
        "@teambit/base-react.layout.row": "0.0.3",
        "@teambit/base-react.navigation.link": "2.0.27",
        "@teambit/base-ui.constants.storage": "1.0.0",
        "@teambit/base-ui.graph.tree.collapsable-tree-node": "0.0.4",
        "@teambit/base-ui.graph.tree.indent": "1.0.0",
        "@teambit/base-ui.graph.tree.inflate-paths": "1.0.0",
        "@teambit/base-ui.graph.tree.recursive-tree": "1.0.0",
        "@teambit/base-ui.graph.tree.root-node": "1.0.0",
        "@teambit/base-ui.graph.tree.tree-context": "1.0.0",
        "@teambit/base-ui.layout.breakpoints": "1.0.0",
        "@teambit/base-ui.layout.page-frame": "1.0.0",
        "@teambit/base-ui.loaders.loader-ribbon": "1.0.0",
        "@teambit/base-ui.loaders.skeleton": "1.0.1",
        "@teambit/base-ui.styles.flex-center": "1.0.0",
        "@teambit/base-ui.surfaces.background": "1.0.1",
        "@teambit/base-ui.surfaces.card": "1.0.1",
        "@teambit/base-ui.surfaces.split-pane.hover-splitter": "1.0.0",
        "@teambit/base-ui.surfaces.split-pane.split-pane": "1.0.0",
        "@teambit/base-ui.text.muted-text": "1.0.1",
        "@teambit/base-ui.text.paragraph": "1.0.1",
        "@teambit/base-ui.text.text-sizes": "1.0.0",
        "@teambit/base-ui.text.themed-text": "1.0.1",
        "@teambit/base-ui.theme.accent-color": "1.1.0",
        "@teambit/base-ui.theme.colors": "1.0.0",
        "@teambit/base-ui.theme.dark-theme": "1.0.2",
        "@teambit/base-ui.theme.fonts.book": "1.0.2",
        "@teambit/base-ui.theme.fonts.roboto": "1.0.0",
        "@teambit/base-ui.theme.theme-provider": "1.0.1",
        "@teambit/base-ui.utils.composer": "1.0.0",
        "@teambit/base-ui.utils.string.affix": "1.0.0",
        "@teambit/base-ui.utils.time-ago": "1.0.1",
        "@teambit/bit.content.what-is-bit": "1.96.2",
        "@teambit/bvm.config": "^0.2.3",
        "@teambit/bvm.path": "^0.1.2",
        "@teambit/capsule": "0.0.12",
        "@teambit/code.ui.code-compare-section": "0.0.5",
        "@teambit/code.ui.code-editor": "^0.0.8",
        "@teambit/code.ui.code-tab-page": "^0.0.633",
        "@teambit/code.ui.code-tab-tree": "^0.0.613",
        "@teambit/code.ui.code-view": "^0.0.519",
        "@teambit/code.ui.dependency-tree": "0.0.546",
        "@teambit/code.ui.hooks.use-code-params": "0.0.496",
        "@teambit/code.ui.object-formatter": "0.0.1",
        "@teambit/code.ui.queries.get-component-code": "0.0.502",
        "@teambit/code.ui.queries.get-file-content": "0.0.504",
        "@teambit/code.ui.utils.get-file-icon": "0.0.495",
        "@teambit/community.constants.links": "0.0.2",
        "@teambit/community.starters.hello-world": "^0.0.16",
        "@teambit/compilation.content.compiler-overview": "1.95.0",
        "@teambit/component.content.component-overview": "1.95.0",
        "@teambit/component.content.dev-files": "1.95.9",
        "@teambit/component.instructions.exporting-components": "0.0.7",
        "@teambit/component.ui.artifacts.artifacts-tree": "^0.0.26",
        "@teambit/component.ui.artifacts.models.component-artifacts-model": "^0.0.12",
        "@teambit/component.ui.artifacts.queries.use-component-artifacts": "^0.0.14",
        "@teambit/component.ui.badges.component-count": "^0.0.15",
        "@teambit/component.ui.component-compare.blank-state": "^0.0.8",
        "@teambit/component.ui.component-compare.changelog": "^0.0.171",
        "@teambit/component.ui.component-compare.compare-aspects.compare-aspect-view": "^0.0.13",
        "@teambit/component.ui.component-compare.compare-aspects.compare-aspects": "^0.0.145",
        "@teambit/component.ui.component-compare.compare-aspects.context": "^0.0.11",
        "@teambit/component.ui.component-compare.compare-aspects.hooks.use-compare-aspects": "^0.0.117",
        "@teambit/component.ui.component-compare.compare-aspects.models.component-compare-aspects-model": "^0.0.10",
        "@teambit/component.ui.component-compare.component-compare": "^0.0.171",
        "@teambit/component.ui.component-compare.context": "^0.0.116",
        "@teambit/component.ui.component-compare.hooks.use-component-compare": "^0.0.113",
        "@teambit/component.ui.component-compare.hooks.use-component-compare-url": "^0.0.8",
        "@teambit/component.ui.component-compare.layouts.compare-split-layout-preset": "^0.0.10",
        "@teambit/component.ui.component-compare.models.component-compare-change-type": "^0.0.7",
        "@teambit/component.ui.component-compare.models.component-compare-hooks": "^0.0.9",
        "@teambit/component.ui.component-compare.models.component-compare-model": "^0.0.111",
        "@teambit/component.ui.component-compare.models.component-compare-props": "^0.0.101",
        "@teambit/component.ui.component-compare.models.component-compare-state": "^0.0.7",
        "@teambit/component.ui.component-compare.status-resolver": "^0.0.9",
        "@teambit/component.ui.component-compare.utils.group-by-version": "^0.0.8",
        "@teambit/component.ui.component-compare.utils.lazy-loading": "^0.0.6",
        "@teambit/component.ui.component-compare.utils.sort-logs": "^0.0.8",
        "@teambit/component.ui.component-compare.utils.sort-tabs": "^0.0.101",
        "@teambit/component.ui.component-compare.version-picker": "^0.0.170",
        "@teambit/component.ui.component-deprecated": "^0.0.39",
        "@teambit/component.ui.component-filters.component-filter-context": "^0.0.214",
        "@teambit/component.ui.component-filters.deprecate-filter": "^0.0.214",
        "@teambit/component.ui.component-filters.env-filter": "^0.0.220",
        "@teambit/component.ui.component-filters.show-main-filter": "^0.0.207",
        "@teambit/component.ui.component-meta": "^0.0.358",
        "@teambit/component.ui.component-size": "^0.0.76",
        "@teambit/component.ui.component-status": "^0.0.504",
        "@teambit/component.ui.component-status-resolver": "^0.0.510",
        "@teambit/component.ui.component-tooltip": "^0.0.509",
        "@teambit/component.ui.deprecation-icon": "^0.0.509",
        "@teambit/component.ui.hooks.use-fetch-docs": "^0.0.21",
        "@teambit/component.ui.hooks.use-snaps": "^0.0.512",
        "@teambit/component.ui.version-block": "^0.0.879",
        "@teambit/component.ui.version-dropdown": "^0.0.852",
        "@teambit/component.ui.version-label": "^0.0.509",
        "@teambit/compositions.ui.composition-card": "^0.0.511",
        "@teambit/compositions.ui.composition-compare": "^0.0.255",
        "@teambit/compositions.ui.composition-compare-section": "^0.0.100",
        "@teambit/compositions.ui.compositions-menu-bar": "^0.0.177",
        "@teambit/compositions.ui.compositions-overview": "^0.0.10",
        "@teambit/compositions.ui.hooks.use-composition": "^0.0.177",
        "@teambit/defender.content.formatter-overview": "1.96.1",
        "@teambit/defender.content.linter-overview": "1.95.0",
        "@teambit/defender.content.tester-overview": "1.95.0",
        "@teambit/defender.eslint-linter": "1.0.1",
        "@teambit/defender.prettier-formatter": "1.0.0",
        "@teambit/defender.ui.test-compare": "^0.0.255",
        "@teambit/defender.ui.test-compare-section": "^0.0.100",
        "@teambit/defender.ui.test-loader": "^0.0.504",
        "@teambit/defender.ui.test-page": "^0.0.34",
        "@teambit/defender.ui.test-row": "^0.0.503",
        "@teambit/defender.ui.test-table": "^0.0.510",
        "@teambit/dependencies.modules.packages-excluder": "^1.0.8",
        "@teambit/design.elements.icon": "1.0.5",
        "@teambit/design.inputs.dropdown": "1.2.16",
        "@teambit/design.inputs.input-text": "1.0.21",
        "@teambit/design.inputs.selectors.multi-select": "0.0.20",
        "@teambit/design.inputs.toggle-button": "0.0.9",
        "@teambit/design.inputs.toggle-switch": "0.0.6",
        "@teambit/design.navigation.content-tabs": "0.0.5",
        "@teambit/design.navigation.responsive-navbar": "^0.0.7",
        "@teambit/design.theme.icons-font": "2.0.26",
        "@teambit/design.themes.dark-theme": "1.91.4",
        "@teambit/design.themes.theme-toggler": "0.1.3",
        "@teambit/design.ui.alert-card": "0.0.26",
        "@teambit/design.ui.avatar": "^1.0.29",
        "@teambit/design.ui.brand.logo": "1.96.2",
        "@teambit/design.ui.cli-snippet": "0.0.359",
        "@teambit/design.ui.contributors": "0.0.514",
        "@teambit/design.ui.elements.level-icon": "0.0.20",
        "@teambit/design.ui.empty-box": "0.0.363",
        "@teambit/design.ui.error-page": "0.0.364",
        "@teambit/design.ui.icon-button": "1.0.16",
        "@teambit/design.ui.input.icon-text": "1.0.13",
        "@teambit/design.ui.input.option-button": "1.0.0",
        "@teambit/design.ui.input.radio": "1.1.13",
        "@teambit/design.ui.input.toggle": "1.0.12",
        "@teambit/design.ui.label": "0.0.357",
        "@teambit/design.ui.pages.not-found": "0.0.366",
        "@teambit/design.ui.pages.server-error": "0.0.366",
        "@teambit/design.ui.pages.standalone-not-found-page": "0.0.369",
        "@teambit/design.ui.pill-label": "0.0.356",
        "@teambit/design.ui.round-loader": "0.0.355",
        "@teambit/design.ui.separator": "0.0.354",
        "@teambit/design.ui.skeletons.sidebar-loader": "0.0.4",
        "@teambit/design.ui.styles.colors-by-letter": "0.0.41",
        "@teambit/design.ui.styles.ellipsis": "0.0.357",
        "@teambit/design.ui.styles.muted-italic": "0.0.44",
        "@teambit/design.ui.surfaces.menu.link-item": "1.0.0",
        "@teambit/design.ui.surfaces.menu.section": "^0.0.357",
        "@teambit/design.ui.surfaces.message-card": "0.0.17",
        "@teambit/design.ui.surfaces.status-message-card": "0.0.17",
        "@teambit/design.ui.time-ago": "0.0.366",
        "@teambit/design.ui.tooltip": "0.0.361",
        "@teambit/design.ui.tree": "0.0.15",
        "@teambit/docs.content.docs-overview": "1.95.9",
        "@teambit/docs.entities.doc": "0.0.12",
        "@teambit/docs.ui.hooks.use-element-on-fold": "1.96.5",
        "@teambit/docs.ui.overview-compare": "^1.0.10",
        "@teambit/docs.ui.overview-compare-section": "^0.0.100",
        "@teambit/documenter.code.react-playground": "4.1.9",
        "@teambit/documenter.content.documentation-links": "4.1.3",
        "@teambit/documenter.markdown.hybrid-live-code-snippet": "0.1.12",
        "@teambit/documenter.markdown.mdx": "0.1.13",
        "@teambit/documenter.theme.theme-compositions": "4.1.1",
        "@teambit/documenter.theme.theme-context": "4.0.3",
        "@teambit/documenter.ui.code-snippet": "^4.2.5",
        "@teambit/documenter.ui.consumable-link": "4.0.11",
        "@teambit/documenter.ui.copy-box": "4.1.17",
        "@teambit/documenter.ui.heading": "4.1.1",
        "@teambit/documenter.ui.highlighted-text": "4.1.1",
        "@teambit/documenter.ui.label": "4.0.3",
        "@teambit/documenter.ui.label-list": "4.0.3",
        "@teambit/documenter.ui.linked-heading": "4.1.6",
        "@teambit/documenter.ui.paragraph": "4.1.1",
        "@teambit/documenter.ui.property-table": "4.1.10",
        "@teambit/documenter.ui.section": "4.1.1",
        "@teambit/documenter.ui.separator": "4.1.1",
        "@teambit/documenter.ui.sub-title": "4.1.1",
        "@teambit/documenter.ui.table-heading-row": "4.0.11",
        "@teambit/documenter.ui.table-row": "4.1.13",
        "@teambit/evangelist.elements.button": "1.0.6",
        "@teambit/evangelist.elements.icon": "1.0.2",
        "@teambit/evangelist.elements.x-button": "1.0.7",
        "@teambit/evangelist.input.checkbox.label": "1.0.3",
        "@teambit/evangelist.surfaces.dropdown": "1.0.2",
        "@teambit/evangelist.surfaces.tooltip": "1.0.1",
        "@teambit/explorer.ui.command-bar": "^2.0.14",
        "@teambit/explorer.ui.gallery.base-component-card": "0.0.503",
        "@teambit/explorer.ui.gallery.component-card": "^0.0.513",
        "@teambit/explorer.ui.gallery.component-grid": "0.0.496",
        "@teambit/explorer.ui.search.search-input": "1.95.7",
        "@teambit/git.modules.git-ignore": "^1.0.2",
        "@teambit/graphql.hooks.use-query-light": "1.0.0",
        "@teambit/harmony": "0.4.6",
        "@teambit/html.generator.html-templates": "^1.0.8",
        "@teambit/html.modules.inject-html-element": "0.0.4",
        "@teambit/html.modules.render-template": "0.0.104",
        "@teambit/lanes.hooks.use-lane-components": "0.0.253",
        "@teambit/lanes.hooks.use-lane-readme": "0.0.253",
        "@teambit/lanes.hooks.use-lanes": "0.0.254",
        "@teambit/lanes.hooks.use-viewed-lane-from-url": "0.0.217",
        "@teambit/lanes.ui.compare.lane-compare": "^0.0.170",
        "@teambit/lanes.ui.compare.lane-compare-drawer": "^0.0.149",
        "@teambit/lanes.ui.compare.lane-compare-hooks.use-lane-diff-status": "^0.0.143",
        "@teambit/lanes.ui.compare.lane-compare-loader": "^0.0.6",
        "@teambit/lanes.ui.compare.lane-compare-page": "^0.0.152",
        "@teambit/lanes.ui.compare.lane-compare-state": "^0.0.9",
        "@teambit/lanes.ui.drawer": "0.0.37",
        "@teambit/lanes.ui.gallery": "^0.0.134",
        "@teambit/lanes.ui.icons.lane-icon": "^0.0.9",
        "@teambit/lanes.ui.inputs.lane-selector": "^0.0.212",
        "@teambit/lanes.ui.lane-details": "^0.0.204",
        "@teambit/lanes.ui.lane-overview": "^0.0.210",
        "@teambit/lanes.ui.lane-readme": "0.0.116",
        "@teambit/lanes.ui.menus.lanes-overview-menu": "^0.0.10",
        "@teambit/lanes.ui.menus.use-lanes-menu": "0.0.207",
        "@teambit/lanes.ui.models.lanes-model": "0.0.207",
        "@teambit/lanes.ui.navigation.lane-switcher": "^0.0.213",
        "@teambit/lanes.ui.readme": "^1.0.10",
        "@teambit/lanes.ui.viewed-lane": "0.0.37",
        "@teambit/mdx.compilers.mdx-transpiler": "^1.0.6",
        "@teambit/mdx.generator.mdx-templates": "^1.0.9",
        "@teambit/mdx.modules.mdx-loader": "^1.0.14",
        "@teambit/mdx.ui.docs.link": "0.0.500",
        "@teambit/mdx.ui.docs.snippet": "^0.0.509",
        "@teambit/mdx.ui.mdx-layout": "^1.0.6",
        "@teambit/mdx.ui.mdx-scope-context": "^1.0.5",
        "@teambit/node.utils.esm-loader": "^0.0.6",
        "@teambit/pkg.content.packages-overview": "1.95.9",
        "@teambit/react.content.react-overview": "1.95.0",
        "@teambit/react.generator.react-native-templates": "^1.0.7",
        "@teambit/react.instructions.react-native.adding-tests": "0.0.1",
        "@teambit/react.instructions.react.adding-compositions": "0.0.6",
        "@teambit/react.instructions.react.adding-tests": "0.0.6",
        "@teambit/react.rendering.ssr": "0.0.3",
        "@teambit/react.ui.component-highlighter": "0.2.1",
        "@teambit/scope.content.scope-overview": "1.95.0",
        "@teambit/scope.ui.empty-scope": "^0.0.509",
        "@teambit/scope.ui.hooks.use-scope": "^0.0.453",
        "@teambit/scope.ui.scope-details": "^0.0.526",
        "@teambit/scope.ui.scope-icon": "0.0.91",
        "@teambit/scope.ui.scope-labels": "^0.0.505",
        "@teambit/scope.ui.scope-title": "^0.0.515",
        "@teambit/semantics.entities.semantic-schema": "^0.0.59",
        "@teambit/typescript.typescript-compiler": "2.0.1",
        "@teambit/ui-foundation.ui.buttons.collapser": "^0.0.215",
        "@teambit/ui-foundation.ui.constants.z-indexes": "^0.0.504",
        "@teambit/ui-foundation.ui.corner": "^0.0.520",
        "@teambit/ui-foundation.ui.empty-component-gallery": "^0.0.508",
        "@teambit/ui-foundation.ui.full-loader": "^0.0.500",
        "@teambit/ui-foundation.ui.get-icon-from-file-name": "^0.0.500",
        "@teambit/ui-foundation.ui.global-loader": "^0.0.502",
        "@teambit/ui-foundation.ui.hooks.use-bind-key": "^0.0.500",
        "@teambit/ui-foundation.ui.hooks.use-data-query": "^0.0.505",
        "@teambit/ui-foundation.ui.hooks.use-in-out-transition": "^0.0.500",
        "@teambit/ui-foundation.ui.hooks.use-is-mobile": "^0.0.197",
        "@teambit/ui-foundation.ui.hooks.use-user-agent": "^0.0.197",
        "@teambit/ui-foundation.ui.is-browser": "^0.0.500",
        "@teambit/ui-foundation.ui.keycap": "^0.0.500",
        "@teambit/ui-foundation.ui.main-dropdown": "^0.0.502",
        "@teambit/ui-foundation.ui.menu": "^0.0.502",
        "@teambit/ui-foundation.ui.menu-widget-icon": "^0.0.502",
        "@teambit/ui-foundation.ui.notifications.notification": "^0.0.515",
        "@teambit/ui-foundation.ui.notifications.notification-center": "^0.0.523",
        "@teambit/ui-foundation.ui.notifications.notification-context": "^0.0.501",
        "@teambit/ui-foundation.ui.notifications.store": "^0.0.500",
        "@teambit/ui-foundation.ui.pages.preview-not-found": "^0.0.84",
        "@teambit/ui-foundation.ui.pages.static-error": "^0.0.92",
        "@teambit/ui-foundation.ui.react-router.slot-router": "^0.0.506",
        "@teambit/ui-foundation.ui.react-router.use-query": "^0.0.501",
        "@teambit/ui-foundation.ui.rendering.html": "^0.0.85",
        "@teambit/ui-foundation.ui.side-bar": "^0.0.871",
        "@teambit/ui-foundation.ui.top-bar": "^0.0.514",
        "@teambit/ui-foundation.ui.tree.drawer": "^0.0.517",
        "@teambit/ui-foundation.ui.tree.file-tree": "^0.0.522",
        "@teambit/ui-foundation.ui.tree.folder-tree-node": "^0.0.509",
        "@teambit/ui-foundation.ui.tree.tree-node": "^0.0.513",
        "@teambit/ui-foundation.ui.use-box.back-button": "^0.0.118",
        "@teambit/ui-foundation.ui.use-box.bit-info": "^0.0.128",
        "@teambit/ui-foundation.ui.use-box.bottom-link": "^0.0.118",
        "@teambit/ui-foundation.ui.use-box.dropdown": "^0.0.141",
        "@teambit/ui-foundation.ui.use-box.menu": "^1.0.7",
        "@teambit/ui-foundation.ui.use-box.scope-menu": "^0.0.145",
        "@teambit/ui-foundation.ui.use-box.tab": "^0.0.121",
        "@teambit/ui-foundation.ui.use-box.tab-content": "^0.0.121",
        "@teambit/workspace.content.variants": "1.95.9",
        "@teambit/workspace.content.workspace-overview": "1.95.0",
        "@teambit/workspace.ui.empty-workspace": "^0.0.508",
        "@teambit/workspace.ui.load-preview": "^0.0.504",
        "@teambit/workspace.ui.status": "^0.0.504",
        "@teambit/workspace.ui.workspace-component-card": "^0.0.516",
        "@testing-library/jest-dom": "5.16.2",
        "@testing-library/jest-native": "4.0.4",
        "@testing-library/react": "12.1.5",
        "@tippyjs/react": "4.2.0",
        "@types/archiver": "5.3.1",
        "@types/classnames": "2.2.11",
        "@types/cors": "2.8.10",
        "@types/dagre": "0.7.44",
        "@types/didyoumean": "1.2.0",
        "@types/eslint": "7.28.0",
        "@types/express": "4.17.13",
        "@types/find-root": "1.1.2",
        "@types/lodash.compact": "3.0.6",
        "@types/lodash.flatten": "4.4.6",
        "@types/lodash.head": "4.0.6",
        "@types/lodash.orderby": "4.6.6",
        "@types/lodash.pick": "4.4.6",
        "@types/mdx-js__react": "1.5.5",
        "@types/mime": "2.0.3",
        "@types/mini-css-extract-plugin": "2.2.0",
        "@types/mousetrap": "1.6.5",
        "@types/node": "14.14.31",
        "@types/pluralize": "0.0.29",
        "@types/react": "^17.0.67",
        "@types/react-dev-utils": "9.0.10",
        "@types/react-dom": "^17.0.21",
        "@types/react-syntax-highlighter": "15.5.10",
        "@types/react-tabs": "2.3.2",
        "@types/socket.io-client": "1.4.35",
        "@types/testing-library__jest-dom": "5.9.5",
        "@types/ua-parser-js": "0.7.35",
        "@types/url-join": "4.0.0",
        "@types/url-parse": "1.4.3",
        "@types/webpack": "5.28.1",
        "@yarnpkg/cli": "3.6.1",
        "@yarnpkg/core": "3.5.2",
        "@yarnpkg/fslib": "2.10.3",
        "@yarnpkg/parsers": "2.5.1",
        "@yarnpkg/plugin-npm": "2.7.4",
        "@yarnpkg/plugin-pack": "3.2.0",
        "ansi-to-html": "0.6.14",
        "apollo-link-context": "1.0.20",
        "apollo-link-http": "1.5.17",
        "apollo-link-ws": "1.0.20",
        "apollo-server": "2.19.2",
        "apollo-utilities": "1.3.4",
        "archiver": "5.3.1",
        "archy": "1.0.0",
        "async-retry": "^1.3.3",
        "aws-sdk": "2.756.0",
        "babel-jest": "27.5.1",
        "babel-plugin-named-asset-import": "0.3.7",
        "babel-preset-jest": "27.5.1",
        "body-parser": "1.19.0",
        "buffer": "6.0.3",
        "camelcase": "6.2.0",
        "chai-subset": "1.6.0",
        "classnames": "2.2.6",
        "cli-highlight": "2.1.9",
        "comlink": "4.3.0",
        "command-exists": "1.2.9",
        "compression-webpack-plugin": "9.2.0",
        "copy-to-clipboard": "3.3.1",
        "cors": "2.8.5",
        "credentials-by-uri": "2.0.0",
        "cross-env": "7.0.3",
        "css-minimizer-webpack-plugin": "3.0.2",
        "dagre": "0.8.5",
        "didyoumean": "1.2.1",
        "enquirer": "2.3.6",
        "eslint-config-airbnb-typescript": "12.0.0",
        "eslint-import-resolver-node": "0.3.4",
        "eventemitter2": "6.4.4",
        "expose-loader": "3.1.0",
        "express": "4.17.1",
        "express-graphql": "0.12.0",
        "express-history-api-fallback": "2.2.1",
        "filenamify": "4.2.0",
        "find-root": "1.1.0",
        "flatted": "3.1.0",
        "fuse.js": "6.6.2",
        "get-tsconfig": "4.2.0",
        "graceful-fs": "4.2.10",
        "graphql-disable-introspection": "^1.2.0",
        "graphql-subscriptions": "1.2.0",
        "graphql-tag": "2.12.1",
        "graphql-type-json": "0.3.2",
        "history": "5.3.0",
        "html-escaper": "3.0.0",
        "html-webpack-plugin": "5.3.2",
        "http-proxy": "1.18.1",
        "humanize-duration": "3.23.1",
        "humanize-string": "2.1.0",
        "inject-body-webpack-plugin": "1.3.0",
        "insert-string-after": "1.0.0",
        "insert-string-before": "1.0.0",
        "is-binary-path": "2.1.0",
        "is-builtin-module": "3.1.0",
        "is-primitive": "3.0.1",
        "jest": "27.5.1",
        "jest-message-util": "27.5.1",
        "jest-watcher": "27.5.1",
        "json-formatter-js": "2.3.4",
        "junit-report-builder": "3.0.1",
        "less": "^4.1.1",
        "loader-utils": "2.0.4",
        "lodash": "4.17.20",
        "lodash.compact": "3.0.1",
        "lodash.head": "4.0.1",
        "lodash.orderby": "4.6.0",
        "lodash.pick": "4.4.0",
        "map-obj": "4.2.1",
        "memory-fs": "0.5.0",
        "mime": "2.5.2",
        "mini-css-extract-plugin": "2.2.2",
        "minimatch": "3.0.4",
        "mousetrap": "1.6.5",
        "multimatch": "5.0.0",
        "nanoid": "3.1.20",
        "nerf-dart": "1.0.0",
        "npm": "6.14.17",
        "p-limit": "3.1.0",
        "p-locate": "5.0.0",
        "parse-package-name": "0.1.0",
        "path-to-regexp": "6.2.0",
        "penpal": "6.2.2",
        "pino-pretty": "9.1.1",
        "pluralize": "8.0.0",
        "postcss": "8.4.18",
        "postcss-flexbugs-fixes": "5.0.2",
        "postcss-loader": "7.0.1",
        "postcss-preset-env": "7.8.2",
        "pretty-bytes": "5.6.0",
        "process": "0.11.10",
        "puppeteer": "13.7.0",
        "query-string": "7.0.0",
        "react-animate-height": "2.0.23",
        "react-dev-utils": "11.0.4",
        "react-error-boundary": "^3.0.0",
        "react-error-overlay": "6.0.9",
        "react-flow-renderer": "8.3.7",
        "react-native": "^0.64.1",
        "react-syntax-highlighter": "15.5.0",
        "react-tabs": "3.2.0",
        "react-test-renderer": "17.0.2",
        "remark-admonitions": "1.2.1",
        "remark-frontmatter": "2.0.0",
        "reset-css": "5.0.1",
        "resolve-from": "5.0.0",
        "resolve-link-target": "^1.0.1",
        "resolve-url-loader": "5.0.0",
        "semver": "7.5.4",
        "semver-intersect": "1.4.0",
        "semver-range-intersect": "0.3.1",
        "socket.io-client": "2.4.0",
        "ssri": "10.0.1",
        "strip-ansi": "6.0.0",
        "subscriptions-transport-ws": "0.9.18",
        "symlink-dir": "^5.1.1",
        "table": "6.7.3",
        "tempy": "1.0.1",
        "terser-webpack-plugin": "5.2.0",
        "tippy.js": "6.2.7",
        "ua-parser-js": "0.7.24",
        "unist-util-remove": "2.0.1",
        "unist-util-visit": "2.0.3",
        "url-join": "4.0.1",
        "url-parse": "1.4.7",
        "version-selector-type": "3.0.0",
        "vfile": "4.2.0",
        "vscode-icons-js": "11.0.0",
        "vscode-jsonrpc": "6.0.0",
        "vscode-languageserver-types": "3.16.0",
        "webpack": "5.84.1",
        "webpack-assets-manifest": "5.1.0",
        "webpack-dev-server": "4.15.0",
        "webpack-manifest-plugin": "4.0.2",
        "webpack-merge": "5.8.0",
        "workbox-webpack-plugin": "6.2.4",
        "ws": "7.4.2",
        "yesno": "0.4.0"
      },
      "peerDependencies": {
        "@apollo/client": "^3.6.0",
        "@teambit/base-react.navigation.link": "2.0.27",
        "@teambit/legacy": "1.0.623",
        "@teambit/ui-foundation.ui.navigation.react-router-adapter": "6.1.1",
        "@testing-library/react": "^12.1.5",
        "core-js": "^3.10.0",
        "graphql": "15.8.0",
        "mz": "2.7.0",
        "react": "17.0.2",
        "react-dom": "17.0.2",
        "react-router-dom": "^6.0.0"
      }
    },
    "linkCoreAspects": false,
    "overrides": {
      "@types/fs-capacitor": "2.0.0",
      "signal-exit@4": "^4.0.2",
      "@types/react": "^17.0.67",
      "@types/react-dom": "^17.0.21"
    },
    "nodeLinker": "hoisted",
    "rootComponents": true,
    "nodeVersion": "20.10.0",
    "engineStrict": true,
    // This is a temporary workaround to fix "bit compile" on macOS and Windows.
    // "bit compile" breaks node_modules when hard links are used.
    "packageImportMethod": "copy",
    "packageManagerArgs": [],
    "devFilePatterns": [
      "**/*.spec.ts"
    ],
    "strictPeerDependencies": true,
    // Setting this to false, to make sure we are not consuming anything that exists only on the bit.dev registry
    // "installFromBitDevRegistry": false,
    "savePrefix": "",
    "extraArgs": [],
    "peerDependencyRules": {
      "allowAny": [],
      "ignoreMissing": []
    }
  },
  "teambit.preview/preview": {
    "bundlingStrategy": "component"
  },
  "teambit.generator/generator": {
    "aspects": [
      "teambit.harmony/aspect"
    ]
  },
  "teambit.component/issues": {
    "ignoreIssues": [
      "CircularDependencies",
      "DuplicateComponentAndPackage"
    ]
  },
  "teambit.workspace/variants": {
    // Only component with no namespace (aka aspects in our workspace)
    "*,!{*/**}": {
      "teambit.pkg/pkg": {
        "packageManagerPublishArgs": [
          "--access public"
        ],
        "packageJson": {
          "name": "@teambit/{name}",
          "private": false,
          "license": "Apache-2.0",
          "engines": {
            "node": ">=12.22.0"
          },
          "repository": {
            "type": "git",
            "url": "https://github.com/teambit/bit"
          },
          "keywords": [
            "bit",
            "bit-aspect",
            "components",
            "collaboration",
            "web",
            "react",
            "react-components",
            "angular",
            "angular-components"
          ]
        }
      },
      "teambit.dependencies/dependency-resolver": {
        "policy": {
          "dependencies": {
            "@teambit/legacy": "-"
          },
          "devDependencies": {
            "@types/mocha": "9.1.0",
            "@teambit/legacy": "-"
          },
          "peerDependencies": {
            "@teambit/legacy": "1.0.623"
          }
        }
      },
      "teambit.envs/envs": {
        "env": "teambit.harmony/aspect"
      },
      "teambit.harmony/aspect": {}
    },
    // Only component with at least one namespace
    "{*/**}": {
      "teambit.harmony/aspect": "-",
      "teambit.pkg/pkg": {
        "packageManagerPublishArgs": [
          "--access public"
        ],
        "packageJson": {
          "name": "@teambit/{scope}.{name}",
          "private": false,
          "license": "Apache-2.0",
          "engines": {
            "node": ">=12.22.0"
          },
          "repository": {
            "type": "git",
            "url": "https://github.com/teambit/bit"
          },
          "keywords": [
            "bit",
            "components",
            "collaboration",
            "web",
            "react",
            "react-components",
            "angular",
            "angular-components"
          ]
        }
      },
      "teambit.dependencies/dependency-resolver": {
        "policy": {
          "dependencies": {
            "@teambit/legacy": "-"
          },
          "devDependencies": {
            "@types/mocha": "9.1.0",
            "@teambit/legacy": "-"
          },
          "peerDependencies": {}
        }
      },
      "teambit.envs/envs": {
        "env": "teambit.harmony/node"
      },
      "teambit.harmony/node": {}
    },
    // Special rules for all core envs
    // TODO: check if we can add scopes/harmony/aspect and scopes/envs/env here
    "scopes/react/react, scopes/react/react-native, scopes/harmony/node, scopes/html/html, scopes/mdx/mdx, scopes/mdx/readme": {
      "teambit.harmony/aspect": "-",
      // Set the env env for all core envs
      "teambit.envs/env": {},
      "teambit.envs/envs": {
        "env": "teambit.envs/env"
      }
    },
    "{modules/**}": {
      "teambit.envs/envs": {
        "env": "teambit.harmony/node"
      },
      "teambit.harmony/node": {}
    },
    "{cli/**}": {
      "teambit.react/react": "-",
      "teambit.envs/envs": {
        "env": "teambit.harmony/node"
      }
    },
    "{babel/**}": {
      "teambit.envs/envs": {
        "env": "teambit.harmony/node"
      },
      "teambit.harmony/node": {}
    },
    "{ui/**}": {
      "teambit.envs/envs": {
        "env": "teambit.react/react"
      },
      "teambit.react/react": {}
    },
    "scopes/toolbox": {
      "teambit.envs/envs": {
        "env": "teambit.harmony/node"
      },
      "teambit.harmony/aspect": "-",
      "defaultScope": "teambit.toolbox"
    },
    "scopes/web-components": {
      "defaultScope": "teambit.web-components"
    },
    "scopes/workspace": {
      "defaultScope": "teambit.workspace"
    },
    "scopes/git": {
      "defaultScope": "teambit.git"
    },
    "scopes/webpack": {
      "defaultScope": "teambit.webpack"
    },
    "scopes/scope": {
      "defaultScope": "teambit.scope"
    },
    "scopes/compositions": {
      "defaultScope": "teambit.compositions"
    },
    "scopes/docs": {
      "defaultScope": "teambit.docs"
    },
    "scopes/generator": {
      "defaultScope": "teambit.generator"
    },
    "scopes/lanes": {
      "defaultScope": "teambit.lanes"
    },
    "scopes/explorer": {
      "defaultScope": "teambit.explorer"
    },
    "scopes/envs": {
      "defaultScope": "teambit.envs"
    },
    "scopes/pkg": {
      "defaultScope": "teambit.pkg"
    },
    "scopes/dependencies": {
      "defaultScope": "teambit.dependencies"
    },
    "scopes/react": {
      "defaultScope": "teambit.react"
    },
    "scopes/preview": {
      "defaultScope": "teambit.preview"
    },
    "scopes/pipelines": {
      "defaultScope": "teambit.pipelines"
    },
    "scopes/harmony": {
      "defaultScope": "teambit.harmony"
    },
    "scopes/html": {
      "defaultScope": "teambit.html"
    },
    "scopes/compilation": {
      "defaultScope": "teambit.compilation"
    },
    "scopes/defender": {
      "defaultScope": "teambit.defender"
    },
    "scopes/component": {
      "defaultScope": "teambit.component"
    },
    "scopes/code": {
      "defaultScope": "teambit.code"
    },
    "scopes/component/component-id": {
      "teambit.envs/envs": {
        "env": "teambit.harmony/node"
      },
      // Removing policies that should be defined only for aspects
      "teambit.dependencies/dependency-resolver": {}
    },
    "scopes/component/component-version": {
      "teambit.envs/envs": {
        "env": "teambit.harmony/node"
      },
      // Removing policies that should be defined only for aspects
      "teambit.dependencies/dependency-resolver": {}
    },
    "scopes/component/legacy-bit-id": {
      "teambit.envs/envs": {
        "env": "teambit.harmony/node"
      },
      // Removing policies that should be defined only for aspects
      "teambit.dependencies/dependency-resolver": {}
    },
    "scopes/harmony/bit-error, scopes/defender/tests-results, scopes/typescript/ts-server, scopes/component/component-issues, scopes/component/component-package-version, scopes/react/eslint-config-bit-react, scopes/toolbox/tables/cli-table": {
      "teambit.harmony/aspect": "-",
      "teambit.envs/envs": {
        "env": "teambit.harmony/node"
      },
      // Removing policies that should be defined only for aspects
      "teambit.dependencies/dependency-resolver": {}
    },
    "scopes/component/legacy-component-log": {
      "teambit.envs/envs": {
        "env": "teambit.harmony/node"
      },
      "teambit.dependencies/dependency-resolver": {}
    },
    "scopes/ui-foundation": {
      "defaultScope": "teambit.ui-foundation",
      "teambit.community/envs/community-react": "-"
    },
    "scopes/mdx": {
      "defaultScope": "teambit.mdx"
    },
    "scopes/community": {
      "defaultScope": "teambit.community"
    },
    "scopes/cloud": {
      "defaultScope": "teambit.cloud"
    },
    "scopes/base-react": {
      "defaultScope": "teambit.base-react",
      "teambit.envs/envs": {
        "env": "teambit.react/react"
      }
    },
    "scopes/design": {
      "defaultScope": "teambit.design",
      "teambit.envs/envs": {
        "env": "teambit.react/react"
      },
      "teambit.dependencies/dependency-resolver": {
        "policy": {
          "devDependencies": {
            // TODO - remove when @teambit/legacy is applied only to aspects
            "@teambit/legacy": "-"
          }
        }
      }
    },
<<<<<<< HEAD
=======
    "scopes/react/react-elements": {
      "teambit.dependencies/dependency-resolver": {
        "policy": {
          "dependencies": {
            "react": "-",
            "react-dom": "-",
            "css-loader": "6.2.0",
            "postcss": "8.4.18",
            "postcss-loader": "7.0.1",
            "babel-loader": "9.1.2",
            "@babel/preset-react": "7.22.15",
            "@babel/preset-env": "7.23.2",
            "resolve-url-loader": "5.0.0",
            "sass-loader": "13.3.2",
            "@svgr/webpack": "5.5.0",
            "new-url-loader": "0.1.1",
            "less": "^4.1.1",
            "@mdx-js/react": "1.6.22",
            "less-loader": "10.0.0",
            "postcss-normalize": "10.0.0",
            "postcss-preset-env": "7.8.2",
            "postcss-flexbugs-fixes": "5.0.2"
          },
          "devDependencies": {
            "react": "-",
            "react-dom": "-",
            "@types/mocha": "9.1.0",
            "@types/postcss-normalize": "9.0.1"
          },
          "peerDependencies": {
            "react": "^16.8.0 || ^17.0.0",
            "react-dom": "^16.8.0 || ^17.0.0",
            "@teambit/legacy": "1.0.623"
          }
        }
      }
    },
>>>>>>> a7bbcbd2
    "scopes/mdx/modules/loader": {
      "teambit.dependencies/dependency-resolver": {
        "policy": {
          "devDependencies": {
            "@babel/preset-react": "7.22.15",
            "@babel/preset-env": "7.23.2",
            "babel-loader": "9.1.2"
          }
        }
      }
    },
    "scopes/typescript": {
      "defaultScope": "teambit.typescript"
    },
    "{aspect-docs/**}": {
      "teambit.envs/envs": {
        "env": "teambit.mdx/mdx"
      },
      "teambit.mdx/mdx": {}
    },
    "scopes/semantics": {
      "defaultScope": "teambit.semantics"
    },
    "scopes/api-reference": {
      "defaultScope": "teambit.api-reference"
    },
    "scopes/harmony/testing/load-aspect": {
      "teambit.component/issues": {
        // This is here because in load-bit, we have to import harmony config from non main file
        // we can't expose it from the main file, since it's not browser compatible
        "ignoreIssues": [
          "ImportNonMainFiles"
        ]
      }
    },
    // overrides for "@teambit/bit", the root package: (aka "teambit.harmony/bit")
    "scopes/harmony/bit": {
      "teambit.component/issues": {
        // This is here because in load-bit, we have to import harmony config from non main file
        // we can't expose it from the main file, since it's not browser compatible
        "ignoreIssues": [
          "ImportNonMainFiles"
        ]
      },
      "teambit.pkg/pkg": {
        "packageJson": {
          "packageManagerPublishArgs": [
            "--access public"
          ],
          "license": "Apache-2.0",
          "name": "@teambit/{name}", // @teambit/discovery.ui.sidebar
          "private": false,
          // Change back to "bin": "bin/bit" once released to prod
          "bvm": {
            "node": "20.10.0"
          },
          "bin": {
            "bbit": "bin/bit"
          },
          "engines": {
            "node": ">=12.22.0"
          },
          "repository": {
            "type": "git",
            "url": "https://github.com/teambit/bit"
          },
          "keywords": [
            "bit",
            "bit-aspect",
            "components",
            "collaboration",
            "web",
            "react",
            "react-components",
            "angular",
            "angular-components"
          ]
        }
      },
      "teambit.dependencies/dependency-resolver": {
        "policy": {
          "dependencies": {
            "@teambit/base-react.navigation.link": "2.0.27",
            "@teambit/ui-foundation.ui.navigation.react-router-adapter": "6.1.1",
            "@apollo/client": "3.6.9",
            "@teambit/legacy": "1.0.623",
            // These are the peer dependencies of Yarn
            "@yarnpkg/cli": "3.6.1",
            "@yarnpkg/core": "3.5.2",
            "@yarnpkg/plugin-pack": "3.2.0",
            // ensure types/react in correct version in the root of bvm version
            "@types/react": "^17.0.67",
            "@types/react-dom": "^17.0.21",
            "graphql": "15.8.0",
            "browserslist": "4.16.3",
            "reflect-metadata": "0.1.13",
            "monaco-editor": "0.33.0",
            "mz": "2.7.0",
            // make sure the package manager installs an instance of react (and other peers)
            "react-native-web": "0.14.13",
            "react": "17.0.2",
            "react-dom": "17.0.2",
            "core-js": "3.13.0",
            // Those are here to make sure we have them in the root with specific versions when installing with bvm
            "postcss": "8.4.18",
            "buffer": "6.0.3",
            "process": "0.11.10",
            "react-router-dom": "6.3.0",
            "typescript": "4.7.4"
          },
          "devDependencies": {
            // "@types/react": "-",
            // "@types/mocha": "5.2.7",
            // // why this is needed? try to automate this
            // "@types/node": "12.20.4"
          },
          "peerDependencies": {
            "@teambit/base-react.navigation.link": "-",
            "@teambit/legacy": "-",
            "@teambit/ui-foundation.ui.navigation.react-router-adapter": "-",
            "browserslist": "-",
            "graphql": "-",
            "react": "-",
            "react-dom": "-",
            "react-native-web": "-",
            "react-router-dom": "-",
            "core-js": "-"
          }
        }
      }
    },
    "scopes/defender/jest": {
      "teambit.dependencies/dependency-resolver": {
        "policy": {
          "peerDependencies": {
            "jest": "27.5.1"
          }
        }
      }
    },
    "scopes/webpack/webpack": {
      "teambit.dependencies/dependency-resolver": {
        "policy": {
          // Used for webpack5 native modules fallbacks
          // see more here:
          // https://webpack.js.org/blog/2020-10-10-webpack-5-release/#automatic-nodejs-polyfills-removed
          // https://github.com/webpack/webpack/pull/8460/commits/a68426e9255edcce7822480b78416837617ab065
          "dependencies": {
            "assert": "2.0.0",
            "browserify-zlib": "0.2.0",
            "buffer": "6.0.3",
            "constants-browserify": "1.0.0",
            "crypto-browserify": "3.12.0",
            "domain-browser": "4.19.0",
            "https-browserify": "1.0.0",
            "os-browserify": "0.3.0",
            "path-browserify": "1.0.1",
            "process": "0.11.10",
            "punycode": "2.1.1",
            "querystring-es3": "0.2.1",
            "stream-browserify": "3.0.0",
            "stream-http": "3.2.0",
            "string_decoder": "1.3.0",
            "timers-browserify": "2.0.12",
            "tty-browserify": "0.0.1",
            "url": "0.11.2",
            "util": "0.12.3",
            "vm-browserify": "1.1.2"
          },
          "devDependencies": {
            "@types/webpack-dev-server": "-"
          }
        }
      }
    },
    "scopes/harmony/node": {
      "teambit.component/issues": {
        "ignoreIssues": [
          "ImportNonMainFiles"
        ]
      },
      "teambit.dependencies/dependency-resolver": {
        "policy": {
          "dependencies": {
            "jest-environment-node": "27.5.1"
          }
        }
      }
    },
    "scopes/mdx/mdx": {
      "teambit.dependencies/dependency-resolver": {
        "policy": {
          "dependencies": {
            "@babel/helper-plugin-test-runner": "7.16.7"
          }
        }
      }
    },
    "scopes/harmony/aspect": {
      "teambit.dependencies/dependency-resolver": {
        "policy": {
          "dependencies": {
            "@babel/plugin-transform-class-properties": "7.22.5",
            "@babel/plugin-proposal-decorators": "7.12.13",
            "@babel/plugin-transform-object-rest-spread": "7.22.15",
            "@babel/plugin-transform-modules-commonjs": "7.12.13",
            "@babel/plugin-transform-runtime": "7.12.17",
            "@babel/preset-env": "7.23.2",
            "babel-plugin-transform-typescript-metadata": "0.3.1",
            "@babel/preset-react": "7.22.15",
            "@babel/preset-typescript": "7.22.15",
            "jest-environment-node": "27.5.1"
          }
        }
      }
    },
    "scopes/harmony/graphql": {
      "teambit.dependencies/dependency-resolver": {
        "policy": {
          "dependencies": {
            "@teambit/legacy": "-",
            // subscriptions-transport-ws --> ws --> utf-8-validate, bufferutil see https://github.com/websockets/ws/issues/659
            "bufferutil": "4.0.3",
            // subscriptions-transport-ws --> ws --> utf-8-validate, bufferutil see https://github.com/websockets/ws/issues/659
            "utf-8-validate": "5.0.5"
          },
          "devDependencies": {
            "@types/mocha": "9.1.0",
            "@teambit/legacy": "-"
          },
          "peerDependencies": {
            "@teambit/legacy": "1.0.623"
          }
        }
      }
    },
    "scopes/webpack/plugins/inject-head-webpack-plugin": {
      "teambit.dependencies/dependency-resolver": {
        "policy": {
          "dependencies": {
            "html-webpack-plugin": "-"
          },
          "peerDependencies": {
            "html-webpack-plugin": "^5.3.1"
          }
        }
      }
    },
    "components/ui/component-compare/version-picker": {
      "teambit.harmony/node": "-",
      "teambit.react/react": "-"
    },
    "scopes/component/ui/version-dropdown": {
      "teambit.harmony/node": "-",
      "teambit.react/react": "-"
    }
  }
}<|MERGE_RESOLUTION|>--- conflicted
+++ resolved
@@ -880,46 +880,6 @@
         }
       }
     },
-<<<<<<< HEAD
-=======
-    "scopes/react/react-elements": {
-      "teambit.dependencies/dependency-resolver": {
-        "policy": {
-          "dependencies": {
-            "react": "-",
-            "react-dom": "-",
-            "css-loader": "6.2.0",
-            "postcss": "8.4.18",
-            "postcss-loader": "7.0.1",
-            "babel-loader": "9.1.2",
-            "@babel/preset-react": "7.22.15",
-            "@babel/preset-env": "7.23.2",
-            "resolve-url-loader": "5.0.0",
-            "sass-loader": "13.3.2",
-            "@svgr/webpack": "5.5.0",
-            "new-url-loader": "0.1.1",
-            "less": "^4.1.1",
-            "@mdx-js/react": "1.6.22",
-            "less-loader": "10.0.0",
-            "postcss-normalize": "10.0.0",
-            "postcss-preset-env": "7.8.2",
-            "postcss-flexbugs-fixes": "5.0.2"
-          },
-          "devDependencies": {
-            "react": "-",
-            "react-dom": "-",
-            "@types/mocha": "9.1.0",
-            "@types/postcss-normalize": "9.0.1"
-          },
-          "peerDependencies": {
-            "react": "^16.8.0 || ^17.0.0",
-            "react-dom": "^16.8.0 || ^17.0.0",
-            "@teambit/legacy": "1.0.623"
-          }
-        }
-      }
-    },
->>>>>>> a7bbcbd2
     "scopes/mdx/modules/loader": {
       "teambit.dependencies/dependency-resolver": {
         "policy": {

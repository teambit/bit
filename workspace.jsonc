{
  "$schema": "",
  "teambit.workspace/workspace": {
    "name": "bit",
    "icon": "https://static.bit.dev/bit-logo.svg",
    "defaultScope": "teambit.bit",
    "defaultDirectory": "components"
  },
  "teambit.dependencies/dependency-resolver": {
    "packageManager": "teambit.dependencies/pnpm",
    "policy": {
      "dependencies": {
        "@babel/core": "7.11.6",
        "@babel/preset-react": "7.13.13",
        "@babel/preset-typescript": "7.12.7",
        "@babel/types": "^7.13.12",
        "@dreysolano/prerender-spa-plugin": "1.0.3",
        "@floating-ui/react-dom": "0.6.0",
        "@graphql-modules/core": "0.7.17",
        "@jest/test-result": "26.6.2",
        "@mdx-js/loader": "1.6.21",
        "@mdx-js/mdx": "1.6.21",
        "@mdx-js/react": "1.6.22",
        "@pmmmwh/react-refresh-webpack-plugin": "0.5.4",
        "@pnpm/client": "6.1.3",
        "@pnpm/colorize-semver-diff": "1.0.1",
        "@pnpm/config": "13.13.2",
        "@pnpm/core": "2.7.2",
        "@pnpm/default-reporter": "8.4.2",
        "@pnpm/default-resolver": "14.0.12",
        "@pnpm/error": "2.1.0",
        "@pnpm/fetch": "4.2.5",
        "@pnpm/fetching-types": "2.2.1",
        "@pnpm/git-resolver": "5.1.17",
        "@pnpm/local-resolver": "7.0.8",
        "@pnpm/logger": "4.0.0",
        "@pnpm/modules-yaml": "9.1.1",
        "@pnpm/npm-resolver": "12.1.8",
        "@pnpm/package-store": "12.1.12",
        "@pnpm/parse-overrides": "1.0.1",
        "@pnpm/pick-registry-for-package": "2.0.11",
        "@pnpm/registry-mock": "2.14.0",
        "@pnpm/resolver-base": "8.1.6",
        "@pnpm/semver-diff": "1.1.0",
        "@pnpm/sort-packages": "2.1.7",
        "@pnpm/store-connection-manager": "3.2.10",
        "@pnpm/tarball-fetcher": "9.3.17",
        "@pnpm/tarball-resolver": "5.0.11",
        "@pnpm/types": "7.10.0",
        "@react-hook/latest": "1.0.3",
        "@stencil/core": "1.17.4",
        "@stencil/webpack": "0.0.6",
        "@teambit/any-fs": "0.0.5",
        "@teambit/base-ui.constants.storage": "1.0.0",
        "@teambit/base-ui.css-components.pill": "1.0.0",
        "@teambit/base-ui.css-components.roundness": "1.0.0",
        "@teambit/base-ui.elements.dots-loader": "1.0.1",
        "@teambit/base-ui.elements.image": "1.0.0",
        "@teambit/base-ui.elements.label": "1.0.0",
        "@teambit/base-ui.elements.separator": "1.0.0",
        "@teambit/base-ui.graph.tree.collapsable-tree-node": "0.0.4",
        "@teambit/base-ui.graph.tree.indent": "1.0.0",
        "@teambit/base-ui.graph.tree.inflate-paths": "1.0.0",
        "@teambit/base-ui.graph.tree.recursive-tree": "1.0.0",
        "@teambit/base-ui.graph.tree.root-node": "1.0.0",
        "@teambit/base-ui.graph.tree.tree-context": "1.0.0",
        "@teambit/base-ui.input.error": "1.0.1",
        "@teambit/base-ui.layout.breakpoints": "1.0.0",
        "@teambit/base-ui.layout.grid-component": "1.0.0",
        "@teambit/base-ui.layout.page-frame": "1.0.0",
        "@teambit/base-ui.loaders.loader-ribbon": "1.0.0",
        "@teambit/base-ui.loaders.skeleton": "1.0.1",
        "@teambit/base-ui.routing.link": "1.0.0",
        "@teambit/base-ui.routing.native-link": "1.0.0",
        "@teambit/base-ui.routing.native-nav-link": "1.0.0",
        "@teambit/base-ui.routing.nav-link": "1.0.0",
        "@teambit/base-ui.routing.routing-provider": "1.0.0",
        "@teambit/base-ui.styles.flex-center": "1.0.0",
        "@teambit/base-ui.surfaces.background": "1.0.1",
        "@teambit/base-ui.surfaces.card": "1.0.1",
        "@teambit/base-ui.surfaces.split-pane.hover-splitter": "1.0.0",
        "@teambit/base-ui.surfaces.split-pane.split-pane": "1.0.0",
        "@teambit/base-ui.text.heading": "1.0.1",
        "@teambit/base-ui.text.muted-text": "1.0.1",
        "@teambit/base-ui.text.paragraph": "1.0.1",
        "@teambit/base-ui.text.text-sizes": "1.0.0",
        "@teambit/base-ui.text.themed-text": "1.0.1",
        "@teambit/base-ui.theme.accent-color": "1.1.0",
        "@teambit/base-ui.theme.colors": "1.0.0",
        "@teambit/base-ui.theme.dark-theme": "1.0.2",
        "@teambit/base-ui.theme.fonts.book": "1.0.2",
        "@teambit/base-ui.theme.fonts.roboto": "1.0.0",
        "@teambit/base-ui.theme.sizes": "1.0.0",
        "@teambit/base-ui.theme.theme-provider": "1.0.1",
        "@teambit/base-ui.utils.composer": "1.0.0",
        "@teambit/base-ui.utils.string.affix": "1.0.0",
        "@teambit/base-ui.utils.sub-paths": "1.0.0",
        "@teambit/base-ui.utils.time-ago": "1.0.0",
        "@teambit/bit.content.what-is-bit": "1.95.0",
        "@teambit/bvm.config": "0.0.26",
        "@teambit/capsule": "0.0.12",
        "@teambit/code.ui.object-formatter": "0.0.1",
        "@teambit/compilation.content.compiler-overview": "1.95.0",
        "@teambit/component.content.component-overview": "1.95.0",
        "@teambit/component.content.dev-files": "1.95.9",
        "@teambit/component.instructions.exporting-components": "0.0.6",
        "@teambit/defender.content.formatter-overview": "1.95.9",
        "@teambit/defender.content.linter-overview": "1.95.0",
        "@teambit/defender.content.tester-overview": "1.95.0",
        "@teambit/design.elements.icon": "1.0.5",
<<<<<<< HEAD
        "@teambit/design.inputs.selectors.multi-select": "0.0.19",
=======
        "@teambit/design.inputs.dropdown": "0.0.7",
        "@teambit/design.inputs.selectors.multi-select": "0.0.16",
>>>>>>> 07d7c3f0
        "@teambit/design.ui.brand.logo": "1.95.0",
        "@teambit/design.ui.icon-button": "1.0.10",
        "@teambit/design.ui.input.toggle": "1.0.12",
        "@teambit/docs.content.docs-overview": "1.95.9",
        "@teambit/documenter.code.react-playground": "4.0.1",
        "@teambit/documenter.content.documentation-links": "4.1.3",
        "@teambit/documenter.markdown.hybrid-live-code-snippet": "0.1.10",
        "@teambit/documenter.markdown.mdx": "0.1.11",
        "@teambit/documenter.routing.external-link": "4.1.0",
        "@teambit/documenter.theme.theme-compositions": "4.1.1",
        "@teambit/documenter.theme.theme-context": "4.0.3",
        "@teambit/documenter.types.docs-file": "4.0.10",
        "@teambit/documenter.ui.block-quote": "4.0.3",
        "@teambit/documenter.ui.bold": "4.0.3",
        "@teambit/documenter.ui.code-snippet": "4.2.2",
        "@teambit/documenter.ui.consumable-link": "4.0.3",
        "@teambit/documenter.ui.heading": "4.1.1",
        "@teambit/documenter.ui.highlighted-text": "4.1.1",
        "@teambit/documenter.ui.image": "4.0.0",
        "@teambit/documenter.ui.import-action": "4.1.9",
        "@teambit/documenter.ui.italic": "4.0.3",
        "@teambit/documenter.ui.label": "4.0.3",
        "@teambit/documenter.ui.label-list": "4.0.3",
        "@teambit/documenter.ui.linked-heading": "4.1.6",
        "@teambit/documenter.ui.ol": "4.1.1",
        "@teambit/documenter.ui.paragraph": "4.1.1",
        "@teambit/documenter.ui.property-table": "4.1.3",
        "@teambit/documenter.ui.section": "4.1.1",
        "@teambit/documenter.ui.separator": "4.1.1",
        "@teambit/documenter.ui.sub-title": "4.1.1",
        "@teambit/documenter.ui.sup": "4.0.3",
        "@teambit/documenter.ui.table.base-table": "4.1.1",
        "@teambit/documenter.ui.table.td": "4.1.1",
        "@teambit/documenter.ui.table.tr": "4.1.1",
        "@teambit/documenter.ui.ul": "4.1.1",
        "@teambit/evangelist.elements.button": "1.0.3",
        "@teambit/evangelist.elements.heading": "1.0.2",
        "@teambit/evangelist.elements.icon": "1.0.2",
        "@teambit/evangelist.elements.image": "1.0.2",
        "@teambit/evangelist.elements.x-button": "1.0.7",
        "@teambit/evangelist.input.checkbox.label": "1.0.3",
        "@teambit/evangelist.input.input": "1.0.2",
        "@teambit/evangelist.surfaces.dropdown": "1.0.2",
        "@teambit/evangelist.surfaces.tooltip": "1.0.1",
        "@teambit/graph.cleargraph": "0.0.1",
        "@teambit/harmony": "0.2.11",
        "@teambit/pkg.content.packages-overview": "1.95.9",
        "@teambit/react.content.react-overview": "1.95.0",
        "@teambit/react.instructions.react-native.adding-tests": "0.0.1",
        "@teambit/react.instructions.react.adding-compositions": "0.0.6",
        "@teambit/react.instructions.react.adding-tests": "0.0.6",
        "@teambit/scope.content.scope-overview": "1.95.0",
        "@teambit/string.ellipsis": "0.0.7",
        "@teambit/ui.composition-card": "0.0.259",
        "@teambit/workspace.content.variants": "1.95.9",
        "@teambit/workspace.content.workspace-overview": "1.95.0",
        "@testing-library/jest-dom": "5.11.10",
        "@testing-library/jest-native": "4.0.1",
        "@testing-library/react": "11.2.6",
        "@tippyjs/react": "4.2.0",
        "@types/classnames": "2.2.11",
        "@types/cors": "2.8.10",
        "@types/dagre": "0.7.44",
        "@types/didyoumean": "1.2.0",
        "@types/eslint": "7.28.0",
        "@types/express": "4.17.9",
        "@types/find-root": "1.1.2",
        "@types/get-port": "4.2.0",
        "@types/history": "4.7.8",
        "@types/http-proxy-agent": "2.0.2",
        "@types/json-schema": "7.0.9",
        "@types/lodash": "4.14.165",
        "@types/lodash.compact": "3.0.6",
        "@types/lodash.flatten": "4.4.6",
        "@types/lodash.head": "4.0.6",
        "@types/lodash.orderby": "4.6.6",
        "@types/lodash.pick": "4.4.6",
        "@types/mdx-js__react": "1.5.3",
        "@types/memoizee": "0.4.5",
        "@types/mime": "2.0.3",
        "@types/mini-css-extract-plugin": "2.2.0",
        "@types/mousetrap": "1.6.5",
        "@types/node": "14.14.13",
        "@types/pluralize": "0.0.29",
        "@types/puppeteer": "3.0.5",
        "@types/react": "17.0.8",
        "@types/react-dev-utils": "9.0.10",
        "@types/react-dom": "17.0.5",
        "@types/react-router-dom": "5.1.7",
        "@types/react-tabs": "2.3.2",
        "@types/react-tooltip": "3.11.0",
        "@types/socket.io-client": "1.4.35",
        "@types/ua-parser-js": "0.7.35",
        "@types/url-join": "4.0.0",
        "@types/url-parse": "1.4.3",
        "@types/webpack": "5.28.0",
        "@types/webpack-dev-server": "4.0.3",
        "@yarnpkg/cli": "3.2.0-rc.7",
        "@yarnpkg/core": "^3.2.0-rc.7",
        "@yarnpkg/fslib": "2.6.1-rc.2",
        "@yarnpkg/parsers": "2.5.0-rc.5",
        "@yarnpkg/plugin-npm": "2.6.1-rc.6",
        "@yarnpkg/plugin-pack": "3.1.0",
        "agentkeepalive": "4.1.4",
        "ansi-to-html": "0.6.14",
        "apollo-link-context": "1.0.20",
        "apollo-link-http": "1.5.17",
        "apollo-link-ws": "1.0.20",
        "apollo-server": "2.19.2",
        "apollo-utilities": "1.3.4",
        "aws-sdk": "2.756.0",
        "babel-jest": "26.6.3",
        "babel-plugin-named-asset-import": "0.3.7",
        "babel-preset-jest": "26.6.2",
        "body-parser": "1.19.0",
        "buffer": "6.0.3",
        "camelcase": "6.2.0",
        "case-sensitive-paths-webpack-plugin": "2.3.0",
        "classnames": "2.2.6",
        "cli-highlight": "2.1.9",
        "comlink": "4.3.0",
        "command-exists": "1.2.9",
        "compression-webpack-plugin": "9.2.0",
        "copy-to-clipboard": "3.3.1",
        "cors": "2.8.5",
        "credentials-by-uri": "2.0.0",
        "cross-fetch": "3.0.6",
        "css-minimizer-webpack-plugin": "3.0.2",
        "dagre": "0.8.5",
        "didyoumean": "1.2.1",
        "enquirer": "2.3.6",
        "eslint-config-airbnb-typescript": {
          "version": "5.1.0",
          "preserve": true
        },
        "eslint-import-resolver-node": "0.3.4",
        "eventemitter2": "6.4.4",
        "expose-loader": "3.1.0",
        "express": "4.17.1",
        "express-graphql": "0.12.0",
        "express-history-api-fallback": "2.2.1",
        "filenamify": "4.2.0",
        "find-root": "1.1.0",
        "flatted": "3.1.0",
        "fuse.js": "6.4.6",
        "get-port": "5.1.1",
        "get-xpath": "3.0.1",
        "graceful-fs": "4.2.4",
        "graphql-subscriptions": "1.2.0",
        "graphql-tag": "2.12.1",
        "graphql-tools": "6.2.4",
        "graphql-type-json": "0.3.2",
        "history": "4.10.1",
        "html-escaper": "3.0.0",
        "html-webpack-plugin": "5.3.2",
        "http-proxy": "1.18.1",
        "http-proxy-agent": "4.0.1",
        "https-proxy-agent": "5.0.0",
        "humanize-duration": "3.23.1",
        "humanize-string": "2.1.0",
        "ini": "2.0.0",
        "inject-body-webpack-plugin": "1.3.0",
        "is-builtin-module": "3.1.0",
        "is-primitive": "3.0.1",
        "jest": "26.6.3",
        "jest-message-util": "26.6.2",
        "jest-watcher": "26.6.2",
        "join-path": "1.1.1",
        "json-formatter-js": "2.3.4",
        "jsx-to-string": "1.4.0",
        "junit-report-builder": "3.0.0",
        "less": "^4.1.1",
        "loader-utils": "2.0.0",
        "lodash": "4.17.20",
        "lodash.compact": "3.0.1",
        "lodash.head": "4.0.1",
        "lodash.orderby": "4.6.0",
        "lodash.pick": "4.4.0",
        "map-obj": "4.2.1",
        "memoize-one": "5.1.1",
        "memoizee": "0.4.15",
        "memory-fs": "0.5.0",
        "mime": "2.5.2",
        "mini-css-extract-plugin": "2.2.2",
        "minimatch": "3.0.4",
        "mousetrap": "1.6.5",
        "multimatch": "5.0.0",
        "nanoid": "3.1.20",
        "nerf-dart": "1.0.0",
        "p-limit": "3.1.0",
        "parallel-webpack": "2.6.0",
        "parse-package-name": "0.1.0",
        "path-to-regexp": "6.2.0",
        "penpal": "6.2.2",
        "pkgs-graph": "6.1.3",
        "pluralize": "8.0.0",
        "postcss": "8.2.9",
        "postcss-flexbugs-fixes": "5.0.2",
        "postcss-loader": "6.1.1",
        "postcss-preset-env": "6.7.0",
        "postcss-safe-parser": "5.0.2",
        "prerender-loader": "1.3.0",
        "pretty-bytes": "5.6.0",
        "pretty-time": "1.1.0",
        "process": "0.11.10",
        "query-string": "7.0.0",
        "react-animate-height": "2.0.23",
        "react-dev-utils": "11.0.4",
        "react-error-boundary": "^3.0.0",
        "react-error-overlay": "6.0.9",
        "react-flow-renderer": "8.3.7",
        "react-router-dom": "5.2.0",
        "react-syntax-highlighter": "15.4.3",
        "react-tabs": "3.2.0",
        "react-test-renderer": "16.14.0",
        "react-tooltip": "3.11.6",
        "remark-admonitions": "1.2.1",
        "remark-frontmatter": "2.0.0",
        "reset-css": "5.0.1",
        "resolve-from": "5.0.0",
        "resolve-url-loader": "4.0.0",
        "semver": "7.3.4",
        "semver-intersect": "1.4.0",
        "singleton-tsserver": "1.0.1",
        "socket.io": "2.4.1",
        "socket.io-client": "2.4.0",
        "socks-proxy-agent": "5.0.0",
        "string-to-color": "2.2.2",
        "strip-ansi": "6.0.0",
        "subscriptions-transport-ws": "0.9.18",
        "table": "6.7.3",
        "tempy": "1.0.1",
        "terser-webpack-plugin": "5.2.0",
        "tippy.js": "6.2.7",
        "typedoc": "0.22.5",
        "typescript-language-server": "0.4.0",
        "ua-parser-js": "0.7.24",
        "unist-util-remove": "2.0.1",
        "unist-util-visit": "2.0.3",
        "url-join": "4.0.1",
        "url-parse": "1.4.7",
        "use-debounce": "6.0.1",
        "version-selector-type": "3.0.0",
        "vfile": "4.2.0",
        "vscode-icons-js": "11.0.0",
        "vscode-jsonrpc": "6.0.0",
        "vscode-languageclient": "6.1.3",
        "vscode-languageserver": "6.1.1",
        "vscode-languageserver-types": "3.16.0",
        "vscode-ws-jsonrpc": "0.2.0",
        "webpack": "5.51.1",
        "webpack-assets-manifest": "5.1.0",
        "webpack-dev-server": "4.1.0",
        "webpack-manifest-plugin": "4.0.2",
        "webpack-merge": "5.8.0",
        "workbox-webpack-plugin": "6.2.4",
        "ws": "7.4.2",
        "yaml": "1.10.2"
      },
      "peerDependencies": {
        "@apollo/client": "^3.0.0",
        "@teambit/legacy": "1.0.242",
        "browserslist": "4.16.3",
        "core-js": "^3.10.0",
        "graphql": "14.7.0",
        "mz": "2.7.0",
        "react": "17.0.2",
        "react-dom": "17.0.2"
      }
    },
    "nodeLinker": "hoisted",
    // This is a temporary workaround to fix "bit compile" on macOS and Windows.
    // "bit compile" breaks node_modules when hard links are used.
    "packageImportMethod": "copy",
    "packageManagerArgs": [],
    "devFilePatterns": [
      "**/*.spec.ts"
    ],
    "strictPeerDependencies": true,
    // Setting this to false, to make sure we are not consuming anything that exists only on the bit.dev registry
    // "installFromBitDevRegistry": false,
    "savePrefix": "",
    "extraArgs": []
  },
  "teambit.preview/preview": {
    "bundlingStrategy": "component"
  },
  "teambit.generator/generator": {
    "aspects": [
      "teambit.harmony/aspect"
    ]
  },
  "teambit.component/issues": {
    "ignoreIssues": ["CircularDependencies"]
  },
  "teambit.workspace/variants": {
    // Only component with no namespace (aka aspects in our workspace)
    "*,!{*/**}": {
      "teambit.pkg/pkg": {
        "packageManagerPublishArgs": [
          "--access public"
        ],
        "packageJson": {
          "name": "@teambit/{name}",
          "private": false,
          "license": "Apache-2.0",
          "engines": {
            "node": ">=12.22.0"
          },
          "repository": {
            "type": "git",
            "url": "https://github.com/teambit/bit"
          },
          "keywords": [
            "bit",
            "bit-aspect",
            "components",
            "collaboration",
            "web",
            "react",
            "react-components",
            "angular",
            "angular-components",
            "vue",
            "vue-components"
          ]
        }
      },
      "teambit.dependencies/dependency-resolver": {
        "policy": {
          "dependencies": {
            "@teambit/legacy": "-"
          },
          "devDependencies": {
            "@types/mocha": "9.1.0",
            "@teambit/legacy": "-"
          },
          "peerDependencies": {
            "@teambit/legacy": "1.0.242"
          }
        }
      },
      "teambit.envs/envs": {
        "env": "teambit.harmony/aspect"
      },
      "teambit.harmony/aspect": {}
    },
    // Only component with at least one namespace
    "{*/**}": {
      "teambit.harmony/aspect": "-",
      "teambit.pkg/pkg": {
        "packageManagerPublishArgs": [
          "--access public"
        ],
        "packageJson": {
          "name": "@teambit/{scope}.{name}",
          "private": false,
          "license": "Apache-2.0",
          "engines": {
            "node": ">=12.22.0"
          },
          "repository": {
            "type": "git",
            "url": "https://github.com/teambit/bit"
          },
          "keywords": [
            "bit",
            "components",
            "collaboration",
            "web",
            "react",
            "react-components",
            "angular",
            "angular-components",
            "vue",
            "vue-components"
          ]
        }
      },
      "teambit.dependencies/dependency-resolver": {
        "policy": {
          "dependencies": {
            "@teambit/legacy": "-"
          },
          "devDependencies": {
            "@types/mocha": "9.1.0",
            "@teambit/legacy": "-"
          },
          "peerDependencies": {}
        }
      },
      "teambit.envs/envs": {
        "env": "teambit.harmony/node"
      },
      "teambit.harmony/node": {}
    },
    // Special rules for all core envs
    // "scopes/react/react, scopes/react/react-native, scopes/harmony/aspect, scopes/harmony/node, scopes/html/html": {
    // "teambit.harmony/aspect": "-",
    // Set the env env for all core envs
    // "teambit.envs/env": {}
    // },
    "{modules/**}": {
      "teambit.envs/envs": {
        "env": "teambit.harmony/node"
      },
      "teambit.harmony/node": {}
    },
    "{cli/**}": {
      "teambit.react/react": "-",
      "teambit.envs/envs": {
        "env": "teambit.harmony/node"
      }
    },
    "{babel/**}": {
      "teambit.envs/envs": {
        "env": "teambit.harmony/node"
      },
      "teambit.harmony/node": {}
    },
    "{ui/**}": {
      "teambit.envs/envs": {
        "env": "teambit.react/react"
      },
      "teambit.react/react": {}
    },
    "scopes/toolbox": {
      "teambit.envs/envs": {
        "env": "teambit.harmony/node"
      },
      "teambit.harmony/aspect": "-",
      "defaultScope": "teambit.toolbox"
    },
    "scopes/web-components": {
      "defaultScope": "teambit.web-components"
    },
    "scopes/workspace": {
      "defaultScope": "teambit.workspace"
    },
    "scopes/webpack": {
      "defaultScope": "teambit.webpack"
    },
    "scopes/scope": {
      "defaultScope": "teambit.scope"
    },
    "scopes/compositions": {
      "defaultScope": "teambit.compositions"
    },
    "scopes/docs": {
      "defaultScope": "teambit.docs"
    },
    "scopes/generator": {
      "defaultScope": "teambit.generator"
    },
    "scopes/lanes": {
      "defaultScope": "teambit.lanes"
    },
    "scopes/explorer": {
      "defaultScope": "teambit.explorer"
    },
    "scopes/envs": {
      "defaultScope": "teambit.envs"
    },
    "scopes/pkg": {
      "defaultScope": "teambit.pkg"
    },
    "scopes/dependencies": {
      "defaultScope": "teambit.dependencies"
    },
    "scopes/react": {
      "defaultScope": "teambit.react"
    },
    "scopes/preview": {
      "defaultScope": "teambit.preview"
    },
    "scopes/pipelines": {
      "defaultScope": "teambit.pipelines"
    },
    "scopes/harmony": {
      "defaultScope": "teambit.harmony"
    },
    "scopes/html": {
      "defaultScope": "teambit.html"
    },
    "scopes/compilation": {
      "defaultScope": "teambit.compilation"
    },
    "scopes/defender": {
      "defaultScope": "teambit.defender"
    },
    "scopes/component": {
      "defaultScope": "teambit.component"
    },
    "scopes/code": {
      "defaultScope": "teambit.code"
    },
    "scopes/component/component-id": {
      "teambit.envs/envs": {
        "env": "teambit.harmony/node"
      },
      // Removing policies that should be defined only for aspects
      "teambit.dependencies/dependency-resolver": {}
    },
    "scopes/component/component-version": {
      "teambit.envs/envs": {
        "env": "teambit.harmony/node"
      },
      // Removing policies that should be defined only for aspects
      "teambit.dependencies/dependency-resolver": {}
    },
    "scopes/component/legacy-bit-id": {
      "teambit.envs/envs": {
        "env": "teambit.harmony/node"
      },
      // Removing policies that should be defined only for aspects
      "teambit.dependencies/dependency-resolver": {}
    },
    "scopes/harmony/bit-error, scopes/defender/tests-results, scopes/typescript/ts-server, scopes/component/component-issues, scopes/component/component-package-version, scopes/react/eslint-config-bit-react, scopes/toolbox/tables/cli-table": {
      "teambit.harmony/aspect": "-",
      "teambit.envs/envs": {
        "env": "teambit.harmony/node"
      },
      // Removing policies that should be defined only for aspects
      "teambit.dependencies/dependency-resolver": {}
    },
    "scopes/component/legacy-component-log": {
      "teambit.envs/envs": {
        "env": "teambit.harmony/node"
      },
      "teambit.dependencies/dependency-resolver": {}
    },
    "scopes/ui-foundation": {
      "defaultScope": "teambit.ui-foundation",
      "teambit.community/envs/community-react": "-"
    },
    "scopes/mdx": {
      "defaultScope": "teambit.mdx"
    },
    "scopes/community": {
      "defaultScope": "teambit.community"
    },
    "scopes/cloud": {
      "defaultScope": "teambit.cloud"
    },
    "scopes/base-react": {
      "defaultScope": "teambit.base-react",
      "teambit.envs/envs": {
        "env": "teambit.react/react"
      }
    },
    "scopes/design": {
      "defaultScope": "teambit.design",
      "teambit.envs/envs": {
        "env": "teambit.react/react"
      },
      "teambit.dependencies/dependency-resolver": {
        "policy": {
          "devDependencies": {
            // TODO - remove when @teambit/legacy is applied only to aspects
            "@teambit/legacy": "-"
          }
        }
      }
    },
    "scopes/react/react-elements": {
      "teambit.dependencies/dependency-resolver": {
        "policy": {
          "dependencies": {
            "react": "-",
            "react-dom": "-",
            "css-loader": "6.2.0",
            "postcss": "8.2.9",
            "postcss-loader": "6.1.1",
            "babel-loader": "8.2.2",
            "@babel/preset-react": "7.13.13",
            "@babel/preset-env": "7.12.17",
            "resolve-url-loader": "3.1.2",
            "sass-loader": "12.1.0",
            "@svgr/webpack": "5.5.0",
            "new-url-loader": "0.1.1",
            "less": "^4.1.1",
            "@mdx-js/react": "1.6.22",
            "less-loader": "10.0.0",
            "babel-preset-react-app": "^10.0.0",
            "postcss-normalize": "10.0.0",
            "postcss-preset-env": "6.7.0",
            "postcss-flexbugs-fixes": "5.0.2"
          },
          "devDependencies": {
            "react": "-",
            "react-dom": "-",
            "@types/mocha": "9.1.0",
            "@types/postcss-normalize": "9.0.1"
          },
          "peerDependencies": {
            "react": "^16.8.0 || ^17.0.0",
            "react-dom": "^16.8.0 || ^17.0.0",
            "@teambit/legacy": "1.0.242"
          }
        }
      }
    },
    "scopes/typescript": {
      "defaultScope": "teambit.typescript"
    },
    "{aspect-docs/**}": {
      "teambit.envs/envs": {
        "env": "teambit.mdx/mdx"
      },
      "teambit.mdx/mdx": {}
    },
    "scopes/semantics": {
      "defaultScope": "teambit.semantics"
    },
    // overrides for @teambit/bit ("teambit.harmony/bit") package:
    "scopes/harmony/bit": {
      "teambit.pkg/pkg": {
        "packageJson": {
          "packageManagerPublishArgs": [
            "--access public"
          ],
          "license": "Apache-2.0",
          "name": "@teambit/{name}", // @teambit/discovery.ui.sidebar
          "private": false,
          // Change back to "bin": "bin/bit" once released to prod
          "bin": {
            "bbit": "bin/bit"
          },
          "engines": {
            "node": ">=12.22.0"
          },
          "repository": {
            "type": "git",
            "url": "https://github.com/teambit/bit"
          },
          "keywords": [
            "bit",
            "bit-aspect",
            "components",
            "collaboration",
            "web",
            "react",
            "react-components",
            "angular",
            "angular-components",
            "vue",
            "vue-components"
          ]
        }
      },
      "teambit.dependencies/dependency-resolver": {
        "policy": {
          "dependencies": {
            "@apollo/client": "3.3.6",
            "@teambit/legacy": "1.0.242",
            "graphql": "14.7.0",
            "browserslist": "4.16.3",
            "reflect-metadata": "0.1.13",
            "mz": "2.7.0",
            // TODO: remove this once this is merged https://github.com/isaacs/node-graceful-fs/pull/202
            "graceful-fs": "4.2.4",
            // make sure the package manager installs an instance of react (and other peers)
            "react-native-web": "0.14.13",
            "react": "17.0.2",
            "react-dom": "17.0.2",
            "core-js": "3.13.0",
            // Those are here to make sure we have them in the root with specific versions when installing with bvm
            "postcss": "8.2.9",
            "buffer": "6.0.3",
            "process": "0.11.10"
          },
          "devDependencies": {
            // "@types/react": "-",
            // "@types/mocha": "5.2.7",
            // // why this is needed? try to automate this
            // "@types/node": "12.20.4"
          },
          "peerDependencies": {
            "@teambit/legacy": "-",
            "browserslist": "-",
            "graphql": "-",
            "react": "-",
            "react-dom": "-",
            "react-native-web": "-",
            "core-js": "-"
          }
        }
      }
    },
    "scopes/defender/jest": {
      "teambit.dependencies/dependency-resolver": {
        "policy": {
          "peerDependencies": {
            "jest": "26.6.3"
          }
        }
      }
    },
    "scopes/webpack/webpack": {
      "teambit.dependencies/dependency-resolver": {
        "policy": {
          // Used for webpack5 native modules fallbacks
          // see more here:
          // https://webpack.js.org/blog/2020-10-10-webpack-5-release/#automatic-nodejs-polyfills-removed
          // https://github.com/webpack/webpack/pull/8460/commits/a68426e9255edcce7822480b78416837617ab065
          "dependencies": {
            "assert": "2.0.0",
            "browserify-zlib": "0.2.0",
            "buffer": "6.0.3",
            "constants-browserify": "1.0.0",
            "crypto-browserify": "3.12.0",
            "domain-browser": "4.19.0",
            "https-browserify": "1.0.0",
            "os-browserify": "0.3.0",
            "path-browserify": "1.0.1",
            "process": "0.11.10",
            "punycode": "2.1.1",
            "querystring-es3": "0.2.1",
            "stream-browserify": "3.0.0",
            "stream-http": "3.2.0",
            "string_decoder": "1.3.0",
            "timers-browserify": "2.0.12",
            "tty-browserify": "0.0.1",
            "url": "0.11.0",
            "util": "0.12.3",
            "vm-browserify": "1.1.2"
          }
        }
      }
    },
    "scopes/harmony/aspect": {
      "teambit.dependencies/dependency-resolver": {
        "policy": {
          "dependencies": {
            "@babel/plugin-proposal-class-properties": "7.12.13",
            "@babel/plugin-proposal-decorators": "7.12.13",
            "@babel/plugin-proposal-object-rest-spread": "7.12.13",
            "@babel/plugin-transform-modules-commonjs": "7.12.13",
            "@babel/plugin-transform-runtime": "7.12.17",
            "@babel/preset-env": "7.12.17",
            "babel-plugin-transform-typescript-metadata": "0.3.1",
            "@babel/preset-react": "7.13.13",
            "@babel/preset-typescript": "7.12.7"
          }
        }
      }
    },
    "scopes/harmony/graphql": {
      "teambit.dependencies/dependency-resolver": {
        "policy": {
          "dependencies": {
            "@teambit/legacy": "-",
            // subscriptions-transport-ws --> ws --> utf-8-validate, bufferutil see https://github.com/websockets/ws/issues/659
            "bufferutil": "4.0.3",
            // subscriptions-transport-ws --> ws --> utf-8-validate, bufferutil see https://github.com/websockets/ws/issues/659
            "utf-8-validate": "5.0.5"
          },
          "devDependencies": {
            "@types/mocha": "9.1.0",
            "@teambit/legacy": "-"
          },
          "peerDependencies": {
            "@teambit/legacy": "1.0.242"
          }
        }
      }
    }
  }
}
<|MERGE_RESOLUTION|>--- conflicted
+++ resolved
@@ -108,12 +108,8 @@
         "@teambit/defender.content.linter-overview": "1.95.0",
         "@teambit/defender.content.tester-overview": "1.95.0",
         "@teambit/design.elements.icon": "1.0.5",
-<<<<<<< HEAD
         "@teambit/design.inputs.selectors.multi-select": "0.0.19",
-=======
         "@teambit/design.inputs.dropdown": "0.0.7",
-        "@teambit/design.inputs.selectors.multi-select": "0.0.16",
->>>>>>> 07d7c3f0
         "@teambit/design.ui.brand.logo": "1.95.0",
         "@teambit/design.ui.icon-button": "1.0.10",
         "@teambit/design.ui.input.toggle": "1.0.12",

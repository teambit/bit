--- conflicted
+++ resolved
@@ -221,11 +221,7 @@
         "react": "^16.13.1",
         "browserslist": "^4",
         "mz": "^2.7.0",
-<<<<<<< HEAD
         "bit-bin": "14.8.9-dev.107",
-=======
-        "bit-bin": "14.8.9-dev.105",
->>>>>>> dc02fad2
         "graphql": "^14.3.1",
         "react-dom": "^16.13.1"
       }
@@ -255,11 +251,7 @@
           },
           "peerDependencies": {
             "react": "^16.13.1",
-<<<<<<< HEAD
             "bit-bin": "14.8.9-dev.107",
-=======
-            "bit-bin": "14.8.9-dev.105",
->>>>>>> dc02fad2
             "react-dom": "^16.13.1"
           }
         }
@@ -361,11 +353,7 @@
       "teambit.dependencies/dependency-resolver": {
         "policy": {
           "dependencies": {
-<<<<<<< HEAD
             "bit-bin": "14.8.9-dev.107",
-=======
-            "bit-bin": "14.8.9-dev.105",
->>>>>>> dc02fad2
             "react": "^16.13.1",
             "react-dom": "^16.13.1",
             "graphql": "^14.3.1",

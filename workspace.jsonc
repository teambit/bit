{
  "$schema": "",
  "teambit.workspace/workspace": {
    "name": "bit",
    "icon": "https://static.bit.dev/bit-logo.svg",
    "defaultScope": "teambit.bit",
    "defaultDirectory": "components"
    // "vendorDirectory": "vendor",
  },
  "teambit.dependencies/dependency-resolver": {
    "packageManager": "teambit.dependencies/pnpm",
    "strictPeerDependencies": true,
    "extraArgs": [],
    "policy": {
      "dependencies": {
        "@apollo/react-common": "^3.1.4",
        "@apollo/react-hooks": "^3.1.5",
        "@babel/core": "7.11.6",
        "@babel/preset-typescript": "7.10.4",
        "@graphql-modules/core": "^0.7.17",
        "@pmmmwh/react-refresh-webpack-plugin": "^0.3.2",
        "@pnpm/client": "2.0.4",
        "@pnpm/config": "11.3.0",
        "@pnpm/default-reporter": "7.9.1",
        "@pnpm/default-resolver": "11.0.3",
        "@pnpm/error": "1.3.1",
        "@pnpm/fetch": "2.1.5",
        "@pnpm/fetching-types": "1.0.0",
        "@pnpm/git-resolver": "4.1.4",
        "@pnpm/local-resolver": "5.0.14",
        "@pnpm/logger": "3.2.2",
        "@pnpm/npm-resolver": "10.0.2",
        "@pnpm/package-store": "10.1.0",
        "@pnpm/pick-registry-for-package": "1.0.3",
        "@pnpm/resolver-base": "7.0.3",
        "@pnpm/store-connection-manager": "0.3.35",
        "@pnpm/tarball-fetcher": "8.2.2",
        "@pnpm/tarball-resolver": "4.0.3",
        "@stencil/core": "^1.15.0",
        "@stencil/webpack": "0.0.6",
        "@svgr/webpack": "^5.4.0",
        "@teambit/any-fs": "0.0.5",
        "@teambit/base-ui.constants.storage": "^0.5.3",
        "@teambit/base-ui.css-components.roundness": "^0.5.3",
        "@teambit/base-ui.elements.separator": "^0.5.3",
        "@teambit/base-ui.input.error": "^0.5.3",
        "@teambit/base-ui.layout.breakpoints": "^0.5.3",
        "@teambit/base-ui.layout.grid-component": "^0.5.3",
        "@teambit/base-ui.layout.page-frame": "^0.5.3",
        "@teambit/base-ui.surfaces.card": "^0.5.3",
        "@teambit/base-ui.surfaces.split-pane.hover-splitter": "^0.5.3",
        "@teambit/base-ui.surfaces.split-pane.split-pane": "^0.5.3",
        "@teambit/base-ui.text.muted-text": "^0.5.3",
        "@teambit/base-ui.text.paragraph": "^0.5.3",
        "@teambit/base-ui.text.themed-text": "^0.5.3",
        "@teambit/base-ui.theme.color-palette": "^0.5.3",
        "@teambit/base-ui.theme.colors": "^0.5.3",
        "@teambit/base-ui.theme.dark-theme": "^0.5.3",
        "@teambit/base-ui.theme.sizes": "^0.5.3",
        "@teambit/base-ui.theme.theme-provider": "^0.5.3",
        "@teambit/base-ui.utils.sub-paths": "^0.5.3",
        "@teambit/base-ui.utils.time-ago": "^0.5.3",
        "@teambit/capsule": "0.0.12",
        "@teambit/documenter.code.react-playground": "^0.2.3",
        "@teambit/documenter.theme.theme-context": "^0.2.3",
        "@teambit/documenter.types.docs-file": "^0.2.3",
        "@teambit/documenter.ui.consumable-link": "^0.2.3",
        "@teambit/documenter.ui.heading": "^0.2.3",
        "@teambit/documenter.ui.highlighted-text": "0.2.3",
        "@teambit/documenter.ui.import-action": "^0.2.3",
        "@teambit/documenter.ui.label-list": "^0.2.3",
        "@teambit/documenter.ui.linked-heading": "^0.2.3",
        "@teambit/documenter.ui.property-table": "^0.2.3",
        "@teambit/documenter.ui.section": "^0.2.3",
        "@teambit/documenter.ui.separator": "^0.2.3",
        "@teambit/documenter.ui.sub-title": "^0.2.3",
        "@teambit/evangelist.elements.button": "^0.5.3",
        "@teambit/evangelist.elements.heading": "^0.5.3",
        "@teambit/evangelist.elements.icon": "^0.5.3",
        "@teambit/evangelist.elements.image": "^0.5.3",
        "@teambit/evangelist.elements.x-button": "0.5.3",
        "@teambit/evangelist.input.input": "^0.5.3",
        "@teambit/evangelist.surfaces.dropdown": "0.5.3",
        "@teambit/evangelist.surfaces.tooltip": "0.5.3",
        "@teambit/evangelist.theme.icon-font": "^0.5.3",
        "@teambit/harmony": "0.2.7",
        "@testing-library/jest-dom": "^5.9.0",
        "@testing-library/react": "11.0.4",
        "@types/cacache": "^12.0.1",
        "@types/classnames": "^2.2.10",
        "@types/cors": "^2.8.6",
        "@types/cross-spawn": "^6.0.2",
        "@types/dagre": "0.7.44",
        "@types/didyoumean": "^1.2.0",
        "@types/find-cache-dir": "3.2.0",
        "@types/get-port": "^4.2.0",
        "@types/history": "^4.7.6",
        "@types/lodash": "4.14.165",
        "@types/lodash.head": "^4.0.6",
        "@types/mousetrap": "^1.6.3",
        "@types/node-fetch": "2.5.7",
        "@types/proper-lockfile": "^4.1.1",
        "@types/puppeteer": "^3.0.1",
        "@types/react": "16.9.43",
        "@types/react-router-dom": "^5.1.5",
        "@types/react-tabs": "^2.3.2",
        "@types/react-transition-group": "^4.4.0",
        "@types/socket.io-client": "^1.4.33",
        "@types/url-parse": "1.4.3",
        "@types/webpack-dev-server": "^3.10.1",
        "@types/webpack-merge": "^4.1.5",
        "@yarnpkg/cli": "2.3.2",
        "@yarnpkg/core": "2.3.1",
        "@yarnpkg/fslib": "2.3.0",
        "@yarnpkg/plugin-npm": "2.3.0",
        "ansi-to-html": "^0.6.14",
        "apollo-boost": "^0.4.9",
        "apollo-cache-inmemory": "^1.6.6",
        "apollo-client": "^2.6.10",
        "apollo-link": "^1.2.14",
        "apollo-link-error": "^1.1.13",
        "apollo-link-http": "^1.5.17",
        "apollo-link-ws": "^1.0.20",
        "apollo-utilities": "^1.3.4",
        "aws-sdk": "2.756.0",
        "babel-jest": "^26.0.1",
        "babel-plugin-named-asset-import": "^0.3.6",
        "babel-polyfill": "^6.26.0",
        "babel-preset-jest": "^26.3.0",
        "body-parser": "1.19.0",
        "cacache": "^15.0.5",
        "camelcase": "^6.0.0",
        "case-sensitive-paths-webpack-plugin": "^2.3.0",
        "classnames": "^2.2.6",
        "cleargraph": "^5.4.0",
        "comlink": "4.3.0",
        "consolehighlighter": "0.1.5",
        "copy-to-clipboard": "^3.3.1",
        "core-js": "^3.6.5",
        "cors": "^2.8.5",
        "credentials-by-uri": "2.0.0",
        "cross-spawn": "^7.0.3",
        "dagre": "0.8.5",
        "didyoumean": "^1.2.1",
        "eslint-import-resolver-node": "0.3.4",
        "express": "^4.17.1",
        "express-graphql": "^0.9.0",
        "express-history-api-fallback": "^2.2.1",
        "file-loader": "^6.0.0",
        "filenamify": "^4.1.0",
        "find-cache-dir": "3.3.1",
        "fuse.js": "^6.4.1",
        "get-port": "^5.1.1",
        "globby": "11.0.1",
        "graphql-subscriptions": "^1.1.0",
        "graphql-tag": "^2.10.3",
        "graphql-tools": "6.2.4",
        "graphql-type-json": "0.3.2",
        "history": "4.10.1",
        "html-webpack-plugin": "^4.3.0",
        "http-proxy": "^1.18.1",
        "humanize-duration": "3.23.1",
        "humanize-string": "2.1.0",
        "is-primitive": "3.0.1",
        "jest": "^26.0.1",
        "jest-watcher": "26.6.2",
        "join-path": "^1.1.1",
        "json-formatter-js": "2.3.4",
        "jsx-to-string": "1.4.0",
        "lodash.head": "^4.0.1",
        "memoize-one": "5.1.1",
        "mime": "^2.4.6",
        "mini-css-extract-plugin": "^0.9.0",
        "mousetrap": "^1.6.5",
        "mutation-observer": "1.0.3",
        "nerf-dart": "1.0.0",
        "node-fetch": "2.6.0",
        "optimize-css-assets-webpack-plugin": "^5.0.3",
        "parallel-webpack": "^2.6.0",
        "parse-package-name": "0.1.0",
        "penpal": "^5.2.1",
        "postcss": "7.0.32",
        "postcss-flexbugs-fixes": "^4.2.1",
        "postcss-loader": "^3.0.0",
        "postcss-normalize": "^9.0.0",
        "postcss-preset-env": "^6.7.0",
        "postcss-safe-parser": "^4.0.2",
        "pretty-time": "^1.1.0",
        "prism-react-renderer": "^1.1.1",
        "proper-lockfile": "^4.1.1",
        "react": "^16.13.1",
        "react-animate-height": "2.0.23",
        "react-dev-utils": "^10.2.1",
        "react-dom": "^16.13.1",
        "react-error-overlay": "^6.0.7",
        "react-flow-renderer": "^7.1.2",
        "react-hot-loader": "^4.12.21",
        "react-live": "^2.2.2",
        "react-router-dom": "^5.2.0",
        "react-tabs": "^3.1.1",
        "react-test-renderer": "^16.13.1",
        "react-tooltip": "^4.2.8",
        "reset-css": "^5.0.1",
        "resolve-url-loader": "^3.1.1",
        "rxjs": "^6.5.4",
        "semver": "7.3.2",
        "semver-intersect": "^1.4.0",
        "singleton-tsserver": "1.0.1",
        "socket.io": "^2.3.0",
        "socket.io-client": "^2.3.0",
        "string-to-color": "^2.1.3",
        "strip-ansi": "6.0.0",
        "subscriptions-transport-ws": "^0.9.16",
        "supi": "0.42.0",
        "terser-webpack-plugin": "^4.1.0",
        "typedoc": "0.18.0",
        "typescript-language-server": "0.4.0",
        "url-loader": "^4.1.0",
        "url-parse": "1.4.7",
        "vscode-languageclient": "6.1.3",
        "vscode-languageserver": "6.1.1",
        "vscode-ws-jsonrpc": "0.2.0",
        "webpack": "4.42.0",
        "webpack-dev-middleware": "^3.7.2",
        "webpack-dev-server": "^3.11.0",
        "webpack-hot-middleware": "^2.25.0",
        "webpack-manifest-plugin": "^2.2.0",
        "webpack-merge": "^4.2.2",
        "workbox-webpack-plugin": "^5.1.3"
      },
      "peerDependencies": {
        "react": "^16.13.1",
        "browserslist": "^4",
        "mz": "^2.7.0",
<<<<<<< HEAD
        "bit-bin": "14.8.9-dev.152",
=======
        "bit-bin": "14.8.9-dev.162",
>>>>>>> dcc000dc
        "graphql": "^14.3.1",
        "react-dom": "^16.13.1"
      }
    }
  },
  "teambit.workspace/variants": {
    "*": {
      "teambit.pkg/pkg": {
        "packageManagerPublishArgs": [
          "--access public"
        ],
        "packageJson": {
          "name": "@teambit/{name}",
          "private": false
        }
      },
      "teambit.dependencies/dependency-resolver": {
        "policy": {
          "dependencies": {
            "bit-bin": "-"
          },
          "devDependencies": {
            "@types/mocha": "^5.2.7",
            // why this is needed? try to automate this
            "@types/node": "^12.12.27",
            "bit-bin": "-"
          },
          "peerDependencies": {
            "react": "^16.13.1",
<<<<<<< HEAD
            "bit-bin": "14.8.9-dev.152",
=======
            "bit-bin": "14.8.9-dev.162",
>>>>>>> dcc000dc
            "react-dom": "^16.13.1"
          }
        }
      },
      "teambit.envs/envs": {
        "env": "teambit.harmony/aspect"
      },
      "teambit.harmony/aspect": {}
    },
    "{modules/*}": {
      "teambit.envs/envs": {
        "env": "teambit.harmony/node"
      },
      "teambit.harmony/node": {}
    },
    "{ui/*}": {
      "teambit.envs/envs": {
        "env": "teambit.react/react"
      },
      "teambit.react/react": {}
    },
    "scopes/toolbox": {
      "teambit.envs/envs": {
        "env": "teambit.harmony/node"
      },
      "defaultScope": "teambit.toolbox"
    },
    "scopes/workspace": {
      "defaultScope": "teambit.workspace"
    },
    "scopes/scope": {
      "defaultScope": "teambit.scope"
    },
    "scopes/compositions": {
      "defaultScope": "teambit.compositions"
    },
    "scopes/docs": {
      "defaultScope": "teambit.docs"
    },
    "scopes/generator": {
      "defaultScope": "teambit.generator"
    },
    "scopes/explorer": {
      "defaultScope": "teambit.explorer"
    },
    "scopes/envs": {
      "defaultScope": "teambit.envs"
    },
    "scopes/pkg": {
      "defaultScope": "teambit.pkg"
    },
    "scopes/dependencies": {
      "defaultScope": "teambit.dependencies"
    },
    "scopes/react": {
      "defaultScope": "teambit.react"
    },
    "scopes/preview": {
      "defaultScope": "teambit.preview"
    },
    "scopes/pipelines": {
      "defaultScope": "teambit.pipelines"
    },
    "scopes/harmony": {
      "defaultScope": "teambit.harmony"
    },
    "scopes/compilation": {
      "defaultScope": "teambit.compilation"
    },
    "scopes/defender": {
      "defaultScope": "teambit.defender"
    },
    "scopes/component": {
      "defaultScope": "teambit.component"
    },
    "scopes/ui-foundation": {
      "defaultScope": "teambit.ui-foundation"
    },
    "scopes/design": {
      "defaultScope": "teambit.design"
    },
    "scopes/typescript": {
      "defaultScope": "teambit.typescript"
    },
    "scopes/semantics": {
      "defaultScope": "teambit.semantics"
    },
    "scopes/harmony/bit": {
      "teambit.pkg/pkg": {
        "packageJson": {
          "packageManagerPublishArgs": [
            "--access public"
          ],
          "name": "@teambit/{name}", // @teambit/discovery.ui.sidebar
          "private": false,
          // Change back to "bin": "bin/bit" once released to prod
          "bin": {
            "bbit": "bin/bit"
          }
        }
      },
      "teambit.dependencies/dependency-resolver": {
        "policy": {
          "dependencies": {
<<<<<<< HEAD
            "bit-bin": "14.8.9-dev.152",
=======
            "bit-bin": "14.8.9-dev.162",
>>>>>>> dcc000dc
            "react": "^16.13.1",
            "react-dom": "^16.13.1",
            "graphql": "^14.3.1",
            "browserslist": "^4",
            "reflect-metadata": "^0.1.13",
            "mz": "^2.7.0",
            "react-refresh": "^0.8.2"
          },
          "devDependencies": {
            "@types/react": "^16.9.43",
            "@types/mocha": "^5.2.7",
            // why this is needed? try to automate this
            "@types/node": "^12.12.27"
          },
          "peerDependencies": {
            "bit-bin": "-",
            "browserslist": "-",
            "graphql": "-",
            "react": "-",
            "react-dom": "-"
          }
        }
      }
    },
    "scopes/defender/jest": {
      "teambit.dependencies/dependency-resolver": {
        "policy": {
          "peerDependencies": {
            "jest": "^26.0.1"
          }
        }
      }
    },
    "scopes/harmony/aspect": {
      "teambit.dependencies/dependency-resolver": {
        "policy": {
          "dependencies": {
            "@babel/core": "7.11.6",
            "@babel/preset-typescript": "7.10.4",
            "@babel/plugin-proposal-class-properties": "^7.8.3",
            "@babel/plugin-proposal-decorators": "^7.8.3",
            "@babel/plugin-proposal-object-rest-spread": "^7.8.3",
            "@babel/plugin-transform-modules-commonjs": "^7.8.3",
            "@babel/plugin-transform-runtime": "^7.8.3",
            "@babel/preset-env": "^7.10.1",
            "babel-plugin-transform-typescript-metadata": "^0.2.2",
            "@babel/preset-react": "^7.10.1"
          }
        }
      }
    }
  }
}<|MERGE_RESOLUTION|>--- conflicted
+++ resolved
@@ -232,11 +232,7 @@
         "react": "^16.13.1",
         "browserslist": "^4",
         "mz": "^2.7.0",
-<<<<<<< HEAD
-        "bit-bin": "14.8.9-dev.152",
-=======
         "bit-bin": "14.8.9-dev.162",
->>>>>>> dcc000dc
         "graphql": "^14.3.1",
         "react-dom": "^16.13.1"
       }
@@ -266,11 +262,7 @@
           },
           "peerDependencies": {
             "react": "^16.13.1",
-<<<<<<< HEAD
-            "bit-bin": "14.8.9-dev.152",
-=======
             "bit-bin": "14.8.9-dev.162",
->>>>>>> dcc000dc
             "react-dom": "^16.13.1"
           }
         }
@@ -375,11 +367,7 @@
       "teambit.dependencies/dependency-resolver": {
         "policy": {
           "dependencies": {
-<<<<<<< HEAD
-            "bit-bin": "14.8.9-dev.152",
-=======
             "bit-bin": "14.8.9-dev.162",
->>>>>>> dcc000dc
             "react": "^16.13.1",
             "react-dom": "^16.13.1",
             "graphql": "^14.3.1",

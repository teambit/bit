--- conflicted
+++ resolved
@@ -163,15 +163,10 @@
         "@teambit/scope.content.scope-overview": "1.95.0",
         "@teambit/string.ellipsis": "0.0.7",
         "@teambit/ui.composition-card": "0.0.259",
-<<<<<<< HEAD
+        "@teambit/workspace.content.variants": "1.95.9",
+        "@teambit/workspace.content.workspace-overview": "1.95.0",
         "@testing-library/jest-dom": "5.16.2",
         "@testing-library/jest-native": "4.0.4",
-=======
-        "@teambit/workspace.content.variants": "1.95.9",
-        "@teambit/workspace.content.workspace-overview": "1.95.0",
-        "@testing-library/jest-dom": "5.11.10",
-        "@testing-library/jest-native": "4.0.1",
->>>>>>> 148fb97b
         "@testing-library/react": "11.2.6",
         "@tippyjs/react": "4.2.0",
         "@types/classnames": "2.2.11",

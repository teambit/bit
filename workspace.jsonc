{
  "$schema": "",
  "teambit.workspace/workspace": {
    "name": "bit",
    "icon": "https://static.bit.dev/bit-logo.svg",
    "defaultScope": "teambit.bit",
    "defaultDirectory": "components"
  },
  "teambit.dependencies/dependency-resolver": {
    "packageManager": "teambit.dependencies/yarn",
    "policy": {
      "dependencies": {
        "@apollo/client": "3.3.6",
        "@babel/core": "7.11.6",
        "@babel/preset-react": "7.12.7",
        "@babel/preset-typescript": "7.12.7",
        "@graphql-modules/core": "0.7.17",
        "@jest/test-result": "26.6.2",
        "@mdx-js/loader": "1.6.21",
        "@mdx-js/mdx": "1.6.21",
        "@mdx-js/react": "1.6.22",
<<<<<<< HEAD
        "@pmmmwh/react-refresh-webpack-plugin": "^0.4.3",
=======
        "@pmmmwh/react-refresh-webpack-plugin": "0.4.3",
>>>>>>> 8a63aa0c
        "@pnpm/client": "2.0.21",
        "@pnpm/config": "11.13.0",
        "@pnpm/default-reporter": "7.10.3",
        "@pnpm/default-resolver": "11.0.18",
        "@pnpm/error": "1.4.0",
        "@pnpm/fetch": "2.1.10",
        "@pnpm/fetching-types": "1.0.0",
        "@pnpm/git-resolver": "4.1.11",
        "@pnpm/local-resolver": "5.1.3",
        "@pnpm/logger": "3.2.3",
        "@pnpm/npm-resolver": "10.2.2",
        "@pnpm/package-store": "10.1.17",
        "@pnpm/pick-registry-for-package": "1.0.6",
        "@pnpm/resolver-base": "7.1.1",
        "@pnpm/store-connection-manager": "0.3.62",
        "@pnpm/tarball-fetcher": "8.2.8",
        "@pnpm/tarball-resolver": "4.0.7",
        "@stencil/core": "1.17.4",
        "@stencil/webpack": "0.0.6",
        "@svgr/webpack": "5.5.0",
        "@teambit/any-fs": "0.0.5",
        "@teambit/base-ui.constants.storage": "0.6.3",
        "@teambit/base-ui.css-components.roundness": "0.6.3",
        "@teambit/base-ui.elements.dots-loader": "0.6.3",
        "@teambit/base-ui.elements.image": "0.6.3",
        "@teambit/base-ui.elements.label": "0.6.3",
        "@teambit/base-ui.elements.separator": "0.6.3",
        "@teambit/base-ui.graph.tree.indent": "0.0.1",
        "@teambit/base-ui.graph.tree.inflate-paths": "0.0.1",
        "@teambit/base-ui.graph.tree.recursive-tree": "0.0.1",
        "@teambit/base-ui.graph.tree.root-node": "0.0.1",
        "@teambit/base-ui.graph.tree.tree-context": "0.0.1",
        "@teambit/base-ui.input.error": "0.6.4",
        "@teambit/base-ui.layout.breakpoints": "0.6.3",
        "@teambit/base-ui.layout.grid-component": "0.6.3",
        "@teambit/base-ui.layout.page-frame": "0.6.3",
        "@teambit/base-ui.loaders.loader-ribbon": "0.0.2",
        "@teambit/base-ui.surfaces.card": "0.6.3",
        "@teambit/base-ui.surfaces.split-pane.hover-splitter": "0.6.3",
        "@teambit/base-ui.surfaces.split-pane.split-pane": "0.6.1",
        "@teambit/base-ui.text.heading": "0.6.4",
        "@teambit/base-ui.text.muted-text": "0.6.4",
        "@teambit/base-ui.text.paragraph": "0.6.4",
        "@teambit/base-ui.text.text": "0.0.12",
        "@teambit/base-ui.text.text-sizes": "0.0.1",
        "@teambit/base-ui.text.themed-text": "0.6.4",
        "@teambit/base-ui.theme.color-palette": "0.6.7",
        "@teambit/base-ui.theme.colors": "0.6.7",
        "@teambit/base-ui.theme.dark-theme": "0.6.3",
        "@teambit/base-ui.theme.fonts.roboto": "0.6.7",
        "@teambit/base-ui.theme.sizes": "0.6.7",
        "@teambit/base-ui.theme.theme-provider": "0.6.7",
        "@teambit/base-ui.utils.string.affix": "0.0.2",
        "@teambit/base-ui.utils.sub-paths": "0.6.3",
        "@teambit/base-ui.utils.time-ago": "0.5.9",
        "@teambit/capsule": "0.0.12",
        "@teambit/documenter.code.react-playground": "1.0.4",
        "@teambit/documenter.routing.external-link": "1.0.3",
        "@teambit/documenter.theme.theme-compositions": "3.0.8",
        "@teambit/documenter.theme.theme-context": "3.0.8",
        "@teambit/documenter.types.docs-file": "1.0.3",
        "@teambit/documenter.ui.block-quote": "0.0.1",
        "@teambit/documenter.ui.bold": "0.0.1",
        "@teambit/documenter.ui.code-snippet": "3.0.6",
        "@teambit/documenter.ui.consumable-link": "1.0.3",
        "@teambit/documenter.ui.heading": "1.0.3",
        "@teambit/documenter.ui.highlighted-text": "1.0.3",
        "@teambit/documenter.ui.image": "0.0.1",
        "@teambit/documenter.ui.import-action": "1.0.3",
        "@teambit/documenter.ui.italic": "0.0.1",
        "@teambit/documenter.ui.label": "2.0.2",
        "@teambit/documenter.ui.label-list": "1.0.3",
        "@teambit/documenter.ui.linked-heading": "2.0.5",
        "@teambit/documenter.ui.ol": "1.0.5",
        "@teambit/documenter.ui.paragraph": "1.0.3",
        "@teambit/documenter.ui.property-table": "1.0.3",
        "@teambit/documenter.ui.section": "1.0.3",
        "@teambit/documenter.ui.separator": "1.0.3",
        "@teambit/documenter.ui.sub-title": "1.0.3",
        "@teambit/documenter.ui.sup": "0.0.1",
        "@teambit/documenter.ui.table.base-table": "0.0.1",
        "@teambit/documenter.ui.table.td": "0.0.1",
        "@teambit/documenter.ui.table.tr": "0.0.1",
        "@teambit/documenter.ui.ul": "1.0.5",
        "@teambit/evangelist.elements.button": "0.5.20",
        "@teambit/evangelist.elements.heading": "0.5.20",
        "@teambit/evangelist.elements.icon": "0.5.20",
        "@teambit/evangelist.elements.image": "0.5.20",
        "@teambit/evangelist.elements.x-button": "0.5.4",
        "@teambit/evangelist.input.checkbox.label": "0.0.1",
        "@teambit/evangelist.input.input": "0.5.20",
        "@teambit/evangelist.surfaces.dropdown": "0.5.4",
        "@teambit/evangelist.surfaces.tooltip": "0.5.4",
        "@teambit/evangelist.theme.icon-font": "0.5.5",
        "@teambit/harmony": "0.2.11",
        "@teambit/ui.composition-card": "0.0.259",
        "@testing-library/jest-dom": "5.11.9",
        "@testing-library/react": "11.0.4",
        "@tippyjs/react": "4.2.0",
        "@types/classnames": "2.2.11",
        "@types/cors": "2.8.10",
        "@types/cross-spawn": "6.0.2",
        "@types/dagre": "0.7.44",
        "@types/didyoumean": "1.2.0",
        "@types/eslint": "7.2.4",
        "@types/express": "4.17.9",
        "@types/find-cache-dir": "3.2.0",
        "@types/get-port": "4.2.0",
        "@types/history": "4.7.8",
        "@types/lodash": "4.14.165",
        "@types/lodash.compact": "3.0.6",
        "@types/lodash.flatten": "4.4.6",
        "@types/lodash.head": "4.0.6",
        "@types/lodash.pick": "4.4.6",
        "@types/mdx-js__react": "1.5.3",
        "@types/mime": "2.0.3",
        "@types/mousetrap": "1.6.5",
        "@types/node": "14.14.13",
        "@types/proper-lockfile": "4.1.1",
        "@types/puppeteer": "3.0.5",
        "@types/react": "16.9.43",
        "@types/react-dom": "16.9.10",
        "@types/react-router-dom": "5.1.7",
        "@types/react-tabs": "2.3.2",
        "@types/react-transition-group": "4.4.1",
        "@types/socket.io-client": "1.4.35",
        "@types/ua-parser-js": "0.7.35",
        "@types/url-parse": "1.4.3",
<<<<<<< HEAD
        "@types/webpack-dev-server": "^3.11.1",
=======
        "@types/webpack": "4.41.25",
        "@types/webpack-dev-server": "3.11.1",
        "@types/webpack-merge": "4.1.5",
>>>>>>> 8a63aa0c
        "@yarnpkg/cli": "2.4.0",
        "@yarnpkg/core": "2.4.0",
        "@yarnpkg/fslib": "2.4.0",
        "@yarnpkg/plugin-npm": "2.4.0",
        "@yarnpkg/plugin-pack": "2.2.3",
        "ansi-to-html": "0.6.14",
        "apollo-link-context": "1.0.20",
        "apollo-link-http": "1.5.17",
        "apollo-link-ws": "1.0.20",
        "apollo-server": "2.19.2",
        "apollo-utilities": "1.3.4",
        "aws-sdk": "2.756.0",
        "babel-jest": "26.6.3",
        "babel-plugin-named-asset-import": "0.3.7",
        "babel-preset-jest": "26.6.2",
        "body-parser": "1.19.0",
        "camelcase": "6.2.0",
        "case-sensitive-paths-webpack-plugin": "2.3.0",
        "classnames": "2.2.6",
        "cleargraph": "7.0.0",
        "cli-highlight": "2.1.9",
        "comlink": "4.3.0",
        "copy-to-clipboard": "3.3.1",
        "core-js": "3.8.3",
        "cors": "2.8.5",
        "credentials-by-uri": "2.0.0",
        "cross-fetch": "3.0.6",
<<<<<<< HEAD
        "cross-spawn": "^7.0.3",
        "css-minimizer-webpack-plugin": "1.2.0",
=======
        "cross-spawn": "7.0.3",
>>>>>>> 8a63aa0c
        "dagre": "0.8.5",
        "didyoumean": "1.2.1",
        "eslint-config-airbnb-typescript": {
          "version": "5.1.0",
          "preserve": true
        },
        "eslint-import-resolver-node": "0.3.4",
        "express": "4.17.1",
        "express-graphql": "0.12.0",
        "express-history-api-fallback": "2.2.1",
        "file-loader": "6.2.0",
        "filenamify": "4.2.0",
        "find-cache-dir": "3.3.1",
        "flatted": "3.1.0",
        "fuse.js": "6.4.6",
        "get-port": "5.1.1",
        "globby": "11.0.1",
        "graceful-fs": "4.2.4",
<<<<<<< HEAD
        "graphql-subscriptions": "^1.1.0",
        "graphql-tag": "^2.11.0",
=======
        "graphql-subscriptions": "1.2.0",
        "graphql-tag": "2.12.1",
>>>>>>> 8a63aa0c
        "graphql-tools": "6.2.4",
        "graphql-type-json": "0.3.2",
        "history": "4.10.1",
        "html-escaper": "3.0.0",
<<<<<<< HEAD
        "html-webpack-plugin": "5.0.0-beta.6",
        "http-proxy": "^1.18.1",
=======
        "html-webpack-plugin": "4.5.2",
        "http-proxy": "1.18.1",
>>>>>>> 8a63aa0c
        "humanize-duration": "3.23.1",
        "humanize-string": "2.1.0",
        "is-primitive": "3.0.1",
        "jest": "26.6.3",
        "jest-message-util": "26.6.2",
        "jest-watcher": "26.6.2",
        "join-path": "1.1.1",
        "json-formatter-js": "2.3.4",
        "jsx-to-string": "1.4.0",
        "loader-utils": "2.0.0",
        "lodash": "4.17.20",
        "lodash.compact": "3.0.1",
        "lodash.head": "4.0.1",
        "lodash.pick": "4.4.0",
        "memoize-one": "5.1.1",
        "memory-fs": "0.5.0",
<<<<<<< HEAD
        "mime": "^2.4.6",
        "mini-css-extract-plugin": "^1.3.3",
=======
        "mime": "2.5.2",
        "mini-css-extract-plugin": "0.12.0",
>>>>>>> 8a63aa0c
        "minimatch": "3.0.4",
        "mousetrap": "1.6.5",
        "nanoid": "3.1.20",
        "nerf-dart": "1.0.0",
<<<<<<< HEAD
        "parallel-webpack": "^2.6.0",
=======
        "optimize-css-assets-webpack-plugin": "5.0.4",
        "parallel-webpack": "2.6.0",
>>>>>>> 8a63aa0c
        "parse-es6-imports": "1.0.1",
        "parse-package-name": "0.1.0",
        "penpal": "5.3.0",
        "postcss": "7.0.32",
<<<<<<< HEAD
        "postcss-flexbugs-fixes": "^4.2.1",
        "postcss-loader": "3.0.0",
        "postcss-normalize": "^9.0.0",
        "postcss-preset-env": "^6.7.0",
        "pretty-time": "^1.1.0",
        "prism-react-renderer": "^1.1.1",
        "process": "0.11.10",
        "proper-lockfile": "^4.1.1",
        "react": "^16.13.1",
=======
        "postcss-flexbugs-fixes": "4.2.1",
        "postcss-loader": "3.0.0",
        "postcss-normalize": "9.0.0",
        "postcss-preset-env": "6.7.0",
        "postcss-safe-parser": "4.0.2",
        "pretty-time": "1.1.0",
        "prism-react-renderer": "1.2.0",
        "proper-lockfile": "4.1.2",
>>>>>>> 8a63aa0c
        "react-animate-height": "2.0.23",
        "react-dev-utils": "10.2.1",
        "react-dom": "16.14.0",
        "react-error-overlay": "6.0.9",
        "react-flow-renderer": "8.3.7",
        "react-hot-loader": "4.13.0",
        "react-live": "2.2.3",
        "react-router-dom": "5.2.0",
        "react-syntax-highlighter": "15.4.3",
        "react-tabs": "3.2.0",
        "react-test-renderer": "16.14.0",
        "remark-frontmatter": "2.0.0",
        "reset-css": "5.0.1",
        "resolve-from": "5.0.0",
        "resolve-url-loader": "3.1.2",
        "rxjs": "6.6.3",
        "semver": "7.3.4",
        "semver-intersect": "1.4.0",
        "singleton-tsserver": "1.0.1",
        "socket.io": "2.4.1",
        "socket.io-client": "2.4.0",
        "string-to-color": "2.2.2",
        "strip-ansi": "6.0.0",
        "subscriptions-transport-ws": "0.9.18",
        "supi": "0.44.3",
<<<<<<< HEAD
        "terser-webpack-plugin": "^5.1.1",
        "tippy.js": "^6.2.7",
=======
        "terser-webpack-plugin": "4.2.3",
        "tippy.js": "6.2.7",
>>>>>>> 8a63aa0c
        "typedoc": "0.18.0",
        "typescript-language-server": "0.4.0",
        "ua-parser-js": "0.7.24",
        "unist-util-remove": "2.0.1",
        "unist-util-visit": "2.0.3",
        "url-loader": "4.1.1",
        "url-parse": "1.4.7",
        "vfile": "4.2.0",
        "vscode-icons-js": "11.0.0",
        "vscode-languageclient": "6.1.3",
        "vscode-languageserver": "6.1.1",
        "vscode-ws-jsonrpc": "0.2.0",
<<<<<<< HEAD
        "webpack": "^5.0.0",
        "webpack-dev-middleware": "^4.1.0",
        "webpack-dev-server": "^4.0.0-beta.0",
        "webpack-hot-middleware": "^2.25.0",
        "webpack-manifest-plugin": "^3.0.0",
        "webpack-merge": "^5.7.3",
        "workbox-webpack-plugin": "^6.0.2",
=======
        "webpack": "4.42.0",
        "webpack-dev-middleware": "3.7.3",
        "webpack-dev-server": "3.11.2",
        "webpack-hot-middleware": "2.25.0",
        "webpack-manifest-plugin": "2.2.0",
        "webpack-merge": "5.7.3",
        "workbox-webpack-plugin": "5.1.4",
>>>>>>> 8a63aa0c
        "ws": "7.4.2",
        "yaml": "1.10.0"
      },
      "peerDependencies": {
        "@teambit/legacy": "1.0.32",
        "browserslist": "4.16.3",
        "graphql": "14.7.0",
        "mz": "2.7.0",
        "react": "16.13.1",
        "react-dom": "16.13.1"
      }
    },
    "packageManagerArgs": [],
    "devFilePatterns": [
      "**/*.spec.ts"
    ],
    "strictPeerDependencies": true,
    "extraArgs": []
  },
  "teambit.workspace/variants": {
    "*": {
      "teambit.pkg/pkg": {
        "packageManagerPublishArgs": [
          "--access public"
        ],
        "packageJson": {
          "name": "@teambit/{name}",
          "private": false,
          "engines": {
            "node": ">=12.15.0"
          },
          "repository": {
            "type": "git",
            "url": "https://github.com/teambit/bit"
          },
          "keywords": [
            "bit",
            "components",
            "collaboration",
            "web",
            "react",
            "react-components",
            "angular",
            "angular-components",
            "vue",
            "vue-components"
          ]
        }
      },
      "teambit.dependencies/dependency-resolver": {
        "policy": {
          "dependencies": {
            "@teambit/legacy": "-",
            // TODO: remove this later
            "core-js": "3.8.3"
          },
          "devDependencies": {
            "@types/mocha": "5.2.7",
            "@teambit/legacy": "-"
          },
          "peerDependencies": {
            "react": "16.13.1",
            "@teambit/legacy": "1.0.32",
            "react-dom": "16.13.1"
          }
        }
      },
      "teambit.envs/envs": {
        "env": "teambit.harmony/aspect"
      },
      "teambit.harmony/aspect": {}
    },
    "{modules/*}": {
      "teambit.envs/envs": {
        "env": "teambit.harmony/node"
      },
      "teambit.harmony/node": {}
    },
    "{cli/*}": {
      "teambit.envs/envs": {
        "env": "teambit.react/react"
      }
    },
    "{babel/*}": {
      "teambit.envs/envs": {
        "env": "teambit.harmony/node"
      },
      "teambit.harmony/node": {}
    },
    "{ui/*}": {
      "teambit.envs/envs": {
        "env": "teambit.react/react"
      },
      "teambit.react/react": {}
    },
    "scopes/toolbox": {
      "teambit.envs/envs": {
        "env": "teambit.harmony/node"
      },
      "defaultScope": "teambit.toolbox"
    },
    "scopes/workspace": {
      "defaultScope": "teambit.workspace"
    },
    "scopes/scope": {
      "defaultScope": "teambit.scope"
    },
    "scopes/compositions": {
      "defaultScope": "teambit.compositions"
    },
    "scopes/docs": {
      "defaultScope": "teambit.docs"
    },
    "scopes/generator": {
      "defaultScope": "teambit.generator"
    },
    "scopes/explorer": {
      "defaultScope": "teambit.explorer"
    },
    "scopes/envs": {
      "defaultScope": "teambit.envs"
    },
    "scopes/pkg": {
      "defaultScope": "teambit.pkg"
    },
    "scopes/dependencies": {
      "defaultScope": "teambit.dependencies"
    },
    "scopes/react": {
      "defaultScope": "teambit.react"
    },
    "scopes/preview": {
      "defaultScope": "teambit.preview"
    },
    "scopes/pipelines": {
      "defaultScope": "teambit.pipelines"
    },
    "scopes/harmony": {
      "defaultScope": "teambit.harmony"
    },
    "scopes/compilation": {
      "defaultScope": "teambit.compilation"
    },
    "scopes/defender": {
      "defaultScope": "teambit.defender"
    },
    "scopes/component": {
      "defaultScope": "teambit.component"
    },
    "scopes/code": {
      "defaultScope": "teambit.code"
    },
    "scopes/component/component-id": {
      "teambit.envs/envs": {
        "env": "teambit.harmony/node"
      }
    },
    "scopes/component/component-version": {
      "teambit.envs/envs": {
        "env": "teambit.harmony/node"
      }
    },
    "scopes/component/legacy-bit-id": {
      "teambit.envs/envs": {
        "env": "teambit.harmony/node"
      }
    },
    "scopes/component/legacy-component-log": {
      "teambit.envs/envs": {
        "env": "teambit.harmony/node"
      }
    },
    "scopes/ui-foundation": {
      "defaultScope": "teambit.ui-foundation"
    },
    "scopes/mdx": {
      "defaultScope": "teambit.mdx"
    },
    "scopes/design": {
      "defaultScope": "teambit.design"
    },
    "scopes/typescript": {
      "defaultScope": "teambit.typescript"
    },
    "scopes/semantics": {
      "defaultScope": "teambit.semantics"
    },
    "scopes/harmony/bit": {
      "teambit.pkg/pkg": {
        "packageJson": {
          "packageManagerPublishArgs": [
            "--access public"
          ],
          "name": "@teambit/{name}", // @teambit/discovery.ui.sidebar
          "private": false,
          // Change back to "bin": "bin/bit" once released to prod
          "bin": {
            "bbit": "bin/bit"
          }
        }
      },
      "teambit.dependencies/dependency-resolver": {
        "policy": {
          "dependencies": {
<<<<<<< HEAD
            "bit-bin": "14.8.9-dev.295",
            "react": "^16.13.1",
            "react-dom": "^16.13.1",
            "graphql": "^14.3.1",
            "browserslist": "^4",
            "reflect-metadata": "^0.1.13",
            "mz": "^2.7.0",
            "react-refresh": "^0.8.2"
=======
            "@teambit/legacy": "1.0.32",
            // TODO: remove this later
            "core-js": "3.8.3",
            "react": "16.13.1",
            "react-dom": "16.13.1",
            "graphql": "14.7.0",
            "browserslist": "4.16.3",
            "reflect-metadata": "0.1.13",
            "mz": "2.7.0",
            "react-refresh": "0.9.0",
>>>>>>> 8a63aa0c
            // TODO: remove this once this is merged https://github.com/isaacs/node-graceful-fs/pull/202
            "graceful-fs": "4.2.4"
          },
          "devDependencies": {
            "@types/react": "16.14.4",
            "@types/mocha": "5.2.7",
            // why this is needed? try to automate this
            "@types/node": "12.20.4"
          },
          "peerDependencies": {
            "@teambit/legacy": "-",
            "browserslist": "-",
            "graphql": "-",
            "react": "-",
            "react-dom": "-"
          }
        }
      }
    },
    "scopes/defender/jest": {
      "teambit.dependencies/dependency-resolver": {
        "policy": {
          "peerDependencies": {
            "jest": "26.6.3"
          }
        }
      }
    },
    "scopes/compilation/webpack": {
      "teambit.dependencies/dependency-resolver": {
        "policy": {
          // Used for webpack5 native modules fallbacks
          // see more here:
          // https://webpack.js.org/blog/2020-10-10-webpack-5-release/#automatic-nodejs-polyfills-removed
          // https://github.com/webpack/webpack/pull/8460/commits/a68426e9255edcce7822480b78416837617ab065
          "dependencies": {
            "util": "0.12.3",
            "assert": "2.0.0",
            "path-browserify": "1.0.1"
          }
        }
      }
    },
    "scopes/harmony/aspect": {
      "teambit.dependencies/dependency-resolver": {
        "policy": {
          "dependencies": {
            "@babel/plugin-proposal-class-properties": "7.12.13",
            "@babel/plugin-proposal-decorators": "7.12.13",
            "@babel/plugin-proposal-object-rest-spread": "7.12.13",
            "@babel/plugin-transform-modules-commonjs": "7.12.13",
            "@babel/plugin-transform-runtime": "7.12.17",
            "@babel/preset-env": "7.12.17",
            "babel-plugin-transform-typescript-metadata": "0.3.1",
            "@babel/preset-react": "7.12.13",
            "@babel/preset-typescript": "7.12.7"
          }
        }
      }
    }
  }
}<|MERGE_RESOLUTION|>--- conflicted
+++ resolved
@@ -19,11 +19,7 @@
         "@mdx-js/loader": "1.6.21",
         "@mdx-js/mdx": "1.6.21",
         "@mdx-js/react": "1.6.22",
-<<<<<<< HEAD
-        "@pmmmwh/react-refresh-webpack-plugin": "^0.4.3",
-=======
         "@pmmmwh/react-refresh-webpack-plugin": "0.4.3",
->>>>>>> 8a63aa0c
         "@pnpm/client": "2.0.21",
         "@pnpm/config": "11.13.0",
         "@pnpm/default-reporter": "7.10.3",
@@ -152,13 +148,9 @@
         "@types/socket.io-client": "1.4.35",
         "@types/ua-parser-js": "0.7.35",
         "@types/url-parse": "1.4.3",
-<<<<<<< HEAD
-        "@types/webpack-dev-server": "^3.11.1",
-=======
         "@types/webpack": "4.41.25",
         "@types/webpack-dev-server": "3.11.1",
         "@types/webpack-merge": "4.1.5",
->>>>>>> 8a63aa0c
         "@yarnpkg/cli": "2.4.0",
         "@yarnpkg/core": "2.4.0",
         "@yarnpkg/fslib": "2.4.0",
@@ -186,12 +178,8 @@
         "cors": "2.8.5",
         "credentials-by-uri": "2.0.0",
         "cross-fetch": "3.0.6",
-<<<<<<< HEAD
-        "cross-spawn": "^7.0.3",
+        "cross-spawn": "7.0.3",
         "css-minimizer-webpack-plugin": "1.2.0",
-=======
-        "cross-spawn": "7.0.3",
->>>>>>> 8a63aa0c
         "dagre": "0.8.5",
         "didyoumean": "1.2.1",
         "eslint-config-airbnb-typescript": {
@@ -210,24 +198,14 @@
         "get-port": "5.1.1",
         "globby": "11.0.1",
         "graceful-fs": "4.2.4",
-<<<<<<< HEAD
-        "graphql-subscriptions": "^1.1.0",
-        "graphql-tag": "^2.11.0",
-=======
         "graphql-subscriptions": "1.2.0",
         "graphql-tag": "2.12.1",
->>>>>>> 8a63aa0c
         "graphql-tools": "6.2.4",
         "graphql-type-json": "0.3.2",
         "history": "4.10.1",
         "html-escaper": "3.0.0",
-<<<<<<< HEAD
         "html-webpack-plugin": "5.0.0-beta.6",
-        "http-proxy": "^1.18.1",
-=======
-        "html-webpack-plugin": "4.5.2",
         "http-proxy": "1.18.1",
->>>>>>> 8a63aa0c
         "humanize-duration": "3.23.1",
         "humanize-string": "2.1.0",
         "is-primitive": "3.0.1",
@@ -244,47 +222,26 @@
         "lodash.pick": "4.4.0",
         "memoize-one": "5.1.1",
         "memory-fs": "0.5.0",
-<<<<<<< HEAD
-        "mime": "^2.4.6",
-        "mini-css-extract-plugin": "^1.3.3",
-=======
         "mime": "2.5.2",
-        "mini-css-extract-plugin": "0.12.0",
->>>>>>> 8a63aa0c
+        "mini-css-extract-plugin": "1.3.3",
         "minimatch": "3.0.4",
         "mousetrap": "1.6.5",
         "nanoid": "3.1.20",
         "nerf-dart": "1.0.0",
-<<<<<<< HEAD
-        "parallel-webpack": "^2.6.0",
-=======
-        "optimize-css-assets-webpack-plugin": "5.0.4",
         "parallel-webpack": "2.6.0",
->>>>>>> 8a63aa0c
         "parse-es6-imports": "1.0.1",
         "parse-package-name": "0.1.0",
         "penpal": "5.3.0",
         "postcss": "7.0.32",
-<<<<<<< HEAD
-        "postcss-flexbugs-fixes": "^4.2.1",
-        "postcss-loader": "3.0.0",
-        "postcss-normalize": "^9.0.0",
-        "postcss-preset-env": "^6.7.0",
-        "pretty-time": "^1.1.0",
-        "prism-react-renderer": "^1.1.1",
-        "process": "0.11.10",
-        "proper-lockfile": "^4.1.1",
-        "react": "^16.13.1",
-=======
         "postcss-flexbugs-fixes": "4.2.1",
         "postcss-loader": "3.0.0",
         "postcss-normalize": "9.0.0",
         "postcss-preset-env": "6.7.0",
-        "postcss-safe-parser": "4.0.2",
+        "postcss-safe-parser": "^4.0.2",
         "pretty-time": "1.1.0",
         "prism-react-renderer": "1.2.0",
+        "process": "0.11.10",
         "proper-lockfile": "4.1.2",
->>>>>>> 8a63aa0c
         "react-animate-height": "2.0.23",
         "react-dev-utils": "10.2.1",
         "react-dom": "16.14.0",
@@ -310,13 +267,8 @@
         "strip-ansi": "6.0.0",
         "subscriptions-transport-ws": "0.9.18",
         "supi": "0.44.3",
-<<<<<<< HEAD
-        "terser-webpack-plugin": "^5.1.1",
-        "tippy.js": "^6.2.7",
-=======
-        "terser-webpack-plugin": "4.2.3",
+        "terser-webpack-plugin": "^4.1.0",
         "tippy.js": "6.2.7",
->>>>>>> 8a63aa0c
         "typedoc": "0.18.0",
         "typescript-language-server": "0.4.0",
         "ua-parser-js": "0.7.24",
@@ -329,23 +281,13 @@
         "vscode-languageclient": "6.1.3",
         "vscode-languageserver": "6.1.1",
         "vscode-ws-jsonrpc": "0.2.0",
-<<<<<<< HEAD
         "webpack": "^5.0.0",
         "webpack-dev-middleware": "^4.1.0",
         "webpack-dev-server": "^4.0.0-beta.0",
-        "webpack-hot-middleware": "^2.25.0",
+        "webpack-hot-middleware": "2.25.0",
         "webpack-manifest-plugin": "^3.0.0",
-        "webpack-merge": "^5.7.3",
+        "webpack-merge": "5.7.3",
         "workbox-webpack-plugin": "^6.0.2",
-=======
-        "webpack": "4.42.0",
-        "webpack-dev-middleware": "3.7.3",
-        "webpack-dev-server": "3.11.2",
-        "webpack-hot-middleware": "2.25.0",
-        "webpack-manifest-plugin": "2.2.0",
-        "webpack-merge": "5.7.3",
-        "workbox-webpack-plugin": "5.1.4",
->>>>>>> 8a63aa0c
         "ws": "7.4.2",
         "yaml": "1.10.0"
       },
@@ -550,16 +492,6 @@
       "teambit.dependencies/dependency-resolver": {
         "policy": {
           "dependencies": {
-<<<<<<< HEAD
-            "bit-bin": "14.8.9-dev.295",
-            "react": "^16.13.1",
-            "react-dom": "^16.13.1",
-            "graphql": "^14.3.1",
-            "browserslist": "^4",
-            "reflect-metadata": "^0.1.13",
-            "mz": "^2.7.0",
-            "react-refresh": "^0.8.2"
-=======
             "@teambit/legacy": "1.0.32",
             // TODO: remove this later
             "core-js": "3.8.3",
@@ -570,7 +502,6 @@
             "reflect-metadata": "0.1.13",
             "mz": "2.7.0",
             "react-refresh": "0.9.0",
->>>>>>> 8a63aa0c
             // TODO: remove this once this is merged https://github.com/isaacs/node-graceful-fs/pull/202
             "graceful-fs": "4.2.4"
           },

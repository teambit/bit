--- conflicted
+++ resolved
@@ -90,21 +90,8 @@
   - ps: $npmrcContent += "//node-stg.bit.dev/:_authToken=$env:registryStgToken`n"
   - ps: Set-Content $env:userprofile\.npmrc $npmrcContent
   - npm config ls
-<<<<<<< HEAD
-  # - ps: Install-Product node 6
-  # - ps: Install-Product node 8
-  # Install from the PowerShell Gallery
-  - ps: Install-Module nvm
-  # Install Node v6
-  - ps: Install-NodeVersion 6
-  # Install Node v8
-  - ps: Install-NodeVersion 8
-  # Set active Node version in PATH to v6
-  - ps: Set-NodeVersion 6
-=======
   - ps: Install-Product node 10 x64 # since upgrading to babel 7, AppVeyor fails when node is 6
   - ps: npm i -g npm@latest
->>>>>>> f387bb8f
   - "npm i"
 
 build_script:

--- conflicted
+++ resolved
@@ -37,15 +37,9 @@
 
 # build cache to preserve files/folders between builds
 cache:
-<<<<<<< HEAD
   - node_modules -> package.json, package-lock.json, appveyor.yml           # local npm modules
   - '%APPDATA%\npm-cache -> package.json, package-lock.json, appveyor.yml'  # npm cache
   - C:\pkg-cache -> package.json, package-lock.json, appveyor.yml
-=======
-  - node_modules -> package.json, appveyor.yml           # local npm modules (invalidate upon package.json or appveyor.yml changes)
-  - '%APPDATA%\npm-cache -> package.json, appveyor.yml'  # npm cache
-
->>>>>>> 356393c7
 
 environment:
   priv_key:
@@ -96,21 +90,8 @@
   - ps: $npmrcContent += "//node-stg.bit.dev/:_authToken=$env:registryStgToken`n"
   - ps: Set-Content $env:userprofile\.npmrc $npmrcContent
   - npm config ls
-<<<<<<< HEAD
-  # - ps: Install-Product node 6
-  # - ps: Install-Product node 8
-  # Install from the PowerShell Gallery
-  - ps: Install-Module nvm
-  # Install Node v6
-  - ps: Install-NodeVersion 6
-  # Install Node v8
-  - ps: Install-NodeVersion 8
-  # Set active Node version in PATH to v6
-  - ps: Set-NodeVersion 6
-=======
   - ps: Install-Product node 10
   - ps: npm i -g npm
->>>>>>> 356393c7
   - "npm i"
 
 build_script:
@@ -122,9 +103,7 @@
   - "npm install -g @zeit/ncc"
   - "set PKG_CACHE_PATH=C:\\pkg-cache"
   - "npm run pkg"
-  - ps: Set-NodeVersion 8
   - "npm run bundle:test-worker"
-  - ps: Set-NodeVersion 6
   - "dir C:\\pkg-cache"
   - ps: rename-item -path "./releases/bit-bin.exe" -newname "bit.exe"
   - ps: $ENV:PATH="C:\projects\bit-wikt3\releases;$ENV:PATH"

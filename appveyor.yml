--- conflicted
+++ resolved
@@ -37,14 +37,8 @@
 
 # build cache to preserve files/folders between builds
 cache:
-<<<<<<< HEAD
-  - node_modules -> package.json, appveyor.yml           # local npm modules (invalidate upon package.json or appveyor.yml changes)
-  - '%APPDATA%\npm-cache -> package.json, appveyor.yml'  # npm cache
-
-=======
   - node_modules -> package.json, package-lock.json, appveyor.yml           # local npm modules
   - '%APPDATA%\npm-cache -> package.json, package-lock.json, appveyor.yml'  # npm cache
->>>>>>> 25ccee7d
 
 environment:
   priv_key:

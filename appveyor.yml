version: 1.0.{build}
image: Visual Studio 2015

branches:
  only:
    - master
    - windowsNode

environment:
  token:
    secure: 0a4USjGKxWeE8xz4tO5MnQ==
  releaseUser:
    secure: 0a4USjGKxWeE8xz4tO5MnQ==
  releasePassword:
    secure: tR01IIjMw35fBOFhTQd9jw==
  repoUser:
    secure: B5rIxIs4O8RRe0ml9e87+A==
  repoPassword:
    secure: tR01IIjMw35fBOFhTQd9jw==
  ruby_version:
    secure: k41GeNhYWLfPG/Fir8TGhA==
  ENVIRONMENT:
    secure: 0MX/69qK7Z1yjELPC8wOCw==
  ReleaseServerDevelopment:
    secure: UHrmNjH6IaU79OhRU9ina1f5jPX1EXBlsm9w+QfqWA/jNLPx4t+XMottVjJHZVtr
  ReleaseServerStable:
    secure: y7mz8E9mkcwCaCVvFs9WX+5k8jg+t8HwFpZhMYlYEfZhdnFH1U7gWCJTi+zVLiT9
  matrix:
  - ruby_version: Ruby23-x64
  nodejs_version: "6"

install:
- ps: $key = $env:gitkey #just the key contents, copied from notepad, into the environment variable on the UI
- ps: $fileContent = "-----BEGIN RSA PRIVATE KEY-----" + "`n"
- ps: for ($i = 0; $i -lt $key.Length / 64; $i++) { $min = [math]::min(64, $key.Length - ($i * 64)); $fileContent += $key.substring($i*64, $min) + "`n"; }
- ps: $fileContent += "-----END RSA PRIVATE KEY-----" + "`n"
- ps: Set-Content c:\users\appveyor\.ssh\id_rsa $fileContent
- ps: >-
    Install-Product node 6

    $ENV:PATH="C:\Ruby200-x64\bin;C:\Python27-x64;$ENV:PATH"
- npm i
- npm run build
- npm install -g
build_script:
- ps: >-
    mv .\package.json .\package.json.bak

    Get-Content .\package.json.bak | Where-Object {$_ -notmatch 'posix'} | Where-Object {$_ -notmatch 'gitbook-cli'} | Set-Content package.json

    .\scripts\node-installer.ps1

    .\scripts\build-dist.ps1

    .\scripts\build-windows-installer.bat

test_script:
  - npm i
<<<<<<< HEAD
  - npm test
  - npm run e2e-test
=======
  - npm run test:appveyor
  - npm run e2e-test:appveyor
>>>>>>> 4f14e367

artifacts:
- path: distribution/windows/artifacts/*.msi
  name: Installer
- path: artifacts\bit.${VERSION}.nupkg
  name: nupkg
deploy_script:
- ps: >-
    $VERSION= $(node -p -e "require('./package.json').version")

    .\scripts\deploy-windows.ps1 -Repo bit-msi -File bit-${VERSION}-unsigned.msi -Source artifacts\bit-${VERSION}-unsigned.msi -ENVIRONMENT development -ReleaseServer $env:ReleaseServerDevelopment -Method msi

    .\scripts\build-chocolatey.ps1

    .\scripts\deploy-windows.ps1 -Repo bit-nuget -File bit.${VERSION}.nupkg -Source artifacts\bit.${VERSION}.nupkg -ENVIRONMENT development -ReleaseServer $env:ReleaseServerDevelopment -Method nupkg<|MERGE_RESOLUTION|>--- conflicted
+++ resolved
@@ -56,13 +56,8 @@
 
 test_script:
   - npm i
-<<<<<<< HEAD
-  - npm test
-  - npm run e2e-test
-=======
   - npm run test:appveyor
   - npm run e2e-test:appveyor
->>>>>>> 4f14e367
 
 artifacts:
 - path: distribution/windows/artifacts/*.msi

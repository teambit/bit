import { Icon } from '@teambit/evangelist.elements.icon';
import classNames from 'classnames';
import React, { useCallback } from 'react';
import { MenuWidgetIcon } from '@teambit/ui-foundation.ui.menu-widget-icon';
import { useNavigate, useLocation } from '@teambit/base-react.navigation.link';
import { Composition } from '../../composition';
import styles from './compositions-panel.module.scss';

export type CompositionsPanelProps = {
  /**
   * list of compositions
   */
  compositions: Composition[];
  /**
   * select composition to display
   */
  onSelectComposition: (composition: Composition) => void;
  /**
   * the currently active composition
   */
  active?: Composition;
  /**
   * the url to the base composition. doesntc contain the current composition params
   */
  url: string;
  /**
   * checks if a component is using the new preview api. if false, doesnt scale to support new preview
   */
  isScaling?: boolean;

  includesEnvTemplate?: boolean;

  useNameParam?: boolean;
} & React.HTMLAttributes<HTMLUListElement>;

export function CompositionsPanel({
  url,
  compositions,
  isScaling,
  onSelectComposition: onSelect,
  active,
  includesEnvTemplate,
  useNameParam,
  className,
  ...rest
}: CompositionsPanelProps) {
  const shouldAddNameParam = useNameParam || (isScaling && includesEnvTemplate === false);

  const handleSelect = useCallback(
    (selected: Composition) => {
      onSelect && onSelect(selected);
    },
    [onSelect]
  );

  const location = useLocation();
  const navigate = useNavigate();

  const onCompositionCodeClicked = useCallback(
    (composition: Composition) => (e: React.MouseEvent<HTMLDivElement>) => {
      e.preventDefault();
      const basePath = location?.pathname.split('/~compositions')[0];
      navigate(`${basePath}/~code/${composition.filepath}#search=${composition.identifier}`);
    },
    [location?.pathname]
  );

  return (
    <ul {...rest} className={classNames(className)}>
      {compositions.map((composition) => {
        const href = shouldAddNameParam ? `${url}&name=${composition.identifier}` : `${url}&${composition.identifier}`;
<<<<<<< HEAD
        // TODO - move to composition panel node
=======
>>>>>>> 6d3137ae
        return (
          <li
            key={composition.identifier}
            className={classNames(styles.linkWrapper, composition === active && styles.active)}
          >
            <a className={styles.panelLink} onClick={() => handleSelect(composition)}>
              <span className={styles.box}></span>
              <span className={styles.name}>{composition.displayName}</span>
            </a>
            <div className={styles.right}>
              <MenuWidgetIcon
                className={styles.codeLink}
                icon="Code"
                tooltipContent="Code"
                onClick={onCompositionCodeClicked(composition)}
              />
              <a className={styles.panelLink} target="_blank" rel="noopener noreferrer" href={href}>
                <Icon className={styles.icon} of="open-tab" />
              </a>
            </div>
          </li>
        );
      })}
    </ul>
  );
}<|MERGE_RESOLUTION|>--- conflicted
+++ resolved
@@ -69,10 +69,6 @@
     <ul {...rest} className={classNames(className)}>
       {compositions.map((composition) => {
         const href = shouldAddNameParam ? `${url}&name=${composition.identifier}` : `${url}&${composition.identifier}`;
-<<<<<<< HEAD
-        // TODO - move to composition panel node
-=======
->>>>>>> 6d3137ae
         return (
           <li
             key={composition.identifier}

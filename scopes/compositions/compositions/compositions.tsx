--- conflicted
+++ resolved
@@ -14,17 +14,14 @@
 import { useIsMobile } from '@teambit/ui.hooks.use-is-mobile';
 import { CompositionsMenuBar } from '@teambit/ui.compositions-menu-bar';
 import { CompositionContextProvider } from '@teambit/ui.hooks.use-composition';
-<<<<<<< HEAD
 // TODO uncomment these when if in local workspace has been added
 // import { MDXLayout } from '@teambit/ui.mdx-layout';
 // import { Separator } from '@teambit/ui.separator';
 // import { H1 } from '@teambit/documenter.ui.heading';
 // import { AlertCard } from '@teambit/ui.alert-card';
 // import { AddingCompositions } from '@teambit/instructions.adding-compositions';
-=======
 import { EmptyStateSlot } from './compositions.ui.runtime';
 
->>>>>>> a6d84e50
 import { Composition } from './composition';
 import styles from './compositions.module.scss';
 import { ComponentComposition } from './ui';
@@ -129,37 +126,31 @@
 
   if (component.compositions.length === 0 && component.host === 'teambit.workspace/workspace' && EmptyStateTemplate) {
     return <EmptyStateTemplate />;
+    // <div className={styles.noCompositionsPage}>
+    //   <div>
+    //     <H1 className={styles.title}>Compositions</H1>
+    //     <Separator className={styles.separator} />
+    //     <AlertCard
+    //       level="info"
+    //       title="There are no
+    //           compositions for this Component. Learn how to add compositions:"
+    //     >
+    //       <MDXLayout>
+    //         <AddingCompositions />
+    //       </MDXLayout>
+    //     </AlertCard>
+    //   </div>
+    // </div>;
   }
-
   if (component.compositions.length === 0) {
     return (
-      // TODO if in remote return this
       <EmptyBox
         title="There are no compositions for this component."
         linkText="Learn how to create compositions"
         link="https://harmony-docs.bit.dev/compositions/overview/"
       />
-      // TODO if in local workspace return this
-      // <div className={styles.noCompositionsPage}>
-      //   <div>
-      //     <H1 className={styles.title}>Compositions</H1>
-      //     <Separator className={styles.separator} />
-      //     <AlertCard
-      //       level="info"
-      //       title="There are no
-      //           compositions for this Component. Learn how to add compositions:"
-      //     >
-      //       <MDXLayout>
-      //         <AddingCompositions />
-      //       </MDXLayout>
-      //     </AlertCard>
-      //   </div>
-      // </div>;
     );
-<<<<<<< HEAD
-=======
   }
->>>>>>> a6d84e50
 
   return (
     <ComponentComposition

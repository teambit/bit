--- conflicted
+++ resolved
@@ -2,12 +2,7 @@
 import type { PreviewPreview, RenderingContext, PreviewModule, ModuleFile } from '@teambit/preview';
 import { PreviewAspect, PreviewRuntime } from '@teambit/preview';
 import head from 'lodash.head';
-<<<<<<< HEAD
-import { CompositionBrowserMetadataObject } from './composition';
-=======
 import type { CompositionBrowserMetadataObject } from './composition';
-
->>>>>>> 03edb5fe
 import { CompositionsAspect } from './compositions.aspect';
 
 export class CompositionsPreview {

import React, { useState, ComponentType } from 'react';
import classNames from 'classnames';
import { Dropdown, DropdownProps } from '@teambit/evangelist.surfaces.dropdown';
import { Icon } from '@teambit/evangelist.elements.icon';
import styles from './dropdown.module.scss';

export type UseBoxDropdownProps = {
  Menu: ComponentType;
  containerClass?: string;
<<<<<<< HEAD
  defaultActiveOption?: string;
} & Omit<DropdownProps, 'placeholder'>;
=======
} & React.HTMLAttributes<HTMLDivElement>;
>>>>>>> a9bbb3be

export function UseBoxDropdown({ className, Menu, ...rest }: UseBoxDropdownProps) {
  const [key, setKey] = useState(0);
  return (
    <Dropdown
      className={classNames(className)}
      {...rest}
      onChange={(_e, open) => open && setKey((x) => x + 1)} // to reset menu to initial state when toggling
      dropClass={styles.menu}
      placeholder={<Placeholder />}
      clickToggles={false}
      clickPlaceholderToggles={true}
    >
      <Menu key={key} />
    </Dropdown>
  );
}

function Placeholder(props: React.HTMLAttributes<HTMLDivElement>) {
  return (
    <div className={classNames(styles.placeholder)} {...props}>
      <Icon of="package" />
      <div className={styles.content}>Use</div>
      <Icon className={styles.content} of="fat-arrow-down" />
    </div>
  );
}<|MERGE_RESOLUTION|>--- conflicted
+++ resolved
@@ -7,12 +7,7 @@
 export type UseBoxDropdownProps = {
   Menu: ComponentType;
   containerClass?: string;
-<<<<<<< HEAD
-  defaultActiveOption?: string;
 } & Omit<DropdownProps, 'placeholder'>;
-=======
-} & React.HTMLAttributes<HTMLDivElement>;
->>>>>>> a9bbb3be
 
 export function UseBoxDropdown({ className, Menu, ...rest }: UseBoxDropdownProps) {
   const [key, setKey] = useState(0);

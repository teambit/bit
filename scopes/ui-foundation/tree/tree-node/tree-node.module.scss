@import '~@teambit/base-ui.theme.colors/colors.module.scss';

.fileNode {
  height: 32px;
  display: flex;
  align-items: center;
  justify-content: space-between;
  padding-right: 8px;
  font-size: inherit;
  font-size: var(--bit-p-xs);
<<<<<<< HEAD
  line-height: 16px;
=======
  line-height: 1.2em;
>>>>>>> ac99c255
  //TODO - move to a link component
  text-decoration: none;
  color: inherit;

  box-sizing: border-box;
  border-left: 0px solid transparent;

  &:hover {
    background: var(--bit-bg-heavy, #f6f6f6);
  }

  &.active {
    background: var(--bit-accent-bg, #eceaff);
    // .right {
    // 	.componentIcon {
    // 		color: $w10;
    // 	}
    // }
  }

  .icon {
    width: 16px;
    height: 16px;
    margin-right: 4px;
    // opacity: 0.8;
  }

  .left {
    display: flex;
    align-items: center;
    flex: 1;
    min-width: 0;

    > span {
      overflow: hidden;
      text-overflow: ellipsis;
      white-space: nowrap;
      padding-left: 4px; // to align to sibling with icon
      margin-right: 8px;
    }
  }

  .right {
    display: flex;
    align-items: center;
    font-size: 12px;

    > * {
      margin-right: 4px;
    }
    > :last-child() {
      margin-right: 0px;
    }
  }
}<|MERGE_RESOLUTION|>--- conflicted
+++ resolved
@@ -8,11 +8,7 @@
   padding-right: 8px;
   font-size: inherit;
   font-size: var(--bit-p-xs);
-<<<<<<< HEAD
-  line-height: 16px;
-=======
   line-height: 1.2em;
->>>>>>> ac99c255
   //TODO - move to a link component
   text-decoration: none;
   color: inherit;

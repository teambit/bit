import { ExpressMain } from '@teambit/express';
import { GraphqlMain } from '@teambit/graphql';
import { Logger } from '@teambit/logger';
import express, { Express } from 'express';
import fallback from 'express-history-api-fallback';
import { Port } from '@teambit/toolbox.network.get-port';
import { stripTrailingChar } from '@teambit/toolbox.string.strip-trailing-char';
import { Server } from 'http';
import httpProxy from 'http-proxy';
import { join } from 'path';
import webpack from 'webpack';
import WebpackDevServer, { Configuration as WdsConfiguration } from 'webpack-dev-server';
import { ComponentServer } from '@teambit/bundler';
import { createSsrMiddleware } from './ssr-middleware';
import { StartPlugin } from './start-plugin';
import { ProxyEntry, UIRoot } from './ui-root';
import { UIRuntime } from './ui.aspect';
import { UiMain } from './ui.main.runtime';

import { devConfig } from './webpack/webpack.dev.config';

export type UIServerProps = {
  graphql: GraphqlMain;
  express: ExpressMain;
  ui: UiMain;
  uiRoot: UIRoot;
  uiRootExtension: string;
  logger: Logger;
  publicDir: string;
  startPlugins: StartPlugin[];
};

export type StartOptions = {
  /**
   * Absolute path to the ui bundle (generated during the bit build).
   */
  bundleUiRoot?: string;
  /**
   * port range for the UI server to bind. default is a port range of 4000-4200.
   */
  portRange?: number[] | number;
};

export class UIServer {
  private _app: Express;
  private _server: Server;
  private _proxyRoutes = new Set<string>();

  constructor(
    private graphql: GraphqlMain,
    private expressExtension: ExpressMain,
    private ui: UiMain,
    private uiRoot: UIRoot,
    private uiRootExtension: string,
    private logger: Logger,
    private publicDir: string,
    private plugins: StartPlugin[]
  ) {}

  getName() {
    return this.uiRoot.name;
  }

  private _port = 0;

  get port() {
    return this._port;
  }

  /** the hostname for the server to listen at. Currently statically 'localhost' */
  get host() {
    return 'localhost';
  }

  /** the server listens at this url */
  get fullUrl() {
    const port = this.port !== 80 ? `:${this.port}` : '';
    return `http://${this.host}${port}`;
  }

  get buildOptions() {
    return this.uiRoot.buildOptions;
  }

  /**
   * get the webpack configuration of the UI server.
   */
  async getDevConfig() {
    const aspects = await this.uiRoot.resolveAspects(UIRuntime.name);

    return devConfig(this.uiRoot.path, [await this.ui.generateRoot(aspects, this.uiRootExtension)], this.uiRoot.name);
  }

  private setReady: () => void;
  private startPromise = new Promise<void>((resolve) => (this.setReady = resolve));
  get whenReady() {
    return Promise.all([this.startPromise, ...this.plugins.map((x) => x?.whenReady)]);
  }

  addComponentServerProxy(server: ComponentServer): void {
    const envId = server.context.envRuntime.id;
    const previewRoute = `/preview/${envId}`;
    const hmrRoute = `/_hmr/${envId}`;

    const entries = [
      {
        context: [previewRoute],
        target: `http://${this.host}:${server.port}`,
      },
      {
        context: [hmrRoute],
        target: `ws://${this.host}:${server.port}`,
        ws: true,
      },
    ];

    if (this._proxyRoutes.has(previewRoute) || this._proxyRoutes.has(hmrRoute)) {
      this.logger.debug(`Routes for environment ${envId} already exist, skipping`);
      return;
    }

    try {
      const dynamicProxy = httpProxy.createProxyServer();

      dynamicProxy.on('error', (e) => {
        this.logger.error(e.message);
      });

      const wsHandler = (req, socket, head) => {
        try {
          const reqUrl = req.url?.replace(/\?.+$/, '') || '';
          const path = stripTrailingChar(reqUrl, '/');

          const entry = entries.find(
            (proxy) =>
              proxy.ws &&
              proxy.context.some((item) => {
                const itemPath = stripTrailingChar(item, '/');
                return path === itemPath || path.startsWith(itemPath);
              })
          );

          if (!entry) {
            return;
          }

          dynamicProxy.ws(req, socket, head, { target: entry.target });
        } catch (err: any) {
          this.logger.error(`WebSocket handling error for ${envId}: ${err.message}`);
        }
      };

      try {
        this._server.on('upgrade', wsHandler);
      } catch (err: any) {
        this.logger.error(`Failed to register WebSocket handler for ${envId}: ${err.message}`);
      }

      const router = express.Router();

      router.use((req, res) => {
        try {
          const originalUrl = req.originalUrl;
          this.logger.debug(`Proxying request to ${envId}: ${originalUrl}`);
          req.url = originalUrl;
          dynamicProxy.web(req, res, { target: entries[0].target });
        } catch (err: any) {
          this.logger.error(`Error in component router for ${envId}: ${err.message}`);
          if (!res.headersSent) {
            res.status(502).send(`Component server proxy error: ${err.message}`);
          }
        }
      });

      entries.forEach((entry) => {
        entry.context.forEach((route) => {
          try {
            this.logger.debug(`Setting up dynamic HTTP route: ${route}/* -> ${entry.target}`);
            this._proxyRoutes.add(route);
            this._app.use(route, router);

            // Move it to the beginning of the stack for priority
            try {
              const stack = this._app._router.stack;
              const lastMiddleware = stack.pop();
              if (lastMiddleware) {
                stack.unshift(lastMiddleware);
              }
            } catch (stackErr: any) {
              this.logger.error(`Error manipulating middleware stack: ${stackErr.message}`);
            }
          } catch (routeErr: any) {
            this.logger.error(`Error setting up route ${route}: ${routeErr.message}`);
          }
        });
      });
    } catch (err: any) {
      this.logger.error(`Failed to set up component proxy for ${envId}: ${err.message}`);
    }
  }

  private async configureProxy(app: Express, server: Server) {
    const proxyServer = httpProxy.createProxyServer();
    proxyServer.on('error', (e) => {
      this.logger.error(e.message);
    });

    server.on('upgrade', (req, socket, head) => {
      const reqUrl = req.url?.replace(/\?.+$/, '') || '';
      const path = stripTrailingChar(reqUrl, '/');
      const proxyEntries = this.getProxyFromPlugins();
      const entry = proxyEntries.find((proxy) => proxy.context.some((item) => item === stripTrailingChar(path, '/')));
      if (!entry) {
        return;
      }
      proxyServer.ws(req, socket, head, {
        target: entry.target,
      });
    });

    const proxyEntries = this.getProxyFromPlugins();
    proxyEntries.forEach((entry) => {
      entry.context.forEach((route) => {
        this._proxyRoutes.add(route);
        app.use(`${route}/*`, (req, res) => {
          req.url = req.originalUrl;
          proxyServer.web(req, res, entry);
        });
      });
    });

    this._app = app;
    this._server = server;
  }
  /**
   * start a UI server.
   */
  async start({ bundleUiRoot, portRange }: StartOptions = {}) {
    const app = this.expressExtension.createApp();
    const publicDir = `/${this.publicDir}`;
    const defaultRoot = join(this.uiRoot.path, publicDir);
    const root = bundleUiRoot || defaultRoot;
    this.logger.debug(`UiServer, start from ${root}`);
    const server = await this.graphql.createServer({ app });
    await this.configureProxy(app, server);
    app.use(express.static(root, { index: false }));
    const port = await Port.getPortFromRange(portRange || [3100, 3200]);
    await this.setupServerSideRendering({ root, port, app });
    app.use(fallback('index.html', { root }));
    server.listen(port);
    this._port = port;

    // important: we use the string of the following message for the http.e2e.ts. if you change the message,
    // please make sure you change the `HTTP_SERVER_READY_MSG` const.
    const readyMessage = `UI server of ${this.uiRootExtension} is listening to port ${port}`;
    this.logger.info(readyMessage);
    this.setReady();
  }

  private async setupServerSideRendering({ root, port, app }: { root: string; port: number; app: Express }) {
    if (!this.buildOptions?.ssr) return;

    const ssrMiddleware = await createSsrMiddleware({
      root,
      port,
      title: this.uiRoot.name,
      logger: this.logger,
    });

    if (!ssrMiddleware) {
      this.logger.warn('[ssr] middleware failed setup');
      return;
    }

    // eslint-disable-next-line @typescript-eslint/no-misused-promises
    app.get('*', ssrMiddleware);
    this.logger.debug('[ssr] serving for "*"');
  }

  /**
   * start a UI dev server.
   */
  async dev({ portRange }: StartOptions = {}) {
    const devServerPort = await this.selectPort(portRange);
    await this.start({ portRange: [4100, 4200] });
    const expressAppPort = this._port;

    const config = await this.getDevConfig();
    const compiler = webpack(config as any);
    const devServerConfig = await this.getDevServerConfig(devServerPort, expressAppPort, config.devServer);
    // @ts-ignore in the capsules it throws an error about compatibilities issues between webpack.compiler and webpackDevServer/webpack/compiler
    const devServer = new WebpackDevServer(devServerConfig, compiler);

    await devServer.start();
    this._port = devServerPort;
    return devServer;
  }

  private async selectPort(portRange?: number[] | number) {
    return Port.getPortFromRange(portRange || [3100, 3200]);
  }

  private getProxyFromPlugins() {
    const proxiesByPlugin = this.plugins.flatMap((plugin) => {
      return plugin.getProxy ? plugin.getProxy() : [];
    });
    return proxiesByPlugin;
  }

  private async getProxy(port = 4000) {
    const proxyEntries = this.getProxyFromPlugins();
    const catchAllProxies: ProxyEntry[] = [
      {
        context: ['/preview'],
        target: `http://${this.host}:${port}`,
        changeOrigin: true,
      },
<<<<<<< HEAD
=======
      {
        context: ['/_hmr'],
        target: `ws://${this.host}:${port}`,
        ws: true,
      },
>>>>>>> 4aa85ce9
    ];

    const gqlProxies: ProxyEntry[] = [
      {
        context: ['/graphql', '/api'],
        target: `http://${this.host}:${port}`,
        changeOrigin: true,
      },
      {
        context: ['/subscriptions'],
        target: `ws://${this.host}:${port}`,
        ws: true,
      },
    ];
    return gqlProxies.concat(proxyEntries).concat(catchAllProxies);
  }

  private async getDevServerConfig(
    appPort: number,
    gqlPort: number,
    config?: WdsConfiguration
  ): Promise<WdsConfiguration> {
    const proxy = await this.getProxy(gqlPort);
    const devServerConf = { ...config, proxy, port: appPort };

    return devServerConf;
  }

  static create(props: UIServerProps) {
    return new UIServer(
      props.graphql,
      props.express,
      props.ui,
      props.uiRoot,
      props.uiRootExtension,
      props.logger,
      props.publicDir,
      props.startPlugins
    );
  }
}<|MERGE_RESOLUTION|>--- conflicted
+++ resolved
@@ -315,14 +315,6 @@
         target: `http://${this.host}:${port}`,
         changeOrigin: true,
       },
-<<<<<<< HEAD
-=======
-      {
-        context: ['/_hmr'],
-        target: `ws://${this.host}:${port}`,
-        ws: true,
-      },
->>>>>>> 4aa85ce9
     ];
 
     const gqlProxies: ProxyEntry[] = [

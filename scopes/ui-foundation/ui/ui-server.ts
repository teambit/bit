--- conflicted
+++ resolved
@@ -15,10 +15,6 @@
 import { ProxyEntry, UIRoot } from './ui-root';
 import { UIRuntime } from './ui.aspect';
 import { UiMain } from './ui.main.runtime';
-<<<<<<< HEAD
-=======
-
->>>>>>> ffc48435
 import { devConfig } from './webpack/webpack.dev.config';
 
 export type UIServerProps = {

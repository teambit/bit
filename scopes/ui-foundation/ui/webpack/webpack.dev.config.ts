import { ProvidePlugin } from 'webpack';
import * as stylesRegexps from '@teambit/webpack.modules.style-regexps';
import { pathNormalizeToLinux } from '@teambit/legacy/dist/utils';
import { fallbacksProvidePluginConfig, WebpackConfigWithDevServer, fallbacks } from '@teambit/webpack';

import HtmlWebpackPlugin from 'html-webpack-plugin';
import ReactRefreshWebpackPlugin from '@pmmmwh/react-refresh-webpack-plugin';
import errorOverlayMiddleware from 'react-dev-utils/errorOverlayMiddleware';
import evalSourceMapMiddleware from 'react-dev-utils/evalSourceMapMiddleware';
import noopServiceWorkerMiddleware from 'react-dev-utils/noopServiceWorkerMiddleware';
import redirectServedPath from 'react-dev-utils/redirectServedPathMiddleware';
import getPublicUrlOrPath from 'react-dev-utils/getPublicUrlOrPath';
import path, { sep } from 'path';
import { html } from './html';

/*
 * Webpack config for the bit ui
 * i.e. `bit start --dev`,
 */

const matchNothingRegex = 'a^';
const clientHost = process.env.WDS_SOCKET_HOST;
const clientPath = process.env.WDS_SOCKET_PATH; // default is '/sockjs-node';
const port = process.env.WDS_SOCKET_PORT;

// const reactRefreshRuntimeEntry = require.resolve('react-refresh/runtime');
// const reactRefreshWebpackPluginRuntimeEntry = require.resolve(
//   '@pmmmwh/react-refresh-webpack-plugin/lib/runtime/RefreshUtils'
// );

const publicUrlOrPath = getPublicUrlOrPath(true, sep, `${sep}public`);

const moduleFileExtensions = [
  'web.mjs',
  'mjs',
  'web.js',
  'js',
  'web.ts',
  'ts',
  'web.tsx',
  'tsx',
  'json',
  'web.jsx',
  'jsx',
];

export function devConfig(workspaceDir, entryFiles, title): WebpackConfigWithDevServer {
  const resolveWorkspacePath = (relativePath) => path.resolve(workspaceDir, relativePath);

  // Host
  const host = process.env.HOST || 'localhost';

  return {
    // Environment mode
    mode: 'development',
    // improves HMR - assume node_modules might change
    snapshot: { managedPaths: [] },

    devtool: 'eval-cheap-module-source-map',

    // Entry point of app
    entry: {
      main: entryFiles,
    },

    output: {
      // Development filename output
      filename: 'static/js/[name].bundle.js',

      pathinfo: true,

      path: resolveWorkspacePath('/'),

      publicPath: publicUrlOrPath,

      chunkFilename: 'static/js/[name].chunk.js',

      // point sourcemap entries to original disk locations (format as URL on windows)
      devtoolModuleFilenameTemplate: (info) => pathNormalizeToLinux(path.resolve(info.absoluteResourcePath)),

      // this defaults to 'window', but by setting it to 'this' then
      // module chunks which are built will work in web workers as well.
      // Commented out to use the default (self) as according to tobias with webpack5 self is working with workers as well
      // globalObject: 'this',
    },

    infrastructureLogging: {
      level: 'error',
    },

    stats: {
      errorDetails: true,
    },

    devServer: {
      open: true,
      allowedHosts: 'all',

      static: [
        {
          directory: resolveWorkspacePath(publicUrlOrPath),
          staticOptions: {},
          // Don't be confused with `dev.publicPath`, it is `publicPath` for static directory
          // Can be:
          // publicPath: ['/static-public-path-one/', '/static-public-path-two/'],
          publicPath: publicUrlOrPath,
          // Can be:
          // serveIndex: {} (options for the `serveIndex` option you can find https://github.com/expressjs/serve-index)
          serveIndex: true,
          // Can be:
          // watch: {} (options for the `watch` option you can find https://github.com/paulmillr/chokidar)
          watch: true,
        },
      ],

      // Enable compression
      compress: true,

      // Enable hot reloading
      hot: true,

      host,

      historyApiFallback: {
        disableDotRule: true,
        index: publicUrlOrPath,
      },

      client: {
        webSocketURL: {
          hostname: clientHost,
          pathname: clientPath,
          port,
        },
      },

      setupMiddlewares: (middlewares, devServer) => {
        if (!devServer) {
          throw new Error('webpack-dev-server is not defined');
        }

        // Keep `evalSourceMapMiddleware` and `errorOverlayMiddleware`
        // middlewares before `redirectServedPath` otherwise will not have any effect
        // This lets us fetch source contents from webpack for the error overlay
        middlewares.push(
          // @ts-ignore @types/wds mismatch
          evalSourceMapMiddleware(devServer),
          // This lets us open files from the runtime error overlay.
          errorOverlayMiddleware(),
          // Redirect to `PUBLIC_URL` or `homepage` from `package.json` if url not match
          redirectServedPath(publicUrlOrPath),
          // This service worker file is effectively a 'no-op' that will reset any
          // previous service worker registered for the same host:port combination.
          // We do this in development to avoid hitting the production cache if
          // it used the same host and port.
          // https://github.com/facebook/create-react-app/issues/2272#issuecomment-302832432
          noopServiceWorkerMiddleware(publicUrlOrPath)
        );
        return middlewares;
      },

      devMiddleware: {
        // forward static files
        publicPath: publicUrlOrPath.slice(0, -1),
      },
    },

    resolve: {
      // These are the reasonable defaults supported by the Node ecosystem.
      // We also include JSX as a common component filename extension to support
      // some tools, although we do not recommend using it, see:
      // https://github.com/facebook/create-react-app/issues/290
      // `web` extension prefixes have been added for better support
      // for React Native Web.
      extensions: moduleFileExtensions.map((ext) => `.${ext}`),
      alias: {
        'react/jsx-runtime': require.resolve('react/jsx-runtime'),
        react: require.resolve('react'),
        'react-dom/server': require.resolve('react-dom/server'),
        'react-dom': require.resolve('react-dom'),
<<<<<<< HEAD
        '@teambit/base-react.navigation.link': require.resolve('@teambit/base-react.navigation.link'),
=======
        '@teambit/component.ui.component-compare.context': require.resolve(
          '@teambit/component.ui.component-compare.context'
        ),
>>>>>>> 06f3b7bb
        // 'react-refresh/runtime': require.resolve('react-refresh/runtime'),
      },
      fallback: {
        fs: false,
        path: fallbacks.path,
        stream: false,
        process: fallbacks.process,
      },
    },

    module: {
      // Webpack by default includes node_modules under its managed paths which cause the whole directory to be cached
      // Watch mode requires us to turn off unsafeCache as well
      // this de-optimizes the dev build but ensures hmr works when writing/linking into node modules.
      // However we do not lose the caching entirely like cache: false
      unsafeCache: false,
      rules: [
        {
          test: /\.m?js/,
          resolve: {
            fullySpecified: false,
          },
        },
        {
          test: /\.js$/,
          enforce: 'pre',
          include: /node_modules/,
          // only apply to packages with componentId in their package.json (ie. bit components)
          descriptionData: { componentId: (value) => !!value },
          use: [require.resolve('@pmmmwh/react-refresh-webpack-plugin/loader'), require.resolve('source-map-loader')],
        },
        {
          test: /\.(js|jsx|tsx|ts)$/,
          exclude: /node_modules/,
          include: workspaceDir,
          use: [
            require.resolve('@pmmmwh/react-refresh-webpack-plugin/loader'),
            {
              loader: require.resolve('babel-loader'),
              options: {
                configFile: false,
                babelrc: false,
                sourceType: 'unambiguous',
                presets: [
                  [
                    require.resolve('@babel/preset-env'),
                    {
                      // Exclude transforms that make all code slower
                      exclude: ['transform-typeof-symbol'],
                    },
                  ],
                  [
                    require.resolve('@babel/preset-react'),
                    {
                      development: true,
                      // Will use the native built-in instead of trying to polyfill
                      // behavior for any plugins that require one. This option will be removed in Babel 8.
                      useBuiltIns: true,
                    },
                  ],
                ],
                plugins: [require.resolve('react-refresh/babel')],
              },
            },
          ],
        },
        {
          test: stylesRegexps.sassModuleRegex,
          use: [
            require.resolve('style-loader'),
            {
              loader: require.resolve('css-loader'),
              options: {
                modules: {
                  localIdentName: '[name]__[local]--[hash:base64:5]',
                },
                sourceMap: true,
              },
            },
            {
              loader: require.resolve('sass-loader'),
              options: {
                sourceMap: true,
              },
            },
          ],
        },
        {
          test: stylesRegexps.sassNoModuleRegex,
          use: [
            require.resolve('style-loader'),
            require.resolve('css-loader'),
            {
              loader: require.resolve('sass-loader'),
              options: {
                sourceMap: true,
              },
            },
          ],
        },
        {
          test: stylesRegexps.lessModuleRegex,
          use: [
            require.resolve('style-loader'),
            {
              loader: require.resolve('css-loader'),
              options: {
                modules: {
                  localIdentName: '[name]__[local]--[hash:base64:5]',
                },
                sourceMap: true,
              },
            },
            {
              loader: require.resolve('less-loader'),
              options: {
                sourceMap: true,
              },
            },
          ],
        },
        {
          test: stylesRegexps.lessNoModuleRegex,
          use: [
            require.resolve('style-loader'),
            require.resolve('css-loader'),
            {
              loader: require.resolve('less-loader'),
              options: {
                sourceMap: true,
              },
            },
          ],
        },
        {
          test: stylesRegexps.cssModuleRegex,
          use: [
            require.resolve('style-loader'),
            {
              loader: require.resolve('css-loader'),
              options: {
                modules: {
                  localIdentName: '[name]__[local]--[hash:base64:5]',
                },
                sourceMap: true,
              },
            },
          ],
        },
        {
          test: stylesRegexps.cssNoModulesRegex,
          use: [require.resolve('style-loader'), require.resolve('css-loader')],
        },
        {
          test: /\.(woff(2)?|ttf|eot|svg)(\?v=\d+\.\d+\.\d+)?$/,
          type: 'asset',
          generator: {
            filename: 'static/fonts/[hash][ext][query]',
          },
        },
      ],
    },

    plugins: [
      new ReactRefreshWebpackPlugin({
        // we use '@pmmmwh/react-refresh-webpack-plugin/loader' directly where relevant.
        // FYI, original defaults of the plugin are:
        // include: /\.([cm]js|[jt]sx?|flow)$/i, exclude: /node_modules/,
        include: matchNothingRegex,
      }),
      // Re-generate index.html with injected script tag.
      // The injected script tag contains a src value of the
      // filename output defined above.
      new HtmlWebpackPlugin({
        inject: true,
        templateContent: html(title || 'My component workspace'),
        chunks: ['main'],
        filename: 'index.html',
      }),
      new ProvidePlugin({ process: fallbacksProvidePluginConfig.process }),
    ],
  };
}<|MERGE_RESOLUTION|>--- conflicted
+++ resolved
@@ -178,13 +178,10 @@
         react: require.resolve('react'),
         'react-dom/server': require.resolve('react-dom/server'),
         'react-dom': require.resolve('react-dom'),
-<<<<<<< HEAD
         '@teambit/base-react.navigation.link': require.resolve('@teambit/base-react.navigation.link'),
-=======
         '@teambit/component.ui.component-compare.context': require.resolve(
           '@teambit/component.ui.component-compare.context'
         ),
->>>>>>> 06f3b7bb
         // 'react-refresh/runtime': require.resolve('react-refresh/runtime'),
       },
       fallback: {

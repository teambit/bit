--- conflicted
+++ resolved
@@ -362,12 +362,6 @@
       ],
     },
     plugins: [
-<<<<<<< HEAD
-      new EnvironmentPlugin({
-        NODE_ENV: 'production',
-      }),
-=======
->>>>>>> 2cd5c5e7
       new MiniCssExtractPlugin({
         // Options similar to the same options in webpackOptions.output
         // both options are optional

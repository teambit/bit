import { merge } from 'lodash';
import webpack, { Configuration } from 'webpack';
import MiniCssExtractPlugin from 'mini-css-extract-plugin';
import { WebpackManifestPlugin } from 'webpack-manifest-plugin';
import WorkboxWebpackPlugin from 'workbox-webpack-plugin';
import getCSSModuleLocalIdent from 'react-dev-utils/getCSSModuleLocalIdent';
import path from 'path';
import * as stylesRegexps from '@teambit/webpack.modules.style-regexps';
import { generateStyleLoaders } from '@teambit/webpack.modules.generate-style-loaders';
import { fallbacks } from '@teambit/webpack';
import { postCssConfig } from './postcss.config';

const baseStyleLoadersOptions = {
  injectingLoader: MiniCssExtractPlugin.loader,
  cssLoaderPath: require.resolve('css-loader'),
  postCssLoaderPath: require.resolve('postcss-loader'),
  postCssConfig,
};

const moduleFileExtensions = [
  'web.mjs',
  'mjs',
  'web.js',
  'js',
  'web.ts',
  'ts',
  'web.tsx',
  'tsx',
  'json',
  'web.jsx',
  'jsx',
];

// Source maps are resource heavy and can cause out of memory issue for large source files.
const shouldUseSourceMap = process.env.GENERATE_SOURCEMAP !== 'false';

const imageInlineSizeLimit = parseInt(process.env.IMAGE_INLINE_SIZE_LIMIT || '10000');

const isEnvProduction = true;

// This is the production and development configuration.
// It is focused on developer experience, fast rebuilds, and a minimal bundle.
// eslint-disable-next-line complexity
export default function createWebpackConfig(
  outputDir: string,
  entryFiles: string[] | string,
  publicDir = 'public'
): Configuration {
  // Variable used for enabling profiling in Production
  // passed into alias object. Uses a flag if passed into the build command
  const isEnvProductionProfile = process.argv.includes('--profile');

  // We will provide `paths.publicUrlOrPath` to our app
  // as %PUBLIC_URL% in `index.html` and `process.env.PUBLIC_URL` in JavaScript.
  // Omit trailing slash as %PUBLIC_URL%/xyz looks better than %PUBLIC_URL%xyz.
  // Get environment variables to inject into our app.
  // const env = getClientEnvironment(publicUrlOrPath.slice(0, -1));

  return {
    stats: {
      children: true,
      errorDetails: true,
    },
    mode: 'production',
    entry: {
      main: entryFiles,
    },

    output: {
      // The build folder.
      path: path.join(outputDir, publicDir), // default value

      filename: 'static/js/[name].[contenthash:8].js',
      // TODO: remove this when upgrading to webpack 5
      // futureEmitAssets: true,
      // There are also additional JS chunk files if you use code splitting.
      chunkFilename: 'static/js/[name].[contenthash:8].chunk.js',
      // this defaults to 'window', but by setting it to 'this' then
      // module chunks which are built will work in web workers as well.
      // Commented out to use the default (self) as according to tobias with webpack5 self is working with workers as well
      // globalObject: 'this',
    },

    resolve: {
      // These are the reasonable defaults supported by the Node ecosystem.
      // We also include JSX as a common component filename extension to support
      // some tools, although we do not recommend using it, see:
      // https://github.com/facebook/create-react-app/issues/290
      // `web` extension prefixes have been added for better support
      // for React Native Web.
      extensions: moduleFileExtensions.map((ext) => `.${ext}`),

      alias: {
        // TODO: @uri please remember to remove after publishing evangelist and base-ui
        'react/jsx-runtime': require.resolve('react/jsx-runtime'),
        react: require.resolve('react'),
        'react-dom/server': require.resolve('react-dom/server'),
        'react-dom': require.resolve('react-dom'),
        // Allows for better profiling with ReactDevTools
        ...(isEnvProductionProfile && {
          'react-dom$': 'react-dom/profiling',
          'scheduler/tracing': 'scheduler/tracing-profiling',
        }),
<<<<<<< HEAD
        '@teambit/base-react.navigation.link': require.resolve('@teambit/base-react.navigation.link'),
=======
        '@teambit/component.ui.component-compare.context': require.resolve(
          '@teambit/component.ui.component-compare.context'
        ),
>>>>>>> fe8c5994
      },
      fallback: {
        module: false,
        path: fallbacks.path,
        dgram: false,
        dns: false,
        fs: false,
        stream: false,
        http2: false,
        net: false,
        tls: false,
        child_process: false,
        process: fallbacks.process,
      },
    },
    module: {
      strictExportPresence: true,
      rules: [
        {
          test: /\.m?js/,
          resolve: {
            fullySpecified: false,
          },
        },
        // Disable require.ensure as it's not a standard language feature.
        // { parser: { requireEnsure: false } },
        {
          // "oneOf" will traverse all following loaders until one will
          // match the requirements. When no loader matches it will fall
          // back to the "file" loader at the end of the loader list.
          oneOf: [
            // "postcss" loader applies autoprefixer to our CSS.
            // "css" loader resolves paths in CSS and adds assets as dependencies.
            // "style" loader turns CSS into JS modules that inject <style> tags.
            // In production, we use MiniCSSExtractPlugin to extract that CSS
            // to a file, but in development "style" loader enables hot editing
            // of CSS.
            // By default we support CSS Modules with the extension .module.css
            {
              test: stylesRegexps.cssNoModulesRegex,
              use: generateStyleLoaders(
                merge({}, baseStyleLoadersOptions, {
                  cssLoaderOpts: {
                    importLoaders: 1,
                    sourceMap: isEnvProduction || shouldUseSourceMap,
                  },
                })
              ),
              // Don't consider CSS imports dead code even if the
              // containing package claims to have no side effects.
              // Remove this when webpack adds a warning or an error for this.
              // See https://github.com/webpack/webpack/issues/6571
              sideEffects: true,
            },
            // "url" loader works like "file" loader except that it embeds assets
            // smaller than specified limit in bytes as data URLs to avoid requests.
            // A missing `test` is equivalent to a match.
            {
              test: [/\.bmp$/, /\.gif$/, /\.jpe?g$/, /\.png$/, /\.svg$/],
              type: 'asset',
              parser: {
                dataUrlCondition: {
                  maxSize: imageInlineSizeLimit,
                },
              },
            },
            {
              test: /\.(woff(2)?|ttf|eot|svg)(\?v=\d+\.\d+\.\d+)?$/,
              type: 'asset',
              generator: {
                filename: 'static/fonts/[hash][ext][query]',
              },
            },
            // Process application JS with Babel.
            // The preset includes JSX, Flow, TypeScript, and some ESnext features.
            {
              test: /\.(js|mjs|jsx|ts|tsx)$/,
              loader: require.resolve('babel-loader'),
              options: {
                babelrc: false,
                configFile: false,
                // This is a feature of `babel-loader` for webpack (not Babel itself).
                // It enables caching results in ./node_modules/.cache/babel-loader/
                // directory for faster rebuilds.
                cacheDirectory: true,
                // See #6846 for context on why cacheCompression is disabled
                cacheCompression: false,
                compact: isEnvProduction,
                sourceType: 'unambiguous',
              },
            },
            // Adds support for CSS Modules (https://github.com/css-modules/css-modules)
            // using the extension .module.css
            {
              test: stylesRegexps.cssModuleRegex,
              use: generateStyleLoaders(
                merge({}, baseStyleLoadersOptions, {
                  cssLoaderOpts: {
                    importLoaders: 1,
                    sourceMap: isEnvProduction || shouldUseSourceMap,
                    modules: {
                      getLocalIdent: getCSSModuleLocalIdent,
                    },
                  },
                  shouldUseSourceMap: isEnvProduction || shouldUseSourceMap,
                })
              ),
            },
            // Opt-in support for SASS (using .scss or .sass extensions).
            // By default we support SASS Modules with the
            // extensions .module.scss or .module.sass
            {
              test: stylesRegexps.sassNoModuleRegex,
              use: generateStyleLoaders(
                merge({}, baseStyleLoadersOptions, {
                  cssLoaderOpts: {
                    importLoaders: 3,
                    sourceMap: isEnvProduction || shouldUseSourceMap,
                  },
                  shouldUseSourceMap: isEnvProduction || shouldUseSourceMap,
                  preProcessOptions: {
                    resolveUrlLoaderPath: require.resolve('resolve-url-loader'),
                    preProcessorPath: require.resolve('sass-loader'),
                  },
                })
              ),
              // Don't consider CSS imports dead code even if the
              // containing package claims to have no side effects.
              // Remove this when webpack adds a warning or an error for this.
              // See https://github.com/webpack/webpack/issues/6571
              sideEffects: true,
            },
            // Adds support for CSS Modules, but using SASS
            // using the extension .module.scss or .module.sass
            {
              test: stylesRegexps.sassModuleRegex,
              use: generateStyleLoaders(
                merge({}, baseStyleLoadersOptions, {
                  cssLoaderOpts: {
                    importLoaders: 3,
                    sourceMap: isEnvProduction || shouldUseSourceMap,
                    modules: {
                      getLocalIdent: getCSSModuleLocalIdent,
                    },
                  },
                  shouldUseSourceMap: isEnvProduction || shouldUseSourceMap,
                  preProcessOptions: {
                    resolveUrlLoaderPath: require.resolve('resolve-url-loader'),
                    preProcessorPath: require.resolve('sass-loader'),
                  },
                })
              ),
            },
            {
              test: stylesRegexps.lessNoModuleRegex,
              use: generateStyleLoaders(
                merge({}, baseStyleLoadersOptions, {
                  cssLoaderOpts: {
                    importLoaders: 1,
                    sourceMap: isEnvProduction || shouldUseSourceMap,
                  },
                  shouldUseSourceMap: isEnvProduction || shouldUseSourceMap,
                  preProcessOptions: {
                    resolveUrlLoaderPath: require.resolve('resolve-url-loader'),
                    preProcessorPath: require.resolve('less-loader'),
                  },
                })
              ),
              // Don't consider CSS imports dead code even if the
              // containing package claims to have no side effects.
              // Remove this when webpack adds a warning or an error for this.
              // See https://github.com/webpack/webpack/issues/6571
              sideEffects: true,
            },
            {
              test: stylesRegexps.lessModuleRegex,
              use: generateStyleLoaders(
                merge({}, baseStyleLoadersOptions, {
                  cssLoaderOpts: {
                    importLoaders: 1,
                    sourceMap: isEnvProduction || shouldUseSourceMap,
                    modules: {
                      getLocalIdent: getCSSModuleLocalIdent,
                    },
                  },
                  shouldUseSourceMap: isEnvProduction || shouldUseSourceMap,
                  preProcessOptions: {
                    resolveUrlLoaderPath: require.resolve('resolve-url-loader'),
                    preProcessorPath: require.resolve('less-loader'),
                  },
                })
              ),
            },
            // "file" loader makes sure those assets get served by WebpackDevServer.
            // When you `import` an asset, you get its (virtual) filename.
            // In production, they would get copied to the `build` folder.
            // This loader doesn't use a "test" so it will catch all modules
            // that fall through the other loaders.
            {
              // Exclude `js` files to keep "css" loader working as it injects
              // its runtime that would otherwise be processed through "file" loader.
              // Also exclude `html` and `json` extensions so they get processed
              // by webpacks internal loaders.
              exclude: [/\.(js|mjs|jsx|ts|tsx)$/, /\.html$/, /\.json$/, /\.css$/],
              type: 'asset/resource',
            },
            // ** STOP ** Are you adding a new loader?
            // Make sure to add the new loader(s) before the "file" loader.
          ],
        },
      ],
    },
    plugins: [
      new MiniCssExtractPlugin({
        // Options similar to the same options in webpackOptions.output
        // both options are optional
        filename: 'static/css/[name].[contenthash:8].css',
        chunkFilename: 'static/css/[name].[contenthash:8].chunk.css',
      }),
      // Generate an asset manifest file with the following content:
      // - "files" key: Mapping of all asset filenames to their corresponding
      //   output file so that tools can pick it up without having to parse
      //   `index.html`
      //   can be used to reconstruct the HTML if necessary
      new WebpackManifestPlugin({
        fileName: 'asset-manifest.json',
        generate: (seed, files, entrypoints) => {
          const manifestFiles = files.reduce((manifest, file) => {
            manifest[file.name] = file.path;
            return manifest;
          }, seed);
          const entrypointFiles = entrypoints.main.filter((fileName) => !fileName.endsWith('.map'));

          // @ts-ignore - https://github.com/shellscape/webpack-manifest-plugin/issues/276
          return {
            files: manifestFiles,
            entrypoints: entrypointFiles,
          } as Record<string, string>;
        },
      }),
      // Moment.js is an extremely popular library that bundles large locale files
      // by default due to how webpack interprets its code. This is a practical
      // solution that requires the user to opt into importing specific locales.
      // https://github.com/jmblog/how-to-optimize-momentjs-with-webpack
      // You can remove this if you don't use Moment.js:
      new webpack.IgnorePlugin({
        resourceRegExp: /^\.\/locale$/,
        contextRegExp: /moment$/,
      }),
      // Generate a service worker script that will precache, and keep up to date,
      // the HTML & assets that are part of the webpack build.
      isEnvProduction &&
        new WorkboxWebpackPlugin.GenerateSW({
          clientsClaim: true,
          maximumFileSizeToCacheInBytes: 5000000,
          exclude: [/\.map$/, /asset-manifest\.json$/],
          // importWorkboxFrom: 'cdn',
          navigateFallback: 'public/index.html',
          navigateFallbackDenylist: [
            // Exclude URLs starting with /_, as they're likely an API call
            new RegExp('^/_'),
            // Exclude any URLs whose last part seems to be a file extension
            // as they're likely a resource and not a SPA route.
            // URLs containing a "?" character won't be blacklisted as they're likely
            // a route with query params (e.g. auth callbacks).
            new RegExp('/[^/?]+\\.[^/]+$'),
          ],
        }),
    ].filter(Boolean),
    // Some libraries import Node modules but don't use them in the browser.
    // Tell webpack to provide empty mocks for them so importing them works.
    // Turn off performance processing because we utilize
    // our own hints via the FileSizeReporter
    performance: false,
  };
}<|MERGE_RESOLUTION|>--- conflicted
+++ resolved
@@ -101,13 +101,10 @@
           'react-dom$': 'react-dom/profiling',
           'scheduler/tracing': 'scheduler/tracing-profiling',
         }),
-<<<<<<< HEAD
         '@teambit/base-react.navigation.link': require.resolve('@teambit/base-react.navigation.link'),
-=======
         '@teambit/component.ui.component-compare.context': require.resolve(
           '@teambit/component.ui.component-compare.context'
         ),
->>>>>>> fe8c5994
       },
       fallback: {
         module: false,

--- conflicted
+++ resolved
@@ -180,13 +180,9 @@
   /**
    * create a build of the given UI root.
    */
-<<<<<<< HEAD
   async build(uiRootName?: string): Promise<any> {
     // TODO: change to MultiStats from webpack once they export it in their types
-=======
-  async build(uiRootName?: string) {
     this.logger.debug(`build, uiRootName: "${uiRootName}"`);
->>>>>>> 8a63aa0c
     const [name, uiRoot] = this.getUi(uiRootName);
     // TODO: @uri refactor all dev server related code to use the bundler extension instead.
     const ssr = uiRoot.buildOptions?.ssr || false;

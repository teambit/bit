--- conflicted
+++ resolved
@@ -33,11 +33,7 @@
           "@teambit/legacy": "-"
         },
         "peerDependencies": {
-<<<<<<< HEAD
-          "@teambit/legacy": "1.0.299"
-=======
           "@teambit/legacy": "1.0.300"
->>>>>>> 1930b61f
         }
       }
     }

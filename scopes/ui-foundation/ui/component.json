--- conflicted
+++ resolved
@@ -33,11 +33,7 @@
           "@teambit/legacy": "-"
         },
         "peerDependencies": {
-<<<<<<< HEAD
-          "@teambit/legacy": "1.0.545"
-=======
           "@teambit/legacy": "1.0.549"
->>>>>>> 9fe999bb
         }
       }
     }

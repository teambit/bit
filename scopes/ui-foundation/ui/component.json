{
  "componentId": {
    "name": "ui",
    "version": "0.0.10"
  },
  "propagate": true,
  "extensions": {
    "teambit.pkg/pkg": {
      "packageJson": {
        "name": "@teambit/{name}",
        "private": false
      },
      "packageManagerPublishArgs": [
        "--access public"
      ]
    },
    "teambit.dependencies/dependency-resolver": {
      "policy": {
        "dependencies": {
          "source-map-loader": "1.1.3",
          "babel-loader": "8.2.2",
<<<<<<< HEAD
          "babel-preset-react-app": "10.0.0",
          "react-dom": "-",
=======
          "babel-preset-react-app": "9.1.2",
          "style-loader": "1.3.0",
>>>>>>> bf132860
          "file-loader": "6.2.0",
          "resolve-url-loader": "3.1.2",
          "babel-plugin-named-asset-import": "0.3.7",
          "style-loader": "^2.0.0",
          "css-loader": "5.2.0",
          "postcss-loader": "5.2.0",
          "sass-loader": "11.0.1",
          "less": "^4.1.1",
          "less-loader": "8.0.0",
          "url-loader": "4.1.1",
          "path-browserify": "1.0.1",
          "@teambit/legacy": "-"
        },
        "devDependencies": {
          "@types/mocha": "5.2.7",
          "@types/node": "12.20.4",
          "@teambit/legacy": "-"
        },
        "peerDependencies": {
          "@teambit/legacy": "1.0.50"
        }
      }
    }
  }
}<|MERGE_RESOLUTION|>--- conflicted
+++ resolved
@@ -19,13 +19,7 @@
         "dependencies": {
           "source-map-loader": "1.1.3",
           "babel-loader": "8.2.2",
-<<<<<<< HEAD
           "babel-preset-react-app": "10.0.0",
-          "react-dom": "-",
-=======
-          "babel-preset-react-app": "9.1.2",
-          "style-loader": "1.3.0",
->>>>>>> bf132860
           "file-loader": "6.2.0",
           "resolve-url-loader": "3.1.2",
           "babel-plugin-named-asset-import": "0.3.7",

{
  "componentId": {
    "name": "ui",
    "version": "0.0.10"
  },
  "propagate": true,
  "extensions": {
    "teambit.pkg/pkg": {
      "packageJson": {
        "name": "@teambit/{name}",
        "private": false
      },
      "packageManagerPublishArgs": [
        "--access public"
      ]
    },
    "teambit.dependencies/dependency-resolver": {
      "policy": {
        "dependencies": {
          "source-map-loader": "1.1.3",
          "babel-loader": "8.2.2",
          "babel-preset-react-app": "9.1.2",
          "style-loader": "1.3.0",
          "react-dom": "-",
          "file-loader": "6.2.0",
          "resolve-url-loader": "3.1.2",
          "babel-plugin-named-asset-import": "0.3.7",
          "css-loader": "3.6.0",
          "url-loader": "4.1.1",
          "postcss-loader": "3.0.0",
          "sass-loader": "10.1.1",
          "less": "3.13.1",
          "less-loader": "7.3.0",
          "@teambit/legacy": "-"
        },
        "devDependencies": {
          "@types/mocha": "5.2.7",
          "@types/node": "12.20.4",
          "react-dom": "-",
          "@teambit/legacy": "-"
        },
        "peerDependencies": {
<<<<<<< HEAD
          "react": "16.13.1",
          "react-dom": "16.13.1",
          "@teambit/legacy": "1.0.9"
=======
          "react": "^16.13.1",
          "react-dom": "^16.13.1",
          "@teambit/legacy": "1.0.10"
>>>>>>> 4a738d56
        }
      }
    }
  }
}<|MERGE_RESOLUTION|>--- conflicted
+++ resolved
@@ -40,15 +40,9 @@
           "@teambit/legacy": "-"
         },
         "peerDependencies": {
-<<<<<<< HEAD
           "react": "16.13.1",
           "react-dom": "16.13.1",
-          "@teambit/legacy": "1.0.9"
-=======
-          "react": "^16.13.1",
-          "react-dom": "^16.13.1",
           "@teambit/legacy": "1.0.10"
->>>>>>> 4a738d56
         }
       }
     }

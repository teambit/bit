--- conflicted
+++ resolved
@@ -32,11 +32,7 @@
           "@teambit/legacy": "-"
         },
         "peerDependencies": {
-<<<<<<< HEAD
-          "@teambit/legacy": "1.0.404"
-=======
           "@teambit/legacy": "1.0.406"
->>>>>>> 50f1e7b3
         }
       }
     }

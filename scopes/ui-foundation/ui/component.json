--- conflicted
+++ resolved
@@ -40,13 +40,7 @@
           "@teambit/legacy": "-"
         },
         "peerDependencies": {
-<<<<<<< HEAD
-          "@teambit/legacy": "1.0.2"
-=======
-          "react": "16.13.1",
-          "react-dom": "16.13.1",
           "@teambit/legacy": "1.0.48"
->>>>>>> 821a6a9a
         }
       }
     }

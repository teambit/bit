--- conflicted
+++ resolved
@@ -38,13 +38,7 @@
           "@teambit/legacy": "-"
         },
         "peerDependencies": {
-<<<<<<< HEAD
-          "@teambit/legacy": "1.0.49"
-=======
-          "react": "16.13.1",
-          "react-dom": "16.13.1",
           "@teambit/legacy": "1.0.50"
->>>>>>> 3a0dd689
         }
       }
     }

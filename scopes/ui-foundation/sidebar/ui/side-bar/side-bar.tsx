--- conflicted
+++ resolved
@@ -21,11 +21,7 @@
  */
 export function SideBar({ drawerSlot, itemSlot, ...rest }: SideBarProps) {
   const drawers = flatten(drawerSlot.values());
-<<<<<<< HEAD
-  const [openDrawerList, onToggleDrawer] = useState([drawers[0].id]);
-=======
   const [openDrawerList, onToggleDrawer] = useState<(string | undefined)[]>([drawers[0]?.id]);
->>>>>>> fd3d6321
   const items = useMemo(() => flatten(itemSlot?.values()), [itemSlot]);
 
   const handleDrawerToggle = (id: string) => {
@@ -40,25 +36,6 @@
   return (
     <div {...rest} className={styles.sidebar}>
       <MenuSection items={items} />
-<<<<<<< HEAD
-      {drawerSlot.values().map((drawerArray) => {
-        return drawerArray.map((drawer) => {
-          if (!drawer || !drawer.name) return null;
-          // consider passing collapse all as a prop so each drawer collapses itself
-          return (
-            <DrawerUI
-              isOpen={openDrawerList.includes(drawer.id)}
-              onToggle={() => handleDrawerToggle(drawer.id)}
-              key={drawer.id}
-              name={drawer.name}
-              Widget={drawer.widget}
-              Context={drawer.Context}
-            >
-              <drawer.render />
-            </DrawerUI>
-          );
-        });
-=======
       {drawers.map((drawer) => {
         if (!drawer || !drawer.name) return null;
         // consider passing collapse all as a prop so each drawer collapses itself
@@ -74,7 +51,6 @@
             <drawer.render />
           </DrawerUI>
         );
->>>>>>> fd3d6321
       })}
     </div>
   );

--- conflicted
+++ resolved
@@ -32,11 +32,7 @@
    * render all slot routes.
    */
   renderRoutes(routes: RouteProps[]) {
-<<<<<<< HEAD
-    return <RootRoute routeSlot={this.routeSlot} rootRoutes={routes}></RootRoute>;
-=======
     return <RootRoute routeSlot={this.routeSlot} rootRoutes={routes} />;
->>>>>>> e018dc3a
   }
 
   private unregisterListener?: UnregisterCallback = undefined;
@@ -112,26 +108,6 @@
     reactContext: this.AppRoutingContext,
   };
 
-  private AppRoutingContext = ({ children, renderCtx }: { children: ReactNode; renderCtx?: RenderContext }) => {
-    return (
-      <RouteContext reactRouterUi={this} routing={this.routingMode} location={renderCtx?.initialLocation}>
-        {children}
-      </RouteContext>
-    );
-  };
-
-  public renderPlugin: RenderPlugins<RenderContext> = {
-    browserInit: () => {
-      const initialLocation = `${window.location.pathname}${window.location.search}${window.location.hash}`;
-      return { initialLocation };
-    },
-    serverInit: ({ browser }) => {
-      const initialLocation = browser?.location.url;
-      return { initialLocation };
-    },
-    reactContext: this.AppRoutingContext,
-  };
-
   static slots = [Slot.withType<RouteProps>(), Slot.withType<LocationListener>()];
   static runtime = UIRuntime;
 

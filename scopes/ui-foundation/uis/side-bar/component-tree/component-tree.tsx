import { ComponentModel, useIdFromLocation } from '@teambit/component';
import React, { useMemo } from 'react';
import { useLocation } from '@teambit/base-react.navigation.link';
import { indentStyle } from '@teambit/base-ui.graph.tree.indent';
import { inflateToTree, attachPayload } from '@teambit/base-ui.graph.tree.inflate-paths';
import { Tree, TreeNodeRenderer, TreeNode as TreeNodeType } from '@teambit/design.ui.tree';
import { LanesModel } from '@teambit/lanes.ui.models.lanes-model';
import { TreeContextProvider } from '@teambit/base-ui.graph.tree.tree-context';
import { PayloadType, ScopePayload } from './payload-type';
import { DefaultTreeNodeRenderer } from './default-tree-node-renderer';

type ComponentTreeProps = {
  components: ComponentModel[];
  transformTree?: (rootNode: TreeNodeType) => TreeNodeType;
  TreeNode?: TreeNodeRenderer<PayloadType>;
  isCollapsed?: boolean;
  assumeScopeInUrl?: boolean;
} & React.HTMLAttributes<HTMLDivElement>;

export function ComponentTree({
  components,
  isCollapsed,
  className,
  transformTree,
  // assumeScopeInUrl = false,
  TreeNode = DefaultTreeNodeRenderer,
}: ComponentTreeProps) {
  const { pathname = '/' } = useLocation() || {};
  // override default splat from location when viewing a lane component
  const laneCompUrl = pathname.split(LanesModel.baseLaneComponentRoute.concat('/'))[1];
  const idFromLocation = useIdFromLocation(laneCompUrl);
  const activeComponent = useMemo(() => {
<<<<<<< HEAD
    const componentUrlRegex = new RegExp(componentIdUrlRegex);
    const path = pathname?.startsWith('/') ? pathname.substring(1) : pathname;
    const rawMatcher = path.match(componentUrlRegex)?.[0]; // returns just the part that matches the componentId section without /~compositions etc.
    const matcher = assumeScopeInUrl ? rawMatcher?.split('/').slice(2).join('/') : rawMatcher;
=======
>>>>>>> bc6911c6
    const active = components.find((x) => {
      return idFromLocation && (idFromLocation === x.id.fullName || idFromLocation === x.id.toStringWithoutVersion());
    });
    return active?.id.toString({ ignoreVersion: true });
  }, [components, pathname]);

  const rootNode = useMemo(() => {
    const tree = inflateToTree<ComponentModel, PayloadType>(components, (c) => c.id.toString({ ignoreVersion: true }));

    const payloadMap = calcPayload(components);

    attachPayload(tree, payloadMap);

    if (transformTree) return transformTree(tree);
    return tree;
  }, [components]);

  return (
    <TreeContextProvider>
      <div style={indentStyle(1)} className={className}>
        <Tree TreeNode={TreeNode} activePath={activeComponent} tree={rootNode} isCollapsed={isCollapsed} />
      </div>
    </TreeContextProvider>
  );
}

function calcPayload(components: ComponentModel[]) {
  const payloadMap = new Map<string, PayloadType>(components.map((c) => [c.id.toString({ ignoreVersion: true }), c]));

  const scopeIds = new Set(components.map((x) => x.id.scope).filter((x) => !!x));
  scopeIds.forEach((x) => x && payloadMap.set(`${x}/`, new ScopePayload()));

  return payloadMap;
}<|MERGE_RESOLUTION|>--- conflicted
+++ resolved
@@ -30,13 +30,6 @@
   const laneCompUrl = pathname.split(LanesModel.baseLaneComponentRoute.concat('/'))[1];
   const idFromLocation = useIdFromLocation(laneCompUrl);
   const activeComponent = useMemo(() => {
-<<<<<<< HEAD
-    const componentUrlRegex = new RegExp(componentIdUrlRegex);
-    const path = pathname?.startsWith('/') ? pathname.substring(1) : pathname;
-    const rawMatcher = path.match(componentUrlRegex)?.[0]; // returns just the part that matches the componentId section without /~compositions etc.
-    const matcher = assumeScopeInUrl ? rawMatcher?.split('/').slice(2).join('/') : rawMatcher;
-=======
->>>>>>> bc6911c6
     const active = components.find((x) => {
       return idFromLocation && (idFromLocation === x.id.fullName || idFromLocation === x.id.toStringWithoutVersion());
     });

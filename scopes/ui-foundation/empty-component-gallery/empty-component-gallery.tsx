import React from 'react';
import classNames from 'classnames';
import { ExternalLink } from '@teambit/design.ui.external-link';
import { Icon } from '@teambit/evangelist.elements.icon';
import { textSize } from '@teambit/base-ui.text.text-sizes';
import styles from './empty-component-gallery.module.scss';

export type EmptyComponentGalleryProps = {
  name: string;
  title?: string;
} & React.HTMLAttributes<HTMLDivElement>;

/**
 * page to be shown when workspace/scope has no components
 */
<<<<<<< HEAD
export function EmptyComponentGallery({ name, children, title = 'Export components to' }: EmptyComponentGalleryProps) {
=======
export function EmptyComponentGallery({ name, children }: EmptyComponentGalleryProps) {
  // TODO: get the docs domain from the community aspect and pass it here as a prop
>>>>>>> 7d7beeca
  return (
    <div className={styles.emptyComponentGallery}>
      <div className={styles.title}>
        <span>{title}</span>&nbsp;
        <span>{name}</span>
      </div>
      <img src="https://static.bit.dev/harmony/no-components.svg" />
      {children}
      <div className={styles.title}>
        <span>New to Harmony?</span> &nbsp;
        <ExternalLink
          href={`https://bit.dev/docs/getting-started/installing-bit/installing-bit`}
          className={styles.purpleLink}
        >
          <span className={styles.text}>Start tutorial</span>
          <Icon of="right_arrow" className={classNames(styles.icon, textSize.xxs)} />
        </ExternalLink>
      </div>
      <div className={styles.bottomText}>We're here to help</div>
      <IconLine />
    </div>
  );
}

function IconLine() {
  return (
    <div className={styles.iconLine}>
      <ExternalLink href="https://join.slack.com/t/bit-dev-community/shared_invite/zt-o2tim18y-UzwOCFdTafmFKEqm2tXE4w">
        <img alt="slack-logo" className={styles.logo} src="https://static.bit.dev/harmony/slack-round-icon.svg" />
      </ExternalLink>
      <ExternalLink href="https://github.com/teambit/bit">
        <img alt="github-logo" className={styles.logo} src="https://static.bit.dev/harmony/github.svg" />
      </ExternalLink>
      <ExternalLink href="https://bit.dev/support">
        <img alt="support" className={styles.logo} src="https://static.bit.dev/harmony/support.svg" />
      </ExternalLink>
    </div>
  );
}<|MERGE_RESOLUTION|>--- conflicted
+++ resolved
@@ -13,12 +13,8 @@
 /**
  * page to be shown when workspace/scope has no components
  */
-<<<<<<< HEAD
 export function EmptyComponentGallery({ name, children, title = 'Export components to' }: EmptyComponentGalleryProps) {
-=======
-export function EmptyComponentGallery({ name, children }: EmptyComponentGalleryProps) {
   // TODO: get the docs domain from the community aspect and pass it here as a prop
->>>>>>> 7d7beeca
   return (
     <div className={styles.emptyComponentGallery}>
       <div className={styles.title}>

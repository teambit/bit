import chalk from 'chalk';
import { Command, CommandOptions } from '@teambit/cli';
import { ComponentID } from '@teambit/component';
import { ScopeMain } from '@teambit/scope';
import { BuildStatus } from 'bit-bin/dist/constants';
import { SignMain } from './sign.main.runtime';

export class SignCmd implements Command {
  name = 'sign <component...>';
  description = 'complete the build process for components';
  alias = '';
  group = 'component';
  options = [] as CommandOptions;

  constructor(private signMain: SignMain, private scope: ScopeMain) {}

  async report([components]: [string[]]) {
    const { componentsToSkip, componentsToSign } = await this.getComponentIdsToSign(components);
    if (componentsToSkip.length) {
      // eslint-disable-next-line no-console
      console.log(`the following component(s) were already signed successfully:
${componentsToSkip.map((c) => c.toString()).join('\n')}\n`);
    }
    if (!componentsToSign.length) {
      return chalk.bold('no more components left to sign');
    }
    const results = await this.signMain.sign(componentsToSign);
    const status = results.error ? BuildStatus.Failed : BuildStatus.Succeed;
    const error = results.error ? `${results.error}\n\n` : '';
    const color = error ? 'red' : 'green';
<<<<<<< HEAD
    const signed = `signed total ${results.components.length} components, with build-status ${status}`;
=======
    const signed = `the following ${results.components.length} component(s) were signed with build-status "${status}"
${componentsToSign.map((c) => c.toString()).join('\n')}`;
>>>>>>> 8dc929ca
    return {
      data: error + chalk.bold[color](signed),
      code: error ? 1 : 0,
    };
  }

  async getComponentIdsToSign(
    ids: string[]
  ): Promise<{
    componentsToSkip: ComponentID[];
    componentsToSign: ComponentID[];
  }> {
    const compIds = await this.scope.resolveMultipleComponentIds(ids);
    const components = await this.scope.getMany(compIds);
    const componentsToSign: ComponentID[] = [];
    const componentsToSkip: ComponentID[] = [];
    components.forEach((component) => {
      if (component.state._consumer.buildStatus === BuildStatus.Succeed) {
        componentsToSkip.push(component.id);
      } else {
        componentsToSign.push(component.id);
      }
    });
    return { componentsToSkip, componentsToSign };
  }
}<|MERGE_RESOLUTION|>--- conflicted
+++ resolved
@@ -28,12 +28,8 @@
     const status = results.error ? BuildStatus.Failed : BuildStatus.Succeed;
     const error = results.error ? `${results.error}\n\n` : '';
     const color = error ? 'red' : 'green';
-<<<<<<< HEAD
-    const signed = `signed total ${results.components.length} components, with build-status ${status}`;
-=======
     const signed = `the following ${results.components.length} component(s) were signed with build-status "${status}"
 ${componentsToSign.map((c) => c.toString()).join('\n')}`;
->>>>>>> 8dc929ca
     return {
       data: error + chalk.bold[color](signed),
       code: error ? 1 : 0,

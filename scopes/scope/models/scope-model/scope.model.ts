--- conflicted
+++ resolved
@@ -47,11 +47,7 @@
     const components = scope.components || [];
     const componentDescriptors = scope.components.map((component) => {
       const id = ComponentID.fromObject(component.id);
-<<<<<<< HEAD
-      return ComponentDescriptor.fromObject({ id });
-=======
       return ComponentDescriptor.fromObject({ id: id.toString() });
->>>>>>> e018dc3a
     });
 
     return new ScopeModel(

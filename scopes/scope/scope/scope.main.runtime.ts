import mapSeries from 'p-map-series';
import semver from 'semver';
import type { AspectLoaderMain } from '@teambit/aspect-loader';
import { TaskResultsList, BuilderData, BuilderAspect } from '@teambit/builder';
import { readdirSync, existsSync } from 'fs-extra';
import { resolve, join } from 'path';
import { AspectLoaderAspect, AspectDefinition } from '@teambit/aspect-loader';
import { CLIAspect, CLIMain, MainRuntime } from '@teambit/cli';
import type { ComponentMain, ComponentMap } from '@teambit/component';
import { Component, ComponentAspect, ComponentFactory, ComponentID, Snap, State } from '@teambit/component';
import type { GraphqlMain } from '@teambit/graphql';
import { GraphqlAspect } from '@teambit/graphql';
import { Harmony, Slot, SlotRegistry, ExtensionManifest, Aspect } from '@teambit/harmony';
import { Capsule, IsolatorAspect, IsolatorMain } from '@teambit/isolator';
import { LoggerAspect, LoggerMain, Logger } from '@teambit/logger';
import { ExpressAspect, ExpressMain } from '@teambit/express';
import type { UiMain } from '@teambit/ui';
import { UIAspect } from '@teambit/ui';
import { RequireableComponent } from '@teambit/harmony.modules.requireable-component';
import { BitId } from '@teambit/legacy-bit-id';
import { BitIds as ComponentsIds } from '@teambit/legacy/dist/bit-id';
import { ModelComponent, Lane } from '@teambit/legacy/dist/scope/models';
import { Repository } from '@teambit/legacy/dist/scope/objects';
import LegacyScope, { LegacyOnTagResult, OnTagFunc, OnTagOpts } from '@teambit/legacy/dist/scope/scope';
import { ComponentLog } from '@teambit/legacy/dist/scope/models/model-component';
import { loadScopeIfExist } from '@teambit/legacy/dist/scope/scope-loader';
import { PersistOptions } from '@teambit/legacy/dist/scope/types';
import { DEFAULT_DIST_DIRNAME } from '@teambit/legacy/dist/constants';
import LegacyGraph from '@teambit/legacy/dist/scope/graph/graph';
import { ExportPersist, PostSign } from '@teambit/legacy/dist/scope/actions';
import { getScopeRemotes } from '@teambit/legacy/dist/scope/scope-remotes';
import { Remotes } from '@teambit/legacy/dist/remotes';
import { isMatchNamespacePatternItem } from '@teambit/workspace.modules.match-pattern';
import { ConfigMain, ConfigAspect } from '@teambit/config';
import { Scope } from '@teambit/legacy/dist/scope';
import { Types } from '@teambit/legacy/dist/scope/object-registrar';
import { FETCH_OPTIONS } from '@teambit/legacy/dist/api/scope/lib/fetch';
import { ObjectList } from '@teambit/legacy/dist/scope/objects/object-list';
import { Http, DEFAULT_AUTH_TYPE, AuthData, getAuthDataFromHeader } from '@teambit/legacy/dist/scope/network/http/http';
import { buildOneGraphForComponentsUsingScope } from '@teambit/legacy/dist/scope/graph/components-graph';
import { remove } from '@teambit/legacy/dist/api/scope';
import ConsumerComponent from '@teambit/legacy/dist/consumer/component';
import { resumeExport } from '@teambit/legacy/dist/scope/component-ops/export-scope-components';
import { ExtensionDataEntry } from '@teambit/legacy/dist/consumer/config';
import EnvsAspect, { EnvsMain } from '@teambit/envs';
import { Compiler } from '@teambit/compiler';
import { compact, uniq, slice, uniqBy, difference, groupBy } from 'lodash';
import { ComponentNotFound } from './exceptions';
import { ScopeAspect } from './scope.aspect';
import { scopeSchema } from './scope.graphql';
import { ScopeUIRoot } from './scope.ui-root';
import { PutRoute, FetchRoute, ActionRoute, DeleteRoute } from './routes';
import { ScopeComponentLoader } from './scope-component-loader';

type TagRegistry = SlotRegistry<OnTag>;

type ManifestOrAspect = ExtensionManifest | Aspect;

export type OnTagResults = { builderDataMap: ComponentMap<BuilderData>; pipeResults: TaskResultsList[] };
export type OnTag = (components: Component[], options?: OnTagOpts) => Promise<OnTagResults>;

type RemoteEventMetadata = { auth?: AuthData; headers?: {} };
type RemoteEvent<Data> = (data: Data, metadata: RemoteEventMetadata, errors?: Array<string | Error>) => Promise<void>;
type OnPostPutData = { ids: ComponentID[]; lanes: Lane[] };
type OnPostDeleteData = { ids: ComponentID[] };
type OnPreFetchObjectData = { ids: string[]; fetchOptions: FETCH_OPTIONS };

type OnPostPut = RemoteEvent<OnPostPutData>;
type OnPostExport = RemoteEvent<OnPostPutData>;
type OnPostDelete = RemoteEvent<OnPostDeleteData>;
type OnPostObjectsPersist = RemoteEvent<undefined>;
type OnPreFetchObjects = RemoteEvent<OnPreFetchObjectData>;

export type OnPostPutSlot = SlotRegistry<OnPostPut>;
export type OnPostDeleteSlot = SlotRegistry<OnPostDelete>;
export type OnPostExportSlot = SlotRegistry<OnPostExport>;
export type OnPostObjectsPersistSlot = SlotRegistry<OnPostObjectsPersist>;
export type OnPreFetchObjectsSlot = SlotRegistry<OnPreFetchObjects>;

export type ScopeConfig = {
  httpTimeOut: number;
  description?: string;
  icon?: string;
  backgroundIconColor?: string;
};

export class ScopeMain implements ComponentFactory {
  componentLoader: ScopeComponentLoader;
  constructor(
    /**
     * private reference to the instance of Harmony.
     */
    private harmony: Harmony,
    /**
     * legacy scope
     */
    readonly legacyScope: LegacyScope,

    /**
     * component extension.
     */
    readonly componentExtension: ComponentMain,

    /**
     * slot registry for subscribing to build
     */

    readonly config: ScopeConfig,

    private tagRegistry: TagRegistry,

    private postPutSlot: OnPostPutSlot,

    private postDeleteSlot: OnPostDeleteSlot,

    private postExportSlot: OnPostExportSlot,

    private postObjectsPersist: OnPostObjectsPersistSlot,

    public preFetchObjects: OnPreFetchObjectsSlot,

    private isolator: IsolatorMain,

    private aspectLoader: AspectLoaderMain,

    private logger: Logger,

    private envs: EnvsMain
  ) {
    this.componentLoader = new ScopeComponentLoader(this, this.logger);
  }

  /**
   * name of the scope
   */
  get name(): string {
    return this.legacyScope.name;
  }

  get icon(): string | undefined {
    return this.config.icon;
  }

  get backgroundIconColor(): string | undefined {
    return this.config.backgroundIconColor;
  }

  get description(): string | undefined {
    return this.config.description;
  }

  get path(): string {
    return this.legacyScope.path;
  }

  get isLegacy(): boolean {
    return this.legacyScope.isLegacy;
  }

  /**
   * register to the tag slot.
   */
  onTag(tagFn: OnTag) {
    const host = this.componentExtension.getHost();
    const legacyOnTagFunc: OnTagFunc = async (
      legacyComponents: ConsumerComponent[],
      options?: OnTagOpts
    ): Promise<LegacyOnTagResult[]> => {
      // Reload the aspects with their new version
      await this.reloadAspectsWithNewVersion(legacyComponents);
      const components = await host.getManyByLegacy(legacyComponents);
      const { builderDataMap } = await tagFn(components, options);
      return this.builderDataMapToLegacyOnTagResults(builderDataMap);
    };
    this.legacyScope.onTag.push(legacyOnTagFunc);
    this.tagRegistry.register(tagFn);
  }

  // We need to reload the aspects with their new version since:
  // during get many by legacy, we go load component which in turn go to getEnv
  // get env validates that the env written on the component is really exist by checking the envs slot registry
  // when we load here, it's env version in the aspect list already has the new version in case the env itself is being tagged
  // so we are search for the env in the registry with the new version number
  // but since the env only registered during the on load of the bit process (before the tag) it's version in the registry is only the old one
  // once we reload them we will have it registered with the new version as well
  async reloadAspectsWithNewVersion(components: ConsumerComponent[]): Promise<void> {
    const host = this.componentExtension.getHost();

    // Return only aspects that defined on components but not in the root config file (workspace.jsonc/scope.jsonc)
    const getUserAspectsIdsWithoutRootIds = (): string[] => {
      const allUserAspectIds = this.aspectLoader.getUserAspects();
      const rootIds = Object.keys(this.harmony.config.toObject());
      const diffIds = difference(allUserAspectIds, rootIds);
      return diffIds;
    };

    // Based on the list of components to be tagged return those who are loaded to harmony with their used version
    const getAspectsByPreviouslyUsedVersion = async (): Promise<string[]> => {
      const harmonyIds = getUserAspectsIdsWithoutRootIds();
      const aspectsIds: string[] = [];
      const aspectsP = components.map(async (component) => {
        const newId = await host.resolveComponentId(component.id);
        if (
          component.previouslyUsedVersion &&
          component.version &&
          component.previouslyUsedVersion !== component.version
        ) {
          const newIdWithPreviouslyUsedVersion = newId.changeVersion(component.previouslyUsedVersion);
          if (harmonyIds.includes(newIdWithPreviouslyUsedVersion.toString())) {
            aspectsIds.push(newId.toString());
          }
        }
      });
      await Promise.all(aspectsP);
      return aspectsIds;
    };

    const idsToLoad = await getAspectsByPreviouslyUsedVersion();
    await host.loadAspects(idsToLoad, false);
  }

  getManyByLegacy(components: ConsumerComponent[]): Promise<Component[]> {
    return mapSeries(components, async (component) => this.getFromConsumerComponent(component));
  }

  clearCache() {
    this.logger.debug('clearing the components and the legacy cache');
    this.componentLoader.clearCache();
    this.legacyScope.objects.clearCache();
  }

  builderDataMapToLegacyOnTagResults(builderDataComponentMap: ComponentMap<BuilderData>): LegacyOnTagResult[] {
    const builderDataToLegacyExtension = (component: Component, builderData: BuilderData) => {
      const existingBuilder = component.state.aspects.get(BuilderAspect.id)?.legacy;
      const builderExtension = existingBuilder || new ExtensionDataEntry(undefined, undefined, BuilderAspect.id);
      builderExtension.data = builderData;
      return builderExtension;
    };
    return builderDataComponentMap.toArray().map(([component, builderData]) => ({
      id: component.id._legacy,
      builderData: builderDataToLegacyExtension(component, builderData),
    }));
  }

  /**
   * register to the post-export slot.
   */
  onPostPut(postPutFn: OnPostPut) {
    this.postPutSlot.register(postPutFn);
    return this;
  }

  /**
   * register to the post-delete slot.
   */
  onPostDelete(postDeleteFn: OnPostDelete) {
    this.postDeleteSlot.register(postDeleteFn);
    return this;
  }

  /**
   * register to the post-export slot.
   */
  registerOnPostExport(postExportFn: OnPostExport) {
    this.postExportSlot.register(postExportFn);
    return this;
  }

  registerOnPreFetchObjects(preFetchObjectsFn: OnPreFetchObjects) {
    this.preFetchObjects.register(preFetchObjectsFn);
    return this;
  }

  registerOnPostObjectsPersist(postObjectsPersistFn: OnPostObjectsPersist) {
    this.postObjectsPersist.register(postObjectsPersistFn);
    return this;
  }

  /**
   * Will fetch a list of components into the current scope.
   * This will only fetch the object and won't write the files to the actual FS
   *
   * @param {ComponentsIds} ids list of ids to fetch
   */
  fetch(ids: ComponentsIds) {} // eslint-disable-line @typescript-eslint/no-unused-vars

  /**
   * This function will get a component and sealed it's current state into the scope
   *
   * @param {Component[]} components A list of components to seal with specific persist options (such as message and version number)
   * @param {PersistOptions} persistGeneralOptions General persistence options such as verbose
   */
  persist(components: Component[], options: PersistOptions) {} // eslint-disable-line @typescript-eslint/no-unused-vars

  async delete(
    { ids, force, lanes }: { ids: string[]; force: boolean; lanes: boolean },
    headers?: Record<string, any>
  ) {
    const authData = getAuthDataFromHeader(headers?.authorization);
    const result = await remove({
      path: this.path,
      ids,
      force,
      lanes,
    });

    const fns = this.postDeleteSlot.values();
    const metadata = { auth: authData, headers };
    const componentIds = ids.map((id) => ComponentID.fromString(id));
    await mapSeries(fns, async (fn) => {
      try {
        await fn({ ids: componentIds }, metadata);
      } catch (err: any) {
        this.logger.error('failed to run delete slot', err);
      }
    });
    return result;
  }

  async toObjectList(types: Types): Promise<ObjectList> {
    const objects = await this.legacyScope.objects.list(types);
    return ObjectList.fromBitObjects(objects);
  }

  // TODO: temporary compiler workaround - discuss this with david.
  private toJs(str: string) {
    if (str.endsWith('.ts')) return str.replace('.ts', '.js');
    return str;
  }

  private parseLocalAspect(localAspects: string[]) {
    const dirPaths = localAspects.map((localAspect) => resolve(localAspect.replace('file://', '')));
    const nonExistsDirPaths = dirPaths.filter((path) => !existsSync(path));
    nonExistsDirPaths.forEach((path) => this.logger.warn(`no such file or directory: ${path}`));
    const existsDirPaths = dirPaths.filter((path) => existsSync(path));
    return existsDirPaths;
  }

  private findRuntime(dirPath: string, runtime: string) {
    const files = readdirSync(join(dirPath, 'dist'));
    return files.find((path) => path.includes(`${runtime}.runtime.js`));
  }

  private async loadAspectFromPath(localAspects: string[]) {
    const dirPaths = this.parseLocalAspect(localAspects);
    const manifests = dirPaths.map((dirPath) => {
      const scopeRuntime = this.findRuntime(dirPath, 'scope');
      if (scopeRuntime) {
        // eslint-disable-next-line global-require, import/no-dynamic-require
        const module = require(join(dirPath, 'dist', scopeRuntime));
        return module.default || module;
      }
      // eslint-disable-next-line global-require, import/no-dynamic-require
      const module = require(dirPath);
      return module.default || module;
    });

    await this.aspectLoader.loadExtensionsByManifests(manifests, true);
  }

  private localAspects: string[] = [];

  async loadAspects(ids: string[], throwOnError = false, neededFor?: ComponentID): Promise<string[]> {
    this.logger.info(`loadAspects, loading ${ids.length} aspects.
ids: ${ids.join(', ')}
needed-for: ${neededFor?.toString() || '<unknown>'}`);
    const grouped = await this.groupAspectIdsByEnvOfTheList(ids);
    const envsManifestsIds = await this.getManifestsAndLoadAspects(grouped.envs, throwOnError);
    const otherManifestsIds = await this.getManifestsAndLoadAspects(grouped.other, throwOnError);
    return envsManifestsIds.concat(otherManifestsIds);
  }

  /**
   * This function get's a list of aspect ids and return them grouped by whether any of them is the env of other from the list
   * @param ids
   */
  async groupAspectIdsByEnvOfTheList(ids: string[]): Promise<{ envs: string[]; other: string[] }> {
    const components = await this.getNonLoadedAspects(ids);
    const envsIds = uniq(
      components
        .map((component) => this.envs.getEnvId(component))
        .filter((envId) => !this.aspectLoader.isCoreEnv(envId))
    );
    const grouped = groupBy(ids, (id) => {
      if (envsIds.includes(id)) return 'envs';
      return 'other';
    });
    return grouped as { envs: string[]; other: string[] };
  }

  private async getManifestsAndLoadAspects(ids: string[], throwOnError = false): Promise<string[]> {
    const scopeManifests = await this.getManifestsGraphRecursively(ids, [], throwOnError);
    await this.aspectLoader.loadExtensionsByManifests(scopeManifests);
    return compact(scopeManifests.map((manifest) => manifest.id));
  }

  async getManifestsGraphRecursively(
    ids: string[],
    visited: string[] = [],
    throwOnError = false,
    opts: {
      packageManagerConfigRootDir?: string;
    } = {}
  ): Promise<ManifestOrAspect[]> {
    ids = uniq(ids);
    const nonVisitedId = ids.filter((id) => !visited.includes(id));
    if (!nonVisitedId.length) {
      return [];
    }
    const components = await this.getNonLoadedAspects(nonVisitedId);
    visited.push(...nonVisitedId);
    const manifests = await this.requireAspects(components, throwOnError, opts);
    const depsToLoad: Array<ExtensionManifest | Aspect> = [];
    await mapSeries(manifests, async (manifest) => {
      depsToLoad.push(...(manifest.dependencies || []));
      // @ts-ignore
      (manifest._runtimes || []).forEach((runtime) => {
        depsToLoad.push(...(runtime.dependencies || []));
      });
      const depIds = depsToLoad.map((d) => d.id).filter((id) => id) as string[];
      const loaded = await this.getManifestsGraphRecursively(depIds, visited, throwOnError);
      manifests.push(...loaded);
    });
    return manifests;
  }

  private async getNonLoadedAspects(ids: string[]): Promise<Component[]> {
    const notLoadedIds = ids.filter((id) => !this.aspectLoader.isAspectLoaded(id));
    if (!notLoadedIds.length) return [];
    const coreAspectsStringIds = this.aspectLoader.getCoreAspectIds();
    const idsWithoutCore: string[] = difference(ids, coreAspectsStringIds);
    const aspectIds = idsWithoutCore.filter((id) => !id.startsWith('file://'));
    // TODO: use diff instead of filter twice
    const localAspects = ids.filter((id) => id.startsWith('file://'));
    this.localAspects = this.localAspects.concat(localAspects);
    // load local aspects for debugging purposes.
    await this.loadAspectFromPath(localAspects);
    const componentIds = await this.resolveMultipleComponentIds(aspectIds);
    if (!componentIds || !componentIds.length) return [];
    const components = await this.import(componentIds, { reFetchUnBuiltVersion: false });

    return components;
  }

  private async resolveLocalAspects(ids: string[], runtime?: string) {
    const dirs = this.parseLocalAspect(ids);

    return dirs.map((dir) => {
      const runtimeManifest = runtime ? this.findRuntime(dir, runtime) : undefined;
      return new AspectDefinition(
        dir,
        runtimeManifest ? join(dir, 'dist', runtimeManifest) : null,
        undefined,
        undefined,
        true
      );
    });
  }

<<<<<<< HEAD
  async getResolvedAspects(components: Component[], { skipIfExists = true } = {}): Promise<RequireableComponent[]> {
    const componentIDs = components.map((c) => c.id)
=======
  async getResolvedAspects(
    components: Component[],
    opts?: { skipIfExists?: boolean; packageManagerConfigRootDir?: string }
  ): Promise<RequireableComponent[]> {
>>>>>>> d65f6e74
    if (!components || !components.length) return [];
    const network = await this.isolator.isolateComponents(
      componentIDs,
      // includeFromNestedHosts - to support case when you are in a workspace, trying to load aspect defined in the workspace.jsonc but not part of the workspace
      {
<<<<<<< HEAD
        baseDir: this.getAspectCapsulePath(componentIDs),
        skipIfExists,
=======
        baseDir: this.getAspectCapsulePath(),
        skipIfExists: opts?.skipIfExists ?? true,
>>>>>>> d65f6e74
        seedersOnly: true,
        includeFromNestedHosts: true,
        installOptions: {
          copyPeerToRuntimeOnRoot: true,
          dedupe: false,
          packageManagerConfigRootDir: opts?.packageManagerConfigRootDir,
        },
      },
      this.legacyScope
    );

    const capsules = network.seedersCapsules;

    return capsules.map((capsule) => {
      return new RequireableComponent(
        capsule.component,
        async () => {
          // eslint-disable-next-line global-require, import/no-dynamic-require
          const plugins = this.aspectLoader.getPlugins(capsule.component, capsule.path);
          if (plugins.has()) {
            await this.compileIfNoDist(capsule, capsule.component);
            return plugins.load(MainRuntime.name);
          }
          // eslint-disable-next-line global-require, import/no-dynamic-require
          const aspect = require(capsule.path);
          const scopeRuntime = await this.aspectLoader.getRuntimePath(capsule.component, capsule.path, 'scope');
          const mainRuntime = await this.aspectLoader.getRuntimePath(capsule.component, capsule.path, MainRuntime.name);
          const runtimePath = scopeRuntime || mainRuntime;
          // eslint-disable-next-line global-require, import/no-dynamic-require
          if (runtimePath) require(runtimePath);
          // eslint-disable-next-line global-require, import/no-dynamic-require
          return aspect;
        },
        capsule
      );
    });
  }

  private async compileIfNoDist(capsule: Capsule, component: Component) {
    const env = this.envs.getEnv(component);
    const compiler: Compiler = env.env.getCompiler();
    const distDir = compiler?.distDir || DEFAULT_DIST_DIRNAME;
    const distExists = existsSync(join(capsule.path, distDir));
    if (distExists) return;

    const compiledCode = component.filesystem.files.flatMap((file) => {
      if (!compiler.isFileSupported(file.path)) {
        return [
          {
            outputText: file.contents.toString('utf8'),
            outputPath: file.path,
          },
        ];
      }

      if (compiler.transpileFile) {
        return compiler.transpileFile(file.contents.toString('utf8'), {
          filePath: file.path,
          componentDir: capsule.path,
        });
      }

      return [];
    });

    await Promise.all(
      compact(compiledCode).map((compiledFile) => {
        const path = compiler.getDistPathBySrcPath(compiledFile.outputPath);
        return capsule?.outputFile(path, compiledFile.outputText);
      })
    );
  }

  private async tryCompile(requirableAspect: RequireableComponent) {
    if (requirableAspect.capsule) return this.compileIfNoDist(requirableAspect.capsule, requirableAspect.component);
    return undefined;
  }

  async requireAspects(
    components: Component[],
    throwOnError = false,
    opts: { packageManagerConfigRootDir?: string } = {}
  ): Promise<Array<ExtensionManifest | Aspect>> {
    const requireableExtensions = await this.getResolvedAspects(components, opts);
    if (!requireableExtensions) {
      return [];
    }
    let error: any;
    let erroredId = '';
    const requireWithCatch = async (requireableAspects: RequireableComponent[]) => {
      error = undefined;
      try {
        const manifests = await mapSeries(requireableAspects, async (requireableExtension) => {
          try {
            return await this.aspectLoader.doRequire(requireableExtension);
          } catch (err: any) {
            erroredId = requireableExtension.component.id.toString();
            if (err.code === 'MODULE_NOT_FOUND') {
              try {
                await this.tryCompile(requireableExtension);
                return await this.aspectLoader.doRequire(requireableExtension);
              } catch (newErr: any) {
                error = newErr;
                throw newErr;
              }
            }
            error = err;
            throw err;
          }
        });
        return manifests;
      } catch (err) {
        return null;
      }
    };
    const manifests = await requireWithCatch(requireableExtensions);
    if (!error) {
      return compact(manifests);
    }
    if (error.code === 'MODULE_NOT_FOUND') {
      this.logger.warn(
        `failed loading aspects from capsules due to MODULE_NOT_FOUND error, re-creating the capsules and trying again`
      );
      const resolvedAspectsAgain = await this.getResolvedAspects(components, {
        skipIfExists: false,
      });
      const manifestAgain = await requireWithCatch(resolvedAspectsAgain);
      if (!error) {
        return compact(manifestAgain);
      }
    }

    this.aspectLoader.handleExtensionLoadingError(error, erroredId, throwOnError);
    return [];
  }

  getAspectCapsulePath(componentIDs?: ComponentID[]) {
    let capsulePath = `${this.path}-aspects`
    if (componentIDs?.length) {
      capsulePath += `-${componentIDs.map((id) => id.toString()).sort().join('-')}`
    }
    return capsulePath
  }

  private async resolveUserAspects(runtimeName?: string, userAspectsIds?: ComponentID[]): Promise<AspectDefinition[]> {
    if (!userAspectsIds || !userAspectsIds.length) return [];
    const components = await this.getMany(userAspectsIds);
    const network = await this.isolator.isolateComponents(
      userAspectsIds,
      {
        baseDir: this.getAspectCapsulePath(),
        skipIfExists: true,
        // for some reason this needs to be false, otherwise tagging components in some workspaces
        // result in error during Preview task:
        // "No matching version found for <some-component-on-the-workspace>"
        seedersOnly: true,
        includeFromNestedHosts: true,
        installOptions: { copyPeerToRuntimeOnRoot: true, dedupe: false },
        host: this,
      },
      this.legacyScope
    );
    const capsules = network.seedersCapsules;
    const aspectDefs = await this.aspectLoader.resolveAspects(components, async (component) => {
      const capsule = capsules.getCapsule(component.id);
      if (!capsule) throw new Error(`failed loading aspect: ${component.id.toString()}`);
      const localPath = capsule.path;

      return {
        aspectPath: localPath,
        runtimePath: runtimeName ? await this.aspectLoader.getRuntimePath(component, localPath, runtimeName) : null,
      };
    });
    return aspectDefs;
  }

  async resolveAspects(runtimeName?: string, componentIds?: ComponentID[]): Promise<AspectDefinition[]> {
    const userAspectsIds = componentIds || (await this.resolveMultipleComponentIds(this.aspectLoader.getUserAspects()));
    const withoutLocalAspects = userAspectsIds.filter((aspectId) => {
      return !this.localAspects.find((localAspect) => {
        return localAspect.includes(aspectId.fullName.replace('/', '.'));
      });
    });
    const userAspectsDefs = await this.resolveUserAspects(runtimeName, withoutLocalAspects);
    const localResolved = await this.resolveLocalAspects(this.localAspects, runtimeName);
    const coreAspects = await this.aspectLoader.getCoreAspectDefs(runtimeName);

    const allDefs = userAspectsDefs.concat(coreAspects).concat(localResolved);
    const uniqDefs = uniqBy(allDefs, (def) => `${def.aspectPath}-${def.runtimePath}`);
    let defs = uniqDefs;
    if (runtimeName) {
      defs = defs.filter((def) => def.runtimePath);
    }
    return defs;
  }

  async getLegacyGraph(ids?: ComponentID[]): Promise<LegacyGraph> {
    if (!ids || ids.length < 1) ids = (await this.list()).map((comp) => comp.id) || [];
    const legacyIds = ids.map((id) => {
      let bitId = id._legacy;
      // The resolve bitId in scope will remove the scope name in case it's the same as the scope
      // We restore it back to use it correctly in the legacy code.
      if (!bitId.hasScope()) {
        bitId = bitId.changeScope(this.legacyScope?.name);
      }
      return bitId;
    });

    const legacyGraph = await buildOneGraphForComponentsUsingScope(legacyIds, this.legacyScope);
    return legacyGraph;
  }

  /**
   * import components into the scope.
   */
  async import(
    ids: ComponentID[],
    {
      useCache = true,
      throwIfNotExist = false,
      reFetchUnBuiltVersion = true,
    }: {
      /**
       * if the component exists locally, don't go to the server to search for updates.
       */
      useCache?: boolean;
      throwIfNotExist?: boolean;
      /**
       * if the Version objects exists locally, but its `buildStatus` is Pending or Failed, reach the remote to find
       * whether the version was already built there.
       */
      reFetchUnBuiltVersion?: boolean;
    } = {}
  ): Promise<Component[]> {
    const legacyIds = ids.map((id) => {
      const legacyId = id._legacy;
      if (legacyId.scope === this.name) return legacyId.changeScope(null);
      return legacyId;
    });

    const withoutOwnScopeAndLocals = legacyIds.filter((id) => {
      return id.scope !== this.name && id.hasScope();
    });
    await this.legacyScope.import(ComponentsIds.fromArray(withoutOwnScopeAndLocals), useCache, reFetchUnBuiltVersion);

    return this.getMany(ids, throwIfNotExist);
  }

  async get(id: ComponentID): Promise<Component | undefined> {
    return this.componentLoader.get(id);
  }

  async getFromConsumerComponent(consumerComponent: ConsumerComponent): Promise<Component> {
    return this.componentLoader.getFromConsumerComponent(consumerComponent);
  }

  /**
   * get a component from a remote without importing it
   */
  async getRemoteComponent(id: ComponentID): Promise<Component> {
    return this.componentLoader.getRemoteComponent(id);
  }

  /**
   * list all components in the scope.
   */
  async list(
    filter?: { offset: number; limit: number },
    includeCache = false,
    includeFromLanes = false
  ): Promise<Component[]> {
    const componentsIds = await this.listIds(includeCache, includeFromLanes);

    return this.getMany(
      filter && filter.limit ? slice(componentsIds, filter.offset, filter.offset + filter.limit) : componentsIds
    );
  }

  /**
   * for now, list of invalid components are mostly useful for the workspace.
   * in the future, this can return components that failed to load in the scope due to objects file
   * corruption or similar issues.
   */
  async listInvalid() {
    return [];
  }

  /**
   * get ids of all scope components.
   * @param includeCache whether or not include components that their scope-name is different than the current scope-name
   */
  async listIds(includeCache = false, includeFromLanes = false): Promise<ComponentID[]> {
    const allModelComponents = await this.legacyScope.list();
    const filterByCacheAndLanes = (modelComponent: ModelComponent) => {
      const cacheFilter = includeCache ? true : this.exists(modelComponent);
      const lanesFilter = includeFromLanes ? true : modelComponent.hasHead();
      return cacheFilter && lanesFilter;
    };
    const modelComponentsToList = allModelComponents.filter(filterByCacheAndLanes);
    const ids = modelComponentsToList.map((component) =>
      ComponentID.fromLegacy(component.toBitIdWithLatestVersion(), component.scope || this.name)
    );
    this.logger.debug(`scope listIds: componentsIds after filter scope: ${JSON.stringify(ids, undefined, 2)}`);
    return ids;
  }

  /**
   * Check if a specific id exist in the scope
   * @param componentId
   */
  async hasId(componentId: ComponentID, includeCache = false): Promise<boolean> {
    if (!includeCache && componentId.scope !== this.name) return false;
    const opts = {
      includeOrphaned: true,
      includeVersion: true,
    };

    return this.legacyScope.hasId(componentId._legacy, opts);
  }

  async hasIdNested(componentId: ComponentID, includeCache = false): Promise<boolean> {
    return this.hasId(componentId, includeCache);
  }

  /**
   * determine whether a component exists in the scope.
   */
  exists(modelComponent: ModelComponent) {
    return modelComponent.scope === this.name;
  }

  async getMany(ids: ComponentID[], throwIfNotExist = false): Promise<Component[]> {
    const idsWithoutEmpty = compact(ids);
    const componentsP = mapSeries(idsWithoutEmpty, async (id: ComponentID) => {
      return throwIfNotExist ? this.getOrThrow(id) : this.get(id);
    });
    const components = await componentsP;
    return compact(components);
  }

  /**
   * load components from a scope and load their aspects
   */
  async loadMany(ids: ComponentID[]): Promise<Component[]> {
    const components = await mapSeries(ids, (id) => this.load(id));
    return compact(components);
  }

  /**
   * get a component and throw an exception if not found.
   * @param id component id
   */
  async getOrThrow(id: ComponentID): Promise<Component> {
    const component = await this.get(id);
    if (!component) throw new ComponentNotFound(id);
    return component;
  }

  /**
   * returns a specific state of a component.
   * @param id component ID.
   * @param hash state hash.
   */
  async getState(id: ComponentID, hash: string): Promise<State> {
    return this.componentLoader.getState(id, hash);
  }

  async getSnap(id: ComponentID, hash: string): Promise<Snap> {
    return this.componentLoader.getSnap(id, hash);
  }

  async getLogs(id: ComponentID, shortHash = false): Promise<ComponentLog[]> {
    return this.legacyScope.loadComponentLogs(id._legacy, shortHash);
  }

  /**
   * resolve a component ID.
   * @param id component ID.
   */
  async resolveComponentId(id: string | ComponentID | BitId): Promise<ComponentID> {
    const idStr = id.toString();
    const component = await this.legacyScope.loadModelComponentByIdStr(idStr);
    const getIdToCheck = () => {
      if (component) return idStr; // component exists in the scope with the scope-name.
      if (idStr.startsWith(`${this.name}/`)) {
        // component with the full name doesn't exist in the scope, it might be locally tagged
        return idStr.replace(`${this.name}/`, '');
      }
      return idStr;
    };
    const IdToCheck = getIdToCheck();
    const legacyId = id instanceof BitId ? id : await this.legacyScope.getParsedId(IdToCheck);
    if (!legacyId.scope) return ComponentID.fromLegacy(legacyId, this.name);
    return ComponentID.fromLegacy(legacyId);
  }

  async resolveMultipleComponentIds(ids: Array<string | ComponentID | BitId>) {
    return Promise.all(ids.map(async (id) => this.resolveComponentId(id)));
  }

  /**
   * load components into the scope through a variants pattern.
   */
  async byPattern(patterns: string[], scope = '**'): Promise<Component[]> {
    const ids = await this.listIds(true);
    const finalPatterns = patterns.map((pattern) => `${scope}/${pattern || '**'}`);
    const targetIds = ids.filter((id) => {
      return finalPatterns.some((pattern) => isMatchNamespacePatternItem(id.toStringWithoutVersion(), pattern).match);
    });

    const components = await this.getMany(targetIds);
    return components;
  }

  async getExactVersionBySemverRange(id: ComponentID, range: string): Promise<string | undefined> {
    const modelComponent = await this.legacyScope.getModelComponent(id._legacy);
    const versions = modelComponent.listVersions();
    return semver.maxSatisfying<string>(versions, range, { includePrerelease: true })?.toString();
  }

  async resumeExport(exportId: string, remotes: string[]): Promise<string[]> {
    return resumeExport(this.legacyScope, exportId, remotes);
  }

  async resolveId(id: string): Promise<ComponentID> {
    const legacyId = await this.legacyScope.getParsedId(id);
    return ComponentID.fromLegacy(legacyId);
  }

  // TODO: add new API for this
  async _legacyRemotes(): Promise<Remotes> {
    return getScopeRemotes(this.legacyScope);
  }

  /**
   * get a component and load its aspect
   */
  async load(id: ComponentID): Promise<Component | undefined> {
    const component = await this.get(id);
    if (!component) return undefined;
    const aspectIds = component.state.aspects.ids;
    // load components from type aspects as aspects.
    if (this.aspectLoader.isAspectComponent(component)) {
      aspectIds.push(component.id.toString());
    }
    await this.loadAspects(aspectIds, true, id);

    return component;
  }

  async loadComponentsAspect(component: Component) {
    const aspectIds = component.state.aspects.ids;
    await this.loadAspects(aspectIds, true, component.id);
  }

  /**
   * declare the slots of scope extension.
   */
  static slots = [
    Slot.withType<OnTag>(),
    Slot.withType<OnPostPut>(),
    Slot.withType<OnPostDelete>(),
    Slot.withType<OnPostExport>(),
    Slot.withType<OnPostObjectsPersist>(),
    Slot.withType<OnPreFetchObjects>(),
  ];
  static runtime = MainRuntime;

  static dependencies = [
    ComponentAspect,
    UIAspect,
    GraphqlAspect,
    CLIAspect,
    IsolatorAspect,
    AspectLoaderAspect,
    ExpressAspect,
    LoggerAspect,
    EnvsAspect,
    ConfigAspect,
  ];

  static defaultConfig: ScopeConfig = {
    httpTimeOut: 600000,
  };

  static async provider(
    [componentExt, ui, graphql, cli, isolator, aspectLoader, express, loggerMain, envs, configMain]: [
      ComponentMain,
      UiMain,
      GraphqlMain,
      CLIMain,
      IsolatorMain,
      AspectLoaderMain,
      ExpressMain,
      LoggerMain,
      EnvsMain,
      ConfigMain
    ],
    config: ScopeConfig,
    [tagSlot, postPutSlot, postDeleteSlot, postExportSlot, postObjectsPersistSlot, preFetchObjectsSlot]: [
      TagRegistry,
      OnPostPutSlot,
      OnPostDeleteSlot,
      OnPostExportSlot,
      OnPostObjectsPersistSlot,
      OnPreFetchObjectsSlot
    ],
    harmony: Harmony
  ) {
    const bitConfig: any = harmony.config.get('teambit.harmony/bit');
    const legacyScope = await loadScopeIfExist(bitConfig?.cwd);
    if (!legacyScope) {
      return undefined;
    }

    const logger = loggerMain.createLogger(ScopeAspect.id);
    const scope = new ScopeMain(
      harmony,
      legacyScope,
      componentExt,
      config,
      tagSlot,
      postPutSlot,
      postDeleteSlot,
      postExportSlot,
      postObjectsPersistSlot,
      preFetchObjectsSlot,
      isolator,
      aspectLoader,
      logger,
      envs
    );
    cli.registerOnStart(async (hasWorkspace: boolean) => {
      if (hasWorkspace) return;
      await scope.loadAspects(aspectLoader.getNotLoadedConfiguredExtensions());
    });

    const onPutHook = async (ids: string[], lanes: Lane[], authData?: AuthData): Promise<void> => {
      logger.debug(`onPutHook, started. (${ids.length} components)`);
      scope.componentLoader.clearCache();
      const componentIds = await scope.resolveMultipleComponentIds(ids);
      const fns = postPutSlot.values();
      const data = {
        ids: componentIds,
        lanes,
      };
      const metadata = { auth: authData };
      await Promise.all(fns.map(async (fn) => fn(data, metadata)));
      logger.debug(`onPutHook, completed. (${ids.length} components)`);
    };

    const getAuthData = (): AuthData | undefined => {
      const token = Http.getToken();
      return token ? { type: DEFAULT_AUTH_TYPE, credentials: token } : undefined;
    };

    const onPostExportHook = async (ids: BitId[], lanes: Lane[]): Promise<void> => {
      logger.debug(`onPostExportHook, started. (${ids.length} components)`);
      const componentIds = await scope.resolveMultipleComponentIds(ids);
      const fns = postExportSlot.values();
      const data = {
        ids: componentIds,
        lanes,
      };
      const metadata = { auth: getAuthData() };
      await Promise.all(fns.map(async (fn) => fn(data, metadata)));
      logger.debug(`onPostExportHook, completed. (${ids.length} components)`);
    };

    const onPostObjectsPersistHook = async (): Promise<void> => {
      logger.debug(`onPostObjectsPersistHook, started`);
      const fns = postObjectsPersistSlot.values();
      const metadata = { auth: getAuthData() };
      await Promise.all(fns.map(async (fn) => fn(undefined, metadata)));
      logger.debug(`onPostObjectsPersistHook, completed`);
    };

    ExportPersist.onPutHook = onPutHook;
    PostSign.onPutHook = onPutHook;
    Scope.onPostExport = onPostExportHook;
    Repository.onPostObjectsPersist = onPostObjectsPersistHook;

    configMain?.registerPreAddingAspectsSlot?.(async (compIds) => {
      const loadedIds = await scope.loadAspects(compIds, true);
      // find the full component-ids including versions in the load-aspects results.
      // we need it for bit-use to be added to the config file.
      return compIds.map((compId) => {
        const loaded = loadedIds.find((loadedId) => loadedId.startsWith(`${compId}@`));
        return loaded || compId;
      });
    });

    express.register([
      new PutRoute(scope, postPutSlot),
      new FetchRoute(scope, logger),
      new ActionRoute(scope),
      new DeleteRoute(scope),
    ]);
    // @ts-ignore - @ran to implement the missing functions and remove it
    ui.registerUiRoot(new ScopeUIRoot(scope));
    graphql.register(scopeSchema(scope));
    componentExt.registerHost(scope);

    return scope;
  }
}

ScopeAspect.addRuntime(ScopeMain);<|MERGE_RESOLUTION|>--- conflicted
+++ resolved
@@ -457,27 +457,18 @@
     });
   }
 
-<<<<<<< HEAD
-  async getResolvedAspects(components: Component[], { skipIfExists = true } = {}): Promise<RequireableComponent[]> {
-    const componentIDs = components.map((c) => c.id)
-=======
   async getResolvedAspects(
     components: Component[],
     opts?: { skipIfExists?: boolean; packageManagerConfigRootDir?: string }
   ): Promise<RequireableComponent[]> {
->>>>>>> d65f6e74
     if (!components || !components.length) return [];
+    const componentIDs = components.map((c) => c.id)
     const network = await this.isolator.isolateComponents(
       componentIDs,
       // includeFromNestedHosts - to support case when you are in a workspace, trying to load aspect defined in the workspace.jsonc but not part of the workspace
       {
-<<<<<<< HEAD
-        baseDir: this.getAspectCapsulePath(componentIDs),
-        skipIfExists,
-=======
         baseDir: this.getAspectCapsulePath(),
         skipIfExists: opts?.skipIfExists ?? true,
->>>>>>> d65f6e74
         seedersOnly: true,
         includeFromNestedHosts: true,
         installOptions: {

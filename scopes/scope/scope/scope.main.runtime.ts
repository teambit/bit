--- conflicted
+++ resolved
@@ -455,12 +455,8 @@
   }
 
   async getResolvedAspects(components: Component[], { skipIfExists = true } = {}): Promise<RequireableComponent[]> {
-<<<<<<< HEAD
-    if (!components.length) return [];
     const componentIDs = components.map((c) => c.id)
-=======
     if (!components || !components.length) return [];
->>>>>>> 2b2e6051
     const network = await this.isolator.isolateComponents(
       componentIDs,
       // includeFromNestedHosts - to support case when you are in a workspace, trying to load aspect defined in the workspace.jsonc but not part of the workspace

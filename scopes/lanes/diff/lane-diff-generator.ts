--- conflicted
+++ resolved
@@ -40,20 +40,11 @@
       throw new Error(`unable to run diff between "${fromLaneName}" and "${toLaneName}", they're the same lane`);
     }
     const legacyScope = this.scope.legacyScope;
-<<<<<<< HEAD
-    this.fromLane = fromLaneName ? await legacyScope.lanes.loadLane(new LaneId({ name: fromLaneName })) : null;
-    /* this will always be null if the toLane is the default lane, 
-    i.e merge my current lane to master/main 
-     as the loadLane returns null for the main lane */
-    const toLane = await legacyScope.lanes.loadLane(new LaneId({ name: toLaneName }));
-    if (!toLane) {
-=======
     const fromLaneId = fromLaneName ? new LaneId({ name: fromLaneName }) : null;
     const toLaneId = toLaneName ? new LaneId({ name: toLaneName }) : null;
     const isFromOrToDefault = fromLaneId?.isDefault() || toLaneId?.isDefault();
 
     if (!isFromOrToDefault && !toLaneId) {
->>>>>>> c652558e
       throw new Error(`unable to find a lane "${toLaneName}" in the scope`);
     } else if (!isFromOrToDefault && toLaneId && fromLaneId) {
       const toLane = await legacyScope.lanes.loadLane(toLaneId);

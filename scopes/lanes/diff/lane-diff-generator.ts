import { ScopeMain } from '@teambit/scope';
import { Workspace } from '@teambit/workspace';
import { Lane, Version } from '@teambit/legacy/dist/scope/models';
import { BitId } from '@teambit/legacy-bit-id';
import { Ref } from '@teambit/legacy/dist/scope/objects';
import { DEFAULT_LANE } from '@teambit/legacy/dist/constants';
import {
  diffBetweenVersionsObjects,
  DiffResults,
  DiffOptions,
} from '@teambit/legacy/dist/consumer/component-ops/components-diff';
import LaneId from '@teambit/legacy/dist/lane-id/lane-id';

type LaneData = {
  name: string;
  components: Array<{
    id: BitId;
    head: Ref;
  }>;
  remote: string | null;
  isMerged: boolean | null;
};
export class LaneDiffGenerator {
  private newComps: BitId[] = [];
  private compsWithDiff: DiffResults[] = [];
  private compsWithNoChanges: BitId[] = [];
  private fromLaneData: LaneData | null;
  private toLaneData: LaneData;
  constructor(private workspace: Workspace | undefined, private scope: ScopeMain) {}

  /**
   * the values array may include zero to two values and will be processed as following:
   * [] => diff between the current lane and default lane. (only inside workspace).
   * [to] => diff between the current lane (or default-lane when in scope) and "to" lane.
   * [from, to] => diff between "from" lane and "to" lane.
   */
  async generate(values: string[], diffOptions: DiffOptions = {}) {
    const { fromLaneName, toLaneName } = this.getLaneNames(values);
    if (fromLaneName === toLaneName) {
      throw new Error(`unable to run diff between "${fromLaneName}" and "${toLaneName}", they're the same lane`);
    }
    const legacyScope = this.scope.legacyScope;
    const fromLaneId = fromLaneName ? new LaneId({ name: fromLaneName }) : null;
    const toLaneId = toLaneName ? new LaneId({ name: toLaneName }) : null;
    const isFromOrToDefault = fromLaneId?.isDefault() || toLaneId?.isDefault();

    if (!isFromOrToDefault && !toLaneId) {
      throw new Error(`unable to find a lane "${toLaneName}" in the scope`);
    } else if (!isFromOrToDefault && toLaneId && fromLaneId) {
      const toLane = await legacyScope.lanes.loadLane(toLaneId);
      if (!toLane) throw new Error(`unable to find a lane "${toLaneName}" in the scope`);
      const fromLane = fromLaneId ? await legacyScope.lanes.loadLane(fromLaneId) : null;
      this.toLaneData = await this.mapToLaneData(toLane);
      this.fromLaneData = fromLane ? await this.mapToLaneData(fromLane) : null;
<<<<<<< HEAD
    } else if (fromLaneId?.isDefault() && !!toLaneId) {
=======
    } else if (fromLaneId?.isDefault() && toLaneId) {
>>>>>>> 2f0b6c4d
      const toLane = await legacyScope.lanes.loadLane(toLaneId);
      if (!toLane) throw new Error(`unable to find a lane "${toLaneName}" in the scope`);

      this.toLaneData = await this.mapToLaneData(toLane);
      const bitIds = toLane.components.map((c) => c.id);
      this.fromLaneData = await this.getDefaultLaneData(bitIds);
    } else {
      const fromLane = fromLaneId ? await legacyScope.lanes.loadLane(fromLaneId) : null;
      this.fromLaneData = fromLane ? await this.mapToLaneData(fromLane) : null;
      const bitIds = fromLane?.components.map((c) => c.id) || [];
      this.toLaneData = await this.getDefaultLaneData(bitIds);
    }

    await Promise.all(
      this.toLaneData.components.map(async ({ id, head }) => {
        await this.componentDiff(id, head, diffOptions);
      })
    );

    return {
      newComps: this.newComps.map((id) => id.toString()),
      compsWithDiff: this.compsWithDiff,
      compsWithNoChanges: this.compsWithNoChanges.map((id) => id.toString()),
      toLaneName: this.toLaneData?.name,
    };
  }

  private async componentDiff(id: BitId, toLaneHead: Ref, diffOptions: DiffOptions) {
    const modelComponent = await this.scope.legacyScope.getModelComponent(id);
    const fromLaneHead = this.fromLaneData?.components.find((c) => c.id === id)?.head || modelComponent.head;
    if (!fromLaneHead) {
      this.newComps.push(id);
      return;
    }
    if (fromLaneHead.isEqual(toLaneHead)) {
      this.compsWithNoChanges.push(id);
      return;
    }
    const fromVersion = await fromLaneHead.load(this.scope.legacyScope.objects);
    const toVersion = await toLaneHead.load(this.scope.legacyScope.objects);
    const fromLaneStr = this.fromLaneData ? this.fromLaneData.name : DEFAULT_LANE;
    diffOptions.formatDepsAsTable = false;
    const diff = await diffBetweenVersionsObjects(
      modelComponent,
      fromVersion as Version,
      toVersion as Version,
      fromLaneStr,
      this.toLaneData.name,
      this.scope.legacyScope,
      diffOptions
    );
    this.compsWithDiff.push(diff);
  }

  private getLaneNames(values: string[]): { fromLaneName?: string; toLaneName: string } {
    if (values.length > 2) {
      throw new Error(`expect "values" to include no more than two args, got ${values.length}`);
    }
    if (this.workspace) {
      const currentLane = this.workspace.getCurrentLaneId();
      if (!values.length) {
        if (currentLane.isDefault()) {
          throw new Error(`you are currently on the default branch, to run diff between lanes, please specify them`);
        }
        return { toLaneName: currentLane.name };
      }
      if (values.length === 1) {
        const fromLaneName = currentLane.isDefault() ? undefined : currentLane.name;
        return { fromLaneName, toLaneName: values[0] };
      }
      return { fromLaneName: values[0], toLaneName: values[1] };
    }
    // running from the scope
    if (values.length < 1) {
      throw new Error(`expect "values" to include at least one arg - the lane name`);
    }
    const fromLaneName = values.length === 2 ? values[0] : undefined;
    const toLaneName = values.length === 2 ? values[1] : values[0];
    return { fromLaneName, toLaneName };
  }

  private async getDefaultLaneData(ids: BitId[]): Promise<LaneData> {
    const laneData: LaneData = {
      name: DEFAULT_LANE,
      remote: null,
      components: [],
      isMerged: null,
    };
<<<<<<< HEAD
    for await (const id of ids) {
      const modelComponent = await this.scope.legacyScope.getModelComponent(id);
      const laneComponent = {
        id,
        head: modelComponent.head as Ref,
        version: modelComponent.latestVersion(), // should this be latestVersion() or bitId.version.toString()
      };
      laneData.components.push(laneComponent);
    }
=======

    await Promise.all(
      ids.map(async (id) => {
        const modelComponent = await this.scope.legacyScope.getModelComponent(id);
        const laneComponent = {
          id,
          head: modelComponent.head as Ref,
          version: modelComponent.latestVersion(), // should this be latestVersion() or bitId.version.toString()
        };
        laneData.components.push(laneComponent);
      })
    );

>>>>>>> 2f0b6c4d
    return laneData;
  }

  private async mapToLaneData(lane: Lane): Promise<LaneData> {
    const { name, components, remoteLaneId } = lane;
    const isMerged = await lane.isFullyMerged(this.scope.legacyScope);
    return {
      name,
      isMerged,
      components: components.map((lc) => ({
        id: lc.id,
        head: lc.head,
        version: lc.id.version?.toString(),
      })),
<<<<<<< HEAD
      remote: (!!remoteLaneId && remoteLaneId.toString()) || null,
=======
      remote: remoteLaneId?.toString() ?? null,
>>>>>>> 2f0b6c4d
    };
  }
}<|MERGE_RESOLUTION|>--- conflicted
+++ resolved
@@ -52,11 +52,7 @@
       const fromLane = fromLaneId ? await legacyScope.lanes.loadLane(fromLaneId) : null;
       this.toLaneData = await this.mapToLaneData(toLane);
       this.fromLaneData = fromLane ? await this.mapToLaneData(fromLane) : null;
-<<<<<<< HEAD
-    } else if (fromLaneId?.isDefault() && !!toLaneId) {
-=======
     } else if (fromLaneId?.isDefault() && toLaneId) {
->>>>>>> 2f0b6c4d
       const toLane = await legacyScope.lanes.loadLane(toLaneId);
       if (!toLane) throw new Error(`unable to find a lane "${toLaneName}" in the scope`);
 
@@ -145,7 +141,6 @@
       components: [],
       isMerged: null,
     };
-<<<<<<< HEAD
     for await (const id of ids) {
       const modelComponent = await this.scope.legacyScope.getModelComponent(id);
       const laneComponent = {
@@ -155,21 +150,6 @@
       };
       laneData.components.push(laneComponent);
     }
-=======
-
-    await Promise.all(
-      ids.map(async (id) => {
-        const modelComponent = await this.scope.legacyScope.getModelComponent(id);
-        const laneComponent = {
-          id,
-          head: modelComponent.head as Ref,
-          version: modelComponent.latestVersion(), // should this be latestVersion() or bitId.version.toString()
-        };
-        laneData.components.push(laneComponent);
-      })
-    );
-
->>>>>>> 2f0b6c4d
     return laneData;
   }
 
@@ -184,11 +164,7 @@
         head: lc.head,
         version: lc.id.version?.toString(),
       })),
-<<<<<<< HEAD
-      remote: (!!remoteLaneId && remoteLaneId.toString()) || null,
-=======
       remote: remoteLaneId?.toString() ?? null,
->>>>>>> 2f0b6c4d
     };
   }
 }
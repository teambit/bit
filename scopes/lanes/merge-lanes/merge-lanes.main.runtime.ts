--- conflicted
+++ resolved
@@ -201,18 +201,16 @@
       await squashSnaps(allComponentsStatus, otherLaneId, consumer);
     }
 
-<<<<<<< HEAD
     if (laneToFetchArtifactsFrom) {
       const idsToMerge = allComponentsStatus.map((c) => c.id);
       await this.importer.importHeadArtifactsFromLane(laneToFetchArtifactsFrom, idsToMerge, true);
     }
-=======
+
     const copyOfCurrentLane = currentLane ? currentLane.clone() : undefined;
     const copyOfBitmap = tempy.file();
     const copyOfWorkspaceJsonc = tempy.file();
     await fs.copyFile(consumer.bitMap.mapPath, copyOfBitmap);
     await fs.copyFile(consumer.config.path, copyOfWorkspaceJsonc);
->>>>>>> b97c92f5
 
     const mergeResults = await this.merging.mergeSnaps({
       mergeStrategy,

--- conflicted
+++ resolved
@@ -63,20 +63,4 @@
 
     return `${checkoutOutputStr}\n\n${restoredItemsTitle}\n${restoredItemsOutput}${getCheckoutErrorStr()}`;
   }
-<<<<<<< HEAD
-
-  private async prompt() {
-    this.mergeLanes.logger.clearStatusLine();
-    const ok = await yesno({
-      question: `Code changes that were made since the last lane-merge will be lost.
-The .bitmap and workspace.jsonc files will be restored to the state before the merge.
-This action is irreversible.
-${chalk.bold('Do you want to continue? [yes(y)/no(n)]')}`,
-    });
-    if (!ok) {
-      throw new PromptCanceled();
-    }
-  }
-=======
->>>>>>> 92a8e3d3
 }
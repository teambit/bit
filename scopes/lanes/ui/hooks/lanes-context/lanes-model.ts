import { ComponentModel, ComponentModelProps } from '@teambit/component';
import { ScopeModel } from '@teambit/scope.models.scope-model';
import { ComponentID, ComponentIdObj } from '@teambit/component-id';
import { pathToRegexp } from 'path-to-regexp';
/**
 * GQL (lanes/getLanes/components)
 * Return type of each Component in a Lane
 */
export type LaneComponentQueryResult = {
  id: ComponentIdObj;
  head: string;
};
/**
 * GQL (lanes/getLanes)
 * Return type of each Lane in a Scope/Workspace
 */
export type LaneQueryResult = {
  id: string;
  remote?: string;
  isMerged: boolean;
  components: ComponentModelProps[];
};
/**
 * GQL (lanes)
 * Return type of the entire /lanes query.
 * Represents All Lanes and Current Lane in Scope/Workspace
 */
export type LanesQueryResult = {
<<<<<<< HEAD
  lanes?: LaneQueryResult[];
=======
  lanes?: {
    getLanes?: LaneQueryResult[];
    getCurrentLaneName?: string;
  };
>>>>>>> 450607bb
};

export type LanesHost = 'workspace' | 'scope';
// export type LaneComponentModel = { model: ComponentModel; url: string };
/**
 * Represents a single Lane in a Workspace/Scope
 */
export type LaneModel = {
  id: string;
  scope: string;
  name: string;
  isMerged: boolean | null;
  components: ComponentModel[];
};
/**
 * Props to instantiate a LanesModel
 */
export type LanesModelProps = {
  lanes?: LaneModel[];
  viewedLane?: LaneModel;
  currentLane?: LaneModel;
};
/**
 * Represents the entire Lanes State in a Workspace/Scope
 * Provides helper methods to extract and map Lane information
 * Keeps track of all the lanes and the currently selected lane from the UI
 */
export class LanesModel {
  static baseLaneRoute = '/~lane';
  static baseLaneComponentRoute = '/~component';

  static laneRouteUrlRegex = `${LanesModel.baseLaneRoute}/:orgId([\\w-]+)?/:scopeId([\\w-]+)/:laneId([\\w-]+)`;

  static laneComponentIdUrlRegex = '[\\w\\/-]*[\\w-]';
  static laneComponentUrlRegex = `${LanesModel.laneRouteUrlRegex}${LanesModel.baseLaneComponentRoute}/:componentId(${LanesModel.laneComponentIdUrlRegex})`;

  static drawer = {
    id: 'LANES',
    name: 'LANES',
    order: 100,
  };

  static regexp = pathToRegexp(LanesModel.laneRouteUrlRegex);

  static getLaneIdFromPathname: (pathname: string) => string | undefined = (pathname) => {
    const path = pathname.includes(LanesModel.baseLaneComponentRoute)
      ? pathname.split(LanesModel.baseLaneComponentRoute)[0]
      : pathname;
    const matches = LanesModel.regexp.exec(path);
    if (!matches) return undefined;
    const [, orgId, scopeId, laneId] = matches;
    return `${orgId ? orgId.concat('.').concat(scopeId) : scopeId}/${laneId}`;
  };

  static getLaneUrl = (laneId: string) => `${LanesModel.baseLaneRoute}/${laneId.replace('.', '/')}`;

  static getLaneComponentUrl = (componentId: ComponentID, laneId: string) =>
    `${LanesModel.getLaneUrl(laneId)}${LanesModel.baseLaneComponentRoute}/${componentId.fullName}?version=${
      componentId.version
    }`;

  static mapToLaneModel(laneData: LaneQueryResult, host: string, currentScope?: ScopeModel): LaneModel {
    const { id: name, remote, isMerged } = laneData;
    const laneName = name;
    const laneScope = remote?.split('/')[0] || currentScope?.name || '';
    const laneId = remote || `${laneScope ? laneScope.concat('/') : ''}${name}`;

    const components = laneData.components.map((component) => {
      const componentModel = ComponentModel.from({ ...component, host });
      return componentModel;
    });

    return {
      id: laneId,
      name: laneName,
      scope: laneScope,
      isMerged,
      components,
    };
  }

  static groupByScope(lanes: LaneModel[]): Map<string, LaneModel[]> {
    const grouped = new Map<string, LaneModel[]>();
    lanes.forEach((lane) => {
      const { scope } = lane;
      if (!grouped.has(scope)) {
        grouped.set(scope, [lane]);
      } else {
        const existing = grouped.get(scope) as LaneModel[];
        grouped.set(scope, [...existing, lane]);
      }
    });
    return grouped;
  }

  static groupByComponentHashAndId(lanes: LaneModel[]): {
    byHash: Map<string, { lane: LaneModel; component: ComponentModel }>;
    byId: Map<string, LaneModel[]>;
  } {
    const byHash = new Map<string, { lane: LaneModel; component: ComponentModel }>();
    const byId = new Map<string, LaneModel[]>();
    lanes.forEach((lane) => {
      const { components } = lane;
      components.forEach((component) => {
        const id = component.id.fullName;
        const version = component.id.version as string;
        byHash.set(version, { lane, component });
        const existing = byId.get(id) || [];
        existing.push(lane);
        byId.set(id, existing);
      });
    });
    return { byHash, byId };
  }

  static from(lanesData: LanesQueryResult, host: string, currentScope?: ScopeModel): LaneModel[] {
    const lanes = lanesData?.lanes?.map((result) => LanesModel.mapToLaneModel(result, host, currentScope)) || [];
    return lanes;
  }

  constructor({ lanes, viewedLane, currentLane }: LanesModelProps) {
    this.viewedLane = viewedLane;
    this.currentLane = currentLane;
    this.lanes = lanes || [];
    this.lanesByScope = LanesModel.groupByScope(this.lanes);
    const { byHash, byId } = LanesModel.groupByComponentHashAndId(this.lanes);
    this.lanebyComponentHash = byHash;
    this.lanesByComponentId = byId;
  }

  readonly lanesByScope: Map<string, LaneModel[]>;
  readonly lanebyComponentHash: Map<string, { lane: LaneModel; component: ComponentModel }>;
  readonly lanesByComponentId: Map<string, LaneModel[]>;

  readonly viewedLane?: LaneModel;
  readonly currentLane?: LaneModel;
  readonly lanes: LaneModel[];

  isInCurrentLane = (componentId: ComponentID) =>
<<<<<<< HEAD
    this.currentLane?.components.some((comp) => comp.id.name === componentId.name);
=======
    this.viewedLane?.components.some((comp) => comp.model.id.name === componentId.name);
>>>>>>> 450607bb

  getLaneComponentUrlByVersion = (version?: string) => {
    if (!version) return '';
    const componentAndLane = this.lanebyComponentHash.get(version);
    if (!componentAndLane) return '';
    return LanesModel.getLaneComponentUrl(componentAndLane.component.id, componentAndLane.lane.id);
  };

  getLanesByComponentId = (componentId: ComponentID) => this.lanesByComponentId.get(componentId.fullName);
}<|MERGE_RESOLUTION|>--- conflicted
+++ resolved
@@ -19,6 +19,7 @@
   remote?: string;
   isMerged: boolean;
   components: ComponentModelProps[];
+  currentLane?: LaneQueryResult;
 };
 /**
  * GQL (lanes)
@@ -26,14 +27,7 @@
  * Represents All Lanes and Current Lane in Scope/Workspace
  */
 export type LanesQueryResult = {
-<<<<<<< HEAD
   lanes?: LaneQueryResult[];
-=======
-  lanes?: {
-    getLanes?: LaneQueryResult[];
-    getCurrentLaneName?: string;
-  };
->>>>>>> 450607bb
 };
 
 export type LanesHost = 'workspace' | 'scope';
@@ -149,9 +143,13 @@
     return { byHash, byId };
   }
 
-  static from(lanesData: LanesQueryResult, host: string, currentScope?: ScopeModel): LaneModel[] {
-    const lanes = lanesData?.lanes?.map((result) => LanesModel.mapToLaneModel(result, host, currentScope)) || [];
-    return lanes;
+  static from({ data, host, scope }: { data: LanesQueryResult; host: string; scope?: ScopeModel }): LanesModel {
+    const lanes = data?.lanes?.map((result) => LanesModel.mapToLaneModel(result, host, scope)) || [];
+    const currentLane =
+      data?.lanes && data.lanes[0].currentLane
+        ? LanesModel.mapToLaneModel(data.lanes[0].currentLane, host, scope)
+        : undefined;
+    return new LanesModel({ lanes, currentLane });
   }
 
   constructor({ lanes, viewedLane, currentLane }: LanesModelProps) {
@@ -168,16 +166,12 @@
   readonly lanebyComponentHash: Map<string, { lane: LaneModel; component: ComponentModel }>;
   readonly lanesByComponentId: Map<string, LaneModel[]>;
 
-  readonly viewedLane?: LaneModel;
-  readonly currentLane?: LaneModel;
+  viewedLane?: LaneModel;
+  currentLane?: LaneModel;
   readonly lanes: LaneModel[];
 
-  isInCurrentLane = (componentId: ComponentID) =>
-<<<<<<< HEAD
-    this.currentLane?.components.some((comp) => comp.id.name === componentId.name);
-=======
-    this.viewedLane?.components.some((comp) => comp.model.id.name === componentId.name);
->>>>>>> 450607bb
+  isInViewedLane = (componentId: ComponentID) =>
+    this.viewedLane?.components.some((comp) => comp.id.name === componentId.name);
 
   getLaneComponentUrlByVersion = (version?: string) => {
     if (!version) return '';
@@ -187,4 +181,7 @@
   };
 
   getLanesByComponentId = (componentId: ComponentID) => this.lanesByComponentId.get(componentId.fullName);
+  setViewedLane = (viewedLaneId?: string) => {
+    this.viewedLane = this.lanes.find((lane) => lane.id === viewedLaneId);
+  };
 }
import React, { HTMLAttributes, useState, ChangeEventHandler, useEffect } from 'react';
import classnames from 'classnames';
import { LaneId } from '@teambit/lane-id';
import { Dropdown } from '@teambit/evangelist.surfaces.dropdown';

import { LanesModel } from '@teambit/lanes.ui.models.lanes-model';
import { LaneMenuItem } from './lane-menu-item';
import { LanePlaceholder } from './lane-placeholder';
import { LaneGroupedMenuItem } from './lane-grouped-menu-item';
import { LaneSearch } from './lane-search';

import styles from './lane-selector.module.scss';

export type LaneSelectorProps = {
  lanes: Array<LaneId>;
<<<<<<< HEAD
  onLaneSelected?: (selectedLaneId: LaneId) => () => void;
=======
>>>>>>> c9f53c1b
  selectedLaneId?: LaneId;
  groupByScope?: boolean;
} & HTMLAttributes<HTMLDivElement>;

type LaneDropdownItems = Array<LaneId> | Array<[scope: string, lanes: LaneId[]]>;

export function LaneSelector({ className, lanes, selectedLaneId, groupByScope = true, ...rest }: LaneSelectorProps) {
  const [filteredLanes, setFilteredLanes] = useState<LaneId[]>(lanes);
  const [focus, setFocus] = useState<boolean>(false);

  useEffect(() => {
    setFilteredLanes(lanes);
  }, [lanes]);

  const multipleLanes = lanes.length > 1;
  const laneDropdownItems: LaneDropdownItems = groupByScope
    ? Array.from(LanesModel.groupByScope(filteredLanes).entries())
    : filteredLanes;

  useEffect(() => {
    setFilteredLanes(lanes);
  }, [lanes]);

  const handleOnChange: ChangeEventHandler<HTMLInputElement> = (e) => {
    e.stopPropagation();
    const searchTerm = e.target.value;
    if (!searchTerm || searchTerm === '') {
      setFilteredLanes(lanes);
    } else {
      setFilteredLanes((value) => value.filter((laneId) => laneId.name.includes(searchTerm)));
    }
  };

  const onDropdownToggled = (_, open) => {
    setFocus(open);
  };

  return (
    <Dropdown
      {...rest}
      open={!multipleLanes ? false : undefined}
      dropClass={styles.menu}
      onChange={multipleLanes ? onDropdownToggled : undefined}
      // @ts-ignore - mismatch between @types/react
      placeholder={
        <LanePlaceholder disabled={!multipleLanes} selectedLaneId={selectedLaneId} showScope={groupByScope} />
      }
      className={classnames(className, styles.dropdown, !multipleLanes && styles.disabled)}
    >
      {multipleLanes && <div className={styles.header}>Switch lane</div>}
      {multipleLanes && (
        <div className={styles.search}>
          <LaneSearch focus={focus} onChange={handleOnChange} />
        </div>
      )}
      {multipleLanes &&
        groupByScope &&
        (laneDropdownItems as Array<[scope: string, lanes: LaneId[]]>).map(([scope, lanesByScope]) => (
          <LaneGroupedMenuItem key={scope} scope={scope} selected={selectedLaneId} current={lanesByScope} />
        ))}
      {multipleLanes &&
        !groupByScope &&
        (laneDropdownItems as LaneId[]).map((lane) => (
<<<<<<< HEAD
          <LaneMenuItem
            onLaneSelected={onLaneSelected && onLaneSelected(lane)}
            key={lane.toString()}
            selected={selectedLaneId}
            current={lane}
          ></LaneMenuItem>
=======
          <LaneMenuItem key={lane.toString()} selected={selectedLaneId} current={lane}></LaneMenuItem>
>>>>>>> c9f53c1b
        ))}
    </Dropdown>
  );
}<|MERGE_RESOLUTION|>--- conflicted
+++ resolved
@@ -13,10 +13,7 @@
 
 export type LaneSelectorProps = {
   lanes: Array<LaneId>;
-<<<<<<< HEAD
   onLaneSelected?: (selectedLaneId: LaneId) => () => void;
-=======
->>>>>>> c9f53c1b
   selectedLaneId?: LaneId;
   groupByScope?: boolean;
 } & HTMLAttributes<HTMLDivElement>;
@@ -80,16 +77,7 @@
       {multipleLanes &&
         !groupByScope &&
         (laneDropdownItems as LaneId[]).map((lane) => (
-<<<<<<< HEAD
-          <LaneMenuItem
-            onLaneSelected={onLaneSelected && onLaneSelected(lane)}
-            key={lane.toString()}
-            selected={selectedLaneId}
-            current={lane}
-          ></LaneMenuItem>
-=======
           <LaneMenuItem key={lane.toString()} selected={selectedLaneId} current={lane}></LaneMenuItem>
->>>>>>> c9f53c1b
         ))}
     </Dropdown>
   );

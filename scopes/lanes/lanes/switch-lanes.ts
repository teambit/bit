--- conflicted
+++ resolved
@@ -55,10 +55,7 @@
       ids,
       allowAddingComponentsFromScope: true,
       versionPerId: await this.workspace.resolveMultipleComponentIds(idsToSwitch),
-<<<<<<< HEAD
-=======
       lane: this.laneToSwitchTo,
->>>>>>> 9fe999bb
     };
 
     const results = await this.Lanes.checkout.checkout(checkoutProps);
@@ -114,25 +111,11 @@
   }
 
   private async populatePropsAccordingToDefaultLane() {
-<<<<<<< HEAD
-    if (this.consumer.isOnMain()) {
-      throw new BitError(`already checked out to "${this.switchProps.laneName}"`);
-    }
-=======
->>>>>>> 9fe999bb
     this.laneIdToSwitchTo = LaneId.from(DEFAULT_LANE, this.consumer.scope.name);
     this.throwForSwitchingToCurrentLane();
   }
 
   private populatePropsAccordingToLocalLane(localLane: Lane): BitId[] {
-<<<<<<< HEAD
-    if (this.consumer.getCurrentLaneId().name === this.switchProps.laneName) {
-      throw new BitError(`already checked out to "${this.switchProps.laneName}"`);
-    }
-    this.laneIdToSwitchTo = localLane.toLaneId();
-    this.laneToSwitchTo = localLane;
-    return localLane.components.map((c) => c.id.changeVersion(c.head.toString()));
-=======
     this.laneIdToSwitchTo = localLane.toLaneId();
     this.laneToSwitchTo = localLane;
     this.throwForSwitchingToCurrentLane();
@@ -147,7 +130,6 @@
       throw new BitError(`already checked out to "${laneIdStr}".
 to be up to date with the remote lane, please run "bit checkout head""`);
     }
->>>>>>> 9fe999bb
   }
 
   private async saveLanesData() {

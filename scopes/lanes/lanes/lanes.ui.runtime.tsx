import React, { ReactNode } from 'react';
import { RouteProps } from 'react-router-dom';
import { Slot, Harmony } from '@teambit/harmony';
import { UIRuntime, UiUI, UIAspect } from '@teambit/ui';
import { LanesAspect } from '@teambit/lanes';
import { NavigationSlot, RouteSlot } from '@teambit/ui-foundation.ui.react-router.slot-router';
import {
  LanesDrawer,
  LanesHost,
  LaneGallery,
  LanesOrderedNavigationSlot,
  LanesModel,
  LanesOverviewMenu,
  ViewedLaneFromUrl,
  LaneOverviewLineSlot,
  LaneOverviewLine,
  UseLaneMenu,
  useLanesContext,
  LanesNavPlugin,
  LaneReadmeOverview,
} from '@teambit/lanes.ui.lanes';
import ScopeAspect, { ScopeUI } from '@teambit/scope';
import WorkspaceAspect, { WorkspaceUI } from '@teambit/workspace';
import ComponentAspect, { ComponentUI } from '@teambit/component';
import SidebarAspect, { SidebarUI } from '@teambit/sidebar';
import { MenuWidget, MenuWidgetSlot } from '@teambit/ui-foundation.ui.menu';

export class LanesUI {
  static dependencies = [UIAspect, ComponentAspect, WorkspaceAspect, ScopeAspect, SidebarAspect];
  static runtime = UIRuntime;
  static slots = [
    Slot.withType<RouteProps>(),
    Slot.withType<LaneOverviewLineSlot>(),
    Slot.withType<NavigationSlot>(),
    Slot.withType<MenuWidgetSlot>(),
  ];

  constructor(
    private componentUi: ComponentUI,
    private routeSlot: RouteSlot,
    private navSlot: LanesOrderedNavigationSlot,
    private menuWidgetSlot: MenuWidgetSlot,
    /**
     * overview line slot to add new lines beneath the overview section
     */
    private overviewSlot: LaneOverviewLineSlot,
    private workspace?: WorkspaceUI,
    private scope?: ScopeUI
  ) {
    this.hostAspect = workspace || scope;
    this.lanesHost = workspace ? 'workspace' : 'scope';
    this.host = workspace ? WorkspaceAspect.id : ScopeAspect.id;
  }

  private readonly lanesHost: LanesHost;
  private readonly hostAspect?: WorkspaceUI | ScopeUI;
  private readonly host: string;

  private registerHostAspectRoutes() {
    if (!this.hostAspect) return;
    this.hostAspect.registerRoutes([
      {
        path: LanesModel.laneComponentUrlRegex,
        children: this.componentUi.getComponentUI(this.host),
      },
      {
<<<<<<< HEAD
        path: LanesModel.laneRouteUrlRegex,
        children: <LanesOverview routeSlot={this.routeSlot} overviewSlot={this.overviewSlot} host={this.lanesHost} />,
=======
        path: `${LanesModel.laneRouteUrlRegex}/~readme`,
        children: <LaneReadmeOverview host={this.host} overviewSlot={this.overviewSlot} routeSlot={this.routeSlot} />,
      },
      {
        path: `${LanesModel.laneRouteUrlRegex}/~gallery`,
        children: <LaneGallery routeSlot={this.routeSlot} overviewSlot={this.overviewSlot} />,
      },
      {
        exact: true,
        path: `${LanesModel.laneRouteUrlRegex}`,
        children: <LaneReadmeOverview host={this.host} overviewSlot={this.overviewSlot} routeSlot={this.routeSlot} />,
>>>>>>> c5398b11
      },
    ]);
    this.hostAspect.registerMenuRoutes([
      {
        path: LanesModel.laneComponentUrlRegex,
        children: this.componentUi.getMenu(this.host),
      },
      {
        path: LanesModel.laneRouteUrlRegex,
        children: <LanesOverviewMenu navigationSlot={this.navSlot} widgetSlot={this.menuWidgetSlot} />,
      },
    ]);
  }

  registerMenuWidget(...menuItems: MenuWidget[]) {
    this.menuWidgetSlot.register(menuItems);
  }

  private registerLanesRoutes() {
    this.registerNavigation([
      {
        props: {
          href: '',
          children: 'README',
        },
        order: 1,
        hide: () => {
          const lanesContext = useLanesContext();
          return !lanesContext?.viewedLane?.readmeComponent;
        },
      },
      {
        props: {
          href: '~gallery',
          children: 'Gallery',
        },
        order: 1,
      },
    ]);
  }

  private registerRoutes() {
    this.registerHostAspectRoutes();
    this.registerLanesRoutes();
  }

  private renderContext = ({ children }: { children: ReactNode }) => {
    return <ViewedLaneFromUrl>{children}</ViewedLaneFromUrl>;
  };

  registerRoute(route: RouteProps) {
    this.routeSlot.register(route);
    return this;
  }

  /**
   * register a new line beneath the lane overview section.
   */
  registerOverviewLine(...lines: LaneOverviewLine[]) {
    this.overviewSlot.register(lines);
    return this;
  }

  registerNavigation(routes: LanesNavPlugin[]) {
    this.navSlot.register(routes);
  }

  static async provider(
    [uiUi, componentUi, workspaceUi, scopeUi, sidebarUi]: [UiUI, ComponentUI, WorkspaceUI, ScopeUI, SidebarUI],
    _,
    [routeSlot, overviewSlot, navSlot, menuWidgetSlot]: [
      RouteSlot,
      LaneOverviewLineSlot,
      LanesOrderedNavigationSlot,
      MenuWidgetSlot
    ],
    harmony: Harmony
  ) {
    const { config } = harmony;
    const host = String(config.get('teambit.harmony/bit'));
    let workspace: WorkspaceUI | undefined;
    let scope: ScopeUI | undefined;
    if (host === WorkspaceAspect.id) {
      workspace = workspaceUi;
    }
    if (host === ScopeAspect.id) {
      scope = scopeUi;
    }
    const lanesUi = new LanesUI(componentUi, routeSlot, navSlot, overviewSlot, menuWidgetSlot, workspace, scope);
    uiUi.registerRenderHooks({ reactContext: lanesUi.renderContext });
    const drawer = new LanesDrawer({ showScope: lanesUi.lanesHost === 'workspace' });
    sidebarUi.registerDrawer(drawer);
    lanesUi.registerRoutes();
    lanesUi.registerMenuWidget(() => <UseLaneMenu host={lanesUi.lanesHost} />);
    return lanesUi;
  }
}

export default LanesUI;

LanesAspect.addRuntime(LanesUI);<|MERGE_RESOLUTION|>--- conflicted
+++ resolved
@@ -64,22 +64,17 @@
         children: this.componentUi.getComponentUI(this.host),
       },
       {
-<<<<<<< HEAD
-        path: LanesModel.laneRouteUrlRegex,
-        children: <LanesOverview routeSlot={this.routeSlot} overviewSlot={this.overviewSlot} host={this.lanesHost} />,
-=======
         path: `${LanesModel.laneRouteUrlRegex}/~readme`,
         children: <LaneReadmeOverview host={this.host} overviewSlot={this.overviewSlot} routeSlot={this.routeSlot} />,
       },
       {
         path: `${LanesModel.laneRouteUrlRegex}/~gallery`,
-        children: <LaneGallery routeSlot={this.routeSlot} overviewSlot={this.overviewSlot} />,
+        children: <LaneGallery routeSlot={this.routeSlot} overviewSlot={this.overviewSlot} host={this.lanesHost}/>,
       },
       {
         exact: true,
         path: `${LanesModel.laneRouteUrlRegex}`,
         children: <LaneReadmeOverview host={this.host} overviewSlot={this.overviewSlot} routeSlot={this.routeSlot} />,
->>>>>>> c5398b11
       },
     ]);
     this.hostAspect.registerMenuRoutes([

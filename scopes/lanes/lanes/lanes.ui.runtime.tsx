--- conflicted
+++ resolved
@@ -14,13 +14,10 @@
   ViewedLaneFromUrl,
   LaneOverviewLineSlot,
   LaneOverviewLine,
-<<<<<<< HEAD
   LaneReadme,
   NavPlugin,
   useLanesContext,
-=======
   UseLaneMenu,
->>>>>>> 75d0a363
 } from '@teambit/lanes.ui.lanes';
 import ScopeAspect, { ScopeUI } from '@teambit/scope';
 import WorkspaceAspect, { WorkspaceUI } from '@teambit/workspace';

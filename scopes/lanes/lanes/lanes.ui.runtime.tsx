--- conflicted
+++ resolved
@@ -61,23 +61,6 @@
     if (!this.hostAspect) return;
     this.hostAspect.registerRoutes([
       {
-<<<<<<< HEAD
-        path: LanesModel.laneComponentUrlRegex,
-        children: this.componentUi.getComponentUI(this.host),
-      },
-      {
-        path: `${LanesModel.laneRouteUrlRegex}/~readme`,
-        children: <LaneReadmeOverview host={this.host} overviewSlot={this.overviewSlot} routeSlot={this.routeSlot} />,
-      },
-      {
-        path: `${LanesModel.laneRouteUrlRegex}/~gallery`,
-        children: <LaneGallery routeSlot={this.routeSlot} overviewSlot={this.overviewSlot} host={this.lanesHost} />,
-      },
-      {
-        exact: true,
-        path: `${LanesModel.laneRouteUrlRegex}`,
-        children: <LaneReadmeOverview host={this.host} overviewSlot={this.overviewSlot} routeSlot={this.routeSlot} />,
-=======
         path: LanesModel.lanesPrefix,
         children: (
           <>
@@ -100,7 +83,6 @@
             <Route path="*" element={<NotFoundPage />} />
           </>
         ),
->>>>>>> ddbb8018
       },
     ]);
     this.hostAspect.registerMenuRoutes([

--- conflicted
+++ resolved
@@ -17,12 +17,7 @@
 import ComponentAspect, { Component, ComponentMain } from '@teambit/component';
 import removeLanes from '@teambit/legacy/dist/consumer/lanes/remove-lanes';
 import { Lane } from '@teambit/legacy/dist/scope/models';
-<<<<<<< HEAD
-import { Scope } from '@teambit/legacy/dist/scope';
-import { DocsMain } from '@teambit/docs';
-=======
 import { Scope as LegacyScope } from '@teambit/legacy/dist/scope';
->>>>>>> 3b3ceb51
 import { BitId } from '@teambit/legacy-bit-id';
 import { MergingMain, MergingAspect } from '@teambit/merging';
 import { LanesAspect } from './lanes.aspect';
@@ -54,11 +49,7 @@
   snapMessage: string;
   existingOnWorkspaceOnly: boolean;
   build: boolean;
-<<<<<<< HEAD
-  deleteReadme: boolean;
-=======
   skipDeletingReadme: boolean;
->>>>>>> 3b3ceb51
 };
 
 export type CreateLaneOptions = {
@@ -181,8 +172,6 @@
     await this.workspace.consumer.onDestroy();
     this.workspace.consumer.bitMap.syncWithLanes(this.workspace.consumer.bitMap.workspaceLane);
     return results;
-<<<<<<< HEAD
-=======
   }
 
   /**
@@ -194,7 +183,6 @@
   public getDiff(values: string[], diffOptions: DiffOptions = {}) {
     const laneDiffGenerator = new LaneDiffGenerator(this.workspace, this.scope);
     return laneDiffGenerator.generate(values, diffOptions);
->>>>>>> 3b3ceb51
   }
 
   async getLaneComponentModels(name: string): Promise<Component[]> {
@@ -219,11 +207,7 @@
     const [lane] = await this.getLanes({ name });
     const laneReadmeComponent = lane.readmeComponent;
     if (!laneReadmeComponent) return undefined;
-<<<<<<< HEAD
-    const host = this.workspace || this.scope;
-=======
     const host = this.componentAspect.getHost();
->>>>>>> 3b3ceb51
     const laneReadmeComponentId = await host.resolveComponentId(
       laneReadmeComponent.id.changeVersion(laneReadmeComponent.head)
     );
@@ -231,27 +215,6 @@
     return readmeComponent;
   }
 
-<<<<<<< HEAD
-  /**
-   * the values array may include zero to two values and will be processed as following:
-   * [] => diff between the current lane and default lane. (only inside workspace).
-   * [to] => diff between the current lane (or default-lane when in scope) and "to" lane.
-   * [from, to] => diff between "from" lane and "to" lane.
-   */
-  public getDiff(values: string[], diffOptions: DiffOptions = {}) {
-    const laneDiffGenerator = new LaneDiffGenerator(this.workspace, this.scope);
-    return laneDiffGenerator.generate(values, diffOptions);
-  }
-
-  public isLaneReadme(component: Component) {
-    const lanesConfig = component.state.aspects.get(LanesAspect.id)?.config;
-    if (!lanesConfig) return false;
-
-    return Object.keys(lanesConfig).some((lane) => lanesConfig[lane].readme);
-  }
-
-=======
->>>>>>> 3b3ceb51
   async removeLaneReadme(laneName?: string): Promise<{ result: boolean; message?: string }> {
     if (!this.workspace) {
       throw new BitError('unable to remove the lane readme component outside of Bit workspace');
@@ -266,39 +229,17 @@
     }
 
     const laneId: LaneId = (laneName && LaneId.from(laneName)) || LaneId.from(currentLaneName as string);
-<<<<<<< HEAD
-    const scope: Scope = this.workspace.scope.legacyScope;
-    const lane: Lane | null | undefined = await scope.loadLane(laneId);
-
-    if (!lane?.readmeComponent) {
-      return {
-        result: false,
-        message: `there is no readme component added to the lane ${laneName || currentLaneName}`,
-      };
-=======
     const scope: LegacyScope = this.workspace.scope.legacyScope;
     const lane: Lane | null | undefined = await scope.loadLane(laneId);
 
     if (!lane?.readmeComponent) {
       throw new BitError(`there is no readme component added to the lane ${laneName || currentLaneName}`);
->>>>>>> 3b3ceb51
     }
 
     const readmeComponentId = await this.workspace.resolveComponentId(lane.readmeComponent.id);
     const existingLaneConfig =
       (await this.workspace.getSpecificComponentConfig(readmeComponentId, LanesAspect.id)) || {};
 
-<<<<<<< HEAD
-    if (existingLaneConfig !== '-') {
-      delete existingLaneConfig[lane.name];
-      // this.workspace.bitMap.removeComponentConfig(readmeComponentId, LanesAspect.id, false);
-      await this.workspace.removeSpecificComponentConfig(readmeComponentId, LanesAspect.id, false);
-      await this.workspace.addSpecificComponentConfig(readmeComponentId, LanesAspect.id, existingLaneConfig);
-    } else {
-      // this should not happen but is it still possible to set the config as "-"
-      await this.workspace.removeSpecificComponentConfig(readmeComponentId, LanesAspect.id, false);
-    }
-=======
     const remoteLaneIdStr = (lane.remoteLaneId || LaneId.from(laneId.name, lane.scope)).toString();
 
     if (existingLaneConfig.readme) {
@@ -307,7 +248,6 @@
       await this.workspace.addSpecificComponentConfig(readmeComponentId, LanesAspect.id, existingLaneConfig);
     }
 
->>>>>>> 3b3ceb51
     lane.setReadmeComponent(undefined);
     await scope.lanes.saveLane(lane);
     await this.workspace.bitMap.write();
@@ -326,11 +266,7 @@
     const readmeComponentBitId = readmeComponentId._legacy;
 
     const laneId: LaneId = (laneName && LaneId.from(laneName)) || LaneId.from(currentLaneName as string);
-<<<<<<< HEAD
-    const scope: Scope = this.workspace.scope.legacyScope;
-=======
     const scope: LegacyScope = this.workspace.scope.legacyScope;
->>>>>>> 3b3ceb51
     const lane: Lane | null | undefined = await scope.loadLane(laneId);
 
     if (!lane) {
@@ -340,20 +276,6 @@
     lane.setReadmeComponent(readmeComponentBitId);
     await scope.lanes.saveLane(lane);
 
-<<<<<<< HEAD
-    // const existingLaneConfig = this.workspace.bitMap.getBitmapEntry(readmeComponentId)?.config?.[LanesAspect.id] || {};
-    const existingLaneConfig =
-      (await this.workspace.getSpecificComponentConfig(readmeComponentId, LanesAspect.id)) || {};
-    if (existingLaneConfig !== '-') {
-      await this.workspace.addSpecificComponentConfig(readmeComponentId, LanesAspect.id, {
-        ...existingLaneConfig,
-        [lane.name]: { readme: true },
-      });
-    } else {
-      // this should not happen but is it still possible to set the config as "-"
-      await this.workspace.addSpecificComponentConfig(readmeComponentId, LanesAspect.id, {
-        [lane.name]: { readme: true },
-=======
     const existingLaneConfig =
       (await this.workspace.getSpecificComponentConfig(readmeComponentId, LanesAspect.id)) || {};
 
@@ -373,7 +295,6 @@
         readme: {
           [remoteLaneIdStr]: true,
         },
->>>>>>> 3b3ceb51
       });
     }
     await this.workspace.bitMap.write();
@@ -416,11 +337,7 @@
     GraphqlMain,
     CommunityMain,
     MergingMain,
-<<<<<<< HEAD
-    DocsMain
-=======
     ComponentMain
->>>>>>> 3b3ceb51
   ]) {
     const lanesMain = new LanesMain(workspace, scope, merging, component);
     const isLegacy = workspace && workspace.consumer.isLegacy;

import { CLIAspect, CLIMain, MainRuntime } from '@teambit/cli';
import { ScopeMain, ScopeAspect } from '@teambit/scope';
import { GraphqlAspect, GraphqlMain } from '@teambit/graphql';
import { Workspace, WorkspaceAspect } from '@teambit/workspace';
import getRemoteByName from '@teambit/legacy/dist/remotes/get-remote-by-name';
import { LaneDiffCmd, LaneDiffGenerator } from '@teambit/lanes.modules.diff';
import { LaneData } from '@teambit/legacy/dist/scope/lanes/lanes';
import LaneId from '@teambit/legacy/dist/lane-id/lane-id';
import { BitError } from '@teambit/bit-error';
import createNewLane from '@teambit/legacy/dist/consumer/lanes/create-lane';
import { DEFAULT_LANE } from '@teambit/legacy/dist/constants';
import { DiffOptions } from '@teambit/legacy/dist/consumer/component-ops/components-diff';
import { MergeStrategy, ApplyVersionResults } from '@teambit/legacy/dist/consumer/versions-ops/merge-version';
import { TrackLane } from '@teambit/legacy/dist/scope/scope-json';
import { CommunityAspect } from '@teambit/community';
import type { CommunityMain } from '@teambit/community';
import removeLanes from '@teambit/legacy/dist/consumer/lanes/remove-lanes';
import { BitId } from '@teambit/legacy-bit-id';
import { Lane } from '@teambit/legacy/dist/scope/models';
import { Scope } from '@teambit/legacy/dist/scope';
import { Component } from '@teambit/component';
import { MergingMain, MergingAspect } from '@teambit/merging';
<<<<<<< HEAD
import { DocsMain } from '@teambit/docs';
=======
import { Component } from '@teambit/component';
>>>>>>> 75d0a363
import { LanesAspect } from './lanes.aspect';
import {
  LaneCmd,
  LaneCreateCmd,
  LaneImportCmd,
  LaneListCmd,
  LaneMergeCmd,
  LaneRemoveCmd,
  LaneShowCmd,
  LaneTrackCmd,
  LaneReadmeAddCmd,
  LaneReadmeRemoveCmd,
} from './lane.cmd';
import { lanesSchema } from './lanes.graphql';
import { SwitchCmd } from './switch.cmd';
import { mergeLanes } from './merge-lanes';

export type LaneResults = {
  lanes: LaneData[];
  currentLane?: string | null;
};

export type MergeLaneOptions = {
  remoteName: string | null;
  mergeStrategy: MergeStrategy;
  noSnap: boolean;
  snapMessage: string;
  existingOnWorkspaceOnly: boolean;
  build: boolean;
  deleteReadme: boolean;
};

export type CreateLaneOptions = {
  remoteScope?: string; // default to the defaultScope in workspace.jsonc
  remoteName?: string; // default to the local lane
};

export class LanesMain {
  constructor(private workspace: Workspace | undefined, private scope: ScopeMain, private merging: MergingMain) {}

  async getLanes({
    name,
    remote,
    merged,
    showDefaultLane,
    notMerged,
  }: {
    name?: string;
    remote?: string;
    merged?: boolean;
    showDefaultLane?: boolean;
    notMerged?: boolean;
  }): Promise<LaneData[]> {
    const showMergeData = Boolean(merged || notMerged);
    const consumer = this.workspace?.consumer;
    if (remote) {
      const remoteObj = await getRemoteByName(remote, consumer);
      const lanes = await remoteObj.listLanes(name, showMergeData);
      return lanes;
    }
    const lanes = await this.scope.legacyScope.lanes.getLanesData(this.scope.legacyScope, name, showMergeData);

    if (showDefaultLane) {
      const defaultLane = this.getLaneDataOfDefaultLane();
      if (defaultLane) lanes.push(defaultLane);
    }

    return lanes;
  }

  getCurrentLane(): string | null {
    if (!this.workspace?.consumer) return null;
    return this.scope.legacyScope.lanes.getCurrentLaneName();
  }

  async createLane(name: string, { remoteScope, remoteName }: CreateLaneOptions = {}): Promise<TrackLane> {
    if (!this.workspace) {
      throw new BitError(`unable to create a lane outside of Bit workspace`);
    }
    await createNewLane(this.workspace.consumer, name);
    this.scope.legacyScope.lanes.setCurrentLane(name);
    const trackLaneData = {
      localLane: name,
      remoteLane: remoteName || name,
      remoteScope: remoteScope || this.workspace.defaultScope,
    };
    this.scope.legacyScope.lanes.trackLane(trackLaneData);
    await this.workspace.consumer.onDestroy();

    return trackLaneData;
  }

  async trackLane(
    localName: string,
    remoteScope: string,
    remoteName?: string
  ): Promise<{ beforeTrackData?: TrackLane; afterTrackData: TrackLane }> {
    if (!this.workspace) {
      throw new BitError(`unable to track a lane outside of Bit workspace`);
    }
    const lane = await this.scope.legacyScope.lanes.loadLane(LaneId.from(localName));
    if (!lane) {
      throw new BitError(`unable to find a local lane "${localName}"`);
    }
    const beforeTrackData = this.scope.legacyScope.lanes.getRemoteTrackedDataByLocalLane(localName);
    const beforeTrackDataCloned = beforeTrackData ? { ...beforeTrackData } : undefined;
    const afterTrackData = {
      localLane: localName,
      remoteLane: remoteName || beforeTrackData?.remoteLane || localName,
      remoteScope,
    };
    this.scope.legacyScope.lanes.trackLane(afterTrackData);
    await this.workspace.consumer.onDestroy();

    return { beforeTrackData: beforeTrackDataCloned, afterTrackData };
  }

  async removeLanes(laneNames: string[], { remote, force }: { remote: boolean; force: boolean }): Promise<string[]> {
    const results = await removeLanes(this.workspace?.consumer, laneNames, remote, force);
    if (this.workspace) await this.workspace.consumer.onDestroy();

    return results.laneResults;
  }

  async mergeLane(laneName: string, options: MergeLaneOptions): Promise<ApplyVersionResults> {
    if (!this.workspace) {
      throw new BitError(`unable to merge a lane outside of Bit workspace`);
    }
    const mergeResults = await mergeLanes({
      merging: this.merging,
      consumer: this.workspace.consumer,
      laneName,
      ...options,
    });

    await this.workspace.consumer.onDestroy();

    return mergeResults;
  }

  async getLaneComponentModels(name: string): Promise<Component[]> {
    if (!name) return [];

    const [lane] = await this.getLanes({ name });
    const laneComponents = lane.components;
    const host = this.workspace || this.scope;
    const laneComponentIds = await Promise.all(
      laneComponents.map((laneComponent) => {
        const legacyIdWithVersion = laneComponent.id.changeVersion(laneComponent.head);
        return host.resolveComponentId(legacyIdWithVersion);
      })
    );
    const components = await host.getMany(laneComponentIds);
    return components;
  }

  /**
   * the values array may include zero to two values and will be processed as following:
   * [] => diff between the current lane and default lane. (only inside workspace).
   * [to] => diff between the current lane (or default-lane when in scope) and "to" lane.
   * [from, to] => diff between "from" lane and "to" lane.
   */
  public getDiff(values: string[], diffOptions: DiffOptions = {}) {
    const laneDiffGenerator = new LaneDiffGenerator(this.workspace, this.scope);
    return laneDiffGenerator.generate(values, diffOptions);
  }

  public isLaneReadme(component: Component) {
    const lanesConfig = component.state.aspects.get(LanesAspect.id)?.config;
    if (!lanesConfig) return false;

    return Object.keys(lanesConfig).some((lane) => lanesConfig[lane].readme);
  }

  async removeLaneReadme(laneName?: string): Promise<{ result: boolean; message?: string }> {
    if (!this.workspace) {
      throw new BitError('unable to remove the lane readme component outside of Bit workspace');
    }
    const currentLaneName = this.getCurrentLane();

    if (!laneName && !currentLaneName) {
      return {
        result: false,
        message: 'unable to remove the lane readme component. Either pass a laneName or switch to a lane',
      };
    }

    const laneId: LaneId = (laneName && LaneId.from(laneName)) || LaneId.from(currentLaneName as string);
    const scope: Scope = this.workspace.scope.legacyScope;
    const lane: Lane | null | undefined = await scope.loadLane(laneId);

    if (!lane?.readmeComponent) {
      return {
        result: false,
        message: `there is no readme component added to the lane ${laneName || currentLaneName}`,
      };
    }

    const readmeComponentId = await this.workspace.resolveComponentId(lane.readmeComponent.id);
    const existingLaneConfig =
      (await this.workspace.getSpecificComponentConfig(readmeComponentId, LanesAspect.id)) || {};

    if (existingLaneConfig !== '-') {
      delete existingLaneConfig[lane.name];
      // this.workspace.bitMap.removeComponentConfig(readmeComponentId, LanesAspect.id, false);
      await this.workspace.removeSpecificComponentConfig(readmeComponentId, LanesAspect.id, false);
      await this.workspace.addSpecificComponentConfig(readmeComponentId, LanesAspect.id, existingLaneConfig);
    } else {
      // this should not happen but is it still possible to set the config as "-"
      await this.workspace.removeSpecificComponentConfig(readmeComponentId, LanesAspect.id, false);
    }
    lane.setReadmeComponent(undefined);
    await scope.lanes.saveLane(lane);

    return { result: true };
  }

  async addLaneReadme(readmeComponentIdStr: string, laneName?: string): Promise<{ result: boolean; message?: string }> {
    if (!this.workspace) {
      throw new BitError(`unable to track a lane readme component outside of Bit workspace`);
    }
    const readmeComponentId = await this.workspace.resolveComponentId(readmeComponentIdStr);

    const currentLaneName = this.getCurrentLane();

    const readmeComponentBitId = readmeComponentId._legacy;

    const laneId: LaneId = (laneName && LaneId.from(laneName)) || LaneId.from(currentLaneName as string);
    const scope: Scope = this.workspace.scope.legacyScope;
    const lane: Lane | null | undefined = await scope.loadLane(laneId);

    if (!lane) {
      return { result: false, message: `cannot find lane ${laneName}` };
    }

    lane.setReadmeComponent(readmeComponentBitId);
    await scope.lanes.saveLane(lane);

    // const existingLaneConfig = this.workspace.bitMap.getBitmapEntry(readmeComponentId)?.config?.[LanesAspect.id] || {};
    const existingLaneConfig =
      (await this.workspace.getSpecificComponentConfig(readmeComponentId, LanesAspect.id)) || {};
    if (existingLaneConfig !== '-') {
      await this.workspace.addSpecificComponentConfig(readmeComponentId, LanesAspect.id, {
        ...existingLaneConfig,
        [lane.name]: { readme: true },
      });
    } else {
      // this should not happen but is it still possible to set the config as "-"
      await this.workspace.addSpecificComponentConfig(readmeComponentId, LanesAspect.id, {
        [lane.name]: { readme: true },
      });
    }
    return { result: true };
  }

  private getLaneDataOfDefaultLane(): LaneData | null {
    const consumer = this.workspace?.consumer;
    if (!consumer) return null;
    const bitIds = consumer.bitMap.getAuthoredAndImportedBitIdsOfDefaultLane();
    return {
      name: DEFAULT_LANE,
      remote: null,
      components: bitIds.map((bitId) => ({ id: bitId, head: bitId.version as string })),
      isMerged: null,
    };
  }

  static slots = [];
  static dependencies = [CLIAspect, ScopeAspect, WorkspaceAspect, GraphqlAspect, CommunityAspect, MergingAspect];
  static runtime = MainRuntime;
  static async provider([cli, scope, workspace, graphql, community, merging]: [
    CLIMain,
    ScopeMain,
    Workspace,
    GraphqlMain,
    CommunityMain,
    MergingMain,
    DocsMain
  ]) {
    const lanesMain = new LanesMain(workspace, scope, merging);
    const isLegacy = workspace && workspace.consumer.isLegacy;
    const switchCmd = new SwitchCmd();
    if (!isLegacy) {
      const laneCmd = new LaneCmd(lanesMain, workspace, scope, community.getDocsDomain());
      laneCmd.commands = [
        new LaneListCmd(lanesMain, workspace, scope),
        switchCmd,
        new LaneShowCmd(lanesMain, workspace, scope),
        new LaneCreateCmd(lanesMain),
        new LaneMergeCmd(lanesMain),
        new LaneRemoveCmd(lanesMain),
        new LaneTrackCmd(lanesMain),
        new LaneDiffCmd(workspace, scope),
<<<<<<< HEAD
        new LaneReadmeAddCmd(lanesMain),
        new LaneReadmeRemoveCmd(lanesMain),
=======
        new LaneImportCmd(switchCmd),
>>>>>>> 75d0a363
      ];
      cli.register(laneCmd, switchCmd);
      graphql.register(lanesSchema(lanesMain));
    }
    return lanesMain;
  }
}

LanesAspect.addRuntime(LanesMain);

export default LanesMain;<|MERGE_RESOLUTION|>--- conflicted
+++ resolved
@@ -18,13 +18,9 @@
 import { BitId } from '@teambit/legacy-bit-id';
 import { Lane } from '@teambit/legacy/dist/scope/models';
 import { Scope } from '@teambit/legacy/dist/scope';
+import { MergingMain, MergingAspect } from '@teambit/merging';
+import { DocsMain } from '@teambit/docs';
 import { Component } from '@teambit/component';
-import { MergingMain, MergingAspect } from '@teambit/merging';
-<<<<<<< HEAD
-import { DocsMain } from '@teambit/docs';
-=======
-import { Component } from '@teambit/component';
->>>>>>> 75d0a363
 import { LanesAspect } from './lanes.aspect';
 import {
   LaneCmd,
@@ -179,6 +175,20 @@
     );
     const components = await host.getMany(laneComponentIds);
     return components;
+  }
+
+  async getLaneReadmeComponent(name: string): Promise<Component | undefined> {
+    if (!name) return undefined;
+
+    const [lane] = await this.getLanes({ name });
+    const laneReadmeComponent = lane.readmeComponent;
+    if (!laneReadmeComponent) return undefined;
+    const host = this.workspace || this.scope;
+    const laneReadmeComponentId = await host.resolveComponentId(
+      laneReadmeComponent.id.changeVersion(laneReadmeComponent.head)
+    );
+    const readmeComponent = await host.get(laneReadmeComponentId);
+    return readmeComponent;
   }
 
   /**
@@ -318,12 +328,9 @@
         new LaneRemoveCmd(lanesMain),
         new LaneTrackCmd(lanesMain),
         new LaneDiffCmd(workspace, scope),
-<<<<<<< HEAD
         new LaneReadmeAddCmd(lanesMain),
         new LaneReadmeRemoveCmd(lanesMain),
-=======
         new LaneImportCmd(switchCmd),
->>>>>>> 75d0a363
       ];
       cli.register(laneCmd, switchCmd);
       graphql.register(lanesSchema(lanesMain));

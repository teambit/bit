--- conflicted
+++ resolved
@@ -8,27 +8,6 @@
 export function lanesSchema(lanesMainRuntime: LanesMain): Schema {
   return {
     typeDefs: gql`
-<<<<<<< HEAD
-      type CompLaneData {
-        id: ComponentID!
-        head: String!
-      }
-
-      type ReadmeCompLaneData {
-        id: ComponentID!
-        head: String
-      }
-
-      type LanesData {
-        name: String!
-        components: [CompLaneData]
-        isMerged: Boolean
-        remote: String
-        readmeComponent: ReadmeCompLaneData
-      }
-
-=======
->>>>>>> 75d0a363
       type FileDiff {
         filePath: String!
         diffOutput: String
@@ -62,6 +41,7 @@
         isMerged: Boolean
         remote: String
         components(offset: Int, limit: Int): [Component!]!
+        readmeComponent: Component
       }
 
       # Lane API
@@ -78,33 +58,6 @@
     `,
     resolvers: {
       Lanes: {
-<<<<<<< HEAD
-        getLanes: async (lanes: LanesMain) => {
-          const lanesResults = await lanes.getLanes({});
-          return lanesResults.map((lane) => ({
-            name: lane.name,
-            components: lane.components.map((component) => ({
-              ...component,
-              /**
-               * make sure the BitId has the version mapped,
-               * otherwise graphql will cache the lane component response across different lanes with the same component id
-               */
-              id: { ...component.id, version: component.head },
-            })),
-            isMerged: Boolean(lane.isMerged),
-            remote: lane.remote,
-            readmeComponent: lane.readmeComponent,
-          }));
-        },
-        getLaneByName: async (lanes: LanesMain, { name }: { name: string }) => {
-          const lanesResults = await lanes.getLanes({ name });
-          const laneResult = lanesResults[0];
-          return {
-            name: laneResult.name,
-            components: laneResult.components,
-            isMerged: Boolean(laneResult.isMerged),
-          };
-=======
         // need this for Apollo InMemory Caching
         id: () => 'lanes',
         list: async (
@@ -124,7 +77,6 @@
           }
 
           return lanes;
->>>>>>> 75d0a363
         },
         current: async (lanesMain: LanesMain) => {
           const currentLaneId = lanesMain.getCurrentLane();
@@ -151,6 +103,10 @@
           const laneComponents = await lanesMainRuntime.getLaneComponentModels(lane.name);
           return laneComponents;
         },
+        readmeComponent: async (lane: LaneData) => {
+          const laneReadmeComponent = await lanesMainRuntime.getLaneReadmeComponent(lane.name);
+          return laneReadmeComponent;
+        },
       },
       Query: {
         lanes: () => lanesMainRuntime,

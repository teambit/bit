import { Schema } from '@teambit/graphql';
import { LaneId } from '@teambit/lane-id';
import { LaneData } from '@teambit/legacy/dist/scope/lanes/lanes';
import gql from 'graphql-tag';
import { flatten, slice } from 'lodash';
<<<<<<< HEAD
import { LaneDiffStatusOptions, LanesMain, LaneDiffStatus, LaneComponentDiffStatus } from './lanes.main.runtime';
=======
import { LaneComponentDiffStatus, LaneDiffStatus, LaneDiffStatusOptions, LanesMain } from './lanes.main.runtime';
>>>>>>> 667f7bf4

export function lanesSchema(lanesMainRuntime: LanesMain): Schema {
  return {
    typeDefs: gql`
      type FileDiff {
        filePath: String!
        diffOutput: String
      }

      type FieldsDiff {
        fieldName: String!
        diffOutput: String
      }

      type DiffResults {
        id: String
        hasDiff: Boolean
        filesDiff: [FileDiff]
        fieldsDiff: [FieldsDiff]
      }

      type GetDiffResult {
        newComps: [String]
        compsWithNoChanges: [String]
        toLaneName: String
        compsWithDiff: [DiffResults]
      }

      input DiffOptions {
        color: Boolean
      }

      input DiffStatusOptions {
        skipChanges: Boolean
        skipUpToDate: Boolean
      }

      type LaneId {
        name: String!
        scope: String!
      }

      type LaneComponentDiffStatus {
        """
        for apollo caching - component id
        """
        id: String!
<<<<<<< HEAD
        componentId: ComponentID!
        sourceHead: String!
        targetHead: String
=======
        sourceHead: String!
        targetHead: String
        componentId: ComponentID!
>>>>>>> 667f7bf4
        changeType: String @deprecated(reason: "Use changes")
        """
        list of all change types - Source Code, Dependency, Aspects, etc
        """
        changes: [String!]
        upToDate: Boolean
      }

      type LaneDiffStatus {
        """
        for apollo caching - source + target
        """
        id: String!
        source: LaneId!
        target: LaneId!
        componentsStatus: [LaneComponentDiffStatus!]!
      }

      type Lane {
        id: LaneId!
        hash: String
        laneComponentIds: [ComponentID!]!
        components(offset: Int, limit: Int): [Component!]!
        readmeComponent: Component
      }

      # Lane API
      type Lanes {
        id: String!
        list(ids: [String!], offset: Int, limit: Int): [Lane!]!
        diff(from: String!, to: String!, options: DiffOptions): GetDiffResult
        diffStatus(source: String!, target: String, options: DiffStatusOptions): LaneDiffStatus!
        current: Lane
      }

      type Query {
        lanes: Lanes
      }
    `,
    resolvers: {
      Lanes: {
        // need this for Apollo InMemory Caching
        id: () => 'lanes',
        list: async (
          lanesMain: LanesMain,
          { ids, limit, offset }: { ids?: string[]; offset?: number; limit?: number }
        ) => {
          let lanes: LaneData[] = [];

          if (!ids || ids.length === 0) {
            lanes = await lanesMain.getLanes({ showDefaultLane: true });
          } else {
            lanes = flatten(await Promise.all(ids.map((id) => lanesMain.getLanes({ name: LaneId.parse(id).name }))));
          }

          if (limit || offset) {
            lanes = slice(lanes, offset, limit && limit + (offset || 0));
          }

          return lanes;
        },
        current: async (lanesMain: LanesMain) => {
          const currentLaneName = lanesMain.getCurrentLaneName();
          if (!currentLaneName) return undefined;
          const [currentLane] = await lanesMain.getLanes({ name: currentLaneName });
          return currentLane;
        },
        diff: async (
          lanesMain: LanesMain,
          { from, to, options }: { to: string; from: string; options: { color?: boolean } }
        ) => {
          const getDiffResults = await lanesMain.getDiff([from, to], options);
          return {
            ...getDiffResults,
            compsWithDiff: getDiffResults.compsWithDiff.map((item) => ({ ...item, id: item.id.toString() })),
          };
        },
        diffStatus: async (
          lanesMain: LanesMain,
          { source, target, options }: { source: string; target?: string; options?: LaneDiffStatusOptions }
        ) => {
          const sourceLaneId = LaneId.parse(source);
          const targetLaneId = target ? LaneId.parse(target) : undefined;
          return lanesMain.diffStatus(sourceLaneId, targetLaneId, options);
        },
      },
      LaneDiffStatus: {
        id: (diffStatus: LaneDiffStatus) => `${diffStatus.source.toString()}-${diffStatus.target.toString()}`,
      },
      LaneComponentDiffStatus: {
        id: (diffCompStatus: LaneComponentDiffStatus) =>
          `${diffCompStatus.componentId.toStringWithoutVersion()}-${diffCompStatus.sourceHead}-${
            diffCompStatus.targetHead
          }`,
        componentId: (diffCompStatus: LaneComponentDiffStatus) => diffCompStatus.componentId.toObject(),
      },
      Lane: {
        id: (lane: LaneData) => lane.id.toObject(),
        laneComponentIds: async (lane: LaneData) => {
          const componentIds = await lanesMainRuntime.getLaneComponentIds(lane);
          return componentIds.map((componentId) => componentId.toObject());
        },
        components: async (lane: LaneData) => {
          const laneComponents = await lanesMainRuntime.getLaneComponentModels(lane);
          return laneComponents;
        },
        readmeComponent: async (lane: LaneData) => {
          const laneReadmeComponent = await lanesMainRuntime.getLaneReadmeComponent(lane);
          return laneReadmeComponent;
        },
      },
      Query: {
        lanes: () => lanesMainRuntime,
      },
    },
  };
}<|MERGE_RESOLUTION|>--- conflicted
+++ resolved
@@ -3,11 +3,7 @@
 import { LaneData } from '@teambit/legacy/dist/scope/lanes/lanes';
 import gql from 'graphql-tag';
 import { flatten, slice } from 'lodash';
-<<<<<<< HEAD
-import { LaneDiffStatusOptions, LanesMain, LaneDiffStatus, LaneComponentDiffStatus } from './lanes.main.runtime';
-=======
 import { LaneComponentDiffStatus, LaneDiffStatus, LaneDiffStatusOptions, LanesMain } from './lanes.main.runtime';
->>>>>>> 667f7bf4
 
 export function lanesSchema(lanesMainRuntime: LanesMain): Schema {
   return {
@@ -55,15 +51,9 @@
         for apollo caching - component id
         """
         id: String!
-<<<<<<< HEAD
-        componentId: ComponentID!
-        sourceHead: String!
-        targetHead: String
-=======
         sourceHead: String!
         targetHead: String
         componentId: ComponentID!
->>>>>>> 667f7bf4
         changeType: String @deprecated(reason: "Use changes")
         """
         list of all change types - Source Code, Dependency, Aspects, etc

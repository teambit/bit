import { BitError } from '@teambit/bit-error';
import { BitId } from '@teambit/legacy-bit-id';
import { DEFAULT_LANE } from '@teambit/legacy/dist/constants';
import { Consumer } from '@teambit/legacy/dist/consumer';
import { ApplyVersionResults, MergeStrategy } from '@teambit/legacy/dist/consumer/versions-ops/merge-version';
import LaneId, { RemoteLaneId } from '@teambit/legacy/dist/lane-id/lane-id';
import { Lane } from '@teambit/legacy/dist/scope/models';
import { Tmp } from '@teambit/legacy/dist/scope/repositories';
import { MergingMain } from '@teambit/merging';
import { remove } from '@teambit/legacy/dist/api/consumer';

export async function mergeLanes({
  merging,
  consumer,
  mergeStrategy,
  laneName,
  remoteName,
  noSnap,
  snapMessage,
  existingOnWorkspaceOnly,
  build,
<<<<<<< HEAD
  skipDeletingReadme,
=======
  keepReadme,
>>>>>>> 12534e32
}: {
  merging: MergingMain;
  consumer: Consumer;
  mergeStrategy: MergeStrategy;
  laneName: string;
  remoteName: string | null;
  noSnap: boolean;
  snapMessage: string;
  existingOnWorkspaceOnly: boolean;
  build: boolean;
<<<<<<< HEAD
  skipDeletingReadme?: boolean;
=======
  keepReadme?: boolean;
>>>>>>> 12534e32
}): Promise<{ mergeResults: ApplyVersionResults; deleteResults: any }> {
  const currentLaneId = consumer.getCurrentLaneId();
  if (!remoteName && laneName === currentLaneId.name) {
    throw new BitError(`unable to switch to lane "${laneName}", you're already checked out to this lane`);
  }
  const localLaneId = consumer.getCurrentLaneId();
  const localLane = currentLaneId.isDefault() ? null : await consumer.scope.loadLane(localLaneId);
  const laneId = new LaneId({ name: laneName });
  let bitIds: BitId[];
  let otherLane: Lane | null | undefined;
  let remoteLane;
  let otherLaneName: string;
  const isDefaultLane = laneName === DEFAULT_LANE;

  if (isDefaultLane) {
    bitIds = consumer.bitMap.getAuthoredAndImportedBitIdsOfDefaultLane().filter((id) => id.hasVersion());
    otherLaneName = DEFAULT_LANE;
  } else if (remoteName) {
    const remoteLaneId = RemoteLaneId.from(laneId.name, remoteName);
    remoteLane = await consumer.scope.objects.remoteLanes.getRemoteLane(remoteLaneId);
    if (!remoteLane.length) {
      throw new BitError(
        `unable to switch to "${laneName}" of "${remoteName}", the remote lane was not found or not fetched locally`
      );
    }
    bitIds = await consumer.scope.objects.remoteLanes.getRemoteBitIds(remoteLaneId);
    otherLaneName = `${remoteName}/${laneId.name}`;
  } else {
    otherLane = await consumer.scope.loadLane(laneId);
    if (!otherLane) throw new BitError(`unable to switch to "${laneName}", the lane was not found`);
    bitIds = otherLane.components.map((c) => c.id.changeVersion(c.head.toString()));
    otherLaneName = laneId.name;
  }

  const allComponentsStatus = await getAllComponentsStatus();

  const mergeResults = await merging.mergeSnaps({
    mergeStrategy,
    allComponentsStatus,
    remoteName,
    laneId,
    localLane,
    noSnap,
    snapMessage,
    build,
  });

  const mergedSuccessfully =
    !mergeResults.failedComponents ||
    mergeResults.failedComponents.length === 0 ||
    mergeResults.failedComponents.every((failedComponent) => failedComponent.unchangedLegitimately);

  let deleteResults = {};

<<<<<<< HEAD
  if (!skipDeletingReadme && otherLane && otherLane.readmeComponent && mergedSuccessfully) {
=======
  if (!keepReadme && otherLane && otherLane.readmeComponent && mergedSuccessfully) {
>>>>>>> 12534e32
    await consumer.bitMap.syncWithLanes(consumer.bitMap.workspaceLane);

    const readmeComponentId = [
      otherLane.readmeComponent.id.changeVersion(otherLane.readmeComponent?.head?.hash).toString(),
    ];

    deleteResults = await remove({
      ids: readmeComponentId,
      force: false,
      remote: false,
      track: false,
      deleteFiles: true,
    });
  } else if (!otherLane) {
    deleteResults = { readmeResult: `missing lane ${laneName}` };
  } else if (!otherLane.readmeComponent) {
    deleteResults = { readmeResult: `lane ${otherLane.name} doesn't have a readme component` };
  }

  return { mergeResults, deleteResults };

  async function getAllComponentsStatus() {
    const tmp = new Tmp(consumer.scope);
    try {
      const componentsStatus = await Promise.all(
        bitIds.map((bitId) => merging.getComponentMergeStatus(bitId, localLane, otherLaneName, existingOnWorkspaceOnly))
      );
      await tmp.clear();
      return componentsStatus;
    } catch (err: any) {
      await tmp.clear();
      throw err;
    }
  }
}<|MERGE_RESOLUTION|>--- conflicted
+++ resolved
@@ -19,11 +19,7 @@
   snapMessage,
   existingOnWorkspaceOnly,
   build,
-<<<<<<< HEAD
-  skipDeletingReadme,
-=======
   keepReadme,
->>>>>>> 12534e32
 }: {
   merging: MergingMain;
   consumer: Consumer;
@@ -34,11 +30,7 @@
   snapMessage: string;
   existingOnWorkspaceOnly: boolean;
   build: boolean;
-<<<<<<< HEAD
-  skipDeletingReadme?: boolean;
-=======
   keepReadme?: boolean;
->>>>>>> 12534e32
 }): Promise<{ mergeResults: ApplyVersionResults; deleteResults: any }> {
   const currentLaneId = consumer.getCurrentLaneId();
   if (!remoteName && laneName === currentLaneId.name) {
@@ -93,11 +85,7 @@
 
   let deleteResults = {};
 
-<<<<<<< HEAD
-  if (!skipDeletingReadme && otherLane && otherLane.readmeComponent && mergedSuccessfully) {
-=======
   if (!keepReadme && otherLane && otherLane.readmeComponent && mergedSuccessfully) {
->>>>>>> 12534e32
     await consumer.bitMap.syncWithLanes(consumer.bitMap.workspaceLane);
 
     const readmeComponentId = [

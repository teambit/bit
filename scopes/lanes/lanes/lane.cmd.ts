// eslint-disable-next-line max-classes-per-file
import chalk from 'chalk';
import yn from 'yn';
import { ScopeMain } from '@teambit/scope';
import { DEFAULT_LANE, LaneId } from '@teambit/lane-id';
import { Workspace } from '@teambit/workspace';
import { Command, CommandOptions } from '@teambit/cli';
import { LaneData } from '@teambit/legacy/dist/scope/lanes/lanes';
import { BitError } from '@teambit/bit-error';
import { approveOperation } from '@teambit/legacy/dist/prompts';
import { COMPONENT_PATTERN_HELP } from '@teambit/legacy/dist/constants';
import { CreateLaneOptions, LanesMain } from './lanes.main.runtime';
import { SwitchCmd } from './switch.cmd';

type LaneOptions = {
  details?: boolean;
  remote?: string;
  merged?: boolean;
  notMerged?: boolean;
  json?: boolean;
};

export class LaneListCmd implements Command {
  name = 'list';
  description = `list local lanes`;
  alias = '';
  options = [
    ['d', 'details', 'show more details on the state of each component in each lane'],
    ['j', 'json', "show lanes' details in a json format"],
    ['r', 'remote <remote-scope-name>', 'show all remote lanes from the specified scope'],
    ['', 'merged', 'list only merged lanes'],
    ['', 'not-merged', "list only lanes that haven't been merged"],
  ] as CommandOptions;
  loader = true;
  migration = true;
  remoteOp = true;
  skipWorkspace = true;

  constructor(private lanes: LanesMain, private workspace: Workspace, private scope: ScopeMain) {}

  async report(args, laneOptions: LaneOptions): Promise<string> {
    const { details, remote, merged, notMerged } = laneOptions;
    const laneIdStr = (laneId: LaneId, alias?: string | null) => {
      if (laneId.isDefault()) return laneId.name;
      if (alias) return `${laneId.toString()} (${alias})`;
      return laneId.toString();
    };
    const lanes = await this.lanes.getLanes({
      remote,
      merged,
      notMerged,
      showDefaultLane: true,
    });
    if (merged) {
      const mergedLanes = lanes.filter((l) => l.isMerged);
      if (!mergedLanes.length) return chalk.green('None of the lanes is merged');
      return chalk.green(mergedLanes.map((m) => m.name).join('\n'));
    }
    if (notMerged) {
      const unmergedLanes = lanes.filter((l) => !l.isMerged);
      if (!unmergedLanes.length) return chalk.green('All lanes are merged');
      return chalk.green(unmergedLanes.map((m) => m.name).join('\n'));
    }
    const currentLane = this.lanes.getCurrentLaneId() || this.lanes.getDefaultLaneId();
    const laneDataOfCurrentLane = currentLane ? lanes.find((l) => currentLane.isEqual(l.id)) : undefined;
    const currentAlias = laneDataOfCurrentLane ? laneDataOfCurrentLane.alias : undefined;
    const currentLaneReadmeComponentStr = outputReadmeComponent(laneDataOfCurrentLane?.readmeComponent);
    let currentLaneStr = `current lane - ${chalk.green.green(laneIdStr(currentLane, currentAlias))}`;
    currentLaneStr += currentLaneReadmeComponentStr;

    if (details) {
      const currentLaneComponents = laneDataOfCurrentLane ? outputComponents(laneDataOfCurrentLane.components) : '';
      if (currentLaneStr) {
        currentLaneStr += `\n${currentLaneComponents}`;
      }
    }

    const availableLanes = lanes
      .filter((l) => !currentLane.isEqual(l.id))
      .map((laneData) => {
        const readmeComponentStr = outputReadmeComponent(laneData.readmeComponent);
        if (details) {
          const laneTitle = `> ${chalk.bold(laneIdStr(laneData.id, laneData.alias))}\n`;
          const components = outputComponents(laneData.components);
          return laneTitle + readmeComponentStr.concat('\n') + components;
        }
        return `    > ${chalk.green(laneIdStr(laneData.id, laneData.alias))} (${
          laneData.components.length
        } components)${readmeComponentStr}`;
      })
      .join('\n');

    const outputFooter = () => {
      let footer = '\n';
      if (details) {
        footer += 'You can use --merged and --not-merged to see which of the lanes is fully merged.';
      } else {
        footer +=
          "to get more info on all lanes in local scope use 'bit lane list --details', or 'bit lane show <lane-name>' for a specific lane.";
      }
      if (!remote && this.workspace) footer += `\nswitch lanes using 'bit switch <name>'.`;

      return footer;
    };

    return outputCurrentLane() + outputAvailableLanes() + outputFooter();

    function outputCurrentLane() {
      return currentLaneStr ? `${currentLaneStr}\n` : '';
    }

    function outputAvailableLanes() {
      if (!availableLanes) return '';
      return remote ? `${availableLanes}\n` : `\nAvailable lanes:\n${availableLanes}\n`;
    }
  }
  async json(args, laneOptions: LaneOptions) {
    const { remote, merged = false, notMerged = false } = laneOptions;

    const lanes = await this.lanes.getLanes({
      remote,
      showDefaultLane: true,
      merged,
      notMerged,
    });
    const currentLane = this.lanes.getCurrentLaneNameOrAlias();
    return { lanes, currentLane };
  }
}

export class LaneShowCmd implements Command {
  name = 'show [lane-name]';
  description = `show lane details. if no lane specified, show the current lane`;
  alias = '';
  options = [
    ['j', 'json', 'show the lane details in json format'],
    ['r', 'remote', 'show details of the remote head of the provided lane'],
  ] as CommandOptions;
  loader = true;
  migration = true;
  remoteOp = true;
  skipWorkspace = true;

  constructor(private lanes: LanesMain, private workspace: Workspace, private scope: ScopeMain) {}

  async report([name]: [string], laneOptions: LaneOptions): Promise<string> {
    const { remote } = laneOptions;

    if (!name && remote) {
      throw new Error('remote flag is not supported without lane name');
    }
    if (!name) {
      name = this.lanes.getCurrentLaneName() || DEFAULT_LANE;
    }

    const laneId = await this.lanes.parseLaneId(name);

    const lanes = await this.lanes.getLanes({
      name: laneId.name,
      remote: remote ? laneId.scope : undefined,
    });

    const onlyLane = lanes[0];
    const title = `showing information for ${chalk.bold(onlyLane.id.toString())}\n`;
    const author = `author: ${onlyLane.log?.username || 'N/A'} <${onlyLane.log?.email || 'N/A'}>\n`;
    const date = onlyLane.log?.date
      ? `created: ${new Date(parseInt(onlyLane.log.date)).toLocaleString()}\n`
      : undefined;
    return title + author + date + outputComponents(onlyLane.components);
  }

  async json([name]: [string], laneOptions: LaneOptions) {
    const { remote } = laneOptions;

    const lanes = await this.lanes.getLanes({
      name,
      remote,
    });

    return lanes[0];
  }
}

export class LaneCreateCmd implements Command {
  name = 'create <lane-name>';
  arguments = [
    {
      name: 'lane-name',
      description: 'the name for the new lane',
    },
  ];
  description = `creates a new lane and switches to it`;
  extendedDescription = `a lane created from main (default-lane) is empty until components are snapped.
a lane created from another lane contains all the components of the original lane.`;
  alias = '';
  options = [
    [
      's',
      'scope <scope-name>',
      'remote scope to which this lane will be exported, default to the workspace.json\'s defaultScope (can be changed up to first export of the lane with "bit lane change-scope")',
    ],
    ['', 'remote-scope <scope-name>', 'DEPRECATED. use --scope'],
    [
      '',
      'alias <name>',
      'a local alias to refer to this lane, defaults to the `<lane-name>` (can be added later with "bit lane alias")',
    ],
    [
      '',
      'fork-lane-new-scope',
      'create the new lane in a different scope than its parent lane (if created from another lane)',
    ],
  ] as CommandOptions;
  loader = true;
  migration = true;

  constructor(private lanes: LanesMain) {}

  async report([name]: [string], createLaneOptions: CreateLaneOptions & { remoteScope?: string }): Promise<string> {
    const currentLane = await this.lanes.getCurrentLane();
    if (createLaneOptions.remoteScope) createLaneOptions.scope = createLaneOptions.remoteScope;
    const result = await this.lanes.createLane(name, createLaneOptions);
    const remoteScopeOrDefaultScope = createLaneOptions.scope
      ? `the remote scope ${chalk.bold(createLaneOptions.scope)}`
      : `the default-scope ${chalk.bold(
          result.laneId.scope
        )}. you can change the lane's scope, before it is exported, with the "bit lane change-scope" command`;
    const title = chalk.green(
      `successfully added and checked out to the new lane ${chalk.bold(result.alias || result.laneId.name)}
      ${currentLane !== null ? chalk.yellow(`\nnote - your new lane will be based on lane ${currentLane.name}`) : ''}
      `
    );
    const remoteScopeOutput = `this lane will be exported to ${remoteScopeOrDefaultScope}`;
    return `${title}\n${remoteScopeOutput}`;
  }
}

export class LaneAliasCmd implements Command {
  name = 'alias <lane-name> <alias>';
  description = 'adds an alias to a lane';
  extendedDescription = `an alias is a name that can be used locally to refer to a lane. it is saved locally and never reaches the remote.
it is useful e.g. when having multiple lanes with the same name, but with different remote scopes.`;
  alias = '';
  options = [] as CommandOptions;
  loader = true;
  migration = true;

  constructor(private lanes: LanesMain) {}

  async report([laneName, alias]: [string, string, string]): Promise<string> {
    const { laneId } = await this.lanes.aliasLane(laneName, alias);
    return `successfully added the alias ${chalk.bold(alias)} for lane ${chalk.bold(laneId.toString())}`;
  }
}

export class LaneChangeScopeCmd implements Command {
  name = 'change-scope <lane-name> <remote-scope-name>';
  description = `changes the remote scope of a lane`;
  extendedDescription = 'NOTE: available only before the lane is exported to the remote';
  alias = '';
  options = [] as CommandOptions;
  loader = true;
  migration = true;

  constructor(private lanes: LanesMain) {}

  async report([localName, remoteScope]: [string, string]): Promise<string> {
    const { remoteScopeBefore } = await this.lanes.changeScope(localName, remoteScope);
    return `the remote-scope of ${chalk.bold(localName)} has been changed from ${chalk.bold(
      remoteScopeBefore
    )} to ${chalk.bold(remoteScope)}`;
  }
}

export class LaneRenameCmd implements Command {
  name = 'rename <current-name> <new-name>';
  description = `EXPERIMENTAL. change the lane-name locally and on the remote (if exported)`;
  alias = '';
  options = [] as CommandOptions;
  loader = true;
  migration = true;
  constructor(private lanes: LanesMain) {}

  async report([currentName, newName]: [string, string]): Promise<string> {
    const { exported, exportErr } = await this.lanes.rename(currentName, newName);
    const exportedStr = exported
      ? `and have been exported successfully to the remote`
      : `however failed exporting the renamed lane to the remote, due to an error: ${exportErr?.message || 'unknown'}`;
    return `the lane ${chalk.bold(currentName)}'s name has been changed to ${chalk.bold(newName)}, ${exportedStr}`;
  }
}

export class LaneRemoveCmd implements Command {
  name = 'remove <lanes...>';
  arguments = [{ name: 'lanes...', description: 'A list of lane names, separated by spaces' }];
  description = `remove or delete lanes`;
  group = 'collaborate';
  alias = '';
  options = [
    [
      'r',
      'remote',
      'delete a remote lane. use remote/lane-id syntax e.g. bit lane remove owner.org/my-lane --remote. Delete is immediate, no export required',
    ],
    ['f', 'force', 'removes/deletes the lane even when the lane is not yet merged to main'],
    ['s', 'silent', 'skip confirmation'],
  ] as CommandOptions;
  loader = true;
  migration = true;

  constructor(private lanes: LanesMain) {}

  async report(
    [names]: [string[]],
    {
      remote = false,
      force = false,
      silent = false,
    }: {
      remote: boolean;
      force: boolean;
      silent: boolean;
    }
  ): Promise<string> {
    if (!silent) {
      const removePromptResult = await approveOperation();
      // @ts-ignore
      if (!yn(removePromptResult.shouldProceed)) {
        throw new BitError('the operation has been cancelled');
      }
    }
    const laneResults = await this.lanes.removeLanes(names, { remote, force });
    return chalk.green(`successfully removed the following lane(s): ${chalk.bold(laneResults.join(', '))}`);
  }
}

export type RemoveCompsOpts = { workspaceOnly?: boolean; updateMain?: boolean };

export class LaneRemoveCompCmd implements Command {
  name = 'remove-comp <component-pattern>';
  arguments = [
    {
      name: 'component-pattern',
      description: COMPONENT_PATTERN_HELP,
    },
  ];
<<<<<<< HEAD
  description = `remove components when on a lane`;
  extendedDescription = `in case the components are part of the lane and the lane is exported, it marks the components as
removed from the lane, and then after snap+export, the remote-lane gets updated as well.
upon lane-merge, these removed components are skipped and any changes for removed components won't be merged to main.

in case the components are not yet part of the lane or the lane is new, it simply removes the components from the workspace`;
=======
  description = `DEPRECATED. remove components when on a lane`;
>>>>>>> 9fe999bb
  group = 'collaborate';
  alias = 'rc';
  options = [
    [
      '',
      'workspace-only',
      'do not mark the components as removed from the lane. instead, remove them from the workspace only',
    ],
    [
      '',
      'update-main',
      'EXPERIMENTAL. remove, i.e. delete, component/s on the main lane after merging this lane into main',
    ],
  ] as CommandOptions;
  loader = true;
  migration = true;

  constructor(private workspace: Workspace, private lanes: LanesMain) {}

<<<<<<< HEAD
  async report([componentsPattern]: [string], removeCompsOpts: RemoveCompsOpts): Promise<string> {
    if (!this.workspace) throw new OutsideWorkspaceError();
    if (this.workspace.isOnMain()) {
      throw new Error(`error: you're checked out to main, please use "bit remove" instead`);
    }
    const { removedFromWs, markedRemoved } = await this.lanes.removeComps(componentsPattern, removeCompsOpts);
    const getMarkedRemovedStr = () => {
      if (!markedRemoved.length) return '';
      return `${chalk.green('successfully marked the following components as removed:')}
${markedRemoved.join('\n')}

${chalk.bold('to update the remote, please snap and then export. to revert, please use "bit recover"')}
`;
    };
    const getRemovedFromWsStr = () => {
      if (!removedFromWs.length) return '';
      return `\n${chalk.green('successfully removed the following components from the workspace:')}
(either: these components were not part of the lane, so there was no need to mark them as removed or --workspace-only was used)
${removedFromWs.join('\n')}`;
    };
    return getMarkedRemovedStr() + getRemovedFromWsStr();
=======
  async report(): Promise<string> {
    throw new BitError(`bit lane remove-comp has been removed. please use "bit remove" or "bit delete" instead`);
>>>>>>> 9fe999bb
  }
}

export class LaneImportCmd implements Command {
  name = 'import <lane>';
  description = `import a remote lane to your workspace and switch to that lane`;
  arguments = [{ name: 'lane', description: 'the remote lane name' }];
  alias = '';
  options = [
    ['x', 'skip-dependency-installation', 'do not install dependencies of the imported components'],
    [
      'p',
      'pattern <component-pattern>',
      'import only components from the lane that fit the specified component-pattern to the workspace. works only when the workspace is empty',
    ],
  ] as CommandOptions;
  loader = true;
  migration = true;

  constructor(private switchCmd: SwitchCmd) {}

  async report(
    [lane]: [string],
    { skipDependencyInstallation = false, pattern }: { skipDependencyInstallation: boolean; pattern?: string }
  ): Promise<string> {
    return this.switchCmd.report([lane], { getAll: true, skipDependencyInstallation, pattern });
  }
}

export class LaneCmd implements Command {
  name = 'lane [sub-command]';
  description = 'manage lanes - if no sub-command is used, runs "bit lane list"';
  alias = 'l';
  options = [
    ['d', 'details', 'show more details on the state of each component in each lane'],
    ['j', 'json', 'show lanes details in json format'],
    ['r', 'remote <remote-scope-name>', 'show all remote lanes from the specified scope'],
    ['', 'merged', 'list only merged lanes'],
    ['', 'not-merged', "list only lanes that haven't been merged"],
  ] as CommandOptions;
  loader = true;
  migration = true;
  group = 'collaborate';
  remoteOp = true;
  skipWorkspace = true;
  helpUrl = 'reference/components/lanes';
  commands: Command[] = [];

  constructor(private lanes: LanesMain, private workspace: Workspace, private scope: ScopeMain) {}

  async report([name]: [string], laneOptions: LaneOptions): Promise<string> {
    return new LaneListCmd(this.lanes, this.workspace, this.scope).report([name], laneOptions);
  }
}

export class LaneRemoveReadmeCmd implements Command {
  name = 'remove-readme [laneName]';
  description = 'EXPERIMENTAL. remove lane readme component';
  options = [] as CommandOptions;
  loader = true;
  skipWorkspace = false;

  constructor(private lanes: LanesMain) {}

  async report([laneName]: [string]): Promise<string> {
    const { result, message } = await this.lanes.removeLaneReadme(laneName);

    if (result) {
      return chalk.green(
        `the readme component has been successfully removed from the lane ${
          laneName || this.lanes.getCurrentLaneName()
        }`
      );
    }

    return chalk.red(`${message}\n`);
  }
}

export class LaneAddReadmeCmd implements Command {
  name = 'add-readme <component-name> [lane-name]';
  description = 'EXPERIMENTAL. sets an existing component as the readme of a lane';
  arguments = [
    { name: 'component-id', description: "the component name or id of the component to use as the lane's readme" },
    { name: 'lane-name', description: 'the lane to attach the readme to (defaults to the current lane)' },
  ];
  options = [] as CommandOptions;
  loader = true;
  skipWorkspace = false;

  constructor(private lanes: LanesMain) {}

  async report([componentId, laneName]: [string, string]): Promise<string> {
    const { result, message } = await this.lanes.addLaneReadme(componentId, laneName);

    if (result)
      return chalk.green(
        `the component ${componentId} has been successfully added as the readme component for the lane ${
          laneName || this.lanes.getCurrentLaneName()
        }`
      );

    return chalk.red(
      `${message || ''}\nthe component ${componentId} could not be added as a readme component for the lane ${
        laneName || this.lanes.getCurrentLaneName()
      }`
    );
  }
}

function outputComponents(components: LaneData['components']): string {
  const componentsTitle = `\t${chalk.bold(`components (${components.length})`)}\n`;
  const componentsStr = components.map((c) => `\t  ${c.id.toString()} - ${c.head}`).join('\n');
  return componentsTitle + componentsStr;
}

function outputReadmeComponent(component: LaneData['readmeComponent']): string {
  if (!component) return '';
  return `\n\t${`${chalk.yellow('readme component')}\n\t  ${component.id} - ${
    component.head ||
    `(unsnapped)\n\t("use bit snap ${component.id.name}" to snap the readme component on the lane before exporting)`
  }`}\n`;
}<|MERGE_RESOLUTION|>--- conflicted
+++ resolved
@@ -344,16 +344,7 @@
       description: COMPONENT_PATTERN_HELP,
     },
   ];
-<<<<<<< HEAD
-  description = `remove components when on a lane`;
-  extendedDescription = `in case the components are part of the lane and the lane is exported, it marks the components as
-removed from the lane, and then after snap+export, the remote-lane gets updated as well.
-upon lane-merge, these removed components are skipped and any changes for removed components won't be merged to main.
-
-in case the components are not yet part of the lane or the lane is new, it simply removes the components from the workspace`;
-=======
   description = `DEPRECATED. remove components when on a lane`;
->>>>>>> 9fe999bb
   group = 'collaborate';
   alias = 'rc';
   options = [
@@ -373,32 +364,8 @@
 
   constructor(private workspace: Workspace, private lanes: LanesMain) {}
 
-<<<<<<< HEAD
-  async report([componentsPattern]: [string], removeCompsOpts: RemoveCompsOpts): Promise<string> {
-    if (!this.workspace) throw new OutsideWorkspaceError();
-    if (this.workspace.isOnMain()) {
-      throw new Error(`error: you're checked out to main, please use "bit remove" instead`);
-    }
-    const { removedFromWs, markedRemoved } = await this.lanes.removeComps(componentsPattern, removeCompsOpts);
-    const getMarkedRemovedStr = () => {
-      if (!markedRemoved.length) return '';
-      return `${chalk.green('successfully marked the following components as removed:')}
-${markedRemoved.join('\n')}
-
-${chalk.bold('to update the remote, please snap and then export. to revert, please use "bit recover"')}
-`;
-    };
-    const getRemovedFromWsStr = () => {
-      if (!removedFromWs.length) return '';
-      return `\n${chalk.green('successfully removed the following components from the workspace:')}
-(either: these components were not part of the lane, so there was no need to mark them as removed or --workspace-only was used)
-${removedFromWs.join('\n')}`;
-    };
-    return getMarkedRemovedStr() + getRemovedFromWsStr();
-=======
   async report(): Promise<string> {
     throw new BitError(`bit lane remove-comp has been removed. please use "bit remove" or "bit delete" instead`);
->>>>>>> 9fe999bb
   }
 }
 

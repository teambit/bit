--- conflicted
+++ resolved
@@ -61,15 +61,11 @@
       return chalk.green(unmergedLanes.map((m) => m.name).join('\n'));
     }
     const currentLane = this.lanes.getCurrentLane();
-<<<<<<< HEAD
-    let currentLaneStr = currentLane ? `current lane - ${chalk.bold(currentLane as string)}` : '';
     const laneDataOfCurrentLane = currentLane ? lanes.find((l) => l.name === currentLane) : undefined;
     const currentLaneReadmeComponentStr = outputReadmeComponent(laneDataOfCurrentLane?.readmeComponent);
+    let currentLaneStr = currentLane ? `current lane - ${chalk.green.green(currentLane as string)}` : '';
     currentLaneStr += currentLaneReadmeComponentStr;
 
-=======
-    let currentLaneStr = currentLane ? `current lane - ${chalk.green.bold(currentLane as string)}` : '';
->>>>>>> 0443d83d
     if (details) {
       const remoteOfCurrentLane = laneDataOfCurrentLane ? laneDataOfCurrentLane.remote : null;
       const currentLaneComponents = laneDataOfCurrentLane ? outputComponents(laneDataOfCurrentLane.components) : '';
@@ -88,11 +84,7 @@
           const components = outputComponents(laneData.components);
           return laneTitle + readmeComponentStr.concat('\n') + components;
         }
-<<<<<<< HEAD
         return `    > ${chalk.green(laneData.name)} (${laneData.components.length} components)${readmeComponentStr}`;
-=======
-        return `    > ${chalk.bold(laneData.name)} (${laneData.components.length} components)`;
->>>>>>> 0443d83d
       })
       .join('\n');
 

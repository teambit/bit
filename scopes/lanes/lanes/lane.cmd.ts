--- conflicted
+++ resolved
@@ -242,11 +242,7 @@
     ['', 'no-snap', 'do not auto snap in case the merge completed without conflicts'],
     ['', 'build', 'in case of snap during the merge, run the build-pipeline (similar to bit snap --build)'],
     ['m', 'message <message>', 'override the default message for the auto snap'],
-<<<<<<< HEAD
-    ['', 'delete-readme', 'delete the lane readme component after merging'],
-=======
     ['', 'skip-deleting-readme', 'skip deleting the lane readme component after merging'],
->>>>>>> 3b3ceb51
   ] as CommandOptions;
   loader = true;
   private = true;
@@ -266,11 +262,7 @@
       existing: existingOnWorkspaceOnly = false,
       noSnap = false,
       message: snapMessage = '',
-<<<<<<< HEAD
-      deleteReadme = false,
-=======
       skipDeletingReadme = false,
->>>>>>> 3b3ceb51
     }: {
       ours: boolean;
       theirs: boolean;
@@ -280,11 +272,7 @@
       build?: boolean;
       noSnap: boolean;
       message: string;
-<<<<<<< HEAD
-      deleteReadme?: boolean;
-=======
       skipDeletingReadme?: boolean;
->>>>>>> 3b3ceb51
     }
   ): Promise<string> {
     build = isFeatureEnabled(BUILD_ON_CI) ? Boolean(build) : true;
@@ -300,11 +288,7 @@
       existingOnWorkspaceOnly,
       noSnap,
       snapMessage,
-<<<<<<< HEAD
-      deleteReadme,
-=======
       skipDeletingReadme,
->>>>>>> 3b3ceb51
     });
 
     const mergeResult = `${mergeReport(mergeResults)}`;
@@ -412,11 +396,7 @@
 
 export class LaneReadmeRemoveCmd implements Command {
   name = 'remove-readme [laneName]';
-<<<<<<< HEAD
-  description = 'remove lane readme component';
-=======
   description = 'EXPERIMENTAL. remove lane readme component';
->>>>>>> 3b3ceb51
   options = [] as CommandOptions;
   loader = true;
   private = true;
@@ -439,11 +419,7 @@
 
 export class LaneReadmeAddCmd implements Command {
   name = 'add-readme <componentId> [laneName]';
-<<<<<<< HEAD
-  description = 'add lane readme component';
-=======
   description = 'EXPERIMENTAL. add lane readme component';
->>>>>>> 3b3ceb51
   options = [] as CommandOptions;
   loader = true;
   private = true;

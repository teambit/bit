--- conflicted
+++ resolved
@@ -345,7 +345,6 @@
   group = 'collaborate';
   alias = 'rc';
   options = [
-<<<<<<< HEAD
     [
       '',
       'workspace-only',
@@ -354,12 +353,8 @@
     [
       '',
       'update-main',
-      'NOT IMPLEMENTED YET. remove, i.e. delete, component/s on the main lane after merging this lane into main',
+      'EXPERIMENTAL. remove, i.e. delete, component/s on the main lane after merging this lane into main',
     ],
-=======
-    ['', 'workspace-only', 'do not mark the components as removed. instead, remove them from the workspace only'],
-    ['', 'update-main', 'EXPERIMENTAL. mark as removed on main after merging this lane into main'],
->>>>>>> 92a8e3d3
   ] as CommandOptions;
   loader = true;
   migration = true;

// eslint-disable-next-line max-classes-per-file
import chalk from 'chalk';
import yn from 'yn';
import { ScopeMain } from '@teambit/scope';
import { Workspace } from '@teambit/workspace';
import { Command, CommandOptions } from '@teambit/cli';
import { LaneData } from '@teambit/legacy/dist/scope/lanes/lanes';
import { getMergeStrategy } from '@teambit/legacy/dist/consumer/versions-ops/merge-version';
import { mergeReport } from '@teambit/merging';
import { BUILD_ON_CI, isFeatureEnabled } from '@teambit/legacy/dist/api/consumer/lib/feature-toggle';
import { BitError } from '@teambit/bit-error';
import { removePrompt } from '@teambit/legacy/dist/prompts';
import paintRemoved from '@teambit/legacy/dist/cli/templates/remove-template';
import { CreateLaneOptions, LanesMain } from './lanes.main.runtime';
import { SwitchCmd } from './switch.cmd';

type LaneOptions = {
  details?: boolean;
  remote?: string;
  merged?: boolean;
  notMerged?: boolean;
  json?: boolean;
};

export class LaneListCmd implements Command {
  name = 'list';
  description = `list lanes`;
  alias = '';
  options = [
    ['d', 'details', 'show more details on the state of each component in each lane'],
    ['j', 'json', 'show lanes details in json format'],
    ['r', 'remote <string>', 'show remote lanes'],
    ['', 'merged', 'show merged lanes'],
    ['', 'not-merged', 'show not merged lanes'],
  ] as CommandOptions;
  loader = true;
  private = true;
  migration = true;
  remoteOp = true;
  skipWorkspace = true;

  constructor(private lanes: LanesMain, private workspace: Workspace, private scope: ScopeMain) {}

  async report(args, laneOptions: LaneOptions): Promise<string> {
    const { details, remote, merged, notMerged } = laneOptions;

    const lanes = await this.lanes.getLanes({
      remote,
      merged,
      notMerged,
      showDefaultLane: true,
    });
    if (merged) {
      const mergedLanes = lanes.filter((l) => l.isMerged);
      if (!mergedLanes.length) return chalk.green('None of the lanes is merged');
      return chalk.green(mergedLanes.map((m) => m.name).join('\n'));
    }
    if (notMerged) {
      const unmergedLanes = lanes.filter((l) => !l.isMerged);
      if (!unmergedLanes.length) return chalk.green('All lanes are merged');
      return chalk.green(unmergedLanes.map((m) => m.name).join('\n'));
    }
    const currentLane = this.lanes.getCurrentLane();
    let currentLaneStr = currentLane ? `current lane - ${chalk.bold(currentLane as string)}` : '';
    const laneDataOfCurrentLane = currentLane ? lanes.find((l) => l.name === currentLane) : undefined;
    const currentLaneReadmeComponentStr = outputReadmeComponent(laneDataOfCurrentLane?.readmeComponent);
    currentLaneStr += currentLaneReadmeComponentStr;

    if (details) {
      const remoteOfCurrentLane = laneDataOfCurrentLane ? laneDataOfCurrentLane.remote : null;
      const currentLaneComponents = laneDataOfCurrentLane ? outputComponents(laneDataOfCurrentLane.components) : '';
      if (currentLaneStr) {
        currentLaneStr += `${outputRemoteLane(remoteOfCurrentLane)}\n${currentLaneComponents}`;
      }
    }

    const availableLanes = lanes
      .filter((l) => l.name !== currentLane)
      // @ts-ignore
      .map((laneData) => {
        const readmeComponentStr = outputReadmeComponent(laneData.readmeComponent);
        if (details) {
          const laneTitle = `> ${chalk.green(laneData.name)}${outputRemoteLane(laneData.remote)}\n`;
          const components = outputComponents(laneData.components);
          return laneTitle + readmeComponentStr.concat('\n') + components;
        }
        return `    > ${chalk.green(laneData.name)} (${laneData.components.length} components)${readmeComponentStr}`;
      })
      .join('\n');

    const outputFooter = () => {
      let footer = '\n';
      if (details) {
        footer += 'You can use --merged and --not-merged to see which of the lanes is fully merged.';
      } else {
        footer +=
          "to get more info on all lanes in workspace use 'bit lane list --details' or 'bit lane show <lane-name>' for a specific lane.";
      }
      if (!remote && this.workspace) footer += `\nswitch lanes using 'bit switch <name>'.`;

      return footer;
    };

    return outputCurrentLane() + outputAvailableLanes() + outputFooter();

    function outputCurrentLane() {
      return currentLaneStr ? `${currentLaneStr}\n` : '';
    }

    function outputAvailableLanes() {
      if (!availableLanes) return '';
      return remote ? `${availableLanes}\n` : `\nAvailable lanes:\n${availableLanes}\n`;
    }
  }
  async json(args, laneOptions: LaneOptions) {
    const { remote, merged = false, notMerged = false } = laneOptions;

    const lanes = await this.lanes.getLanes({
      remote,
      showDefaultLane: true,
      merged,
      notMerged,
    });
    const currentLane = this.lanes.getCurrentLane();
    return { lanes, currentLane };
  }
}

export class LaneShowCmd implements Command {
  name = 'show <name>';
  description = `show lane details`;
  alias = '';
  options = [
    ['j', 'json', 'show the lane details in json format'],
    ['r', 'remote <string>', 'show remote lanes'],
  ] as CommandOptions;
  loader = true;
  private = true;
  migration = true;
  remoteOp = true;
  skipWorkspace = true;

  constructor(private lanes: LanesMain, private workspace: Workspace, private scope: ScopeMain) {}

  async report([name]: [string], laneOptions: LaneOptions): Promise<string> {
    const { remote } = laneOptions;

    const lanes = await this.lanes.getLanes({
      name,
      remote,
    });

    const onlyLane = lanes[0];
    const title = `showing information for ${chalk.bold(name)}${outputRemoteLane(onlyLane.remote)}\n`;
    return title + outputComponents(onlyLane.components);
  }

  async json([name]: [string], laneOptions: LaneOptions) {
    const { remote } = laneOptions;

    const lanes = await this.lanes.getLanes({
      name,
      remote,
    });
    return lanes[0];
  }
}

export class LaneCreateCmd implements Command {
  name = 'create <name>';
  description = `create and switch to a new lane`;
  alias = '';
  options = [
    [
      '',
      'remote-scope <string>',
      'remote scope where this lane will be exported to (can be changed later with "bit lane track")',
    ],
    [
      '',
      'remote-name <string>',
      'lane name on the remote, default to the local name (can be changed later with "bit lane track")',
    ],
  ] as CommandOptions;
  loader = true;
  private = true;
  migration = true;

  constructor(private lanes: LanesMain) {}

  async report([name]: [string], createLaneOptions: CreateLaneOptions): Promise<string> {
    const result = await this.lanes.createLane(name, createLaneOptions);
    const remoteScopeOrDefaultScope = createLaneOptions.remoteScope
      ? `the remote scope ${chalk.bold(createLaneOptions.remoteScope)}`
      : `the default-scope ${chalk.bold(result.remoteScope)}. to change it, please run "bit lane track" command`;
    const title = chalk.green(`successfully added and checked out to a new lane ${chalk.bold(result.localLane)}`);
    const remoteScopeOutput = `this lane will be exported to ${remoteScopeOrDefaultScope}`;
    return `${title}\n${remoteScopeOutput}`;
  }
}

export class LaneTrackCmd implements Command {
  name = 'track <local-name> <remote-scope> [remote-name]';
  description = `change the remote scope or remote lane of the local lane`;
  alias = '';
  options = [] as CommandOptions;
  loader = true;
  private = true;
  migration = true;

  constructor(private lanes: LanesMain) {}

  async report([localName, remoteScope, remoteName]: [string, string, string]): Promise<string> {
    const { beforeTrackData, afterTrackData } = await this.lanes.trackLane(localName, remoteScope, remoteName);
    const remoteScopeChanges =
      afterTrackData.remoteScope === beforeTrackData?.remoteScope
        ? `the remote-scope has not been changed`
        : `the remote-scope has been changed from ${chalk.bold(
            beforeTrackData?.remoteScope || '<n/a>'
          )} to ${chalk.bold(afterTrackData.remoteScope)}`;
    const remoteNameChanges =
      afterTrackData.remoteLane === beforeTrackData?.remoteLane
        ? `the remote-name has not been changed`
        : `the remote-name has been changed from ${chalk.bold(beforeTrackData?.remoteLane || '<n/a>')} to ${chalk.bold(
            afterTrackData.remoteLane
          )}`;

    return `${remoteScopeChanges}\n${remoteNameChanges}`;
  }
}

export class LaneMergeCmd implements Command {
  name = 'merge <lane>';
  description = `merge a local or a remote lane`;
  alias = '';
  options = [
    ['', 'remote <name>', 'remote scope name'],
    ['', 'ours', 'in case of a conflict, override the used version with the current modification'],
    ['', 'theirs', 'in case of a conflict, override the current modification with the specified version'],
    ['', 'manual', 'in case of a conflict, leave the files with a conflict state to resolve them manually later'],
    ['', 'existing', 'checkout only components in a lane that exist in the workspace'],
    ['', 'no-snap', 'do not auto snap in case the merge completed without conflicts'],
    ['', 'build', 'in case of snap during the merge, run the build-pipeline (similar to bit snap --build)'],
    ['m', 'message <message>', 'override the default message for the auto snap'],
    ['', 'delete-readme', 'delete the lane readme component after merging'],
  ] as CommandOptions;
  loader = true;
  private = true;
  migration = true;
  remoteOp = true;

  constructor(private lanes: LanesMain) {}

  async report(
    [name]: [string],
    {
      ours = false,
      theirs = false,
      manual = false,
      remote: remoteName,
      build,
      existing: existingOnWorkspaceOnly = false,
      noSnap = false,
      message: snapMessage = '',
      deleteReadme = false,
    }: {
      ours: boolean;
      theirs: boolean;
      manual: boolean;
      remote?: string;
      existing?: boolean;
      build?: boolean;
      noSnap: boolean;
      message: string;
      deleteReadme?: boolean;
    }
  ): Promise<string> {
    build = isFeatureEnabled(BUILD_ON_CI) ? Boolean(build) : true;
    const mergeStrategy = getMergeStrategy(ours, theirs, manual);
    if (noSnap && snapMessage) throw new BitError('unable to use "noSnap" and "message" flags together');

    const { mergeResults, deleteResults } = await this.lanes.mergeLane(name, {
      // @ts-ignore
      remoteName,
      build,
      // @ts-ignore
      mergeStrategy,
      existingOnWorkspaceOnly,
      noSnap,
      snapMessage,
      deleteReadme,
    });

    const mergeResult = `${mergeReport(mergeResults)}`;
    const deleteResult = `${deleteResults.localResult ? paintRemoved(deleteResults.localResult, false) : ''}${(
      deleteResults.remoteResult || []
    ).map((item) => paintRemoved(item, true))}${
      (deleteResults.readmeResult && chalk.yellow(deleteResults.readmeResult)) || ''
    }\n`;
    return mergeResult + deleteResult;
  }
}

export class LaneImportCmd implements Command {
  name = 'import <lane>';
  description = `import a remote lane to your workspace`;
  alias = '';
  options = [];
  loader = true;
  private = true;
  migration = true;

  constructor(private switchCmd: SwitchCmd) {}

  async report([lane]: [string]): Promise<string> {
    return this.switchCmd.report([lane], { getAll: true });
  }
}

export class LaneRemoveCmd implements Command {
  name = 'remove <lane...>';
  description = `remove lanes`;
  alias = '';
  options = [
    ['r', 'remote', 'remove a remote lane (in the lane arg, use remote/lane-id syntax)'],
    [
      'f',
      'force',
      'removes the component from the scope, even if used as a dependency. WARNING: components that depend on this component will corrupt',
    ],
    ['s', 'silent', 'skip confirmation'],
  ] as CommandOptions;
  loader = true;
  private = true;
  migration = true;

  constructor(private lanes: LanesMain) {}

  async report(
    [names]: [string[]],
    {
      remote = false,
      force = false,
      silent = false,
    }: {
      remote: boolean;
      force: boolean;
      silent: boolean;
    }
  ): Promise<string> {
    if (!silent) {
      const removePromptResult = await removePrompt();
      // @ts-ignore
      if (!yn(removePromptResult.shouldRemove)) {
        throw new BitError('the operation has been canceled');
      }
    }
    const laneResults = await this.lanes.removeLanes(names, { remote, force });
    return chalk.green(`successfully removed the following lane(s): ${chalk.bold(laneResults.join(', '))}`);
  }
}
<<<<<<< HEAD
=======

export class LaneImportCmd implements Command {
  name = 'import <lane>';
  description = `import a remote lane to your workspace`;
  alias = '';
  options = [
    ['', 'skip-dependency-installation', 'do not install packages of the imported components'],
  ] as CommandOptions;
  loader = true;
  private = true;
  migration = true;

  constructor(private switchCmd: SwitchCmd) {}

  async report(
    [lane]: [string],
    { skipDependencyInstallation = false }: { skipDependencyInstallation: boolean }
  ): Promise<string> {
    return this.switchCmd.report([lane], { getAll: true, skipDependencyInstallation });
  }
}

>>>>>>> 3d5f2d07
export class LaneCmd implements Command {
  name = 'lane [name]';
  shortDescription = 'show lanes details';
  description: string;
  alias = '';
  options = [
    ['d', 'details', 'show more details on the state of each component in each lane'],
    ['j', 'json', 'show lanes details in json format'],
    ['r', 'remote <string>', 'show remote lanes'],
    ['', 'merged', 'show merged lanes'],
    ['', 'not-merged', 'show not merged lanes'],
  ] as CommandOptions;
  loader = true;
  private = true;
  migration = true;
  remoteOp = true;
  skipWorkspace = true;
  commands: Command[] = [];

  constructor(private lanes: LanesMain, private workspace: Workspace, private scope: ScopeMain, docsDomain: string) {
    this.description = `show lanes details
https://${docsDomain}/components/lanes`;
  }

  async report([name]: [string], laneOptions: LaneOptions): Promise<string> {
    return new LaneListCmd(this.lanes, this.workspace, this.scope).report([name], laneOptions);
  }
}

export class LaneReadmeRemoveCmd implements Command {
  name = 'remove-readme [laneName]';
  description = 'remove lane readme component';
  options = [] as CommandOptions;
  loader = true;
  private = true;
  skipWorkspace = false;

  constructor(private lanes: LanesMain) {}

  async report([laneName]: [string]): Promise<string> {
    const { result, message } = await this.lanes.removeLaneReadme(laneName);

    if (result) {
      return chalk.green(
        `the readme component has been successfully removed from the lane ${laneName || this.lanes.getCurrentLane()}`
      );
    }

    return chalk.red(`${message}\n`);
  }
}

export class LaneReadmeAddCmd implements Command {
  name = 'add-readme <componentId> [laneName]';
  description = 'add lane readme component';
  options = [] as CommandOptions;
  loader = true;
  private = true;
  skipWorkspace = false;

  constructor(private lanes: LanesMain) {}

  async report([componentId, laneName]: [string, string]): Promise<string> {
    const { result, message } = await this.lanes.addLaneReadme(componentId, laneName);

    if (result)
      return chalk.green(
        `the component ${componentId} has been successfully added as the readme component for the lane ${
          laneName || this.lanes.getCurrentLane()
        }`
      );

    return chalk.red(
      `${message || ''}\nthe component ${componentId} could not be added as a readme component for the lane ${
        laneName || this.lanes.getCurrentLane()
      }`
    );
  }
}

function outputComponents(components: LaneData['components']): string {
  const componentsTitle = `\t${chalk.bold(`components (${components.length})`)}\n`;
  const componentsStr = components.map((c) => `\t  ${c.id.toString()} - ${c.head}`).join('\n');
  return componentsTitle + componentsStr;
}

function outputReadmeComponent(component: LaneData['readmeComponent']): string {
  if (!component) return '';
  return `\n\t${`${chalk.yellow('readme component')}\n\t  ${component.id} - ${
    component.head ||
    `(unsnapped)\n\t("use bit snap ${component.id.name}" to snap the readme component on the lane before exporting)`
  }`}\n`;
}

function outputRemoteLane(remoteLane: string | null | undefined): string {
  if (!remoteLane) return '';
  return ` - (remote lane - ${remoteLane})`;
}<|MERGE_RESOLUTION|>--- conflicted
+++ resolved
@@ -359,8 +359,6 @@
     return chalk.green(`successfully removed the following lane(s): ${chalk.bold(laneResults.join(', '))}`);
   }
 }
-<<<<<<< HEAD
-=======
 
 export class LaneImportCmd implements Command {
   name = 'import <lane>';
@@ -383,7 +381,6 @@
   }
 }
 
->>>>>>> 3d5f2d07
 export class LaneCmd implements Command {
   name = 'lane [name]';
   shortDescription = 'show lanes details';

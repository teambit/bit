--- conflicted
+++ resolved
@@ -1,12 +1,6 @@
-<<<<<<< HEAD
-import { useDataQuery } from '@teambit/ui-foundation.ui.hooks.use-data-query';
-import { gql, QueryResult } from '@apollo/client';
-import { LanesQuery } from '@teambit/lanes.ui.models.lanes-model';
-=======
 import { useDataQuery, DataQueryResult } from '@teambit/ui-foundation.ui.hooks.use-data-query';
 import { gql } from '@apollo/client';
-import { LaneModel, LanesQuery } from '@teambit/lanes.ui.models';
->>>>>>> ef2c69d4
+import { LanesQuery } from '@teambit/lanes.ui.models.lanes-model';
 import { componentFields, ComponentModel } from '@teambit/component';
 import { LaneId } from '@teambit/lane-id';
 

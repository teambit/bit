import fs from 'fs-extra';
import { isBinaryFile } from 'isbinaryfile';
import { loadBit } from '@teambit/bit';
import { Harmony } from '@teambit/harmony';
import { Component } from '@teambit/component';
import execa from 'execa';
import pMapSeries from 'p-map-series';
import { WorkspaceAspect, Workspace } from '@teambit/workspace';
import { PkgAspect, PkgMain } from '@teambit/pkg';
import { init } from '@teambit/legacy/dist/api/consumer';
<<<<<<< HEAD
import { CompilerAspect, CompilerMain } from '@teambit/compiler';
=======
import getGitExecutablePath from '@teambit/legacy/dist/utils/git/git-executable';
import GitNotFound from '@teambit/legacy/dist/utils/git/exceptions/git-not-found';
>>>>>>> b529e48e
import path from 'path';
import { EnvsMain } from '@teambit/envs';
import { DependencyResolverMain, DependencyResolverAspect } from '@teambit/dependency-resolver';
import { ComponentID } from '@teambit/component-id';
import { WorkspaceTemplate } from './workspace-template';
import { NewOptions } from './new.cmd';

export type GenerateResult = { id: ComponentID; dir: string; files: string[]; envId: string };

export class WorkspaceGenerator {
  private workspacePath: string;
  private harmony: Harmony;
  private workspace: Workspace;
  constructor(
    private workspaceName: string,
    private options: NewOptions,
    private template: WorkspaceTemplate,
    private envs: EnvsMain
  ) {
    this.workspacePath = path.resolve(this.workspaceName);
  }

  async generate(): Promise<string> {
    if (fs.existsSync(this.workspacePath)) {
      throw new Error(`unable to create a workspace at "${this.workspaceName}", this path already exist`);
    }
    await fs.ensureDir(this.workspacePath);
    await init(this.workspacePath, this.options.standalone, false, false, false, false, {});
<<<<<<< HEAD
    await this.writeWorkspaceFiles();
    await this.reloadBitInWorkspaceDir();
    await this.addComponentsFromRemote();
    await this.workspace.install();

=======
    const files = this.template.generateFiles({ name: this.workspaceName });
    await this.writeWorkspaceFiles(files);
    const componentsToImport = this.template?.importComponents?.();
    await this.importAndInstall(componentsToImport);
    await this.initGit();
>>>>>>> b529e48e
    return this.workspacePath;
  }

  private async initGit() {
    if (this.options.standalone) return;
    const gitExecutablePath = getGitExecutablePath();
    const params = ['init'];
    try {
      await execa(gitExecutablePath, params);
    } catch (err) {
      if (err.exitCodeName === 'ENOENT') {
        throw new GitNotFound(gitExecutablePath, err);
      }
      throw err;
    }
  }

  /**
   * writes the generated template files to the default directory set in the workspace config
   */
  private async writeWorkspaceFiles(): Promise<void> {
    const templateFiles = this.template.generateFiles({ name: this.workspaceName });
    await Promise.all(
      templateFiles.map(async (templateFile) => {
        await fs.writeFile(path.join(this.workspacePath, templateFile.relativePath), templateFile.content);
      })
    );
  }

  private async reloadBitInWorkspaceDir() {
    process.chdir(this.workspacePath);
    this.harmony = await loadBit(this.workspacePath);
    this.workspace = this.harmony.get<Workspace>(WorkspaceAspect.id);
  }

  private async addComponentsFromRemote() {
    const componentsToImport = this.template?.importComponents?.();
    if (!componentsToImport || !componentsToImport.length) return;
    const dependencyResolver = this.harmony.get<DependencyResolverMain>(DependencyResolverAspect.id);

    const componentsToImportResolved = await Promise.all(
      componentsToImport.map(async (c) => ({
        id: await this.workspace.resolveComponentId(c.id),
        path: c.path,
      }))
    );
    const componentIds = componentsToImportResolved.map((c) => c.id);
    // @todo: improve performance by changing `getRemoteComponent` api to accept multiple ids
    const components = await Promise.all(componentIds.map((id) => this.workspace.scope.getRemoteComponent(id)));
    const oldAndNewPackageNames = this.getNewPackageNames(components);
    await Promise.all(components.map((comp) => this.replaceOriginalPackageNameWithNew(comp, oldAndNewPackageNames)));
    await pMapSeries(components, async (comp) => {
      const compData = componentsToImportResolved.find((c) => c.id._legacy.isEqualWithoutVersion(comp.id._legacy));
      if (!compData) throw new Error(`workspace-generator, unable to find ${comp.id.toString()} in the given ids`);
      await this.workspace.write(compData.path, comp);
      await this.workspace.track({
        rootDir: compData.path,
        componentName: compData.id.fullName,
        mainFile: comp.state._consumer.mainFile,
      });
      const deps = await dependencyResolver.getDependencies(comp);
      const currentPackages = Object.keys(oldAndNewPackageNames);
      const workspacePolicyEntries = deps
        .map((dep) => ({
          dependencyId: dep.getPackageName?.() || dep.id,
          lifecycleType: dep.lifecycle === 'dev' ? 'runtime' : dep.lifecycle,
          value: {
            version: dep.version,
          },
        }))
        .filter((entry) => !currentPackages.includes(entry.dependencyId)); // remove components that are now imported
      dependencyResolver.addToRootPolicy(workspacePolicyEntries, { updateExisting: true });
    });
    await this.compileComponents();
    await dependencyResolver.persistConfig(this.workspace.path);
    await this.workspace.writeBitMap();
  }

  private async compileComponents() {
    const compiler = this.harmony.get<CompilerMain>(CompilerAspect.id);
    await compiler.compileOnWorkspace();
  }

  private getNewPackageNames(components: Component[]): { [oldPackageName: string]: string } {
    const pkg = this.harmony.get<PkgMain>(PkgAspect.id);
    const packageToReplace = {};
    const scopeToReplace = this.workspace.defaultScope.replace('.', '/');
    components.forEach((comp) => {
      const currentPackageName = pkg.getPackageName(comp);
      const newPackageName = currentPackageName.replace(comp.id.scope.replace('.', '/'), scopeToReplace);
      packageToReplace[currentPackageName] = newPackageName;
    });
    return packageToReplace;
  }

  private async replaceOriginalPackageNameWithNew(comp: Component, packageToReplace: Record<string, string>) {
    await Promise.all(
      comp.filesystem.files.map(async (file) => {
        const isBinary = await isBinaryFile(file.contents);
        if (isBinary) return;
        const strContent = file.contents.toString();
        let newContent = strContent;
        Object.keys(packageToReplace).forEach((currentPackage) => {
          if (strContent.includes(currentPackage)) {
            const currentPkgRegex = new RegExp(currentPackage, 'g');
            newContent = newContent.replace(currentPkgRegex, packageToReplace[currentPackage]);
          }
        });
        if (strContent !== newContent) {
          file.contents = Buffer.from(newContent);
        }
      })
    );
  }
}<|MERGE_RESOLUTION|>--- conflicted
+++ resolved
@@ -8,12 +8,9 @@
 import { WorkspaceAspect, Workspace } from '@teambit/workspace';
 import { PkgAspect, PkgMain } from '@teambit/pkg';
 import { init } from '@teambit/legacy/dist/api/consumer';
-<<<<<<< HEAD
 import { CompilerAspect, CompilerMain } from '@teambit/compiler';
-=======
 import getGitExecutablePath from '@teambit/legacy/dist/utils/git/git-executable';
 import GitNotFound from '@teambit/legacy/dist/utils/git/exceptions/git-not-found';
->>>>>>> b529e48e
 import path from 'path';
 import { EnvsMain } from '@teambit/envs';
 import { DependencyResolverMain, DependencyResolverAspect } from '@teambit/dependency-resolver';
@@ -42,19 +39,12 @@
     }
     await fs.ensureDir(this.workspacePath);
     await init(this.workspacePath, this.options.standalone, false, false, false, false, {});
-<<<<<<< HEAD
     await this.writeWorkspaceFiles();
     await this.reloadBitInWorkspaceDir();
     await this.addComponentsFromRemote();
     await this.workspace.install();
+    await this.initGit();
 
-=======
-    const files = this.template.generateFiles({ name: this.workspaceName });
-    await this.writeWorkspaceFiles(files);
-    const componentsToImport = this.template?.importComponents?.();
-    await this.importAndInstall(componentsToImport);
-    await this.initGit();
->>>>>>> b529e48e
     return this.workspacePath;
   }
 

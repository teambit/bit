import React, { useContext } from 'react';
import flatten from 'lodash.flatten';
import { ComponentContext, useComponentDescriptor } from '@teambit/component';
import type { SlotRegistry } from '@teambit/harmony';
import { ComponentPreview } from '@teambit/preview.ui.component-preview';
import { StatusMessageCard } from '@teambit/design.ui.surfaces.status-message-card';
import { ComponentOverview, TitleBadge } from '@teambit/component.ui.component-meta';
import { LaneBreadcrumb, useLanesContext } from '@teambit/lanes.ui.lanes';
import { Separator } from '@teambit/design.ui.separator';
import styles from './overview.module.scss';

const ENV_LIST_WITH_DOCS_TEMPLATE = ['react', 'env', 'aspect', 'lit', 'html', 'node', 'mdx', 'react-native']; // envs using react based docs

const ENV_ASPECT_NAME = 'teambit.envs/envs';

export type TitleBadgeSlot = SlotRegistry<TitleBadge[]>;

export type OverviewProps = {
  titleBadges?: TitleBadgeSlot;
  cannotBeConsumed?: boolean;
};

export function Overview({ titleBadges, cannotBeConsumed }: OverviewProps) {
  const component = useContext(ComponentContext);
  const componentDescriptor = useComponentDescriptor();
  const lanesModel = useLanesContext();
  const currentLane = lanesModel?.currentLane;

  const envType: string = componentDescriptor?.get<any>(ENV_ASPECT_NAME)?.type;
  const showHeaderOutsideIframe =
    component?.preview?.includesEnvTemplate === false || !ENV_LIST_WITH_DOCS_TEMPLATE.includes(envType);

  if (component?.buildStatus === 'pending' && component?.host === 'teambit.scope/scope')
    return (
      <StatusMessageCard style={{ margin: 'auto' }} status="PROCESSING" title="component preview pending">
        this might take some time
      </StatusMessageCard>
    );
  if (component?.buildStatus === 'failed' && component?.host === 'teambit.scope/scope')
    return (
      <StatusMessageCard
        style={{ margin: 'auto' }}
        status="FAILURE"
        title="failed to get component preview "
      ></StatusMessageCard>
    );

<<<<<<< HEAD
  if (component.preview?.includesEnvTemplate === false) {
    const labels = component.labels.length > 0 ? component.labels : fetchComponent?.labels;
    const badges = flatten(titleBadges?.values());
=======
  if (showHeaderOutsideIframe) {
    const badges = flatten(titleBadges.values());
>>>>>>> 7b629863

    return (
      <div className={styles.overviewWrapper}>
        <LaneBreadcrumb lane={currentLane} />
        <Separator isPresentational />
        <ComponentOverview
          className={styles.componentOverviewBlock}
          displayName={component.displayName}
          version={component.version}
          abstract={component.description}
          labels={component.labels}
          packageName={component.packageName}
          titleBadges={badges}
          componentDescriptor={componentDescriptor}
          cannotBeConsumed={cannotBeConsumed}
        />
        <ComponentPreview
          component={component}
          style={{ width: '100%', height: '100%' }}
          previewName="overview"
          fullContentHeight
          scrolling="no"
        />
      </div>
    );
  }

  return currentLane ? (
    <div className={styles.overviewWrapper}>
      <LaneBreadcrumb lane={currentLane} />
      <Separator isPresentational />
      <ComponentPreview
        component={component}
        style={{ width: '100%', height: '100%' }}
        previewName="overview"
        fullContentHeight
        scrolling="no"
      />
    </div>
  ) : (
    <ComponentPreview
      component={component}
      style={{ width: '100%', height: '100%' }}
      previewName="overview"
      fullContentHeight
    />
  );
}<|MERGE_RESOLUTION|>--- conflicted
+++ resolved
@@ -45,14 +45,8 @@
       ></StatusMessageCard>
     );
 
-<<<<<<< HEAD
-  if (component.preview?.includesEnvTemplate === false) {
-    const labels = component.labels.length > 0 ? component.labels : fetchComponent?.labels;
-    const badges = flatten(titleBadges?.values());
-=======
   if (showHeaderOutsideIframe) {
     const badges = flatten(titleBadges.values());
->>>>>>> 7b629863
 
     return (
       <div className={styles.overviewWrapper}>

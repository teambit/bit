import React, { useContext } from 'react';
import flatten from 'lodash.flatten';
import { ComponentContext, ComponentDescriptorContext } from '@teambit/component';
import type { SlotRegistry } from '@teambit/harmony';
import { ComponentPreview } from '@teambit/preview.ui.component-preview';
import { StatusMessageCard } from '@teambit/design.ui.surfaces.status-message-card';
import { ComponentOverview, TitleBadge } from '@teambit/component.ui.component-meta';
import { useFetchDocs } from '@teambit/component.ui.hooks.use-fetch-docs';
import { useLanesContext } from '@teambit/lanes.ui.lanes';
import { Separator } from '@teambit/design.ui.separator';
import { Icon } from '@teambit/evangelist.elements.icon';
import { Ellipsis } from '@teambit/design.ui.styles.ellipsis';
import styles from './overview.module.scss';

export type TitleBadgeSlot = SlotRegistry<TitleBadge[]>;

export type OverviewProps = {
  titleBadges: TitleBadgeSlot;
};

export function Overview({ titleBadges }: OverviewProps) {
  const component = useContext(ComponentContext);
<<<<<<< HEAD
  const componentDescriptor = useContext(ComponentDescriptorContext);
=======
  const lanesModel = useLanesContext();
  const laneId = lanesModel?.currentLane?.id;
>>>>>>> 9b60bbe1
  const { data } = useFetchDocs(component.id.toString());
  const fetchComponent = data?.component;
  if (component?.buildStatus === 'pending' && component?.host === 'teambit.scope/scope')
    return (
      <StatusMessageCard style={{ margin: 'auto' }} status="PROCESSING" title="component preview pending">
        this might take some time
      </StatusMessageCard>
    );
  if (component?.buildStatus === 'failed' && component?.host === 'teambit.scope/scope')
    return (
      <StatusMessageCard
        style={{ margin: 'auto' }}
        status="FAILURE"
        title="failed to get component preview "
      ></StatusMessageCard>
    );

  if (component.preview?.includesEnvTemplate === false) {
    const labels = component.labels.length > 0 ? component.labels : fetchComponent?.labels;
    const badges = flatten(titleBadges.values());

    return (
      <div className={styles.overviewWrapper}>
        {laneId && <LaneOverview laneId={laneId} />}
        <Separator isPresentational />
        <ComponentOverview
          className={styles.componentOverviewBlock}
          displayName={component.displayName}
          version={component.version}
          abstract={component.description || fetchComponent?.description}
          labels={labels || []}
          packageName={component.packageName}
          titleBadges={badges}
          componentDescriptor={componentDescriptor}
        />
        <ComponentPreview
          component={component}
          style={{ width: '100%', height: '100%' }}
          previewName="overview"
          fullContentHeight
          scrolling="no"
        />
      </div>
    );
  }

  return laneId ? (
    <div className={styles.overviewWrapper}>
      <LaneOverview laneId={laneId} />
      <Separator isPresentational />
      <ComponentPreview
        component={component}
        style={{ width: '100%', height: '100%' }}
        previewName="overview"
        fullContentHeight
        scrolling="no"
      />
    </div>
  ) : (
    <ComponentPreview
      component={component}
      style={{ width: '100%', height: '100%' }}
      previewName="overview"
      fullContentHeight
      scrolling="no"
    />
  );
}

function LaneOverview({ laneId }: { laneId: string }): JSX.Element {
  return (
    <div className={styles.lane}>
      <Icon of="lane"></Icon>
      <Ellipsis className={styles.laneName}>{laneId}</Ellipsis>
    </div>
  );
}<|MERGE_RESOLUTION|>--- conflicted
+++ resolved
@@ -20,12 +20,9 @@
 
 export function Overview({ titleBadges }: OverviewProps) {
   const component = useContext(ComponentContext);
-<<<<<<< HEAD
   const componentDescriptor = useContext(ComponentDescriptorContext);
-=======
   const lanesModel = useLanesContext();
   const laneId = lanesModel?.currentLane?.id;
->>>>>>> 9b60bbe1
   const { data } = useFetchDocs(component.id.toString());
   const fetchComponent = data?.component;
   if (component?.buildStatus === 'pending' && component?.host === 'teambit.scope/scope')

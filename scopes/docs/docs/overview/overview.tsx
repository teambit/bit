--- conflicted
+++ resolved
@@ -8,11 +8,7 @@
 import { ComponentPreview, ComponentPreviewProps } from '@teambit/preview.ui.component-preview';
 // import { StatusMessageCard } from '@teambit/design.ui.surfaces.status-message-card';
 import { ComponentOverview } from '@teambit/component.ui.component-meta';
-<<<<<<< HEAD
-import { CompositionGallery } from '@teambit/compositions.panels.composition-gallery';
-=======
 import { CompositionGallery, CompositionGallerySkeleton } from '@teambit/compositions.panels.composition-gallery';
->>>>>>> e5e89eaa
 import { ReadmeSkeleton } from './readme-skeleton';
 import styles from './overview.module.scss';
 
@@ -94,15 +90,11 @@
       )}
       {!buildFailed && (
         <div className={styles.readme}>
-<<<<<<< HEAD
-          {isLoading && <ReadmeSkeleton />}
-=======
           {isLoading && (
             <ReadmeSkeleton>
               <CompositionGallerySkeleton compositionsLength={component.compositions.length} />
             </ReadmeSkeleton>
           )}
->>>>>>> e5e89eaa
           <ComponentPreview
             onLoad={onPreviewLoad}
             previewName="overview"

--- conflicted
+++ resolved
@@ -2,13 +2,9 @@
 import { CompareSplitLayoutPreset, useComponentCompare } from '@teambit/component.ui.compare';
 import { Toggle } from '@teambit/design.ui.input.toggle';
 import { RoundLoader } from '@teambit/design.ui.round-loader';
-<<<<<<< HEAD
 import { Overview } from '@teambit/docs';
 import type { TitleBadgeSlot } from '@teambit/docs';
-=======
-import { Overview, TitleBadgeSlot } from '@teambit/docs';
 import { LanesContext, useLanesContext } from '@teambit/lanes.ui.lanes';
->>>>>>> 1d795346
 import React, { UIEvent, useMemo, useRef, useState } from 'react';
 import styles from './overview-compare.module.scss';
 

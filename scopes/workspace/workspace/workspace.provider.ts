import { PubsubMain } from '@teambit/pubsub';
import type { AspectLoaderMain } from '@teambit/aspect-loader';
import { BundlerMain } from '@teambit/bundler';
import { CLIMain, CommandList } from '@teambit/cli';
import type { ComponentMain } from '@teambit/component';
import { DependencyResolverMain, VariantPolicy } from '@teambit/dependency-resolver';
import { EnvsMain } from '@teambit/envs';
import { GraphqlMain } from '@teambit/graphql';
import { Harmony, SlotRegistry } from '@teambit/harmony';
import { IsolatorMain } from '@teambit/isolator';
import { LoggerMain } from '@teambit/logger';
import type { ScopeMain } from '@teambit/scope';
import { UiMain } from '@teambit/ui';
import type { VariantsMain } from '@teambit/variants';
import { Consumer, loadConsumerIfExist } from '@teambit/legacy/dist/consumer';
import ConsumerComponent from '@teambit/legacy/dist/consumer/component';
import LegacyComponentLoader from '@teambit/legacy/dist/consumer/component/component-loader';
import { ExtensionDataList } from '@teambit/legacy/dist/consumer/config/extension-data';
import { BitId } from '@teambit/legacy-bit-id';
import { SourceFile } from '@teambit/legacy/dist/consumer/component/sources';
import { DependencyResolver as LegacyDependencyResolver } from '@teambit/legacy/dist/consumer/component/dependencies/dependency-resolver';
import { EXT_NAME } from './constants';
import EjectConfCmd from './eject-conf.cmd';
import { OnComponentLoad, OnComponentAdd, OnComponentChange, OnComponentRemove } from './on-component-events';
import { WorkspaceExtConfig } from './types';
import { Workspace } from './workspace';
import getWorkspaceSchema from './workspace.graphql';
import { WorkspaceUIRoot } from './workspace.ui-root';
import { CapsuleCmd, CapsuleCreateCmd, CapsuleDeleteCmd, CapsuleListCmd } from './capsule.cmd';
import { EnvsSetCmd } from './envs-subcommands/envs-set.cmd';
import { EnvsUnsetCmd } from './envs-subcommands/envs-unset.cmd';
import { PatternCommand } from './pattern.cmd';
import { EnvsReplaceCmd } from './envs-subcommands/envs-replace.cmd';
import { ScopeSetCmd } from './scope-subcommands/scope-set.cmd';
import { UseCmd } from './use.cmd';
import { EnvsUpdateCmd } from './envs-subcommands/envs-update.cmd';

export type WorkspaceDeps = [
  PubsubMain,
  CLIMain,
  ScopeMain,
  ComponentMain,
  IsolatorMain,
  DependencyResolverMain,
  VariantsMain,
  LoggerMain,
  GraphqlMain,
  UiMain,
  BundlerMain,
  AspectLoaderMain,
  EnvsMain
];

export type OnComponentLoadSlot = SlotRegistry<OnComponentLoad>;

export type OnComponentChangeSlot = SlotRegistry<OnComponentChange>;

export type OnComponentAddSlot = SlotRegistry<OnComponentAdd>;

export type OnComponentRemoveSlot = SlotRegistry<OnComponentRemove>;

<<<<<<< HEAD
export type OnPreWatch = (components: Component[], watchOpts: WatchOptions) => Promise<void>;
export type OnPreWatchSlot = SlotRegistry<OnPreWatch>;
=======
export type OnMultipleComponentsAddSlot = SlotRegistry<OnMultipleComponentsAdd>;
>>>>>>> 1459e6bb

export default async function provideWorkspace(
  [
    pubsub,
    cli,
    scope,
    component,
    isolator,
    dependencyResolver,
    variants,
    loggerExt,
    graphql,
    ui,
    bundler,
    aspectLoader,
    envs,
  ]: WorkspaceDeps,
  config: WorkspaceExtConfig,
<<<<<<< HEAD
  [onComponentLoadSlot, onComponentChangeSlot, onComponentAddSlot, onComponentRemoveSlot, onPreWatchSlot]: [
=======
  [
    onComponentLoadSlot,
    onComponentChangeSlot,
    onComponentAddSlot,
    onComponentRemoveSlot,
    onMultipleComponentsAddSlot,
  ]: [
>>>>>>> 1459e6bb
    OnComponentLoadSlot,
    OnComponentChangeSlot,
    OnComponentAddSlot,
    OnComponentRemoveSlot,
<<<<<<< HEAD
    OnPreWatchSlot
=======
    OnMultipleComponentsAddSlot
>>>>>>> 1459e6bb
  ],
  harmony: Harmony
) {
  const bitConfig: any = harmony.config.get('teambit.harmony/bit');
  const consumer = await getConsumer(bitConfig.cwd);
  if (!consumer) return undefined;
  // TODO: get the 'workspace' name in a better way
  const logger = loggerExt.createLogger(EXT_NAME);
  const workspace = new Workspace(
    pubsub,
    config,
    consumer,
    scope,
    component,
    dependencyResolver,
    variants,
    aspectLoader,
    logger,
    undefined,
    harmony,
    onComponentLoadSlot,
    onComponentChangeSlot,
    envs,
    onComponentAddSlot,
    onComponentRemoveSlot,
<<<<<<< HEAD
    onPreWatchSlot,
=======
    onMultipleComponentsAddSlot,
>>>>>>> 1459e6bb
    graphql
  );

  const getWorkspacePolicyFromPackageJson = () => {
    const packageJson = workspace.consumer.packageJson?.packageJsonObject || {};
    const policyFromPackageJson = dependencyResolver.getWorkspacePolicyFromPackageJson(packageJson);
    return policyFromPackageJson;
  };

  dependencyResolver.registerRootPolicy(getWorkspacePolicyFromPackageJson());

  consumer.onCacheClear.push(() => workspace.clearCache());

  LegacyComponentLoader.registerOnComponentLoadSubscriber(
    async (legacyComponent: ConsumerComponent, opts?: { loadDocs?: boolean }) => {
      const id = await workspace.resolveComponentId(legacyComponent.id);
      const newComponent = await workspace.get(id, legacyComponent, true, true, opts);
      return newComponent.state._consumer;
    }
  );

  LegacyDependencyResolver.registerOnComponentAutoDetectOverridesGetter(
    async (configuredExtensions: ExtensionDataList, id: BitId, legacyFiles: SourceFile[]) => {
      let policy = await dependencyResolver.mergeVariantPolicies(configuredExtensions, id, legacyFiles);
      const depsDataOfMergeConfig = workspace.getDepsDataOfMergeConfig(id);
      if (depsDataOfMergeConfig) {
        const policiesFromMergeConfig = VariantPolicy.fromConfigObject(depsDataOfMergeConfig, 'auto');
        policy = VariantPolicy.mergePolices([policy, policiesFromMergeConfig]);
      }
      return policy.toLegacyAutoDetectOverrides();
    }
  );

  ConsumerComponent.registerOnComponentConfigLoading(EXT_NAME, async (id) => {
    const componentId = await workspace.resolveComponentId(id);
    // We call here directly workspace.scope.get instead of workspace.get because part of the workspace get is loading consumer component
    // which in turn run this event, which will make an infinite loop
    // This component from scope here are only used for merging the extensions with the workspace components
    const componentFromScope = await workspace.scope.get(componentId);
    const { extensions } = await workspace.componentExtensions(componentId, componentFromScope);
    const defaultScope = await workspace.componentDefaultScope(componentId);

    const extensionsWithLegacyIdsP = extensions.map(async (extension) => {
      const legacyEntry = extension.clone();
      if (legacyEntry.extensionId) {
        const compId = await workspace.resolveComponentId(legacyEntry.extensionId);
        legacyEntry.extensionId = compId._legacy;
        legacyEntry.newExtensionId = compId;
      }

      return legacyEntry;
    });
    const extensionsWithLegacyIds = await Promise.all(extensionsWithLegacyIdsP);

    return {
      defaultScope,
      extensions: ExtensionDataList.fromArray(extensionsWithLegacyIds),
    };
  });

  const workspaceSchema = getWorkspaceSchema(workspace, graphql);
  ui.registerUiRoot(new WorkspaceUIRoot(workspace, bundler));
  graphql.register(workspaceSchema);
  const capsuleCmd = new CapsuleCmd();
  capsuleCmd.commands = [
    new CapsuleListCmd(isolator, workspace),
    new CapsuleCreateCmd(workspace, isolator),
    new CapsuleDeleteCmd(isolator, workspace),
  ];
  const commands: CommandList = [new EjectConfCmd(workspace), capsuleCmd, new UseCmd(workspace)];

  commands.push(new PatternCommand(workspace));
  cli.register(...commands);
  component.registerHost(workspace);

  cli.registerOnStart(async () => {
    await workspace.importCurrentLaneIfMissing();
    const aspects = await workspace.loadAspects(
      aspectLoader.getNotLoadedConfiguredExtensions(),
      undefined,
      'workspace.cli.registerOnStart'
    );
    // clear aspect cache.
    const componentIds = await workspace.resolveMultipleComponentIds(aspects);
    componentIds.forEach((id) => {
      workspace.clearComponentCache(id);
    });
  });

  // add sub-commands "set" and "unset" to envs command.
  const envsCommand = cli.getCommand('envs');
  envsCommand?.commands?.push(new EnvsSetCmd(workspace)); // bit envs set
  envsCommand?.commands?.push(new EnvsUnsetCmd(workspace)); // bit envs unset
  envsCommand?.commands?.push(new EnvsReplaceCmd(workspace)); // bit envs replace
  envsCommand?.commands?.push(new EnvsUpdateCmd(workspace)); // bit envs replace

  // add sub-command "set" to scope command.
  const scopeCommand = cli.getCommand('scope');
  scopeCommand?.commands?.push(new ScopeSetCmd(workspace));

  return workspace;
}

/**
 * don't use loadConsumer() here, which throws ConsumerNotFound because some commands don't require
 * the consumer to be available. such as, `bit init` or `bit list --remote`.
 * most of the commands do need the consumer. the legacy commands that need the consumer throw an
 * error when is missing. in the new/Harmony commands, such as `bis compile`, the workspace object
 * is passed to the provider, so before using it, make sure it exists.
 * keep in mind that you can't verify it in the provider itself, because the provider is running
 * always for all commands before anything else is happening.
 */
async function getConsumer(path?: string): Promise<Consumer | undefined> {
  return loadConsumerIfExist(path);
}<|MERGE_RESOLUTION|>--- conflicted
+++ resolved
@@ -59,13 +59,6 @@
 
 export type OnComponentRemoveSlot = SlotRegistry<OnComponentRemove>;
 
-<<<<<<< HEAD
-export type OnPreWatch = (components: Component[], watchOpts: WatchOptions) => Promise<void>;
-export type OnPreWatchSlot = SlotRegistry<OnPreWatch>;
-=======
-export type OnMultipleComponentsAddSlot = SlotRegistry<OnMultipleComponentsAdd>;
->>>>>>> 1459e6bb
-
 export default async function provideWorkspace(
   [
     pubsub,
@@ -83,26 +76,11 @@
     envs,
   ]: WorkspaceDeps,
   config: WorkspaceExtConfig,
-<<<<<<< HEAD
-  [onComponentLoadSlot, onComponentChangeSlot, onComponentAddSlot, onComponentRemoveSlot, onPreWatchSlot]: [
-=======
-  [
-    onComponentLoadSlot,
-    onComponentChangeSlot,
-    onComponentAddSlot,
-    onComponentRemoveSlot,
-    onMultipleComponentsAddSlot,
-  ]: [
->>>>>>> 1459e6bb
+  [onComponentLoadSlot, onComponentChangeSlot, onComponentAddSlot, onComponentRemoveSlot]: [
     OnComponentLoadSlot,
     OnComponentChangeSlot,
     OnComponentAddSlot,
-    OnComponentRemoveSlot,
-<<<<<<< HEAD
-    OnPreWatchSlot
-=======
-    OnMultipleComponentsAddSlot
->>>>>>> 1459e6bb
+    OnComponentRemoveSlot
   ],
   harmony: Harmony
 ) {
@@ -128,11 +106,6 @@
     envs,
     onComponentAddSlot,
     onComponentRemoveSlot,
-<<<<<<< HEAD
-    onPreWatchSlot,
-=======
-    onMultipleComponentsAddSlot,
->>>>>>> 1459e6bb
     graphql
   );
 

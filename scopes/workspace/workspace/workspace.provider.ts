import { PubsubMain } from '@teambit/pubsub';
import type { AspectLoaderMain } from '@teambit/aspect-loader';
import { BundlerMain } from '@teambit/bundler';
import { CLIMain, CommandList } from '@teambit/cli';
<<<<<<< HEAD
import type { ComponentMain } from '@teambit/component';
import { DependencyResolverAspect, DependencyResolverMain, VariantPolicy } from '@teambit/dependency-resolver';
=======
import type { ComponentMain, Component, ComponentID } from '@teambit/component';
import { DependencyResolverMain, VariantPolicy } from '@teambit/dependency-resolver';
>>>>>>> ff2b5d43
import { EnvsMain } from '@teambit/envs';
import { GraphqlMain } from '@teambit/graphql';
import { Harmony, SlotRegistry } from '@teambit/harmony';
import { IsolatorMain } from '@teambit/isolator';
import { LoggerMain } from '@teambit/logger';
import type { ScopeMain } from '@teambit/scope';
import { UiMain } from '@teambit/ui';
import type { VariantsMain } from '@teambit/variants';
import { Consumer, loadConsumerIfExist } from '@teambit/legacy/dist/consumer';
import ConsumerComponent from '@teambit/legacy/dist/consumer/component';
import LegacyComponentLoader from '@teambit/legacy/dist/consumer/component/component-loader';
import { ExtensionDataList } from '@teambit/legacy/dist/consumer/config/extension-data';
import { BitId } from '@teambit/legacy-bit-id';
import { SourceFile } from '@teambit/legacy/dist/consumer/component/sources';
import { DependencyResolver as LegacyDependencyResolver } from '@teambit/legacy/dist/consumer/component/dependencies/dependency-resolver';
import { EXT_NAME } from './constants';
import EjectConfCmd from './eject-conf.cmd';
import { OnComponentLoad, OnComponentAdd, OnComponentChange, OnComponentRemove } from './on-component-events';
import { WorkspaceExtConfig } from './types';
import { Workspace } from './workspace';
import getWorkspaceSchema from './workspace.graphql';
import { WorkspaceUIRoot } from './workspace.ui-root';
import { CapsuleCmd, CapsuleCreateCmd, CapsuleDeleteCmd, CapsuleListCmd } from './capsule.cmd';
import { EnvsSetCmd } from './envs-subcommands/envs-set.cmd';
import { EnvsUnsetCmd } from './envs-subcommands/envs-unset.cmd';
import { PatternCommand } from './pattern.cmd';
import { EnvsReplaceCmd } from './envs-subcommands/envs-replace.cmd';
import { ScopeSetCmd } from './scope-subcommands/scope-set.cmd';
import { UseCmd } from './use.cmd';
import { EnvsUpdateCmd } from './envs-subcommands/envs-update.cmd';

export type WorkspaceDeps = [
  PubsubMain,
  CLIMain,
  ScopeMain,
  ComponentMain,
  IsolatorMain,
  DependencyResolverMain,
  VariantsMain,
  LoggerMain,
  GraphqlMain,
  UiMain,
  BundlerMain,
  AspectLoaderMain,
  EnvsMain
];

export type OnComponentLoadSlot = SlotRegistry<OnComponentLoad>;

export type OnComponentChangeSlot = SlotRegistry<OnComponentChange>;

export type OnComponentAddSlot = SlotRegistry<OnComponentAdd>;

export type OnComponentRemoveSlot = SlotRegistry<OnComponentRemove>;

export type OnAspectsResolve = (aspectsComponents: Component[]) => Promise<void>;
export type OnAspectsResolveSlot = SlotRegistry<OnAspectsResolve>;

export type OnRootAspectAdded = (aspectsId: ComponentID, inWs: boolean) => Promise<void>;
export type OnRootAspectAddedSlot = SlotRegistry<OnRootAspectAdded>;

export default async function provideWorkspace(
  [
    pubsub,
    cli,
    scope,
    component,
    isolator,
    dependencyResolver,
    variants,
    loggerExt,
    graphql,
    ui,
    bundler,
    aspectLoader,
    envs,
  ]: WorkspaceDeps,
  config: WorkspaceExtConfig,
  [
    onComponentLoadSlot,
    onComponentChangeSlot,
    onComponentAddSlot,
    onComponentRemoveSlot,
    onAspectsResolveSlot,
    onRootAspectAddedSlot,
  ]: [
    OnComponentLoadSlot,
    OnComponentChangeSlot,
    OnComponentAddSlot,
    OnComponentRemoveSlot,
    OnAspectsResolveSlot,
    OnRootAspectAddedSlot
  ],
  harmony: Harmony
) {
  const bitConfig: any = harmony.config.get('teambit.harmony/bit');
  const consumer = await getConsumer(bitConfig.cwd);
  if (!consumer) return undefined;
  // TODO: get the 'workspace' name in a better way
  const logger = loggerExt.createLogger(EXT_NAME);
  const workspace = new Workspace(
    pubsub,
    config,
    consumer,
    scope,
    component,
    dependencyResolver,
    variants,
    aspectLoader,
    logger,
    undefined,
    harmony,
    onComponentLoadSlot,
    onComponentChangeSlot,
    envs,
    onComponentAddSlot,
    onComponentRemoveSlot,
    onAspectsResolveSlot,
    onRootAspectAddedSlot,
    graphql
  );

  const configMergeFile = workspace.getConflictMergeFile();
  await configMergeFile.loadIfNeeded();

  const getWorkspacePolicyFromPackageJson = () => {
    const packageJson = workspace.consumer.packageJson?.packageJsonObject || {};
    const policyFromPackageJson = dependencyResolver.getWorkspacePolicyFromPackageJson(packageJson);
    return policyFromPackageJson;
  };

  const getWorkspacePolicyFromMergeConfig = () => {
    const wsConfigMerge = workspace.getWorkspaceJsonConflictFromMergeConfig();
    const policy = wsConfigMerge.data?.[DependencyResolverAspect.id]?.policy || {};
    ['dependencies', 'peerDependencies'].forEach((depField) => {
      if (!policy[depField]) return;
      policy[depField] = policy[depField].reduce((acc, current) => {
        acc[current.name] = current.version;
        return acc;
      }, {});
    });
    const wsPolicy = dependencyResolver.getWorkspacePolicyFromConfigObject(policy);
    return wsPolicy;
  };

  const getRootPolicy = () => {
    const pkgJsonPolicy = getWorkspacePolicyFromPackageJson();
    const configMergePolicy = getWorkspacePolicyFromMergeConfig();
    return dependencyResolver.mergeWorkspacePolices([pkgJsonPolicy, configMergePolicy]);
  };

  dependencyResolver.registerRootPolicy(getRootPolicy());

  consumer.onCacheClear.push(() => workspace.clearCache());

  LegacyComponentLoader.registerOnComponentLoadSubscriber(
    async (legacyComponent: ConsumerComponent, opts?: { loadDocs?: boolean }) => {
      const id = await workspace.resolveComponentId(legacyComponent.id);
      const newComponent = await workspace.get(id, legacyComponent, true, true, opts);
      return newComponent.state._consumer;
    }
  );

  LegacyDependencyResolver.registerOnComponentAutoDetectOverridesGetter(
    async (configuredExtensions: ExtensionDataList, id: BitId, legacyFiles: SourceFile[]) => {
      let policy = await dependencyResolver.mergeVariantPolicies(configuredExtensions, id, legacyFiles);
      const depsDataOfMergeConfig = workspace.getDepsDataOfMergeConfig(id);
      if (depsDataOfMergeConfig) {
        const policiesFromMergeConfig = VariantPolicy.fromConfigObject(depsDataOfMergeConfig, 'auto');
        policy = VariantPolicy.mergePolices([policy, policiesFromMergeConfig]);
      }
      return policy.toLegacyAutoDetectOverrides();
    }
  );

  LegacyDependencyResolver.registerOnComponentAutoDetectConfigMergeGetter((id: BitId) => {
    const depsDataOfMergeConfig = workspace.getDepsDataOfMergeConfig(id);
    if (depsDataOfMergeConfig) {
      const policy = VariantPolicy.fromConfigObject(depsDataOfMergeConfig, 'auto');
      return policy.toLegacyAutoDetectOverrides();
    }
    return undefined;
  });

  ConsumerComponent.registerOnComponentConfigLoading(EXT_NAME, async (id) => {
    const componentId = await workspace.resolveComponentId(id);
    // We call here directly workspace.scope.get instead of workspace.get because part of the workspace get is loading consumer component
    // which in turn run this event, which will make an infinite loop
    // This component from scope here are only used for merging the extensions with the workspace components
    const componentFromScope = await workspace.scope.get(componentId);
    const { extensions } = await workspace.componentExtensions(componentId, componentFromScope);
    const defaultScope = await workspace.componentDefaultScope(componentId);

    const extensionsWithLegacyIdsP = extensions.map(async (extension) => {
      const legacyEntry = extension.clone();
      if (legacyEntry.extensionId) {
        const compId = await workspace.resolveComponentId(legacyEntry.extensionId);
        legacyEntry.extensionId = compId._legacy;
        legacyEntry.newExtensionId = compId;
      }

      return legacyEntry;
    });
    const extensionsWithLegacyIds = await Promise.all(extensionsWithLegacyIdsP);

    return {
      defaultScope,
      extensions: ExtensionDataList.fromArray(extensionsWithLegacyIds),
    };
  });

  const workspaceSchema = getWorkspaceSchema(workspace, graphql);
  ui.registerUiRoot(new WorkspaceUIRoot(workspace, bundler));
  graphql.register(workspaceSchema);
  const capsuleCmd = new CapsuleCmd();
  capsuleCmd.commands = [
    new CapsuleListCmd(isolator, workspace),
    new CapsuleCreateCmd(workspace, isolator),
    new CapsuleDeleteCmd(isolator, workspace),
  ];
  const commands: CommandList = [new EjectConfCmd(workspace), capsuleCmd, new UseCmd(workspace)];

  commands.push(new PatternCommand(workspace));
  cli.register(...commands);
  component.registerHost(workspace);

  cli.registerOnStart(async () => {
    await workspace.importCurrentLaneIfMissing();
    const aspects = await workspace.loadAspects(
      aspectLoader.getNotLoadedConfiguredExtensions(),
      undefined,
      'workspace.cli.registerOnStart'
    );
    // clear aspect cache.
    const componentIds = await workspace.resolveMultipleComponentIds(aspects);
    componentIds.forEach((id) => {
      workspace.clearComponentCache(id);
    });
  });

  // add sub-commands "set" and "unset" to envs command.
  const envsCommand = cli.getCommand('envs');
  envsCommand?.commands?.push(new EnvsSetCmd(workspace)); // bit envs set
  envsCommand?.commands?.push(new EnvsUnsetCmd(workspace)); // bit envs unset
  envsCommand?.commands?.push(new EnvsReplaceCmd(workspace)); // bit envs replace
  envsCommand?.commands?.push(new EnvsUpdateCmd(workspace)); // bit envs replace

  // add sub-command "set" to scope command.
  const scopeCommand = cli.getCommand('scope');
  scopeCommand?.commands?.push(new ScopeSetCmd(workspace));

  return workspace;
}

/**
 * don't use loadConsumer() here, which throws ConsumerNotFound because some commands don't require
 * the consumer to be available. such as, `bit init` or `bit list --remote`.
 * most of the commands do need the consumer. the legacy commands that need the consumer throw an
 * error when is missing. in the new/Harmony commands, such as `bis compile`, the workspace object
 * is passed to the provider, so before using it, make sure it exists.
 * keep in mind that you can't verify it in the provider itself, because the provider is running
 * always for all commands before anything else is happening.
 */
async function getConsumer(path?: string): Promise<Consumer | undefined> {
  return loadConsumerIfExist(path);
}<|MERGE_RESOLUTION|>--- conflicted
+++ resolved
@@ -2,13 +2,8 @@
 import type { AspectLoaderMain } from '@teambit/aspect-loader';
 import { BundlerMain } from '@teambit/bundler';
 import { CLIMain, CommandList } from '@teambit/cli';
-<<<<<<< HEAD
-import type { ComponentMain } from '@teambit/component';
 import { DependencyResolverAspect, DependencyResolverMain, VariantPolicy } from '@teambit/dependency-resolver';
-=======
 import type { ComponentMain, Component, ComponentID } from '@teambit/component';
-import { DependencyResolverMain, VariantPolicy } from '@teambit/dependency-resolver';
->>>>>>> ff2b5d43
 import { EnvsMain } from '@teambit/envs';
 import { GraphqlMain } from '@teambit/graphql';
 import { Harmony, SlotRegistry } from '@teambit/harmony';

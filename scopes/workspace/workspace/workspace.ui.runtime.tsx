--- conflicted
+++ resolved
@@ -151,9 +151,11 @@
 
   listSidebarItems() {
     const items = flatten(this.sidebarItemSlot.values());
-    return compact(items.map((item) => {
-      return item.component;
-    }));
+    return compact(
+      items.map((item) => {
+        return item.component;
+      })
+    );
   }
 
   private menuItems: MenuItem[] = [
@@ -230,21 +232,15 @@
     ui.registerRoot(workspaceUI.uiRoot.bind(workspaceUI));
     workspaceUI.registerMenuItem(workspaceUI.menuItems);
 
-<<<<<<< HEAD
-    workspaceUI.registerSidebarLink(() => (
-      <MenuLinkItem exact href="/" icon="comps">
-        Workspace overview
-      </MenuLinkItem>
-    ));
-=======
     workspaceUI.registerSidebarLink({
       component: function Gallery() {
-        return <MenuLinkItem exact href="/" icon="comps">
-          Gallery
-        </MenuLinkItem>;
+        return (
+          <MenuLinkItem exact href="/" icon="comps">
+            Workspace Overview
+          </MenuLinkItem>
+        );
       },
     });
->>>>>>> b3a1f7eb
 
     workspaceUI.registerMenuRoutes([
       {

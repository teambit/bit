import { PubsubAspect } from '@teambit/pubsub';
import { AspectLoaderAspect } from '@teambit/aspect-loader';
import { BundlerAspect } from '@teambit/bundler';
import { CLIAspect, MainRuntime } from '@teambit/cli';
import { ComponentAspect } from '@teambit/component';
import { DependencyResolverAspect } from '@teambit/dependency-resolver';
import { EnvsAspect } from '@teambit/envs';
import { GraphqlAspect } from '@teambit/graphql';
import { Slot } from '@teambit/harmony';
import { IsolatorAspect } from '@teambit/isolator';
import { LoggerAspect } from '@teambit/logger';
import { ScopeAspect } from '@teambit/scope';
import { UIAspect } from '@teambit/ui';
import { VariantsAspect } from '@teambit/variants';

import { EXT_NAME } from './constants';
import { OnComponentAdd, OnComponentChange, OnComponentRemove, OnComponentLoad } from './on-component-events';
import { WorkspaceAspect } from './workspace.aspect';
import workspaceProvider from './workspace.provider';

export const WorkspaceMain = {
  name: EXT_NAME,
  runtime: MainRuntime,
  dependencies: [
    PubsubAspect,
    CLIAspect,
    ScopeAspect,
    ComponentAspect,
    IsolatorAspect,
    DependencyResolverAspect,
    VariantsAspect,
    LoggerAspect,
    GraphqlAspect,
    UIAspect,
    BundlerAspect,
    AspectLoaderAspect,
    EnvsAspect,
  ],
  slots: [
    Slot.withType<OnComponentLoad>(),
    Slot.withType<OnComponentChange>(),
    Slot.withType<OnComponentAdd>(),
    Slot.withType<OnComponentRemove>(),
<<<<<<< HEAD
    Slot.withType<OnPreWatch>(),
=======
    Slot.withType<OnMultipleComponentsAdd>(),
>>>>>>> 1459e6bb
  ],
  provider: workspaceProvider,
  defineRuntime: 'browser',
};

WorkspaceAspect.addRuntime(WorkspaceMain);

export default WorkspaceMain;<|MERGE_RESOLUTION|>--- conflicted
+++ resolved
@@ -41,11 +41,6 @@
     Slot.withType<OnComponentChange>(),
     Slot.withType<OnComponentAdd>(),
     Slot.withType<OnComponentRemove>(),
-<<<<<<< HEAD
-    Slot.withType<OnPreWatch>(),
-=======
-    Slot.withType<OnMultipleComponentsAdd>(),
->>>>>>> 1459e6bb
   ],
   provider: workspaceProvider,
   defineRuntime: 'browser',

import 'reset-css';
import pluralize from 'pluralize';
<<<<<<< HEAD
import React, { useState, useMemo, useEffect } from 'react';
=======
import React, { useState, useMemo, useEffect, useCallback, useLayoutEffect } from 'react';
>>>>>>> c666b6bd
import { Route } from 'react-router-dom';
import type { ComponentModel } from '@teambit/component';
import type { ComponentID } from '@teambit/component-id';
import { useNotifications } from '@teambit/ui-foundation.ui.notifications.notification-context';
import { SlotRouter } from '@teambit/ui-foundation.ui.react-router.slot-router';
import type { RouteSlot } from '@teambit/ui-foundation.ui.react-router.slot-router';
import { Corner } from '@teambit/ui-foundation.ui.corner';
import { Collapser } from '@teambit/ui-foundation.ui.buttons.collapser';
import { SplitPane, Pane, Layout } from '@teambit/base-ui.surfaces.split-pane.split-pane';
import { useThemePicker } from '@teambit/base-react.themes.theme-switcher';
import { HoverSplitter } from '@teambit/base-ui.surfaces.split-pane.hover-splitter';
import { TopBar } from '@teambit/ui-foundation.ui.top-bar';
import { PreserveWorkspaceMode } from '@teambit/workspace.ui.preserve-workspace-mode';
import classNames from 'classnames';
import { useWorkspaceMode } from '@teambit/workspace.ui.use-workspace-mode';

import { useWorkspace } from './use-workspace';
import { WorkspaceOverview } from './workspace-overview';
import { WorkspaceProvider } from './workspace-provider';
import styles from './workspace.module.scss';
import { WorkspaceUI } from '../../workspace.ui.runtime';

export type WorkspaceProps = {
  routeSlot: RouteSlot;
  menuSlot: RouteSlot;
  sidebar: JSX.Element;
  workspaceUI: WorkspaceUI;
  onSidebarTogglerChange: (callback: () => void) => void;
};

/**
 * main workspace component.
 */
export function Workspace({ routeSlot, menuSlot, sidebar, workspaceUI, onSidebarTogglerChange }: WorkspaceProps) {
  const { isMinimal } = useWorkspaceMode();
  const reactions = useComponentNotifications();
  const { workspace } = useWorkspace(reactions);
  const theme = useThemePicker();
  const currentTheme = theme?.current;
<<<<<<< HEAD
  const [isSidebarOpen, setSidebarOpen] = useState(!isMinimal);
  const handleSidebarToggle = () => setSidebarOpen(prev => !prev);
=======
  const [isSidebarOpen, setSidebarOpen] = useState<boolean | null>(null);
  const handleSidebarToggle = useCallback(() => {
    setSidebarOpen(prev => !prev);
  }, []);
>>>>>>> c666b6bd
  const sidebarOpenness = isSidebarOpen ? Layout.row : Layout.right;
  const themeName = currentTheme?.themeName || 'light';
  onSidebarTogglerChange(handleSidebarToggle);

  useEffect(() => {
    if (!window) return;
<<<<<<< HEAD
    if (window.innerWidth <= 1024 && isSidebarOpen) {
=======
    if (window.innerWidth <= 1024) {
>>>>>>> c666b6bd
      setSidebarOpen(false);
    }
  }, []);

<<<<<<< HEAD
  useEffect(() => {
=======
  useLayoutEffect(() => {
>>>>>>> c666b6bd
    setSidebarOpen(!isMinimal);
  }, [isMinimal]);

  if (!workspace) {
    return <div className={styles.emptyContainer}></div>;
  }

  workspaceUI.setComponents(workspace.components);

  return (
    <WorkspaceProvider workspace={workspace}>
      <PreserveWorkspaceMode>
        <div className={styles.workspaceWrapper}>
          {
            <TopBar
              className={classNames(styles.topbar, styles[themeName])}
              Corner={() => (
                <Corner
                  className={classNames((isMinimal && styles.minimalCorner) || styles.corner, styles[themeName])}
                  name={isMinimal ? '' : workspace.name}
                  icon={isMinimal ? 'https://static.bit.dev/bit-icons/house.svg' : workspace.icon}
                />
              )}
              // @ts-ignore - getting an error of "Types have separate declarations of a private property 'registerFn'." for some reason after upgrading teambit.harmony/harmony from 0.4.6 to 0.4.7
              menu={menuSlot}
            />
          }
          <SplitPane className={styles.main} size={246} layout={sidebarOpenness}>
            <Pane className={classNames(styles.sidebar, styles[themeName], !isSidebarOpen && styles.closed)}>
              {sidebar}
            </Pane>
            <HoverSplitter className={styles.splitter}>
              <Collapser
                isOpen={Boolean(isSidebarOpen)}
                onMouseDown={(e) => e.stopPropagation()} // avoid split-pane drag
                onClick={handleSidebarToggle}
                tooltipContent={`${isSidebarOpen ? 'Hide' : 'Show'} side panel`}
              />
            </HoverSplitter>
            <Pane>
              <SlotRouter slot={routeSlot}>
                <Route index element={<WorkspaceOverview />} />
              </SlotRouter>
            </Pane>
          </SplitPane>
        </div>
      </PreserveWorkspaceMode>
    </WorkspaceProvider>
  );
}

function useComponentNotifications() {
  const notifications = useNotifications();

  // memo not really needed, but for peace of mind
  return useMemo(
    () => ({
      onComponentAdded: (comps: ComponentModel[]) => {
        const notificationId = notifications.log(
          `added ${pluralize('component', comps.length)}: ${comps.map((comp) => comp.id.toString()).join(', ')}`
        );
        setTimeout(() => notifications.dismiss(notificationId), 12 * 1000);
      },

      onComponentRemoved: (ids: ComponentID[]) => {
        const notificationId = notifications.log(
          `removed ${pluralize('component', ids.length)} ${ids.map((id) => id.toString()).join(', ')}`
        );
        setTimeout(() => notifications.dismiss(notificationId), 12 * 1000);
      },
      
      onComponentUpdated: (comps: ComponentModel[]) => {
        const compsWithServerUpdates = comps.filter(comp => comp.server?.url);
        
        if (compsWithServerUpdates.length > 0) {
          const notificationId = notifications.log(
            `Server ready for ${pluralize('component', compsWithServerUpdates.length)}: ${compsWithServerUpdates
              .map((comp) => comp.id.toString())
              .join(', ')}`
          );
          setTimeout(() => notifications.dismiss(notificationId), 8 * 1000);
        }
      },
    }),
    [notifications]
  );
}<|MERGE_RESOLUTION|>--- conflicted
+++ resolved
@@ -1,10 +1,6 @@
 import 'reset-css';
 import pluralize from 'pluralize';
-<<<<<<< HEAD
-import React, { useState, useMemo, useEffect } from 'react';
-=======
 import React, { useState, useMemo, useEffect, useCallback, useLayoutEffect } from 'react';
->>>>>>> c666b6bd
 import { Route } from 'react-router-dom';
 import type { ComponentModel } from '@teambit/component';
 import type { ComponentID } from '@teambit/component-id';
@@ -44,35 +40,22 @@
   const { workspace } = useWorkspace(reactions);
   const theme = useThemePicker();
   const currentTheme = theme?.current;
-<<<<<<< HEAD
-  const [isSidebarOpen, setSidebarOpen] = useState(!isMinimal);
-  const handleSidebarToggle = () => setSidebarOpen(prev => !prev);
-=======
   const [isSidebarOpen, setSidebarOpen] = useState<boolean | null>(null);
   const handleSidebarToggle = useCallback(() => {
     setSidebarOpen(prev => !prev);
   }, []);
->>>>>>> c666b6bd
   const sidebarOpenness = isSidebarOpen ? Layout.row : Layout.right;
   const themeName = currentTheme?.themeName || 'light';
   onSidebarTogglerChange(handleSidebarToggle);
 
   useEffect(() => {
     if (!window) return;
-<<<<<<< HEAD
-    if (window.innerWidth <= 1024 && isSidebarOpen) {
-=======
     if (window.innerWidth <= 1024) {
->>>>>>> c666b6bd
       setSidebarOpen(false);
     }
   }, []);
 
-<<<<<<< HEAD
-  useEffect(() => {
-=======
   useLayoutEffect(() => {
->>>>>>> c666b6bd
     setSidebarOpen(!isMinimal);
   }, [isMinimal]);
 

/* eslint-disable max-lines */
import chalk from 'chalk';
import memoize from 'memoizee';
import mapSeries from 'p-map-series';
import multimatch from 'multimatch';
import type { PubsubMain } from '@teambit/pubsub';
import { IssuesList } from '@teambit/component-issues';
import type { AspectLoaderMain, AspectDefinition } from '@teambit/aspect-loader';
import { getAspectDef } from '@teambit/aspect-loader';
import { MainRuntime } from '@teambit/cli';
import DependencyGraph from '@teambit/legacy/dist/scope/graph/scope-graph';
import {
  AspectEntry,
  ComponentMain,
  Component,
  ComponentFactory,
  ComponentID,
  ComponentMap,
  AspectList,
  AspectData,
  InvalidComponent,
} from '@teambit/component';
import { Importer } from '@teambit/importer';
import { BitError } from '@teambit/bit-error';
import { REMOVE_EXTENSION_SPECIAL_SIGN } from '@teambit/legacy/dist/consumer/config';
import { ComponentScopeDirMap, ConfigMain } from '@teambit/config';
import {
  WorkspaceDependencyLifecycleType,
  DependencyResolverMain,
  DependencyResolverAspect,
  PackageManagerInstallOptions,
  ComponentDependency,
  VariantPolicyConfigObject,
  WorkspacePolicyEntry,
  LinkingOptions,
  LinkResults,
  DependencyList,
  OutdatedPkg,
} from '@teambit/dependency-resolver';
import { EnvsMain, EnvsAspect, EnvServiceList, DEFAULT_ENV } from '@teambit/envs';
import { GraphqlMain } from '@teambit/graphql';
import { Harmony } from '@teambit/harmony';
import { IsolatorMain } from '@teambit/isolator';
import { Logger } from '@teambit/logger';
import type { ScopeMain } from '@teambit/scope';
import { isMatchNamespacePatternItem } from '@teambit/workspace.modules.match-pattern';
import { RequireableComponent } from '@teambit/harmony.modules.requireable-component';
import { ResolvedComponent } from '@teambit/harmony.modules.resolved-component';
import type { VariantsMain, Patterns } from '@teambit/variants';
import { link } from '@teambit/legacy/dist/api/consumer';
import LegacyGraph from '@teambit/legacy/dist/scope/graph/graph';
import { ImportOptions } from '@teambit/legacy/dist/consumer/component-ops/import-components';
import { NothingToImport } from '@teambit/legacy/dist/consumer/exceptions';
import { BitIds } from '@teambit/legacy/dist/bit-id';
import { BitId, InvalidScopeName, InvalidScopeNameFromRemote, isValidScopeName } from '@teambit/legacy-bit-id';
import { LocalLaneId, RemoteLaneId } from '@teambit/legacy/dist/lane-id/lane-id';
import { Consumer, loadConsumer } from '@teambit/legacy/dist/consumer';
import { GetBitMapComponentOptions } from '@teambit/legacy/dist/consumer/bit-map/bit-map';
import AddComponents from '@teambit/legacy/dist/consumer/component-ops/add-components';
import type {
  AddActionResults,
  Warnings,
} from '@teambit/legacy/dist/consumer/component-ops/add-components/add-components';
import { getMaxSizeForComponents, InMemoryCache } from '@teambit/legacy/dist/cache/in-memory-cache';
import { createInMemoryCache } from '@teambit/legacy/dist/cache/cache-factory';
import { ComponentNotFound } from '@teambit/legacy/dist/scope/exceptions';
import ComponentsList from '@teambit/legacy/dist/consumer/component/components-list';
import { NoComponentDir } from '@teambit/legacy/dist/consumer/component/exceptions/no-component-dir';
import { ExtensionDataList, ExtensionDataEntry } from '@teambit/legacy/dist/consumer/config/extension-data';
import { pathIsInside } from '@teambit/legacy/dist/utils';
import componentIdToPackageName from '@teambit/legacy/dist/utils/bit/component-id-to-package-name';
import { PathOsBased, PathOsBasedRelative, PathOsBasedAbsolute } from '@teambit/legacy/dist/utils/path';
import fs from 'fs-extra';
import { slice, uniqBy, difference, compact, pick, partition, isEmpty } from 'lodash';
import path from 'path';
import ConsumerComponent from '@teambit/legacy/dist/consumer/component';
import type { ComponentLog } from '@teambit/legacy/dist/scope/models/model-component';
import { CompilationInitiator } from '@teambit/compiler';
import ScopeComponentsImporter from '@teambit/legacy/dist/scope/component-ops/scope-components-importer';
import loader from '@teambit/legacy/dist/cli/loader';
import { Lane } from '@teambit/legacy/dist/scope/models';
import { LaneNotFound } from '@teambit/legacy/dist/api/scope/lib/exceptions/lane-not-found';
import { ScopeNotFoundOrDenied } from '@teambit/legacy/dist/remotes/exceptions/scope-not-found-or-denied';
import { ComponentConfigFile } from './component-config-file';
import { DependencyTypeNotSupportedInPolicy } from './exceptions';
import {
  OnComponentAdd,
  OnComponentChange,
  OnComponentEventResult,
  OnComponentLoad,
  OnComponentRemove,
  SerializableResults,
} from './on-component-events';
import { pickOutdatedPkgs } from './pick-outdated-pkgs';
import { WorkspaceExtConfig } from './types';
import { Watcher, WatchOptions } from './watch/watcher';
import { ComponentStatus } from './workspace-component/component-status';
import {
  OnComponentAddSlot,
  OnComponentChangeSlot,
  OnComponentLoadSlot,
  OnComponentRemoveSlot,
  OnPreWatch,
  OnPreWatchSlot,
} from './workspace.provider';
import { WorkspaceComponentLoader } from './workspace-component/workspace-component-loader';
import { IncorrectEnvAspect } from './exceptions/incorrect-env-aspect';
import { GraphFromFsBuilder, ShouldIgnoreFunc } from './build-graph-from-fs';
import { BitMap } from './bit-map';

export type EjectConfResult = {
  configPath: string;
};

export const AspectSpecificField = '__specific';
export const ComponentAdded = 'componentAdded';
export const ComponentChanged = 'componentChanged';
export const ComponentRemoved = 'componentRemoved';

export interface EjectConfOptions {
  propagate?: boolean;
  override?: boolean;
}

export type WorkspaceInstallOptions = {
  addMissingPeers?: boolean;
  variants?: string;
  lifecycleType?: WorkspaceDependencyLifecycleType;
  dedupe: boolean;
  import: boolean;
  copyPeerToRuntimeOnRoot?: boolean;
  copyPeerToRuntimeOnComponents?: boolean;
  updateExisting: boolean;
  savePrefix?: string;
};

export type ModulesInstallOptions = Omit<WorkspaceInstallOptions, 'updateExisting' | 'lifecycleType' | 'import'>;

export type WorkspaceLinkOptions = LinkingOptions;

export type TrackData = {
  rootDir: PathOsBasedRelative; // path relative to the workspace
  componentName?: string; // if empty, it'll be generated from the path
  mainFile?: string; // if empty, attempts will be made to guess the best candidate
  defaultScope?: string; // can be entered as part of "bit create" command, helpful for out-of-sync logic
  config?: { [aspectName: string]: any }; // config specific to this component, which overrides variants of workspace.jsonc
};

export type ExtensionsOrigin =
  | 'BitmapFile'
  | 'ModelSpecific'
  | 'ModelNonSpecific'
  | 'WorkspaceVariants'
  | 'ComponentJsonFile'
  | 'WorkspaceDefault'
  | 'FinalAfterMerge';

export type TrackResult = { componentName: string; files: string[]; warnings: Warnings };

const DEFAULT_VENDOR_DIR = 'vendor';

/**
 * API of the Bit Workspace
 */
export class Workspace implements ComponentFactory {
  priority = true;
  owner?: string;
  componentsScopeDirsMap: ComponentScopeDirMap;
  componentLoader: WorkspaceComponentLoader;
  bitMap: BitMap;
  private componentLoadedSelfAsAspects: InMemoryCache<boolean>; // cache loaded components

  constructor(
    /**
     * private pubsub.
     */
    private pubsub: PubsubMain,

    private config: WorkspaceExtConfig,
    /**
     * private access to the legacy consumer instance.
     */
    public consumer: Consumer,

    /**
     * access to the workspace `Scope` instance
     */
    readonly scope: ScopeMain,

    /**
     * access to the `ComponentProvider` instance
     */
    private componentAspect: ComponentMain,

    private isolator: IsolatorMain,

    private dependencyResolver: DependencyResolverMain,

    private variants: VariantsMain,

    private aspectLoader: AspectLoaderMain,

    private logger: Logger,

    private componentList: ComponentsList = new ComponentsList(consumer),

    /**
     * private reference to the instance of Harmony.
     */
    private harmony: Harmony,

    /**
     * on component load slot.
     */
    public onComponentLoadSlot: OnComponentLoadSlot,

    /**
     * on component change slot.
     */
    private onComponentChangeSlot: OnComponentChangeSlot,

    private envs: EnvsMain,

    /**
     * on component add slot.
     */
    private onComponentAddSlot: OnComponentAddSlot,

    private onComponentRemoveSlot: OnComponentRemoveSlot,

    private onPreWatchSlot: OnPreWatchSlot,

    private graphql: GraphqlMain
  ) {
    this.componentLoadedSelfAsAspects = createInMemoryCache({ maxSize: getMaxSizeForComponents() });

    // TODO: refactor - prefer to avoid code inside the constructor.
    this.owner = this.config?.defaultOwner;
    this.componentLoader = new WorkspaceComponentLoader(this, logger, dependencyResolver, envs);
    this.validateConfig();
    this.bitMap = new BitMap(this.consumer.bitMap, this.consumer);
    // memoize this method to improve performance.
    this.componentDefaultScopeFromComponentDirAndNameWithoutConfigFile = memoize(
      this.componentDefaultScopeFromComponentDirAndNameWithoutConfigFile.bind(this),
      {
        primitive: true,
        promise: true,
        maxAge: 60 * 1000, // 1 min
      }
    );
  }

  private validateConfig() {
    if (this.consumer.isLegacy) return;
    if (isEmpty(this.config))
      throw new BitError(
        `fatal: workspace config is empty. probably one of bit files is missing. consider running "bit init"`
      );
    const defaultScope = this.config.defaultScope;
    if (!defaultScope) throw new BitError('defaultScope is missing');
    if (!isValidScopeName(defaultScope)) throw new InvalidScopeName(defaultScope);
  }

  /**
   * watcher api.
   */
  readonly watcher = new Watcher(this, this.pubsub);

  /**
   * root path of the Workspace.
   */
  get path() {
    return this.consumer.getPath();
  }

  /** get the `node_modules` folder of this workspace */
  private get modulesPath() {
    return path.join(this.path, 'node_modules');
  }

  get isLegacy(): boolean {
    return this.consumer.isLegacy;
  }

  onComponentLoad(loadFn: OnComponentLoad) {
    this.onComponentLoadSlot.register(loadFn);
    return this;
  }

  registerOnComponentChange(onComponentChangeFunc: OnComponentChange) {
    this.onComponentChangeSlot.register(onComponentChangeFunc);
    return this;
  }

  registerOnComponentAdd(onComponentAddFunc: OnComponentAdd) {
    this.onComponentAddSlot.register(onComponentAddFunc);
    return this;
  }

  registerOnComponentRemove(onComponentRemoveFunc: OnComponentRemove) {
    this.onComponentRemoveSlot.register(onComponentRemoveFunc);
    return this;
  }

  registerOnPreWatch(onPreWatchFunc: OnPreWatch) {
    this.onPreWatchSlot.register(onPreWatchFunc);
    return this;
  }

  /**
   * name of the workspace as configured in either `workspace.json`.
   * defaults to workspace root directory name.
   */
  get name() {
    if (this.config.name) return this.config.name;
    const tokenizedPath = this.path.split('/');
    return tokenizedPath[tokenizedPath.length - 1];
  }

  get icon() {
    return this.config.icon;
  }

  async hasModifiedDependencies(component: Component) {
    const componentsList = new ComponentsList(this.consumer);
    const listAutoTagPendingComponents = await componentsList.listAutoTagPendingComponents();
    const isAutoTag = listAutoTagPendingComponents.find((consumerComponent) =>
      consumerComponent.id.isEqualWithoutVersion(component.id._legacy)
    );
    if (isAutoTag) return true;
    return false;
  }

  /**
   * get Component issues
   */
  getComponentIssues(component: Component): IssuesList | null {
    return component.state._consumer.issues || null;
  }

  /**
   * provides status of all components in the workspace.
   */
  async getComponentStatus(component: Component): Promise<ComponentStatus> {
    const status = await this.consumer.getComponentStatusById(component.id._legacy);
    const hasModifiedDependencies = await this.hasModifiedDependencies(component);
    return ComponentStatus.fromLegacy(status, hasModifiedDependencies, component.isOutdated());
  }

  /**
   * list all workspace components.
   */
  async list(filter?: { offset: number; limit: number }): Promise<Component[]> {
    const legacyIds = this.consumer.bitMap.getAllIdsAvailableOnLane();
    const ids = await this.resolveMultipleComponentIds(legacyIds);
    return this.getMany(filter && filter.limit ? slice(ids, filter.offset, filter.offset + filter.limit) : ids);
  }

  /**
   * list all invalid components.
   * (see the invalid criteria in ConsumerComponent.isComponentInvalidByErrorType())
   */
  async listInvalid(): Promise<InvalidComponent[]> {
    const legacyIds = this.consumer.bitMap.getAllIdsAvailableOnLane();
    const ids = await this.resolveMultipleComponentIds(legacyIds);
    return this.componentLoader.getInvalid(ids);
  }

  /**
   * get ids of all workspace components.
   */
  async listIds(): Promise<ComponentID[]> {
    return this.resolveMultipleComponentIds(this.consumer.bitmapIdsFromCurrentLane);
  }

  /**
   * Check if a specific id exist in the workspace
   * @param componentId
   */
  async hasId(componentId: ComponentID): Promise<boolean> {
    const ids = await this.listIds();
    const found = ids.find((id) => {
      return id.isEqual(componentId);
    });
    return !!found;
  }

  /**
   * whether or not a workspace has a component with the given name
   */
  async hasName(name: string): Promise<boolean> {
    const ids = await this.listIds();
    return Boolean(ids.find((id) => id.fullName === name));
  }

  /**
   * Check if a specific id exist in the workspace or in the scope
   * @param componentId
   */
  async hasIdNested(componentId: ComponentID, includeCache = true): Promise<boolean> {
    const found = await this.hasId(componentId);
    if (found) return found;
    return this.scope.hasIdNested(componentId, includeCache);
  }

  /**
   * list all modified components in the workspace.
   */
  async modified(): Promise<Component[]> {
    const ids: any = await this.componentList.listModifiedComponents(false);
    const componentIds = ids.map(ComponentID.fromLegacy);
    return this.getMany(componentIds);
  }

  /**
   * list all new components in the workspace.
   */
  async newComponents() {
    const ids: any = await this.componentList.listNewComponents(false);
    const componentIds = ids.map(ComponentID.fromLegacy);
    return this.getMany(componentIds);
  }

  /**
   * get all workspace component-ids, include vendor components.
   * (exclude nested dependencies in case dependencies are saved as components and not packages)
   */
  getAllComponentIds(): Promise<ComponentID[]> {
    const bitIds = this.consumer.bitMap.getAuthoredAndImportedBitIds();
    return this.resolveMultipleComponentIds(bitIds);
  }

  async getNewAndModifiedIds(): Promise<ComponentID[]> {
    const ids = await this.componentList.listTagPendingComponents();
    return this.resolveMultipleComponentIds(ids);
  }

  async newAndModified(): Promise<Component[]> {
    const ids = await this.getNewAndModifiedIds();
    return this.getMany(ids);
  }

  async getLogs(id: ComponentID, shortHash = false, startsFrom?: string): Promise<ComponentLog[]> {
    return this.scope.getLogs(id, shortHash, startsFrom);
  }

  async getLegacyGraph(ids?: ComponentID[]): Promise<LegacyGraph> {
    if (!ids || ids.length < 1) ids = await this.listIds();

    const legacyIds = ids.map((id) => id._legacy);

    const legacyGraph = await this.buildOneGraphForComponents(legacyIds);
    return legacyGraph;
  }

  /**
   * given component ids, find their dependents in the workspace
   */
  async getDependentsIds(ids: ComponentID[]): Promise<ComponentID[]> {
    const workspaceGraph = await DependencyGraph.buildGraphFromWorkspace(this.consumer, true);
    const workspaceDependencyGraph = new DependencyGraph(workspaceGraph);
    const workspaceDependents = ids.map((id) => workspaceDependencyGraph.getDependentsInfo(id._legacy));
    const dependentsLegacyIds = workspaceDependents.flat().map((_) => _.id);
    const dependentsLegacyNoDup = BitIds.uniqFromArray(dependentsLegacyIds);
    const dependentsIds = await this.resolveMultipleComponentIds(dependentsLegacyNoDup);
    return dependentsIds;
  }

  async loadCapsules(bitIds: string[]) {
    // throw new Error("Method not implemented.");
    const components = await this.load(bitIds);
    return components.map((comp) => comp.capsule);
  }
  /**
   * fully load components, including dependency resolution and prepare them for runtime.
   * @todo: remove the string option, use only BitId
   */
  async load(ids: Array<BitId | string>): Promise<ResolvedComponent[]> {
    const componentIds = await this.resolveMultipleComponentIds(ids);
    const components = await this.getMany(componentIds);
    const network = await this.isolator.isolateComponents(
      components.map((c) => c.id),
      {
        packageManagerConfigRootDir: this.path,
      }
    );
    const resolvedComponents = components.map((component) => {
      const capsule = network.graphCapsules.getCapsule(component.id);
      if (!capsule) throw new Error(`unable to find capsule for ${component.id.toString()}`);
      return new ResolvedComponent(component, capsule);
    });
    return resolvedComponents;
  }

  public async createAspectList(extensionDataList: ExtensionDataList) {
    const entiresP = extensionDataList.map((entry) => this.extensionDataEntryToAspectEntry(entry));
    const entries: AspectEntry[] = await Promise.all(entiresP);
    return this.componentAspect.createAspectListFromEntries(entries);
  }

  private async extensionDataEntryToAspectEntry(dataEntry: ExtensionDataEntry): Promise<AspectEntry> {
    return new AspectEntry(await this.resolveComponentId(dataEntry.id), dataEntry);
  }

  /**
   * get a component from workspace
   * @param id component ID
   */
  async get(
    componentId: ComponentID,
    forCapsule = false,
    legacyComponent?: ConsumerComponent,
    useCache = true,
    storeInCache = true
  ): Promise<Component> {
    this.logger.debug(`get ${componentId.toString()}`);
    const component = await this.componentLoader.get(componentId, forCapsule, legacyComponent, useCache, storeInCache);
    // When loading a component if it's an env make sure to load it as aspect as well
    // We only want to try load it as aspect if it's the first time we load the component
    const tryLoadAsAspect = this.componentLoadedSelfAsAspects.get(component.id.toString()) === undefined;
    // const config = this.harmony.get<ConfigMain>('teambit.harmony/config');

    // We are loading the component as aspect if it's an env, in order to be able to run the env-preview-template task which run only on envs.
    // Without this loading we will have a problem in case the env is the only component in the workspace. in that case we will load it as component
    // then we don't run it's provider so it doesn't register to the env slot, so we don't know it's an env.
    if (
      tryLoadAsAspect &&
      this.envs.isUsingEnvEnv(component) &&
      !this.aspectLoader.isCoreAspect(component.id.toStringWithoutVersion()) &&
      !this.aspectLoader.isAspectLoaded(component.id.toString()) &&
      (await this.hasId(component.id))
      // !config.extension(component.id.toStringWithoutVersion(), true)
    ) {
      try {
        this.componentLoadedSelfAsAspects.set(component.id.toString(), true);
        this.logger.debug(`trying to load self as aspect with id ${component.id.toString()}`);
        await this.loadAspects([component.id.toString()], undefined, component.id);
        // In most cases if the load self as aspect failed we don't care about it.
        // we only need it in specific cases to work, but this workspace.get runs on different
        // cases where it might fail (like when importing aspect, after the import objects
        // when we write the package.json we run the applyTransformers which get to pkg which call
        // host.get, but the component not written yet to the fs, so it fails.)
      } catch (e) {
        this.logger.debug(`fail to load self as aspect with id ${component.id.toString()}`);
        this.componentLoadedSelfAsAspects.delete(component.id.toString());
        return component;
      }
    }
    this.componentLoadedSelfAsAspects.set(component.id.toString(), false);

    return component;
  }

  // TODO: @gilad we should refactor this asap into to the envs aspect.
  async getEnvSystemDescriptor(component: Component): Promise<AspectData> {
    const env = this.envs.calculateEnv(component);
    if (env.env.__getDescriptor && typeof env.env.__getDescriptor === 'function') {
      const systemDescriptor = await env.env.__getDescriptor();
      // !important persist services only on the env itself.
      let services: undefined | EnvServiceList;
      if (this.envs.isEnvRegistered(component.id.toString())) services = this.envs.getServices(env);
      const icon = this.aspectLoader.getDescriptor(env.id).icon || env.env.icon;

      return {
        type: systemDescriptor.type,
        id: env.id,
        name: env.name,
        icon,
        description: env.description,
        services: services?.toObject(),
      };
    }

    return {};
  }

  clearCache() {
    this.logger.debug('clearing the workspace and scope caches');
    this.componentLoader.clearCache();
    this.scope.clearCache();
    this.componentList = new ComponentsList(this.consumer);
  }

  clearComponentCache(id: ComponentID) {
    this.componentLoader.clearComponentCache(id);
    this.consumer.componentLoader.clearOneComponentCache(id._legacy);
    this.componentList = new ComponentsList(this.consumer);
  }

  async triggerOnComponentChange(
    id: ComponentID,
    files: string[],
    initiator?: CompilationInitiator
  ): Promise<OnComponentEventResult[]> {
    const component = await this.get(id);
    // if a new file was added, upon component-load, its .bitmap entry is updated to include the
    // new file. write these changes to the .bitmap file so then other processes have access to
    // this new file. If the .bitmap wasn't change, it won't do anything.
    await this.bitMap.write();
    const onChangeEntries = this.onComponentChangeSlot.toArray(); // e.g. [ [ 'teambit.bit/compiler', [Function: bound onComponentChange] ] ]
    const results: Array<{ extensionId: string; results: SerializableResults }> = [];
    await mapSeries(onChangeEntries, async ([extension, onChangeFunc]) => {
      const onChangeResult = await onChangeFunc(component, files, initiator);
      results.push({ extensionId: extension, results: onChangeResult });
    });

    // TODO: find way to standardize event names.
    await this.graphql.pubsub.publish(ComponentChanged, { componentChanged: { component } });
    return results;
  }

  async triggerOnComponentAdd(id: ComponentID): Promise<OnComponentEventResult[]> {
    const component = await this.get(id);
    const onAddEntries = this.onComponentAddSlot.toArray(); // e.g. [ [ 'teambit.bit/compiler', [Function: bound onComponentChange] ] ]
    const results: Array<{ extensionId: string; results: SerializableResults }> = [];
    const files = component.state.filesystem.files.map((file) => file.path);
    await mapSeries(onAddEntries, async ([extension, onAddFunc]) => {
      const onAddResult = await onAddFunc(component, files);
      results.push({ extensionId: extension, results: onAddResult });
    });

    await this.graphql.pubsub.publish(ComponentAdded, { componentAdded: { component } });
    return results;
  }

  async triggerOnComponentRemove(id: ComponentID): Promise<OnComponentEventResult[]> {
    const onRemoveEntries = this.onComponentRemoveSlot.toArray(); // e.g. [ [ 'teambit.bit/compiler', [Function: bound onComponentChange] ] ]
    const results: Array<{ extensionId: string; results: SerializableResults }> = [];
    await mapSeries(onRemoveEntries, async ([extension, onRemoveFunc]) => {
      const onRemoveResult = await onRemoveFunc(id);
      results.push({ extensionId: extension, results: onRemoveResult });
    });

    await this.graphql.pubsub.publish(ComponentRemoved, { componentRemoved: { componentIds: [id.toObject()] } });
    return results;
  }

  getState(id: ComponentID, hash: string) {
    return this.scope.getState(id, hash);
  }

  getSnap(id: ComponentID, hash: string) {
    return this.scope.getSnap(id, hash);
  }

  getCurrentLaneId(): LocalLaneId {
    return this.consumer.getCurrentLaneId();
  }

  /**
   * if checked out to a lane and the lane exists in the remote,
   * return the remote lane id (name+scope). otherwise, return null.
   */
  async getCurrentRemoteLaneId(): Promise<{ laneId: RemoteLaneId; lane: Lane } | null> {
    const currentLane = this.getCurrentLaneId();
    if (currentLane.isDefault()) {
      return null;
    }
    const trackData = this.scope.legacyScope.lanes.getRemoteTrackedDataByLocalLane(currentLane.name);
    if (!trackData) {
      return null;
    }
    const scopeComponentImporter = ScopeComponentsImporter.getInstance(this.consumer.scope);
    const laneId = RemoteLaneId.from(trackData.remoteLane, trackData.remoteScope);
    try {
      const lanes = await scopeComponentImporter.importLanes([laneId]);

      if (!lanes || lanes.length === 0) return null;

      return {
        laneId,
        lane: lanes[0],
      };
    } catch (err) {
      if (
        err instanceof InvalidScopeName ||
        err instanceof ScopeNotFoundOrDenied ||
        err instanceof LaneNotFound ||
        err instanceof InvalidScopeNameFromRemote
      ) {
        // the lane could be a local lane so no need to throw an error in such case
        loader.stop();
        this.logger.warn(`unable to get lane's data from a remote due to an error:\n${err.message}`);
        return null;
      }
      throw err;
    }
  }

  getDefaultExtensions(): ExtensionDataList {
    if (!this.config.extensions) {
      return new ExtensionDataList();
    }
    return ExtensionDataList.fromConfigObject(this.config.extensions);
  }

  async ejectMultipleConfigs(ids: ComponentID[], options: EjectConfOptions): Promise<EjectConfResult[]> {
    return Promise.all(ids.map((id) => this.ejectConfig(id, options)));
  }

  async ejectConfig(id: ComponentID, options: EjectConfOptions): Promise<EjectConfResult> {
    const componentId = await this.resolveComponentId(id);
    const component = await this.get(componentId);
<<<<<<< HEAD
    const aspects = component.state.aspects;

=======
    const { extensions } = await this.componentExtensions(component.id, undefined, [
      'WorkspaceDefault',
      'WorkspaceVariants',
    ]);
    const aspects = await this.createAspectList(extensions);
>>>>>>> 4e11fa67
    const componentDir = this.componentDir(id, { ignoreVersion: true });
    const componentConfigFile = new ComponentConfigFile(componentId, aspects, componentDir, options.propagate);
    await componentConfigFile.write({ override: options.override });
    // remove config from the .bitmap as it's not needed anymore. it is replaced by the component.json
    this.bitMap.removeEntireConfig(id);
    await this.bitMap.write();
    return {
      configPath: ComponentConfigFile.composePath(componentDir),
    };
  }

  /**
   * see component-aspect, createAspectListFromLegacy() method for a context why this is needed.
   */
  private async resolveScopeAspectListIds(aspectListFromScope: AspectList): Promise<AspectList> {
    const resolvedList = await aspectListFromScope.pmap(async (entry) => {
      if (entry.id.scope !== this.scope.name) {
        return entry;
      }
      const newId = await this.resolveComponentId(entry.id.fullName);
      const newEntry = new AspectEntry(newId, entry.legacy);
      return newEntry;
    });
    return resolvedList;
  }

  /**
   * load components into the workspace through a variants pattern.
   * @param pattern variants.
   * @param scope scope name.
   */
  async byPattern(pattern: string, scope = '**'): Promise<Component[]> {
    const ids = await this.listIds();
    const finalPattern = `${scope}/${pattern || '**'}`;
    const targetIds = ids.filter((id) => {
      const spec = isMatchNamespacePatternItem(id.toStringWithoutVersion(), finalPattern);
      return spec.match;
    });

    const components = await this.getMany(targetIds);
    return components;
  }

  /**
   * get component-ids matching the given pattern. a pattern can have multiple patterns separated by a comma.
   * it supports negate (!) character to exclude ids.
   */
  async idsByPattern(pattern: string, throwForNoMatch = true): Promise<ComponentID[]> {
    if (!pattern.includes('*') && !pattern.includes(',')) {
      // if it's not a pattern but just id, resolve it without multimatch to support specifying id without scope-name
      const id = await this.resolveComponentId(pattern);
      if (this.exists(id)) return [id];
      if (throwForNoMatch) throw new BitError(`unable to find "${pattern}" in the workspace`);
      return [];
    }
    const ids = await this.listIds();
    const patterns = pattern.split(',').map((p) => p.trim());
    // check also as legacyId.toString, as it doesn't have the defaultScope
    const idsToCheck = (id: ComponentID) => [id.toStringWithoutVersion(), id._legacy.toStringWithoutVersion()];
    const idsFiltered = ids.filter((id) => multimatch(idsToCheck(id), patterns).length);
    if (throwForNoMatch && !idsFiltered.length) {
      throw new BitError(`unable to find any matching for "${pattern}" pattern`);
    }
    return idsFiltered;
  }

  /**
   * useful for workspace commands, such as `bit build`, `bit compile`.
   * by default, it should be running on new and modified components.
   * a user can specify `--all` to run on all components or specify a pattern to limit to specific components.
   * some commands such as build/test needs to run also on the dependents.
   */
  async getComponentsByUserInput(all?: boolean, pattern?: string, includeDependents = false): Promise<Component[]> {
    if (all) {
      return this.list();
    }
    if (pattern) {
      return this.byPattern(pattern);
    }
    const newAndModified = await this.newAndModified();
    if (includeDependents) {
      const newAndModifiedIds = newAndModified.map((comp) => comp.id);
      const dependentsIds = await this.getDependentsIds(newAndModifiedIds);
      const dependentsIdsFiltered = dependentsIds.filter((id) => !newAndModified.find((_) => _.id.isEqual(id)));
      const dependents = await this.getMany(dependentsIdsFiltered);
      newAndModified.push(...dependents);
    }
    return newAndModified;
  }

  async getComponentsUsingEnv(env: string, throwIfNotFound = false): Promise<Component[]> {
    const allComps = await this.list();
    const allEnvs = await this.envs.createEnvironment(allComps);
    const foundEnv = allEnvs.runtimeEnvs.find((runtimeEnv) => runtimeEnv.id === env);
    if (!foundEnv && throwIfNotFound) {
      const availableEnvs = allEnvs.runtimeEnvs.map((runtimeEnv) => runtimeEnv.id);
      throw new BitError(`unable to find components that using "${env}" env.
the following envs are used in this workspace: ${availableEnvs.join(', ')}`);
    }
    return foundEnv?.components || [];
  }

  async getMany(ids: Array<ComponentID>, forCapsule = false): Promise<Component[]> {
    return this.componentLoader.getMany(ids, forCapsule);
  }

  getManyByLegacy(components: ConsumerComponent[]): Promise<Component[]> {
    return mapSeries(components, async (component) => {
      const id = await this.resolveComponentId(component.id);
      return this.get(id, undefined, component);
    });
  }

  /**
   * don't throw an error if the component was not found, simply return undefined.
   */
  async getIfExist(componentId: ComponentID): Promise<Component | undefined> {
    return this.componentLoader.getIfExist(componentId);
  }

  /**
   * whether a component exists in the workspace
   */
  exists(componentId: ComponentID): boolean {
    return Boolean(this.consumer.bitmapIdsFromCurrentLane.find((_) => _.isEqualWithoutVersion(componentId._legacy)));
  }

  /**
   * This will make sure to fetch the objects prior to load them
   * do not use it if you are not sure you need it.
   * It will influence the performance
   * currently it used only for get many of aspects
   * @param ids
   * @param forCapsule
   */
  async importAndGetMany(ids: Array<ComponentID>, forCapsule = false): Promise<Component[]> {
    await this.scope.import(ids, { reFetchUnBuiltVersion: shouldReFetchUnBuiltVersion() });
    return this.componentLoader.getMany(ids, forCapsule);
  }

  /**
   * @deprecated use this.track() instead
   * track a new component. (practically, add it to .bitmap).
   *
   * @param componentPaths component paths relative to the workspace dir
   * @param id if not set, will be concluded from the filenames
   * @param main if not set, will try to guess according to some strategies and throws if failed
   * @param override whether add details to an existing component or re-define it
   */
  async add(
    componentPaths: PathOsBasedRelative[],
    id?: string,
    main?: string,
    override = false
  ): Promise<AddActionResults> {
    const addComponent = new AddComponents({ consumer: this.consumer }, { componentPaths, id, main, override });
    const addResults = await addComponent.add();
    // @todo: the legacy commands have `consumer.onDestroy()` on command completion, it writes the
    //  .bitmap file. workspace needs a similar mechanism. once done, remove the next line.
    await this.bitMap.write();
    return addResults;
  }

  /**
   * add a new component to the .bitmap file.
   * this method only adds the records in memory but doesn't persist to the filesystem.
   * to write the .bitmap file once completed, run "await this.bitMap.write();"
   */
  async track(trackData: TrackData): Promise<TrackResult> {
    const defaultScope = trackData.defaultScope ? await this.addOwnerToScopeName(trackData.defaultScope) : undefined;
    const addComponent = new AddComponents(
      { consumer: this.consumer },
      {
        componentPaths: [trackData.rootDir],
        id: trackData.componentName,
        main: trackData.mainFile,
        override: false,
        defaultScope,
        config: trackData.config,
      }
    );
    const result = await addComponent.add();
    const addedComponent = result.addedComponents[0];
    const componentName = addedComponent?.id.name || (trackData.componentName as string);
    const files = addedComponent?.files.map((f) => f.relativePath) || [];
    return { componentName, files, warnings: result.warnings };
  }

  /**
   * scopes in bit.dev are "owner.collection".
   * we might have the scope-name only without the owner and we need to retrieve it from the defaultScope in the
   * workspace.jsonc file.
   *
   * @param scopeName scopeName that might not have the owner part.
   * @returns full scope name
   */
  private async addOwnerToScopeName(scopeName: string): Promise<string> {
    if (scopeName.includes('.')) return scopeName; // it has owner.
    const isSelfHosted = !(await this.isHostedByBit(scopeName));
    if (isSelfHosted) return scopeName;
    const wsDefaultScope = this.defaultScope;
    if (!wsDefaultScope.includes('.')) {
      throw new Error(`the entered scope has no owner nor the defaultScope in workspace.jsonc`);
    }
    const [owner] = wsDefaultScope.split('.');
    return `${owner}.${scopeName}`;
  }

  async write(rootPath: string, component: Component) {
    await Promise.all(
      component.filesystem.files.map(async (file) => {
        const pathToWrite = path.join(this.path, rootPath, file.relative);
        await fs.outputFile(pathToWrite, file.contents);
      })
    );
  }

  /**
   * Get the component root dir in the file system (relative to workspace or full)
   * @param componentId
   * @param relative return the path relative to the workspace or full path
   */
  componentDir(
    componentId: ComponentID,
    bitMapOptions?: GetBitMapComponentOptions,
    options = { relative: false }
  ): PathOsBased {
    return this.componentDirFromLegacyId(componentId._legacy, bitMapOptions, options);
  }

  /**
   * component's files in the workspace are symlinked to the node_modules, and a package.json file is generated on that
   * package directory to simulate a valid node package.
   * @returns the package directory inside the node_module.
   * by default the absolute path, unless `options.relative` was set
   */
  componentPackageDir(component: Component, options = { relative: false }): string {
    const packageName = componentIdToPackageName(component.state._consumer);
    const packageDir = path.join('node_modules', packageName);
    return options.relative ? packageDir : this.consumer.toAbsolutePath(packageDir);
  }

  private componentDirFromLegacyId(
    bitId: BitId,
    bitMapOptions?: GetBitMapComponentOptions,
    options = { relative: false }
  ): PathOsBased {
    const componentMap = this.consumer.bitMap.getComponent(bitId, bitMapOptions);
    const relativeComponentDir = componentMap.getComponentDir();
    if (!relativeComponentDir) {
      throw new NoComponentDir(bitId.toString());
    }
    if (options.relative) {
      return relativeComponentDir;
    }

    return path.join(this.path, relativeComponentDir);
  }

  componentDirToAbsolute(relativeComponentDir: PathOsBasedRelative): PathOsBasedAbsolute {
    return path.join(this.path, relativeComponentDir);
  }

  async componentDefaultScope(componentId: ComponentID): Promise<string | undefined> {
    const relativeComponentDir = this.componentDir(componentId, { ignoreVersion: true }, { relative: true });
    return this.componentDefaultScopeFromComponentDirAndName(relativeComponentDir, componentId.fullName);
  }

  async componentDefaultScopeFromComponentDirAndName(
    relativeComponentDir: PathOsBasedRelative,
    name: string
  ): Promise<string | undefined> {
    const componentConfigFile = await this.componentConfigFileFromComponentDirAndName(relativeComponentDir, name);
    if (componentConfigFile && componentConfigFile.defaultScope) {
      return componentConfigFile.defaultScope;
    }
    const bitMapId = this.consumer.bitMap.getExistingBitId(name);
    const bitMapEntry = bitMapId ? this.consumer.bitMap.getComponent(bitMapId) : undefined;
    if (bitMapEntry && bitMapEntry.defaultScope) {
      return bitMapEntry.defaultScope;
    }
    return this.componentDefaultScopeFromComponentDirAndNameWithoutConfigFile(relativeComponentDir, name);
  }

  get defaultScope() {
    return this.config.defaultScope;
  }

  private async componentDefaultScopeFromComponentDirAndNameWithoutConfigFile(
    relativeComponentDir: PathOsBasedRelative,
    name: string
  ): Promise<string | undefined> {
    const variantConfig = this.variants.byRootDirAndName(relativeComponentDir, name);
    if (variantConfig && variantConfig.defaultScope) {
      return variantConfig.defaultScope;
    }
    const isVendor = this.isVendorComponentByComponentDir(relativeComponentDir);
    if (!isVendor) {
      return this.config.defaultScope;
    }
    return undefined;
  }

  /**
   * Calculate the component config based on:
   * the config property in the .bitmap file
   * the component.json file in the component folder
   * matching pattern in the variants config
   * defaults extensions from workspace config
   * extensions from the model.
   */
  async componentExtensions(
    componentId: ComponentID,
    componentFromScope?: Component,
    excludeOrigins: ExtensionsOrigin[] = []
  ): Promise<{
    extensions: ExtensionDataList;
    beforeMerge: Array<{ extensions: ExtensionDataList; origin: ExtensionsOrigin; extraData: any }>; // useful for debugging
  }> {
    // TODO: consider caching this result
    let configFileExtensions: ExtensionDataList | undefined;
    let variantsExtensions: ExtensionDataList | undefined;
    let wsDefaultExtensions: ExtensionDataList | undefined;
    const mergeFromScope = true;
    const scopeExtensions = componentFromScope?.config?.extensions || new ExtensionDataList();
    const [specific, nonSpecific] = partition(scopeExtensions, (entry) => entry.config[AspectSpecificField] === true);
    const scopeExtensionsNonSpecific = new ExtensionDataList(...nonSpecific);
    const scopeExtensionsSpecific = new ExtensionDataList(...specific);

    const bitMapEntry = this.consumer.bitMap.getComponentIfExist(componentId._legacy);
    const bitMapExtensions = bitMapEntry?.config;

    const componentConfigFile = await this.componentConfigFile(componentId);
    if (componentConfigFile) {
      configFileExtensions = componentConfigFile.aspects.toLegacy();
    }
    const relativeComponentDir = this.componentDir(componentId, { ignoreVersion: true }, { relative: true });
    const variantConfig = this.variants.byRootDirAndName(relativeComponentDir, componentId.fullName);
    if (variantConfig) {
      variantsExtensions = variantConfig.extensions;
      // Do not merge from scope when there is specific variant (which is not *) that match the component
      // if (variantConfig.maxSpecificity > 0) {
      //   mergeFromScope = false;
      // }
    }
    const isVendor = this.isVendorComponentByComponentDir(relativeComponentDir);
    if (!isVendor) {
      wsDefaultExtensions = this.getDefaultExtensions();
    }
    // We don't stop on each step because we want to merge the default scope even if propagate=false but the default scope is not defined
    // in the case the same extension pushed twice, the former takes precedence (opposite of Object.assign)
    const extensionsToMerge: Array<{ origin: ExtensionsOrigin; extensions: ExtensionDataList; extraData: any }> = [];
    let envWasFoundPreviously = false;
    const removedExtensionIds: string[] = [];

    const addAndLoadExtensions = async (extensions: ExtensionDataList, origin: ExtensionsOrigin, extraData?: any) => {
      if (!extensions.length) {
        return;
      }
      removedExtensionIds.push(...extensions.filter((extData) => extData.isRemoved).map((extData) => extData.stringId));
      const extsWithoutRemoved = extensions.filterRemovedExtensions();
      const selfInMergedExtensions = extsWithoutRemoved.findExtension(
        componentId._legacy.toStringWithoutScopeAndVersion(),
        true,
        true
      );
      const extsWithoutSelf = selfInMergedExtensions?.extensionId
        ? extsWithoutRemoved.remove(selfInMergedExtensions.extensionId)
        : extsWithoutRemoved;
      await this.loadExtensions(extsWithoutSelf, componentId);
      const { extensionDataListFiltered, envIsCurrentlySet } = this.filterEnvsFromExtensionsIfNeeded(
        extsWithoutSelf,
        envWasFoundPreviously
      );
      if (envIsCurrentlySet) envWasFoundPreviously = true;

      extensionsToMerge.push({ origin, extensions: extensionDataListFiltered, extraData });
    };
    const setDataListAsSpecific = (extensions: ExtensionDataList) => {
      extensions.forEach((dataEntry) => (dataEntry.config[AspectSpecificField] = true));
    };
    if (bitMapExtensions && !excludeOrigins.includes('BitmapFile')) {
      const extensionDataList = ExtensionDataList.fromConfigObject(bitMapExtensions);
      setDataListAsSpecific(extensionDataList);
      await addAndLoadExtensions(extensionDataList, 'BitmapFile');
    }
    if (configFileExtensions && !excludeOrigins.includes('ComponentJsonFile')) {
      setDataListAsSpecific(configFileExtensions);
      await addAndLoadExtensions(configFileExtensions, 'ComponentJsonFile');
    }
    if (!excludeOrigins.includes('ModelSpecific')) {
      await addAndLoadExtensions(scopeExtensionsSpecific, 'ModelSpecific');
    }
    let continuePropagating = componentConfigFile?.propagate ?? true;
    if (variantsExtensions && continuePropagating && !excludeOrigins.includes('WorkspaceVariants')) {
      const appliedRules = variantConfig?.sortedMatches.map(({ pattern, specificity }) => ({ pattern, specificity }));
      await addAndLoadExtensions(variantsExtensions, 'WorkspaceVariants', { appliedRules });
    }
    continuePropagating = continuePropagating && (variantConfig?.propagate ?? true);
    // Do not apply default extensions on the default extensions (it will create infinite loop when loading them)
    const isDefaultExtension = wsDefaultExtensions?.findExtension(componentId.toString(), true, true);
    if (
      wsDefaultExtensions &&
      continuePropagating &&
      !isDefaultExtension &&
      !excludeOrigins.includes('WorkspaceDefault')
    ) {
      await addAndLoadExtensions(wsDefaultExtensions, 'WorkspaceDefault');
    }
    if (mergeFromScope && continuePropagating && !excludeOrigins.includes('ModelNonSpecific')) {
      await addAndLoadExtensions(scopeExtensionsNonSpecific, 'ModelNonSpecific');
    }

    // It's important to do this resolution before the merge, otherwise we have issues with extensions
    // coming from scope with local scope name, as opposed to the same extension comes from the workspace with default scope name
    await Promise.all(extensionsToMerge.map((list) => this.resolveExtensionListIds(list.extensions)));
    const afterMerge = ExtensionDataList.mergeConfigs(extensionsToMerge.map((ext) => ext.extensions));
    const withoutRemoved = afterMerge.filter((extData) => !removedExtensionIds.includes(extData.stringId));
    const extensions = ExtensionDataList.fromArray(withoutRemoved);
    return {
      extensions,
      beforeMerge: extensionsToMerge,
    };
  }

  private filterEnvsFromExtensionsIfNeeded(extensionDataList: ExtensionDataList, envWasFoundPreviously: boolean) {
    const envAspect = extensionDataList.findExtension(EnvsAspect.id);
    const envFromEnvsAspect = envAspect?.config.env;
    const [envsNotFromEnvsAspect, nonEnvs] = partition(extensionDataList, (ext) =>
      this.envs.isEnvRegistered(ext.stringId)
    );
    const extensionDataListFiltered = new ExtensionDataList(...nonEnvs);
    const envIsCurrentlySet = envFromEnvsAspect || envsNotFromEnvsAspect.length;
    const shouldIgnoreCurrentEnv = envIsCurrentlySet && envWasFoundPreviously;
    if (shouldIgnoreCurrentEnv) {
      // still, aspect env may have other data other then config.env.
      if (envAspect) {
        delete envAspect.config.env;
        extensionDataListFiltered.push(envAspect);
      }
    } else {
      // add the envs
      if (envAspect) extensionDataListFiltered.push(envAspect);
      extensionDataListFiltered.push(...envsNotFromEnvsAspect);
    }
    return { extensionDataListFiltered, envIsCurrentlySet };
  }

  async triggerOnPreWatch(componentIds: ComponentID[], watchOpts: WatchOptions) {
    const components = await this.getMany(componentIds);
    const preWatchFunctions = this.onPreWatchSlot.values();
    await mapSeries(preWatchFunctions, async (func) => {
      await func(components, watchOpts);
    });
  }

  async addSpecificComponentConfig(id: ComponentID, aspectId: string, config: Record<string, any> = {}) {
    const componentConfigFile = await this.componentConfigFile(id);
    if (componentConfigFile) {
      await componentConfigFile.addAspect(aspectId, config, this.resolveComponentId.bind(this));
      await componentConfigFile.write({ override: true });
    } else {
      this.bitMap.addComponentConfig(id, aspectId, config);
    }
  }

  async removeSpecificComponentConfig(id: ComponentID, aspectId: string, markWithMinusIfNotExist: boolean) {
    const componentConfigFile = await this.componentConfigFile(id);
    if (componentConfigFile) {
      await componentConfigFile.removeAspect(aspectId, markWithMinusIfNotExist, this.resolveComponentId.bind(this));
      await componentConfigFile.write({ override: true });
    } else {
      this.bitMap.removeComponentConfig(id, aspectId, markWithMinusIfNotExist);
    }
  }

  async getSpecificComponentConfig(id: ComponentID, aspectId: string): Promise<any> {
    const componentConfigFile = await this.componentConfigFile(id);
    if (componentConfigFile) {
      return componentConfigFile.aspects.get(aspectId)?.config;
    }
    return this.bitMap.getBitmapEntry(id).config?.[aspectId];
  }

  /**
   * This will mutate the entries with extensionId prop to have resolved legacy id
   * This should be worked on the extension data list not the new aspect list
   * @param extensionList
   */
  private async resolveExtensionListIds(extensionList: ExtensionDataList): Promise<ExtensionDataList> {
    const promises = extensionList.map(async (entry) => {
      if (entry.extensionId) {
        const id = await this.resolveComponentId(entry.extensionId);
        entry.extensionId = id._legacy;
      }

      return entry;
    });
    await Promise.all(promises);
    return extensionList;
  }

  private isVendorComponentByComponentDir(relativeComponentDir: PathOsBasedRelative): boolean {
    const vendorDir = this.config.vendor?.directory || DEFAULT_VENDOR_DIR;
    if (pathIsInside(relativeComponentDir, vendorDir)) {
      return true;
    }
    // TODO: implement
    return false;
  }

  /**
   * return the component config from its folder (component.json)
   * @param componentId
   */
  private async componentConfigFile(id: ComponentID): Promise<ComponentConfigFile | undefined> {
    const relativeComponentDir = this.componentDir(id, { ignoreVersion: true }, { relative: true });
    return this.componentConfigFileFromComponentDirAndName(relativeComponentDir, id.fullName);
  }

  private async componentConfigFileFromComponentDirAndName(
    relativeComponentDir: PathOsBasedRelative,
    name: string
  ): Promise<ComponentConfigFile | undefined> {
    let componentConfigFile;
    if (relativeComponentDir) {
      const absComponentDir = this.componentDirToAbsolute(relativeComponentDir);
      const defaultScopeFromVariantsOrWs = await this.componentDefaultScopeFromComponentDirAndNameWithoutConfigFile(
        relativeComponentDir,
        name
      );
      componentConfigFile = await ComponentConfigFile.load(
        absComponentDir,
        this.createAspectList.bind(this),
        defaultScopeFromVariantsOrWs
      );
    }

    return componentConfigFile;
  }

  async getAspectsGraphWithoutCore(components: Component[], isAspect?: ShouldIgnoreFunc) {
    const ids = components.map((component) => component.id._legacy);
    const coreAspectsStringIds = this.aspectLoader.getCoreAspectIds();
    const coreAspectsComponentIds = coreAspectsStringIds.map((id) => BitId.parse(id, true));
    const coreAspectsBitIds = BitIds.fromArray(coreAspectsComponentIds.map((id) => id.changeScope(null)));
    // const aspectsIds = components.reduce((acc, curr) => {
    //   const currIds = curr.state.aspects.ids;
    //   acc = acc.concat(currIds);
    //   return acc;
    // }, [] as any);
    // const otherDependenciesMap = components.reduce((acc, curr) => {
    //   // const currIds = curr.state.dependencies.dependencies.map(dep => dep.id.toString());
    //   const currMap = curr.state.dependencies.getIdsMap();
    //   Object.assign(acc, currMap);
    //   return acc;
    // }, {});

    // const depsWhichAreNotAspects = difference(Object.keys(otherDependenciesMap), aspectsIds);
    // const depsWhichAreNotAspectsBitIds = depsWhichAreNotAspects.map((strId) => otherDependenciesMap[strId]);
    // We only want to load into the graph components which are aspects and not regular dependencies
    // This come to solve a circular loop when an env aspect use an aspect (as regular dep) and the aspect use the env aspect as its env
    // TODO: @gilad it causes many issues we need to find a better solution. removed for now.
    const ignoredIds = coreAspectsBitIds.concat([]);
    return this.buildOneGraphForComponents(ids, BitIds.fromArray(ignoredIds), isAspect);
  }

  /**
   * load aspects from the workspace and if not exists in the workspace, load from the scope.
   * keep in mind that the graph may have circles.
   */
  async loadAspects(ids: string[] = [], throwOnError = false, neededFor?: ComponentID): Promise<string[]> {
    this.logger.info(`loadAspects, loading ${ids.length} aspects.
ids: ${ids.join(', ')}
needed-for: ${neededFor?.toString() || '<unknown>'}`);
    const notLoadedIds = ids.filter((id) => !this.aspectLoader.isAspectLoaded(id));
    if (!notLoadedIds.length) return [];
    const coreAspectsStringIds = this.aspectLoader.getCoreAspectIds();
    const idsWithoutCore: string[] = difference(notLoadedIds, coreAspectsStringIds);
    const componentIds = await this.resolveMultipleComponentIds(idsWithoutCore);
    const components = await this.importAndGetAspects(componentIds);

    const isAspect = async (bitId: BitId) => {
      const id = await this.resolveComponentId(bitId);
      const component = await this.get(id);
      const data = this.envs.getEnvData(component);
      const isUsingAspectEnv = this.envs.isUsingAspectEnv(component);
      const isUsingEnvEnv = this.envs.isUsingEnvEnv(component);
      const isValidAspect = isUsingAspectEnv || isUsingEnvEnv;
      if (!isValidAspect && idsWithoutCore.includes(component.id.toString())) {
        const err = new IncorrectEnvAspect(component.id.toString(), data.type, data.id);
        if (data.id === DEFAULT_ENV) {
          // when cloning a project, or when the node-modules dir is deleted, nothing works and all
          // components are default to the DEFAULT_ENV, which is node-env. we must allow "bit
          // install" to prepare the workspace and let the proper the envs to be loaded
          this.logger.error(err.message);
        } else {
          throw err;
        }
      }
      return isValidAspect;
    };

    const graph = await this.getAspectsGraphWithoutCore(components, isAspect);
    const idsStr = graph.nodes();
    const compIds = await this.resolveMultipleComponentIds(idsStr);
    const aspects = await this.getMany(compIds);
    const { workspaceComps, scopeComps } = await this.groupComponentsByWorkspaceAndScope(aspects);
    const scopeIds = scopeComps.map((aspect) => aspect.id.toString());
    const workspaceAspects = await this.requireComponents(workspaceComps);
    const workspaceManifests = await this.aspectLoader.getManifestsFromRequireableExtensions(
      workspaceAspects,
      throwOnError
    );
    const potentialPluginsIndexes = compact(
      workspaceManifests.map((manifest, index) => {
        if (this.aspectLoader.isValidAspect(manifest)) return undefined;
        return index;
      })
    );
    const workspaceManifestsIds = compact(workspaceManifests.map((m) => m.id));
    // We are grouping the scope aspects by whether they are envs of something of the list or not
    // if yes, we want to load them first
    // the rest we will load together with the workspace aspects
    const scopeIdsGrouped = await this.scope.groupAspectIdsByEnvOfTheList(scopeIds);
    const scopeEnvsManifestsIds =
      scopeIdsGrouped.envs && scopeIdsGrouped.envs.length
        ? await this.scope.loadAspects(scopeIdsGrouped.envs, throwOnError)
        : [];
    const scopeOtherManifests =
      scopeIdsGrouped.other && scopeIdsGrouped.other.length
        ? await this.scope.getManifestsGraphRecursively(
            scopeIdsGrouped.other,
            compact(workspaceManifestsIds),
            throwOnError,
            {
              packageManagerConfigRootDir: this.path,
            }
          )
        : [];
    const scopeOtherManifestsIds = compact(scopeOtherManifests.map((m) => m.id));

    await this.aspectLoader.loadExtensionsByManifests([...scopeOtherManifests, ...workspaceManifests], throwOnError);
    // Try require components for potential plugins
    const pluginsWorkspaceComps = potentialPluginsIndexes.map((index) => {
      return workspaceComps[index];
    });
    // Do the require again now that the plugins defs already registered
    const pluginsWorkspaceAspects = await this.requireComponents(pluginsWorkspaceComps);
    const pluginsWorkspaceManifests = await this.aspectLoader.getManifestsFromRequireableExtensions(
      pluginsWorkspaceAspects,
      throwOnError
    );
    await this.aspectLoader.loadExtensionsByManifests(pluginsWorkspaceManifests, throwOnError);

    return compact(scopeEnvsManifestsIds.concat(scopeOtherManifestsIds).concat(workspaceManifestsIds));
  }

  /**
   * Note - this gets called from Harmony only.
   * returns one graph that includes all dependencies types. each edge has a label of the dependency
   * type. the nodes content is the Component object.
   */
  async buildOneGraphForComponents(
    ids: BitId[],
    ignoreIds?: BitIds,
    shouldIgnoreFunc?: ShouldIgnoreFunc
  ): Promise<LegacyGraph> {
    const graphFromFsBuilder = new GraphFromFsBuilder(this, this.logger, ignoreIds, shouldIgnoreFunc);
    return graphFromFsBuilder.buildGraph(ids);
  }

  async resolveAspects(runtimeName?: string, componentIds?: ComponentID[]): Promise<AspectDefinition[]> {
    let missingPaths = false;
    const stringIds: string[] = [];
    const idsToResolve = componentIds ? componentIds.map((id) => id.toString()) : this.harmony.extensionsIds;
    const coreAspectsIds = this.aspectLoader.getCoreAspectIds();
    const userAspectsIds: string[] = difference(idsToResolve, coreAspectsIds);
    const componentIdsToResolve = await this.resolveMultipleComponentIds(userAspectsIds);
    const { workspaceIds, scopeIds } = await this.groupIdsByWorkspaceAndScope(componentIdsToResolve);
    const wsComponents = await this.getMany(workspaceIds);
    const aspectDefs = await this.aspectLoader.resolveAspects(wsComponents, async (component) => {
      stringIds.push(component.id._legacy.toString());
      const localPath = this.getComponentPackagePath(component.state._consumer);
      const isExist = await fs.pathExists(localPath);
      if (!isExist) {
        missingPaths = true;
      }

      return {
        aspectPath: localPath,
        runtimePath: runtimeName ? await this.aspectLoader.getRuntimePath(component, localPath, runtimeName) : null,
      };
    });

    let scopeAspectDefs: AspectDefinition[] = [];
    if (scopeIds.length) {
      scopeAspectDefs = await this.scope.resolveAspects(runtimeName, scopeIds);
    }

    let coreAspectDefs = await Promise.all(
      coreAspectsIds.map(async (coreId) => {
        const rawDef = await getAspectDef(coreId, runtimeName);
        return this.aspectLoader.loadDefinition(rawDef);
      })
    );

    // due to lack of workspace and scope runtimes. TODO: fix after adding them.
    if (runtimeName) {
      coreAspectDefs = coreAspectDefs.filter((coreAspect) => {
        return coreAspect.runtimePath;
      });
    }

    if (missingPaths) {
      await link(stringIds, false);
    }

    const allDefs = aspectDefs.concat(coreAspectDefs).concat(scopeAspectDefs);
    const uniqDefs = uniqBy(allDefs, (def) => `${def.aspectPath}-${def.runtimePath}`);
    let defs = uniqDefs;
    if (runtimeName) {
      defs = defs.filter((def) => def.runtimePath);
    }

    return defs;
  }

  private async groupIdsByWorkspaceAndScope(
    ids: ComponentID[]
  ): Promise<{ workspaceIds: ComponentID[]; scopeIds: ComponentID[] }> {
    const workspaceIds: ComponentID[] = [];
    const scopeIds: ComponentID[] = [];
    await Promise.all(
      ids.map(async (id) => {
        const existOnWorkspace = await this.hasId(id);
        existOnWorkspace ? workspaceIds.push(id) : scopeIds.push(id);
      })
    );
    return { workspaceIds, scopeIds };
  }

  private async groupComponentsByWorkspaceAndScope(
    components: Component[]
  ): Promise<{ workspaceComps: Component[]; scopeComps: Component[] }> {
    const workspaceComps: Component[] = [];
    const scopeComps: Component[] = [];
    await Promise.all(
      components.map(async (component) => {
        const existOnWorkspace = await this.hasId(component.id);
        existOnWorkspace ? workspaceComps.push(component) : scopeComps.push(component);
      })
    );
    return { workspaceComps, scopeComps };
  }

  /**
   * Load all unloaded extensions from a list
   * @param extensions list of extensions with config to load
   */
  async loadExtensions(
    extensions: ExtensionDataList,
    originatedFrom?: ComponentID,
    throwOnError = false
  ): Promise<void> {
    const extensionsIdsP = extensions.map(async (extensionEntry) => {
      // Core extension
      if (!extensionEntry.extensionId) {
        return extensionEntry.stringId as string;
      }

      const id = await this.resolveComponentId(extensionEntry.extensionId);
      // return this.resolveComponentId(extensionEntry.extensionId);
      return id.toString();
    });
    const extensionsIds: string[] = await Promise.all(extensionsIdsP);
    const loadedExtensions = this.harmony.extensionsIds;
    const extensionsToLoad = difference(extensionsIds, loadedExtensions);
    if (!extensionsToLoad.length) return;
    await this.loadAspects(extensionsToLoad, throwOnError, originatedFrom);
  }

  /**
   * Provides a cache folder, unique per key.
   * Return value may be undefined, if workspace folder is unconventional (bare-scope, no node_modules, etc)
   */
  getTempDir(
    /*
     * unique key, i.e. aspect or component id
     */
    id: string
  ) {
    const PREFIX = 'bit';
    const cacheDir = path.join(this.modulesPath, '.cache', PREFIX, id);

    // maybe should also check it's a folder and has write permissions
    if (!fs.existsSync(cacheDir)) {
      fs.mkdirSync(cacheDir, { recursive: true });
    }

    return cacheDir;
  }

  async requireComponents(components: Component[]): Promise<RequireableComponent[]> {
    let missingPaths = false;
    const stringIds: string[] = [];
    const resolveP = components.map(async (component) => {
      stringIds.push(component.id._legacy.toString());
      const localPath = this.getComponentPackagePath(component);
      const isExist = await fs.pathExists(localPath);
      if (!isExist) {
        missingPaths = true;
      }

      const requireFunc = async () => {
        const plugins = this.aspectLoader.getPlugins(component, localPath);
        if (plugins.has()) {
          return plugins.load(MainRuntime.name);
        }

        // eslint-disable-next-line global-require, import/no-dynamic-require
        const aspect = require(localPath);
        // require aspect runtimes
        const runtimePath = await this.aspectLoader.getRuntimePath(component, localPath, MainRuntime.name);
        // eslint-disable-next-line global-require, import/no-dynamic-require
        if (runtimePath) require(runtimePath);
        return aspect;
      };
      return new RequireableComponent(component, requireFunc);
    });
    const resolved = await Promise.all(resolveP);
    // Make sure to link missing components
    if (missingPaths) {
      await link(stringIds, false);
    }
    return resolved;
  }

  private async getComponentsDirectory(ids: ComponentID[]): Promise<ComponentMap<string>> {
    const components = ids.length ? await this.getMany(ids) : await this.list();
    return ComponentMap.as<string>(components, (component) => this.componentDir(component.id));
  }

  /**
   * Install dependencies for all components in the workspace
   *
   * @returns
   * @memberof Workspace
   */
  async install(packages?: string[], options?: WorkspaceInstallOptions): Promise<ComponentMap<string>> {
    if (packages && packages.length) {
      await this._addPackages(packages, options);
    }
    if (options?.addMissingPeers) {
      const compDirMap = await this.getComponentsDirectory([]);
      const mergedRootPolicy = this.dependencyResolver.getWorkspacePolicy();
      const depsFilterFn = await this.generateFilterFnForDepsFromLocalRemote();
      const pmInstallOptions: PackageManagerInstallOptions = {
        dedupe: options?.dedupe,
        copyPeerToRuntimeOnRoot: options?.copyPeerToRuntimeOnRoot ?? true,
        copyPeerToRuntimeOnComponents: options?.copyPeerToRuntimeOnComponents ?? false,
        dependencyFilterFn: depsFilterFn,
        overrides: this.dependencyResolver.config.overrides,
      };
      const missingPeers = await this.dependencyResolver.getMissingPeerDependencies(
        this.path,
        mergedRootPolicy,
        compDirMap,
        pmInstallOptions
      );
      if (missingPeers) {
        const missingPeerPackages = Object.entries(missingPeers).map(([peerName, range]) => `${peerName}@${range}`);
        await this._addPackages(missingPeerPackages, options);
      } else {
        this.logger.console('No missing peer dependencies found.');
      }
    }
    if (options?.import) {
      this.logger.setStatusLine('importing missing objects');
      await this.importObjects();
      this.logger.consoleSuccess();
    }
    return this._installModules(options);
  }

  private async _addPackages(packages: string[], options?: WorkspaceInstallOptions) {
    if (!options?.variants && (options?.lifecycleType as string) === 'dev') {
      throw new DependencyTypeNotSupportedInPolicy(options?.lifecycleType as string);
    }
    this.logger.debug(`installing the following packages: ${packages.join()}`);
    const resolver = await this.dependencyResolver.getVersionResolver();
    const resolvedPackagesP = packages.map((packageName) =>
      resolver.resolveRemoteVersion(packageName, {
        rootDir: this.path,
      })
    );
    const resolvedPackages = await Promise.all(resolvedPackagesP);
    const newWorkspacePolicyEntries: WorkspacePolicyEntry[] = [];
    resolvedPackages.forEach((resolvedPackage) => {
      if (resolvedPackage.version) {
        const versionWithPrefix = this.dependencyResolver.getVersionWithSavePrefix(
          resolvedPackage.version,
          options?.savePrefix
        );
        newWorkspacePolicyEntries.push({
          dependencyId: resolvedPackage.packageName,
          value: {
            version: versionWithPrefix,
          },
          lifecycleType: options?.lifecycleType || 'runtime',
        });
      }
    });
    if (!options?.variants) {
      this.dependencyResolver.addToRootPolicy(newWorkspacePolicyEntries, {
        updateExisting: options?.updateExisting ?? false,
      });
    } else {
      // TODO: implement
    }
    await this.dependencyResolver.persistConfig(this.path);
  }

  private async _getComponentsWithDependencyPolicies() {
    const allComponentIds = await this.listIds();
    const componentConfigFiles: Record<string, ComponentConfigFile> = {};
    const componentPoliciesById: Record<string, any> = {};
    (
      await Promise.all<ComponentConfigFile | undefined>(
        allComponentIds.map((componentId) => this.componentConfigFile(componentId))
      )
    ).forEach((componentConfigFile, index) => {
      if (!componentConfigFile) return;
      const depResolverConfig = componentConfigFile.aspects.get(DependencyResolverAspect.id);
      if (!depResolverConfig) return;
      const componentId = allComponentIds[index].toString();
      componentConfigFiles[componentId] = componentConfigFile;
      componentPoliciesById[componentId] = depResolverConfig.config.policy;
    });
    return {
      componentConfigFiles,
      componentPoliciesById,
    };
  }

  /**
   * Updates out-of-date dependencies in the workspace.
   *
   * @param options.all {Boolean} updates all outdated dependencies without showing a prompt.
   */
  async updateDependencies(options: { all: boolean }) {
    const { componentConfigFiles, componentPoliciesById } = await this._getComponentsWithDependencyPolicies();
    const variantPatterns = this.variants.raw();
    const variantPoliciesByPatterns = this._variantPatternsToDepPolicesDict(variantPatterns);
    const outdatedPkgs = await this.dependencyResolver.getOutdatedPkgsFromPolicies({
      rootDir: this.path,
      variantPoliciesByPatterns,
      componentPoliciesById,
    });
    let outdatedPkgsToUpdate!: OutdatedPkg[];
    if (options.all) {
      outdatedPkgsToUpdate = outdatedPkgs;
    } else {
      this.logger.off();
      outdatedPkgsToUpdate = await pickOutdatedPkgs(outdatedPkgs);
      this.logger.on();
    }
    const { updatedVariants, updatedComponents } = this.dependencyResolver.applyUpdates(outdatedPkgsToUpdate, {
      variantPoliciesByPatterns,
      componentPoliciesById,
    });
    await this._updateVariantsPolicies(variantPatterns, updatedVariants);
    const updatedComponentConfigFiles = Object.values(pick(componentConfigFiles, updatedComponents));
    await this._saveManyComponentConfigFiles(updatedComponentConfigFiles);
    await this._reloadConsumer();
    return this._installModules({ dedupe: true });
  }

  private _variantPatternsToDepPolicesDict(variantPatterns: Patterns): Record<string, VariantPolicyConfigObject> {
    const variantPoliciesByPatterns: Record<string, VariantPolicyConfigObject> = {};
    for (const [variantPattern, extensions] of Object.entries(variantPatterns)) {
      if (extensions[DependencyResolverAspect.id]?.policy) {
        variantPoliciesByPatterns[variantPattern] = extensions[DependencyResolverAspect.id]?.policy;
      }
    }
    return variantPoliciesByPatterns;
  }

  private _updateVariantsPolicies(variantPatterns: Record<string, any>, updateVariantPolicies: string[]) {
    for (const variantPattern of updateVariantPolicies) {
      this.variants.setExtension(
        variantPattern,
        DependencyResolverAspect.id,
        variantPatterns[variantPattern][DependencyResolverAspect.id],
        { overrideExisting: true }
      );
    }
    return this.dependencyResolver.persistConfig(this.path);
  }

  private async _saveManyComponentConfigFiles(componentConfigFiles: ComponentConfigFile[]) {
    await Promise.all(
      Array.from(componentConfigFiles).map(async (componentConfigFile) => {
        await componentConfigFile.write({ override: true });
      })
    );
  }

  private async _installModules(options?: ModulesInstallOptions): Promise<ComponentMap<string>> {
    this.logger.console(
      `installing dependencies in workspace using ${chalk.cyan(this.dependencyResolver.getPackageManagerName())}`
    );
    this.logger.debug(`installing dependencies in workspace with options`, options);
    this.clearCache();
    // TODO: pass get install options
    const installer = this.dependencyResolver.getInstaller({});
    const compDirMap = await this.getComponentsDirectory([]);
    const mergedRootPolicy = this.dependencyResolver.getWorkspacePolicy();

    const depsFilterFn = await this.generateFilterFnForDepsFromLocalRemote();

    const pmInstallOptions: PackageManagerInstallOptions = {
      dedupe: options?.dedupe,
      copyPeerToRuntimeOnRoot: options?.copyPeerToRuntimeOnRoot ?? true,
      copyPeerToRuntimeOnComponents: options?.copyPeerToRuntimeOnComponents ?? false,
      dependencyFilterFn: depsFilterFn,
      overrides: this.dependencyResolver.config.overrides,
    };
    await installer.install(this.path, mergedRootPolicy, compDirMap, { installTeambitBit: false }, pmInstallOptions);
    // TODO: this make duplicate
    // this.logger.consoleSuccess();
    // TODO: add the links results to the output
    await this.link({
      linkTeambitBit: true,
      legacyLink: true,
      linkCoreAspects: true,
      linkNestedDepsInNM: !this.isLegacy,
    });
    await this.consumer.componentFsCache.deleteAllDependenciesDataCache();
    return compDirMap;
  }

  async link(options: WorkspaceLinkOptions = {}): Promise<LinkResults> {
    if (options.fetchObject) {
      await this.importObjects();
    }
    options.consumer = this.consumer;
    const compDirMap = await this.getComponentsDirectory([]);
    const mergedRootPolicy = this.dependencyResolver.getWorkspacePolicy();
    const linker = this.dependencyResolver.getLinker({
      rootDir: this.path,
      linkingOptions: options,
    });
    const res = await linker.link(this.path, mergedRootPolicy, compDirMap, options);
    return res;
  }

  /**
   * Generate a filter to pass to the installer
   * This will filter deps which are come from remotes which defined in scope.json
   * those components comes from local remotes, usually doesn't have a package in a registry
   * so no reason to try to install them (it will fail)
   */
  private async generateFilterFnForDepsFromLocalRemote() {
    // TODO: once scope create a new API for this, replace it with the new one
    const remotes = await this.scope._legacyRemotes();
    const reg = await this.dependencyResolver.getRegistries();
    const packageScopes = Object.keys(reg.scopes);
    return (dependencyList: DependencyList): DependencyList => {
      const filtered = dependencyList.filter((dep) => {
        if (!(dep instanceof ComponentDependency)) {
          return true;
        }
        if (remotes.isHub(dep.componentId.scope)) {
          return true;
        }
        if (packageScopes.some((scope) => dep.packageName.startsWith(`@${scope}/`))) {
          return true;
        }
        return false;
      });
      return filtered;
    };
  }

  /**
   * whether a scope is hosted by Bit cloud.
   * otherwise, it is self-hosted
   */
  private async isHostedByBit(scopeName: string): Promise<boolean> {
    // TODO: once scope create a new API for this, replace it with the new one
    const remotes = await this.scope._legacyRemotes();
    return remotes.isHub(scopeName);
  }

  /**
   * same as `this.importAndGetMany()` with a specific error handling of ComponentNotFound
   */
  private async importAndGetAspects(componentIds: ComponentID[]): Promise<Component[]> {
    try {
      return await this.importAndGetMany(componentIds);
    } catch (err: any) {
      if (err instanceof ComponentNotFound) {
        const config = this.harmony.get<ConfigMain>('teambit.harmony/config');
        const configStr = JSON.stringify(config.workspaceConfig?.raw || {});
        if (configStr.includes(err.id)) {
          throw new BitError(`error: a component "${err.id}" was not found
your workspace.jsonc has this component-id set. you might want to remove/change it.`);
        }
      }

      throw err;
    }
  }

  // TODO: replace with a proper import API on the workspace
  private async importObjects() {
    const importOptions: ImportOptions = {
      ids: [],
      verbose: false,
      merge: false,
      objectsOnly: true,
      override: false,
      writeDists: false,
      writeConfig: false,
      installNpmPackages: false,
      importDependenciesDirectly: false,
      importDependents: false,
    };
    const importer = new Importer(this, this.dependencyResolver);
    try {
      const res = await importer.import(importOptions, []);
      return res;
    } catch (err: any) {
      // TODO: this is a hack since the legacy throw an error, we should provide a way to not throw this error from the legacy
      if (err instanceof NothingToImport) {
        // Do not write nothing to import warning
        return undefined;
      }
      throw err;
    }
  }

  /**
   * this should be rarely in-use.
   * it's currently used by watch extension as a quick workaround to load .bitmap and the components
   */
  async _reloadConsumer() {
    this.consumer = await loadConsumer(this.path, true);
    this.clearCache();
  }

  getComponentPackagePath(component: ConsumerComponent | Component) {
    const packageName = componentIdToPackageName(
      component instanceof ConsumerComponent ? component : component.state._consumer
    );
    return path.join(this.modulesPath, packageName);
  }

  // TODO: should we return here the dir as it defined (aka components) or with /{name} prefix (as it used in legacy)
  get defaultDirectory(): string {
    return this.config.defaultDirectory;
  }

  get legacyDefaultDirectory(): string {
    if (this.defaultDirectory && !this.defaultDirectory.includes('{name}')) {
      return `${this.defaultDirectory}/{name}`;
    }
    return this.defaultDirectory;
  }

  /**
   * Transform the id to ComponentId and get the exact id as appear in bitmap
   *
   * @param {(string | ComponentID | BitId)} id
   * @returns {Promise<ComponentID>}
   * @memberof Workspace
   */
  async resolveComponentId(id: string | ComponentID | BitId): Promise<ComponentID> {
    const getDefaultScope = async (bitId: BitId, bitMapOptions?: GetBitMapComponentOptions) => {
      if (bitId.scope) {
        return bitId.scope;
      }
      const relativeComponentDir = this.componentDirFromLegacyId(bitId, bitMapOptions, { relative: true });
      const defaultScope = await this.componentDefaultScopeFromComponentDirAndName(
        relativeComponentDir,
        bitId.toStringWithoutScopeAndVersion()
      );
      return defaultScope;
    };

    // This is required in case where you have in your workspace a component with the same name as a core aspect
    // let's say you have component called react-native (which is eventually my-org.my-scope/react-native)
    // and you set teambit.react/react-native as your env
    // bit will get here with the string teambit.react/react-native and will try to resolve it from the workspace
    // during this it will find the my-org.my-scope/react-native which is incorrect as the core one doesn't exist in the
    // workspace
    if (this.aspectLoader.isCoreAspect(id.toString())) {
      return ComponentID.fromString(id.toString());
    }
    let legacyId = this.consumer.getParsedIdIfExist(id.toString(), true, true);
    if (!legacyId) {
      try {
        const idWithVersion = id.toString();
        const [idWithoutVersion, version] = id.toString().split('@');
        const _bitMapId = this.consumer.getParsedIdIfExist(idWithoutVersion, false, true);
        // This logic is very specific, and very sensitive for changes please do not touch this without consulting with @ran or @gilad
        // example (partial list) cases which should be handled are:
        // use case 1 - ws component provided with the local scope name:
        // source id        : my-scope1/my-name1
        // bitmap res (_id) : my-name1 (comp is tagged but not exported)
        // local scope name : my-scope1
        // scope content    : my-name1
        // expected result  : my-name1
        // use case 2 - component with same name exist in ws and scope (but with different scope name)
        // source id        : my-scope2/my-name1
        // bitmap res (_id) : my-name1 (comp exist in ws but it's actually different component)
        // local scope name : my-scope1
        // scope content    : my-scope2/my-name1
        // expected result  : my-scope2/my-name1
        // use case 3 - component with same name exist in ws and scope (but with different scope name) - source provided without scope name
        // source id        : my-name1
        // bitmap res (_id) : my-name1 (comp exist in ws but it's actually different component)
        // local scope name : my-scope1
        // scope content    : my-scope1/my-name1 and my-scope2/my-name1
        // expected result  : my-name1 (get the name from the bitmap)
        // use case 4 - component with the same name and different scope are imported into the ws
        // source id        : my-name1
        // bitmap res (_id) : my-scope2/my-name1 (comp exist in ws from different scope (imported))
        // local scope name : my-scope1
        // scope content    : my-scope2/my-name1
        // expected result  : my-scope2/my-name1 (get the name from the bitmap)

        // No entry in bitmap at all, search for the original input id
        if (!_bitMapId) {
          return await this.scope.resolveComponentId(id.toString());
        }
        const _bitMapIdWithoutVersion = _bitMapId.toStringWithoutVersion();
        const _bitMapIdWithVersion = _bitMapId.changeVersion(version).toString();
        // The id in the bitmap has prefix which is not in the source id - the bitmap entry has scope name
        // Handle use case 4
        if (_bitMapIdWithoutVersion.endsWith(idWithoutVersion) && _bitMapIdWithoutVersion !== idWithoutVersion) {
          return await this.scope.resolveComponentId(_bitMapIdWithVersion);
        }
        // Handle case when I tagged the component locally with a default scope which is not the local scope
        // but not exported it yet
        // now i'm trying to load it with source id contain the default scope prefix
        // we want to get it from the local first before assuming it's something coming from outside
        if (!_bitMapId.scope) {
          const defaultScopeForBitmapId = await getDefaultScope(_bitMapId, { ignoreVersion: true });
          const getFromBitmapAddDefaultScope = () => {
            let _bitmapIdWithVersionForSource = _bitMapId;
            if (version) {
              _bitmapIdWithVersionForSource = _bitMapId.changeVersion(version);
            }
            return ComponentID.fromLegacy(_bitmapIdWithVersionForSource, defaultScopeForBitmapId);
          };
          // a case when the given id contains the default scope
          if (idWithVersion.startsWith(`${defaultScopeForBitmapId}/${_bitMapIdWithoutVersion}`)) {
            return getFromBitmapAddDefaultScope();
          }
          // a case when the given id does not contain the default scope
          const fromScope = await this.scope.resolveComponentId(idWithVersion);
          if (!fromScope._legacy.hasScope()) {
            return getFromBitmapAddDefaultScope();
          }
        }

        if (idWithoutVersion.endsWith(_bitMapIdWithoutVersion) && _bitMapIdWithoutVersion !== idWithoutVersion) {
          // The id in the bitmap doesn't have scope, the source id has scope
          // Handle use case 2 and use case 1
          if (id.toString().startsWith(this.scope.name)) {
            // Handle use case 1 - the provided id has scope name same as the local scope name
            // we want to send it as it appear in the bitmap
            return await this.scope.resolveComponentId(_bitMapIdWithVersion);
          }
          // Handle use case 2 - the provided id has scope which is not the local scope
          // we want to search by the source id
          return await this.scope.resolveComponentId(idWithVersion);
        }
        // Handle use case 3
        return await this.scope.resolveComponentId(idWithVersion);
      } catch (error: any) {
        legacyId = BitId.parse(id.toString(), true);
        return ComponentID.fromLegacy(legacyId);
      }
    }

    const defaultScope = await getDefaultScope(legacyId);
    return ComponentID.fromLegacy(legacyId, defaultScope);
  }

  async resolveMultipleComponentIds(ids: Array<string | ComponentID | BitId>): Promise<ComponentID[]> {
    return Promise.all(ids.map(async (id) => this.resolveComponentId(id)));
  }

  /**
   * This will mutate the original extensions list and resolve it's ids
   *
   * @param {ExtensionDataList} extensions
   * @returns {Promise<void[]>}
   * @memberof Workspace
   */
  resolveExtensionsList(extensions: ExtensionDataList): Promise<void[]> {
    const resolveMergedExtensionsP = extensions.map(async (extensionEntry) => {
      if (extensionEntry.extensionId) {
        // const hasVersion = extensionEntry.extensionId.hasVersion();
        // const useBitmapVersion = !hasVersion;
        // const resolvedId = await this.resolveComponentId(extensionEntry.extensionId, true, useBitmapVersion);

        // Assuming extensionId always has scope - do not allow extension id without scope
        const resolvedId = await this.resolveComponentId(extensionEntry.extensionId);
        extensionEntry.extensionId = resolvedId._legacy;
      }
    });
    return Promise.all(resolveMergedExtensionsP);
  }

  /**
   * This will mutate the original extensions list and make sure all extensions has the ids with the scope / default scope
   *
   * @param {ExtensionDataList} extensions
   * @returns {Promise<void[]>}
   * @memberof Workspace
   */
  addDefaultScopeToExtensionsList(extensions: ExtensionDataList): Promise<void[]> {
    const resolveMergedExtensionsP = extensions.map(async (extensionEntry) => {
      if (extensionEntry.extensionId && !extensionEntry.extensionId.hasScope()) {
        const componentId = ComponentID.fromLegacy(extensionEntry.extensionId);
        const defaultScope = await this.componentDefaultScope(componentId);
        extensionEntry.extensionId = extensionEntry.extensionId.changeScope(defaultScope);
      }
    });
    return Promise.all(resolveMergedExtensionsP);
  }

  /**
   * Uninstall the specified packages from dependencies.
   *
   * @param {string[]} the list of packages that should be removed from dependencies.
   */
  async uninstallDependencies(packages: string[]) {
    this.dependencyResolver.removeFromRootPolicy(packages);
    await this.dependencyResolver.persistConfig(this.path);
    return this._installModules({ dedupe: true });
  }

  /**
   * configure an environment to the given components in the .bitmap file, this configuration overrides other, such as
   * overrides in workspace.jsonc.
   */
  async setEnvToComponents(envId: ComponentID, componentIds: ComponentID[]) {
    const envIdStr = envId.toString();
    const existsOnWorkspace = await this.hasId(envId);
    const envIdStrNoVersion = envId.toStringWithoutVersion();
    await this.unsetEnvFromComponents(componentIds);
    await Promise.all(
      componentIds.map(async (componentId) => {
        await this.addSpecificComponentConfig(componentId, existsOnWorkspace ? envIdStrNoVersion : envIdStr);
        await this.addSpecificComponentConfig(componentId, EnvsAspect.id, { env: envIdStrNoVersion });
      })
    );
    await this.bitMap.write();
  }

  /**
   * remove env configuration from the .bitmap file, so then other configuration, such as "variants" will take place
   */
  async unsetEnvFromComponents(ids: ComponentID[]): Promise<{ changed: ComponentID[]; unchanged: ComponentID[] }> {
    const changed: ComponentID[] = [];
    const unchanged: ComponentID[] = [];
    await Promise.all(
      ids.map(async (id) => {
        const envsAspect = await this.getSpecificComponentConfig(id, EnvsAspect.id);
        const currentEnv = envsAspect && envsAspect !== REMOVE_EXTENSION_SPECIAL_SIGN ? envsAspect.env : null;
        if (!currentEnv) {
          unchanged.push(id);
          return;
        }
        await this.removeSpecificComponentConfig(id, currentEnv, false);
        await this.removeSpecificComponentConfig(id, EnvsAspect.id, false);
        changed.push(id);
      })
    );
    await this.bitMap.write();
    return { changed, unchanged };
  }
}

/**
 * this is a super hacky way to do it. problem is that loadAspect is running as onStart hook, where we don't
 * have the CLI fully loaded yet, so we can't get the command from the CLI aspect, we have to retrieve it from
 * process.argv.
 * in general, we don't want every command to try again and again fetching un-built versions. otherwise, every time
 * Bit loads (even bit --help), it'll fetch them and slow down everything.
 * instead, long-running commands and those that need the artifacts from the Version objects, should try to re-fetch.
 */
function shouldReFetchUnBuiltVersion() {
  const commandsToReFetch = ['build', 'show', 'start', 'tag', 'install', 'link', 'import'];
  return commandsToReFetch.includes(process.argv[2]);
}

export default Workspace;<|MERGE_RESOLUTION|>--- conflicted
+++ resolved
@@ -701,16 +701,11 @@
   async ejectConfig(id: ComponentID, options: EjectConfOptions): Promise<EjectConfResult> {
     const componentId = await this.resolveComponentId(id);
     const component = await this.get(componentId);
-<<<<<<< HEAD
-    const aspects = component.state.aspects;
-
-=======
     const { extensions } = await this.componentExtensions(component.id, undefined, [
       'WorkspaceDefault',
       'WorkspaceVariants',
     ]);
     const aspects = await this.createAspectList(extensions);
->>>>>>> 4e11fa67
     const componentDir = this.componentDir(id, { ignoreVersion: true });
     const componentConfigFile = new ComponentConfigFile(componentId, aspects, componentDir, options.propagate);
     await componentConfigFile.write({ override: options.override });

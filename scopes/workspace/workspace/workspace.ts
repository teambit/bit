/* eslint-disable max-lines */
import memoize from 'memoizee';
import mapSeries from 'p-map-series';
import { Graph, Node, Edge } from '@teambit/graph.cleargraph';
import type { PubsubMain } from '@teambit/pubsub';
import { IssuesList } from '@teambit/component-issues';
import type { AspectLoaderMain, AspectDefinition } from '@teambit/aspect-loader';
import DependencyGraph from '@teambit/legacy/dist/scope/graph/scope-graph';
import { generateNodeModulesPattern, PatternTarget } from '@teambit/dependencies.modules.packages-excluder';
import {
  AspectEntry,
  ComponentMain,
  Component,
  ComponentFactory,
  AspectList,
  InvalidComponent,
  ResolveAspectsOptions,
} from '@teambit/component';
import { BitError } from '@teambit/bit-error';
import { REMOVE_EXTENSION_SPECIAL_SIGN } from '@teambit/legacy/dist/consumer/config';
import { ComponentScopeDirMap, ConfigMain } from '@teambit/config';
import { DependencyResolverMain, DependencyResolverAspect, VariantPolicy } from '@teambit/dependency-resolver';
import { EnvsMain, EnvsAspect } from '@teambit/envs';
import { GraphqlMain } from '@teambit/graphql';
import { Harmony } from '@teambit/harmony';
import { Logger } from '@teambit/logger';
import type { ScopeMain } from '@teambit/scope';
import { isMatchNamespacePatternItem } from '@teambit/workspace.modules.match-pattern';
import type { VariantsMain } from '@teambit/variants';
import { ComponentID, ComponentIdList } from '@teambit/component-id';
import { InvalidScopeName, InvalidScopeNameFromRemote, isValidScopeName, BitId } from '@teambit/legacy-bit-id';
import { LaneId } from '@teambit/lane-id';
import { Consumer, loadConsumer } from '@teambit/legacy/dist/consumer';
import { GetBitMapComponentOptions } from '@teambit/legacy/dist/consumer/bit-map/bit-map';
import { getMaxSizeForComponents, InMemoryCache } from '@teambit/legacy/dist/cache/in-memory-cache';
import { createInMemoryCache } from '@teambit/legacy/dist/cache/cache-factory';
import ComponentsList from '@teambit/legacy/dist/consumer/component/components-list';
import { NoComponentDir } from '@teambit/legacy/dist/consumer/component/exceptions/no-component-dir';
import { ExtensionDataList, ExtensionDataEntry } from '@teambit/legacy/dist/consumer/config/extension-data';
import { pathIsInside } from '@teambit/legacy/dist/utils';
import {
  PathOsBased,
  PathOsBasedRelative,
  PathOsBasedAbsolute,
  pathNormalizeToLinux,
} from '@teambit/legacy/dist/utils/path';
import fs from 'fs-extra';
import { CompIdGraph, DepEdgeType } from '@teambit/graph';
import { slice, isEmpty, merge, compact, uniqBy } from 'lodash';
import { MergeConfigFilename, CFG_DEFAULT_RESOLVE_ENVS_FROM_ROOTS } from '@teambit/legacy/dist/constants';
import path from 'path';
import ConsumerComponent from '@teambit/legacy/dist/consumer/component';
import { WatchOptions } from '@teambit/watcher';
import type { ComponentLog } from '@teambit/legacy/dist/scope/models/model-component';
import { SourceFile } from '@teambit/legacy/dist/consumer/component/sources';
import ScopeComponentsImporter from '@teambit/legacy/dist/scope/component-ops/scope-components-importer';
import { MissingBitMapComponent } from '@teambit/legacy/dist/consumer/bit-map/exceptions';
import loader from '@teambit/legacy/dist/cli/loader';
import { Lane, Version } from '@teambit/legacy/dist/scope/models';
import { LaneNotFound } from '@teambit/legacy/dist/api/scope/lib/exceptions/lane-not-found';
import { ScopeNotFoundOrDenied } from '@teambit/legacy/dist/remotes/exceptions/scope-not-found-or-denied';
import { isHash } from '@teambit/component-version';
import { GlobalConfigMain } from '@teambit/global-config';
import { ComponentConfigFile } from './component-config-file';
import {
  OnComponentAdd,
  OnComponentChange,
  OnComponentEventResult,
  OnComponentLoad,
  OnComponentRemove,
  SerializableResults,
} from './on-component-events';
import { WorkspaceExtConfig } from './types';
import { ComponentStatus } from './workspace-component/component-status';
import {
  OnAspectsResolve,
  OnAspectsResolveSlot,
  OnBitmapChange,
  OnBitmapChangeSlot,
  OnComponentAddSlot,
  OnComponentChangeSlot,
  OnComponentLoadSlot,
  OnComponentRemoveSlot,
  OnRootAspectAdded,
  OnRootAspectAddedSlot,
} from './workspace.provider';
import { ComponentLoadOptions, WorkspaceComponentLoader } from './workspace-component/workspace-component-loader';
import { GraphFromFsBuilder, ShouldLoadFunc } from './build-graph-from-fs';
import { BitMap } from './bit-map';
import type { MergeOptions as BitmapMergeOptions } from './bit-map';
import { WorkspaceAspect } from './workspace.aspect';
import { GraphIdsFromFsBuilder } from './build-graph-ids-from-fs';
import { AspectsMerger } from './aspects-merger';
import {
  AspectPackage,
  GetConfiguredUserAspectsPackagesOptions,
  WorkspaceAspectsLoader,
  WorkspaceLoadAspectsOptions,
} from './workspace-aspects-loader';
import { MergeConflictFile } from './merge-conflict-file';
import { MergeConfigConflict } from './exceptions/merge-config-conflict';
import { CompFiles } from './workspace-component/comp-files';
import { Filter } from './filter';

export type EjectConfResult = {
  configPath: string;
};

export type ClearCacheOptions = {
  skipClearFailedToLoadEnvs?: boolean;
};

export const AspectSpecificField = '__specific';
export const ComponentAdded = 'componentAdded';
export const ComponentChanged = 'componentChanged';
export const ComponentRemoved = 'componentRemoved';

export interface EjectConfOptions {
  propagate?: boolean;
  override?: boolean;
}

export type ComponentExtensionsOpts = {
  loadExtensions?: boolean;
};

export type ExtensionsOrigin =
  | 'BitmapFile'
  | 'ModelSpecific'
  | 'ModelNonSpecific'
  | 'ConfigMerge'
  | 'WorkspaceVariants'
  | 'ComponentJsonFile'
  | 'FinalAfterMerge';

const DEFAULT_VENDOR_DIR = 'vendor';

/**
 * API of the Bit Workspace
 */
export class Workspace implements ComponentFactory {
  private warnedAboutMisconfiguredEnvs: string[] = []; // cache env-ids that have been errored about not having "env" type
  priority = true;
  owner?: string;
  componentsScopeDirsMap: ComponentScopeDirMap;
  componentLoader: WorkspaceComponentLoader;
  bitMap: BitMap;
  /**
   * Indicate that we are now running installation process
   * This is important to know to ignore missing modules across different places
   */
  inInstallContext = false;
  private _cachedListIds?: ComponentID[];
  private componentLoadedSelfAsAspects: InMemoryCache<boolean>; // cache loaded components
  private aspectsMerger: AspectsMerger;
  private componentDefaultScopeFromComponentDirAndNameWithoutConfigFileMemoized;
  /**
   * Components paths are calculated from the component package names of the workspace
   * They are used in webpack configuration to only track changes from these paths inside `node_modules`
   */
  private componentPathsRegExps: RegExp[] = [];
  localAspects: string[] = [];
  filter: Filter;
  constructor(
    /**
     * private pubsub.
     */
    private pubsub: PubsubMain,

    private config: WorkspaceExtConfig,
    /**
     * private access to the legacy consumer instance.
     */
    public consumer: Consumer,

    /**
     * access to the workspace `Scope` instance
     */
    readonly scope: ScopeMain,

    /**
     * access to the `ComponentProvider` instance
     */
    private componentAspect: ComponentMain,

    private dependencyResolver: DependencyResolverMain,

    readonly variants: VariantsMain,

    private aspectLoader: AspectLoaderMain,

    readonly logger: Logger,

    private componentList: ComponentsList = new ComponentsList(consumer),

    /**
     * private reference to the instance of Harmony.
     */
    private harmony: Harmony,

    /**
     * on component load slot.
     */
    public onComponentLoadSlot: OnComponentLoadSlot,

    /**
     * on component change slot.
     */
    private onComponentChangeSlot: OnComponentChangeSlot,

    readonly envs: EnvsMain,

    readonly globalConfig: GlobalConfigMain,

    /**
     * on component add slot.
     */
    private onComponentAddSlot: OnComponentAddSlot,

    private onComponentRemoveSlot: OnComponentRemoveSlot,

    private onAspectsResolveSlot: OnAspectsResolveSlot,

    private onRootAspectAddedSlot: OnRootAspectAddedSlot,

    private graphql: GraphqlMain,

    private onBitmapChangeSlot: OnBitmapChangeSlot
  ) {
    this.componentLoadedSelfAsAspects = createInMemoryCache({ maxSize: getMaxSizeForComponents() });
<<<<<<< HEAD

    // TODO: refactor - prefer to avoid code inside the constructor.
    this.owner = this.config?.defaultOwner;
    this.componentLoader = new WorkspaceComponentLoader(this, logger, dependencyResolver, envs, aspectLoader);
=======
    this.componentLoader = new WorkspaceComponentLoader(this, logger, dependencyResolver, envs);
>>>>>>> 7d002b8e
    this.validateConfig();
    this.bitMap = new BitMap(this.consumer.bitMap, this.consumer);
    // memoize this method to improve performance.
    this.componentDefaultScopeFromComponentDirAndNameWithoutConfigFileMemoized = memoize(
      this.componentDefaultScopeFromComponentDirAndNameWithoutConfigFile.bind(this),
      {
        primitive: true,
        promise: true,
        maxAge: 60 * 1000, // 1 min
      }
    );
    this.aspectsMerger = new AspectsMerger(this, this.harmony);
    this.filter = new Filter(this);
  }

  private validateConfig() {
    if (this.consumer.isLegacy) return;
    if (isEmpty(this.config))
      throw new BitError(
        `fatal: workspace config is empty. probably one of bit files is missing. consider running "bit init"`
      );
    const defaultScope = this.config.defaultScope;
    if (!defaultScope) throw new BitError('defaultScope is missing');
    if (!isValidScopeName(defaultScope)) throw new InvalidScopeName(defaultScope);
  }

  /**
   * root path of the Workspace.
   */
  get path() {
    return this.consumer.getPath();
  }

  /** get the `node_modules` folder of this workspace */
  private get modulesPath() {
    return path.join(this.path, 'node_modules');
  }

  get isLegacy(): boolean {
    return this.consumer.isLegacy;
  }

  onComponentLoad(loadFn: OnComponentLoad) {
    this.onComponentLoadSlot.register(loadFn);
    return this;
  }

  registerOnComponentChange(onComponentChangeFunc: OnComponentChange) {
    this.onComponentChangeSlot.register(onComponentChangeFunc);
    return this;
  }

  registerOnComponentAdd(onComponentAddFunc: OnComponentAdd) {
    this.onComponentAddSlot.register(onComponentAddFunc);
    return this;
  }

  registerOnComponentRemove(onComponentRemoveFunc: OnComponentRemove) {
    this.onComponentRemoveSlot.register(onComponentRemoveFunc);
    return this;
  }

  registerOnBitmapChange(OnBitmapChangeFunc: OnBitmapChange) {
    this.onBitmapChangeSlot.register(OnBitmapChangeFunc);
    return this;
  }

  registerOnAspectsResolve(onAspectsResolveFunc: OnAspectsResolve) {
    this.onAspectsResolveSlot.register(onAspectsResolveFunc);
    return this;
  }

  registerOnRootAspectAdded(onRootAspectAddedFunc: OnRootAspectAdded) {
    this.onRootAspectAddedSlot.register(onRootAspectAddedFunc);
    return this;
  }

  /**
   * name of the workspace as configured in either `workspace.json`.
   * defaults to workspace root directory name.
   */
  get name() {
    if (this.config.name) return this.config.name;
    const tokenizedPath = this.path.split('/');
    return tokenizedPath[tokenizedPath.length - 1];
  }

  get icon() {
    return this.config.icon;
  }

  async hasModifiedDependencies(component: Component) {
    const componentsList = new ComponentsList(this.consumer);
    const listAutoTagPendingComponents = await componentsList.listAutoTagPendingComponents();
    const isAutoTag = listAutoTagPendingComponents.find((consumerComponent) =>
      consumerComponent.id.isEqualWithoutVersion(component.id)
    );
    if (isAutoTag) return true;
    return false;
  }

  /**
   * get Component issues
   */
  getComponentIssues(component: Component): IssuesList | null {
    return component.state._consumer.issues || null;
  }

  /**
   * provides status of all components in the workspace.
   */
  async getComponentStatus(component: Component): Promise<ComponentStatus> {
    const status = await this.consumer.getComponentStatusById(component.id);
    const hasModifiedDependencies = await this.hasModifiedDependencies(component);
    return ComponentStatus.fromLegacy(status, hasModifiedDependencies, component.isOutdated());
  }

  /**
   * list all workspace components.
   */
  async list(filter?: { offset: number; limit: number }, loadOpts?: ComponentLoadOptions): Promise<Component[]> {
    const loadOptsWithDefaults: ComponentLoadOptions = Object.assign({ loadSeedersAsAspects: false }, loadOpts || {});
    const legacyIds = this.consumer.bitMap.getAllIdsAvailableOnLane();
    const ids = await this.resolveMultipleComponentIds(legacyIds);
    const idsToGet = filter && filter.limit ? slice(ids, filter.offset, filter.offset + filter.limit) : ids;
    return this.getMany(idsToGet, loadOptsWithDefaults);
  }

  async listWithInvalid(loadOpts?: ComponentLoadOptions) {
    const legacyIds = this.consumer.bitMap.getAllIdsAvailableOnLane();
    return this.componentLoader.getMany(legacyIds, loadOpts, false);
  }

  /**
   * list all invalid components.
   * (see the invalid criteria in ConsumerComponent.isComponentInvalidByErrorType())
   */
  async listInvalid(): Promise<InvalidComponent[]> {
    const legacyIds = this.consumer.bitMap.getAllIdsAvailableOnLane();
    const ids = await this.resolveMultipleComponentIds(legacyIds);
    return this.componentLoader.getInvalid(ids);
  }

  /**
   * get ids of all workspace components.
   */
  async listIds(): Promise<ComponentID[]> {
    if (this._cachedListIds && this.bitMap.hasChanged()) {
      delete this._cachedListIds;
    }
    if (!this._cachedListIds) {
      this._cachedListIds = await this.resolveMultipleComponentIds(this.consumer.bitmapIdsFromCurrentLane);
    }
    return this._cachedListIds;
  }

  listIdsIncludeRemoved(): ComponentIdList {
    return this.consumer.bitmapIdsFromCurrentLaneIncludeRemoved;
  }

  /**
   * Check if a specific id exist in the workspace
   * @param componentId
   */
  async hasId(componentId: ComponentID): Promise<boolean> {
    const ids = await this.listIds();
    const found = ids.find((id) => {
      return id.isEqual(componentId);
    });
    return !!found;
  }

  /**
   * given component-ids, return the ones that are part of the workspace
   */
  async filterIds(ids: ComponentID[]): Promise<ComponentID[]> {
    const workspaceIds = await this.listIds();
    return ids.filter((id) => workspaceIds.find((wsId) => wsId.isEqual(id, { ignoreVersion: !id.hasVersion() })));
  }

  /**
   * whether or not a workspace has a component with the given name
   */
  async hasName(name: string): Promise<boolean> {
    const ids = await this.listIds();
    return Boolean(ids.find((id) => id.fullName === name));
  }

  /**
   * Check if a specific id exist in the workspace or in the scope
   * @param componentId
   */
  async hasIdNested(componentId: ComponentID, includeCache = true): Promise<boolean> {
    const found = await this.hasId(componentId);
    if (found) return found;
    return this.scope.hasIdNested(componentId, includeCache);
  }

  /**
   * list all modified components in the workspace.
   */
  async modified(): Promise<Component[]> {
    const allComps = await this.list();
    const modifiedIncludeNulls = await mapSeries(allComps, async (component) => {
      const modified = await this.isModified(component);
      return modified ? component : null;
    });
    return compact(modifiedIncludeNulls);
  }

  /**
   * list all new components in the workspace.
   */
  async newComponents() {
    const componentIds = await this.newComponentIds();
    return this.getMany(componentIds);
  }

  async newComponentIds(): Promise<ComponentID[]> {
    const allIds = await this.listIds();
    return allIds.filter((id) => !id.hasVersion());
  }

  async locallyDeletedIds(): Promise<ComponentID[]> {
    const locallyDeleted = await this.componentList.listLocallySoftRemoved();
    return this.resolveMultipleComponentIds(locallyDeleted);
  }

  async duringMergeIds(): Promise<ComponentID[]> {
    const duringMerge = this.componentList.listDuringMergeStateComponents();
    return this.resolveMultipleComponentIds(duringMerge);
  }

  /**
   * @deprecated use `listIds()` instead.
   * get all workspace component-ids
   */
  getAllComponentIds(): Promise<ComponentID[]> {
    const bitIds = this.consumer.bitMap.getAllBitIds();
    return this.resolveMultipleComponentIds(bitIds);
  }

  async listTagPendingIds(): Promise<ComponentID[]> {
    const newComponents = await this.newComponentIds();
    const modifiedComponents = (await this.modified()).map((c) => c.id);
    const removedComponents = await this.locallyDeletedIds();
    const duringMergeIds = await this.duringMergeIds();
    const allIds = [...newComponents, ...modifiedComponents, ...removedComponents, ...duringMergeIds];
    const allIdsUniq = uniqBy(allIds, (id) => id.toString());
    return allIdsUniq;
  }

  /**
   * list all components that can be tagged. (e.g. when tagging/snapping with --unmodified).
   * which are all components in the workspace, include locally deleted components.
   */
  async listPotentialTagIds(): Promise<ComponentID[]> {
    const deletedIds = await this.locallyDeletedIds();
    const allIdsWithoutDeleted = await this.listIds();
    return [...deletedIds, ...allIdsWithoutDeleted];
  }

  async getNewAndModifiedIds(): Promise<ComponentID[]> {
    const ids = await this.listTagPendingIds();
    return ids;
  }

  async newAndModified(): Promise<Component[]> {
    const ids = await this.getNewAndModifiedIds();
    return this.getMany(ids);
  }

  async getLogs(id: ComponentID, shortHash = false, startsFrom?: string): Promise<ComponentLog[]> {
    return this.scope.getLogs(id, shortHash, startsFrom);
  }

  async getGraph(ids?: ComponentID[], shouldThrowOnMissingDep = true): Promise<Graph<Component, string>> {
    if (!ids || ids.length < 1) ids = await this.listIds();

    return this.buildOneGraphForComponents(ids, undefined, undefined, shouldThrowOnMissingDep);
  }

  async getGraphIds(ids?: ComponentID[], shouldThrowOnMissingDep = true): Promise<CompIdGraph> {
    if (!ids || ids.length < 1) ids = await this.listIds();

    const graphIdsFromFsBuilder = new GraphIdsFromFsBuilder(
      this,
      this.logger,
      this.dependencyResolver,
      shouldThrowOnMissingDep
    );
    return graphIdsFromFsBuilder.buildGraph(ids);
  }

  async getUnavailableOnMainComponents(): Promise<ComponentID[]> {
    const currentLaneId = this.consumer.getCurrentLaneId();
    if (!currentLaneId.isDefault()) return [];
    const allIds = this.consumer.bitMap.getAllBitIdsFromAllLanes();
    const availableIds = this.consumer.bitMap.getAllIdsAvailableOnLane();
    if (allIds.length === availableIds.length) return [];
    const unavailableIds = allIds.filter((id) => !availableIds.hasWithoutVersion(id));
    if (!unavailableIds.length) return [];
    const removedIds = this.consumer.bitMap.getRemoved();
    const compsWithHead: ComponentID[] = [];
    await Promise.all(
      unavailableIds.map(async (id) => {
        if (removedIds.has(id)) return; // we don't care about removed components
        const modelComp = await this.scope.legacyScope.getModelComponentIfExist(id);
        if (modelComp && modelComp.head) compsWithHead.push(id);
      })
    );
    return this.resolveMultipleComponentIds(compsWithHead);
  }

  async getSavedGraphOfComponentIfExist(component: Component) {
    let versionObj: Version;
    try {
      versionObj = await this.scope.legacyScope.getVersionInstance(component.id);
    } catch (err) {
      return null;
    }

    const flattenedEdges = await versionObj.getFlattenedEdges(this.scope.legacyScope.objects);
    if (!flattenedEdges.length && versionObj.flattenedDependencies.length) {
      // there are flattenedDependencies, so must be edges, if they're empty, it's because the component was tagged
      // with a version < ~0.0.901, so this flattenedEdges wasn't exist.
      return null;
    }
    const flattenedBitIdCompIdMap: { [bitIdStr: string]: ComponentID } = {};
    const getCurrentVersionAsTagIfPossible = (): string | undefined => {
      const currentVer = component.id.version;
      if (!currentVer) return undefined;
      const isCurrentVerAHash = isHash(currentVer);
      if (!isCurrentVerAHash) return currentVer;
      const tag = component.tags.byHash(currentVer)?.version.raw;
      return tag || currentVer;
    };
    const currentVersion = getCurrentVersionAsTagIfPossible();

    flattenedBitIdCompIdMap[component.id.changeVersion(currentVersion).toString()] = component.id;
    await Promise.all(
      versionObj.flattenedDependencies.map(async (bitId) => {
        flattenedBitIdCompIdMap[bitId.toString()] = await this.resolveComponentId(bitId);
      })
    );
    const getCompIdByIdStr = (idStr: string): ComponentID => {
      const compId = flattenedBitIdCompIdMap[idStr];
      if (!compId) {
        const suggestWrongSnap = isHash(component.id.version)
          ? `\nplease check that .bitmap has the correct versions of ${component.id.toStringWithoutVersion()}.
it's possible that the version ${component.id.version} belong to ${idStr.split('@')[0]}`
          : '';
        throw new Error(
          `id ${idStr} exists in flattenedEdges but not in flattened of ${component.id.toString()}.${suggestWrongSnap}`
        );
      }
      return compId;
    };
    const nodes = Object.values(flattenedBitIdCompIdMap);
    const edges = flattenedEdges.map((edge) => ({
      ...edge,
      source: getCompIdByIdStr(edge.source.toString()),
      target: getCompIdByIdStr(edge.target.toString()),
    }));

    const graph = new Graph<ComponentID, DepEdgeType>();
    nodes.forEach((node) => graph.setNode(new Node(node.toString(), node)));
    edges.forEach((edge) => graph.setEdge(new Edge(edge.source.toString(), edge.target.toString(), edge.type)));
    return graph;
  }

  /**
   * given component ids, find their dependents in the workspace
   */
  async getDependentsIds(ids: ComponentID[]): Promise<ComponentID[]> {
    const workspaceGraph = await DependencyGraph.buildGraphFromWorkspace(this.consumer, true);
    const workspaceDependencyGraph = new DependencyGraph(workspaceGraph);
    const workspaceDependents = ids.map((id) => workspaceDependencyGraph.getDependentsInfo(id));
    const dependentsLegacyIds = workspaceDependents.flat().map((_) => _.id);
    const dependentsLegacyNoDup = ComponentIdList.uniqFromArray(dependentsLegacyIds);
    const dependentsIds = await this.resolveMultipleComponentIds(dependentsLegacyNoDup);
    return dependentsIds;
  }

  public async createAspectList(extensionDataList: ExtensionDataList) {
    const entiresP = extensionDataList.map((entry) => this.extensionDataEntryToAspectEntry(entry));
    const entries: AspectEntry[] = await Promise.all(entiresP);
    return this.componentAspect.createAspectListFromEntries(entries);
  }

  private async extensionDataEntryToAspectEntry(dataEntry: ExtensionDataEntry): Promise<AspectEntry> {
    return new AspectEntry(await this.resolveComponentId(dataEntry.id), dataEntry);
  }

  /**
   * this is not the complete legacy component (ConsumerComponent), it's missing dependencies and hooks from Harmony
   * are skipped. do not trust the data you get from this method unless you know what you're doing.
   */
  async getLegacyMinimal(id: ComponentID): Promise<ConsumerComponent | undefined> {
    try {
      const componentMap = this.consumer.bitMap.getComponent(id);
      return await ConsumerComponent.loadFromFileSystem({
        componentMap,
        id,
        consumer: this.consumer,
      });
    } catch (err) {
      return undefined;
    }
  }

  async getFilesModification(id: ComponentID): Promise<CompFiles> {
    const bitMapEntry = this.bitMap.getBitmapEntry(id, { ignoreVersion: true });
    const compDir = bitMapEntry.getComponentDir();
    const compDirAbs = path.join(this.path, compDir);
    const sourceFilesVinyls = bitMapEntry.files.map((file) => {
      const filePath = path.join(compDirAbs, file.relativePath);
      return SourceFile.load(filePath, compDirAbs, this.path, {});
    });
    const repo = this.scope.legacyScope.objects;
    const getHeadFiles = async () => {
      const modelComp = await this.scope.legacyScope.getModelComponentIfExist(id);
      if (!modelComp) return [];
      const head = modelComp.getHeadRegardlessOfLane();
      if (!head) return [];

      const verObj = await modelComp.loadVersion(head.toString(), repo);
      return verObj.files;
    };

    return new CompFiles(id, repo, sourceFilesVinyls, compDir, await getHeadFiles());
  }

  /**
   * get a component from workspace
   * @param id component ID
   */
  async get(
    componentId: ComponentID,
    legacyComponent?: ConsumerComponent,
    useCache = true,
    storeInCache = true,
    loadOpts?: ComponentLoadOptions
  ): Promise<Component> {
    this.logger.debug(`get ${componentId.toString()}`);
    const component = await this.componentLoader.get(componentId, legacyComponent, useCache, storeInCache, loadOpts);
    // When loading a component if it's an env make sure to load it as aspect as well
    // We only want to try load it as aspect if it's the first time we load the component
    const tryLoadAsAspect = this.componentLoadedSelfAsAspects.get(component.id.toString()) === undefined;
    // const config = this.harmony.get<ConfigMain>('teambit.harmony/config');

    // We are loading the component as aspect if it's an env, in order to be able to run the env-preview-template task which run only on envs.
    // Without this loading we will have a problem in case the env is the only component in the workspace. in that case we will load it as component
    // then we don't run it's provider so it doesn't register to the env slot, so we don't know it's an env.
    if (
      tryLoadAsAspect &&
      this.envs.isUsingEnvEnv(component) &&
      !this.aspectLoader.isCoreAspect(component.id.toStringWithoutVersion()) &&
      !this.aspectLoader.isAspectLoaded(component.id.toString()) &&
      (await this.hasId(component.id))
      // !config.extension(component.id.toStringWithoutVersion(), true)
    ) {
      try {
        this.componentLoadedSelfAsAspects.set(component.id.toString(), true);
        this.logger.debug(`trying to load self as aspect with id ${component.id.toString()}`);
        // ignore missing modules when loading self
        await this.loadAspects([component.id.toString()], undefined, component.id.toString(), {
          hideMissingModuleError: true,
        });
        // In most cases if the load self as aspect failed we don't care about it.
        // we only need it in specific cases to work, but this workspace.get runs on different
        // cases where it might fail (like when importing aspect, after the import objects
        // when we write the package.json we run the applyTransformers which get to pkg which call
        // host.get, but the component not written yet to the fs, so it fails.)
      } catch (e) {
        this.logger.debug(`fail to load self as aspect with id ${component.id.toString()}`);
        this.componentLoadedSelfAsAspects.delete(component.id.toString());
        return component;
      }
    }
    this.componentLoadedSelfAsAspects.set(component.id.toString(), false);

    return component;
  }

  async getConfiguredUserAspectsPackages(options: GetConfiguredUserAspectsPackagesOptions): Promise<AspectPackage[]> {
    const workspaceAspectsLoader = this.getWorkspaceAspectsLoader();
    return workspaceAspectsLoader.getConfiguredUserAspectsPackages(options);
  }

  async clearCache(options: ClearCacheOptions = {}) {
    this.aspectLoader.resetFailedLoadAspects();
    if (!options.skipClearFailedToLoadEnvs) this.envs.resetFailedToLoadEnvs();
    this.logger.debug('clearing the workspace and scope caches');
    delete this._cachedListIds;
    this.componentLoader.clearCache();
    await this.scope.clearCache();
    this.componentList = new ComponentsList(this.consumer);
    this.componentDefaultScopeFromComponentDirAndNameWithoutConfigFileMemoized.clear();
  }

  clearAllComponentsCache() {
    this.componentLoader.clearCache();
    this.consumer.componentLoader.clearComponentsCache();
    this.componentList = new ComponentsList(this.consumer);
  }

  clearComponentCache(id: ComponentID) {
    this.componentLoader.clearComponentCache(id);
    this.consumer.clearOneComponentCache(id);
    this.componentList = new ComponentsList(this.consumer);
  }

  async warmCache() {
    await this.list();
  }

  async triggerOnComponentChange(
    id: ComponentID,
    files: PathOsBasedAbsolute[],
    removedFiles: PathOsBasedAbsolute[],
    watchOpts: WatchOptions
  ): Promise<OnComponentEventResult[]> {
    const component = await this.get(id);
    const onChangeEntries = this.onComponentChangeSlot.toArray(); // e.g. [ [ 'teambit.bit/compiler', [Function: bound onComponentChange] ] ]
    const results: Array<{ extensionId: string; results: SerializableResults }> = [];
    await mapSeries(onChangeEntries, async ([extension, onChangeFunc]) => {
      const onChangeResult = await onChangeFunc(component, files, removedFiles, watchOpts);
      if (onChangeResult) results.push({ extensionId: extension, results: onChangeResult });
    });

    // TODO: find way to standardize event names.
    await this.graphql.pubsub.publish(ComponentChanged, { componentChanged: { component } });
    return results;
  }

  async triggerOnComponentAdd(id: ComponentID, watchOpts: WatchOptions): Promise<OnComponentEventResult[]> {
    const component = await this.get(id);
    const onAddEntries = this.onComponentAddSlot.toArray(); // e.g. [ [ 'teambit.bit/compiler', [Function: bound onComponentChange] ] ]
    const results: Array<{ extensionId: string; results: SerializableResults }> = [];
    const files = component.state.filesystem.files.map((file) => file.path);
    await mapSeries(onAddEntries, async ([extension, onAddFunc]) => {
      const onAddResult = await onAddFunc(component, files, watchOpts);
      if (onAddResult) results.push({ extensionId: extension, results: onAddResult });
    });

    await this.graphql.pubsub.publish(ComponentAdded, { componentAdded: { component } });
    return results;
  }

  async triggerOnComponentRemove(id: ComponentID): Promise<OnComponentEventResult[]> {
    const onRemoveEntries = this.onComponentRemoveSlot.toArray(); // e.g. [ [ 'teambit.bit/compiler', [Function: bound onComponentChange] ] ]
    const results: Array<{ extensionId: string; results: SerializableResults }> = [];
    await mapSeries(onRemoveEntries, async ([extension, onRemoveFunc]) => {
      const onRemoveResult = await onRemoveFunc(id);
      results.push({ extensionId: extension, results: onRemoveResult });
    });

    await this.graphql.pubsub.publish(ComponentRemoved, { componentRemoved: { componentIds: [id.toObject()] } });
    return results;
  }

  async triggerOnBitmapChange(): Promise<void> {
    const onBitmapChangeEntries = this.onBitmapChangeSlot.toArray(); // e.g. [ [ 'teambit.bit/compiler', [Function: bound onComponentChange] ] ]
    await mapSeries(onBitmapChangeEntries, async ([, onBitmapChangeFunc]) => {
      await onBitmapChangeFunc();
    });
  }

  /**
   * if needed, add a slot to let other aspects react to this event.
   * currently, the purpose is to reload the workspace config when it changes, so entries like "defaultScope" are updated.
   * it also updates the DependencyResolver config. I couldn't find a good way to update all aspects in workspace.jsonc.
   */
  async triggerOnWorkspaceConfigChange(): Promise<void> {
    this.logger.debug('triggerOnWorkspaceConfigChange, reloading workspace config');
    const config = this.harmony.get<ConfigMain>('teambit.harmony/config');
    await config.reloadWorkspaceConfig();
    const workspaceConfig = config.workspaceConfig;
    if (!workspaceConfig) throw new Error('workspace config is missing from Config aspect');
    const configOfWorkspaceAspect = workspaceConfig.extensions.findExtension(WorkspaceAspect.id);
    if (!configOfWorkspaceAspect) throw new Error('workspace extension is missing from workspace config');
    this.config = configOfWorkspaceAspect.config as WorkspaceExtConfig;
    const configOfDepResolverAspect = workspaceConfig.extensions.findExtension(DependencyResolverAspect.id);
    if (configOfDepResolverAspect) this.dependencyResolver.setConfig(configOfDepResolverAspect.config as any);
    this.dependencyResolver.clearCache();
  }

  getState(id: ComponentID, hash: string) {
    return this.scope.getState(id, hash);
  }

  getSnap(id: ComponentID, hash: string) {
    return this.scope.getSnap(id, hash);
  }

  getCurrentLaneId(): LaneId {
    return this.consumer.getCurrentLaneId();
  }

  async getCurrentLaneObject(): Promise<Lane | null> {
    return this.consumer.getCurrentLaneObject();
  }

  isOnMain(): boolean {
    return this.consumer.isOnMain();
  }

  isOnLane(): boolean {
    return this.consumer.isOnLane();
  }

  /**
   * if checked out to a lane and the lane exists in the remote,
   * return the remote lane. otherwise, return null.
   */
  async getCurrentRemoteLane(): Promise<Lane | null> {
    const currentLaneId = this.getCurrentLaneId();
    if (currentLaneId.isDefault()) {
      return null;
    }
    const scopeComponentImporter = ScopeComponentsImporter.getInstance(this.consumer.scope);
    try {
      const lanes = await scopeComponentImporter.importLanes([currentLaneId]);

      return lanes[0];
    } catch (err: any) {
      if (
        err instanceof InvalidScopeName ||
        err instanceof ScopeNotFoundOrDenied ||
        err instanceof LaneNotFound ||
        err instanceof InvalidScopeNameFromRemote
      ) {
        const bitMapLaneId = this.bitMap.getExportedLaneId();
        if (bitMapLaneId?.isEqual(currentLaneId)) {
          throw err; // we know the lane is not new, so the error is legit
        }
        // the lane could be a local lane so no need to throw an error in such case
        loader.stop();
        this.logger.warn(`unable to get lane's data from a remote due to an error:\n${err.message}`);
        return null;
      }
      throw err;
    }
  }

  getDefaultExtensions(): ExtensionDataList {
    if (!this.config.extensions) {
      return new ExtensionDataList();
    }
    return ExtensionDataList.fromConfigObject(this.config.extensions);
  }

  async ejectMultipleConfigs(ids: ComponentID[], options: EjectConfOptions): Promise<EjectConfResult[]> {
    return Promise.all(ids.map((id) => this.ejectConfig(id, options)));
  }

  async ejectConfig(id: ComponentID, options: EjectConfOptions): Promise<EjectConfResult> {
    const componentId = await this.resolveComponentId(id);
    const extensions = await this.getExtensionsFromScopeAndSpecific(id);
    const aspects = await this.createAspectList(extensions);
    const componentDir = this.componentDir(id, { ignoreVersion: true });
    const componentConfigFile = new ComponentConfigFile(componentId, aspects, componentDir, options.propagate);
    await componentConfigFile.write({ override: options.override });
    // remove config from the .bitmap as it's not needed anymore. it is replaced by the component.json
    this.bitMap.removeEntireConfig(id);
    await this.bitMap.write(`eject-conf (${id.toString()})`);
    return {
      configPath: ComponentConfigFile.composePath(componentDir),
    };
  }

  async getExtensionsFromScopeAndSpecific(id: ComponentID): Promise<ExtensionDataList> {
    const componentFromScope = await this.scope.get(id);
    const { extensions } = await this.componentExtensions(id, componentFromScope, ['WorkspaceVariants']);

    return extensions;
  }

  /**
   * see component-aspect, createAspectListFromLegacy() method for a context why this is needed.
   */
  private async resolveScopeAspectListIds(aspectListFromScope: AspectList): Promise<AspectList> {
    const resolvedList = await aspectListFromScope.pmap(async (entry) => {
      if (entry.id.scope !== this.scope.name) {
        return entry;
      }
      const newId = await this.resolveComponentId(entry.id.fullName);
      const newEntry = new AspectEntry(newId, entry.legacy);
      return newEntry;
    });
    return resolvedList;
  }

  /**
   * @deprecated use `this.idsByPattern` instead for consistency. also, it supports negation and list of patterns.
   *
   * load components into the workspace through a variants pattern.
   * @param pattern variants.
   * @param scope scope name.
   */
  async byPattern(pattern: string, scope = '**'): Promise<Component[]> {
    const ids = await this.listIds();
    const finalPattern = `${scope}/${pattern || '**'}`;
    const targetIds = ids.filter((id) => {
      const spec = isMatchNamespacePatternItem(id.toStringWithoutVersion(), finalPattern);
      return spec.match;
    });

    const components = await this.getMany(targetIds);
    return components;
  }

  hasPattern(strArr: string[]) {
    return strArr.some((str) => this.isPattern(str));
  }

  isPattern(str: string) {
    const specialSyntax = ['*', ',', '!', '$', ':'];
    return specialSyntax.some((char) => str.includes(char));
  }

  /**
   * get component-ids matching the given pattern. a pattern can have multiple patterns separated by a comma.
   * it supports negate (!) character to exclude ids.
   */
  async idsByPattern(
    pattern: string,
    throwForNoMatch = true,
    opts: { includeDeleted?: boolean } = {}
  ): Promise<ComponentID[]> {
    const isId = !this.isPattern(pattern);
    if (isId) {
      // if it's not a pattern but just id, resolve it without multimatch to support specifying id without scope-name
      const id = await this.resolveComponentId(pattern);
      if (this.exists(id, { includeDeleted: opts.includeDeleted })) return [id];
      if (throwForNoMatch) throw new MissingBitMapComponent(pattern);
      return [];
    }
    const ids = opts.includeDeleted ? this.listIdsIncludeRemoved() : await this.listIds();
    return this.filterIdsFromPoolIdsByPattern(pattern, ids, throwForNoMatch);
  }

  async filterIdsFromPoolIdsByPattern(pattern: string, ids: ComponentID[], throwForNoMatch = true) {
    return this.scope.filterIdsFromPoolIdsByPattern(pattern, ids, throwForNoMatch, this.filter.by.bind(this.filter));
  }

  /**
   * useful for workspace commands, such as `bit build`, `bit compile`.
   * by default, it should be running on new and modified components.
   * a user can specify `--all` to run on all components or specify a pattern to limit to specific components.
   * some commands such as build/test needs to run also on the dependents.
   */
  async getComponentsByUserInput(all?: boolean, pattern?: string, includeDependents = false): Promise<Component[]> {
    if (all) {
      return this.list();
    }
    if (pattern) {
      const ids = await this.idsByPattern(pattern);
      return this.getMany(ids);
    }
    const newAndModified = await this.newAndModified();
    if (includeDependents) {
      const newAndModifiedIds = newAndModified.map((comp) => comp.id);
      const dependentsIds = await this.getDependentsIds(newAndModifiedIds);
      const dependentsIdsFiltered = dependentsIds.filter((id) => !newAndModified.find((_) => _.id.isEqual(id)));
      const dependents = await this.getMany(dependentsIdsFiltered);
      newAndModified.push(...dependents);
    }
    return newAndModified;
  }

  async getComponentsUsingEnv(env: string, ignoreVersion = true, throwIfNotFound = false): Promise<Component[]> {
    const allComps = await this.list();
    const allEnvs = await this.envs.createEnvironment(allComps);
    const foundEnv = allEnvs.runtimeEnvs.find((runtimeEnv) => {
      if (runtimeEnv.id === env) return true;
      if (!ignoreVersion) return false;
      const envWithoutVersion = runtimeEnv.id.split('@')[0];
      return env === envWithoutVersion;
    });
    if (!foundEnv && throwIfNotFound) {
      const availableEnvs = allEnvs.runtimeEnvs.map((runtimeEnv) => runtimeEnv.id);
      throw new BitError(`unable to find components that using "${env}" env.
the following envs are used in this workspace: ${availableEnvs.join(', ')}`);
    }
    return foundEnv?.components || [];
  }

  async getMany(ids: Array<ComponentID>, loadOpts?: ComponentLoadOptions): Promise<Component[]> {
    const { components } = await this.componentLoader.getMany(ids, loadOpts);
    return components;
  }

  getManyByLegacy(components: ConsumerComponent[], loadOpts?: ComponentLoadOptions): Promise<Component[]> {
    return mapSeries(components, async (component) => {
      const id = await this.resolveComponentId(component.id);
      return this.get(id, component, true, true, loadOpts);
    });
  }

  /**
   * don't throw an error if the component was not found, simply return undefined.
   */
  async getIfExist(componentId: ComponentID): Promise<Component | undefined> {
    return this.componentLoader.getIfExist(componentId);
  }

  /**
   * whether a component exists in the workspace
   */
  exists(componentId: ComponentID, opts: { includeDeleted?: boolean } = {}): boolean {
    const allIds = opts.includeDeleted ? this.listIdsIncludeRemoved() : this.consumer.bitmapIdsFromCurrentLane;
    return allIds.hasWithoutVersion(componentId);
  }

  getIdIfExist(componentId: ComponentID): ComponentID | undefined {
    const id = this.consumer.bitmapIdsFromCurrentLane.find((_) => _.isEqualWithoutVersion(componentId));
    if (!id) return undefined;
    return componentId.changeVersion(id.version);
  }

  mergeBitmaps(bitmapContent: string, otherBitmapContent: string, opts: BitmapMergeOptions = {}): string {
    return this.bitMap.mergeBitmaps(bitmapContent, otherBitmapContent, opts);
  }

  /**
   * This will make sure to fetch the objects prior to load them
   * do not use it if you are not sure you need it.
   * It will influence the performance
   * currently it used only for get many of aspects
   * @param ids
   */
  async importAndGetMany(
    ids: Array<ComponentID>,
    reason?: string,
    loadOpts?: ComponentLoadOptions
  ): Promise<Component[]> {
    if (!ids.length) return [];
    const lane = await this.importCurrentLaneIfMissing();
    await this.scope.import(ids, {
      reFetchUnBuiltVersion: shouldReFetchUnBuiltVersion(),
      preferDependencyGraph: true,
      // add the lane object although it was imported with all its ids previously.
      // in some cases, this import re-fetch existing ids whose their VersionHistory is incomplete, so it needs the Lane context.
      lane,
      reason,
    });
    return this.getMany(ids, loadOpts);
  }

  async importCurrentLaneIfMissing(): Promise<Lane | undefined> {
    const laneId = this.getCurrentLaneId();
    const laneObj = await this.scope.legacyScope.getCurrentLaneObject();
    if (laneId.isDefault() || laneObj) {
      return laneObj || undefined;
    }
    const lane = await this.getCurrentRemoteLane();
    if (!lane) {
      return undefined;
    }
    this.logger.info(`current lane ${laneId.toString()} is missing, importing it`);
    await this.scope.legacyScope.objects.writeObjectsToTheFS([lane]);
    const scopeComponentsImporter = ScopeComponentsImporter.getInstance(this.scope.legacyScope);
    const ids = ComponentIdList.fromArray(this.getExportedFrom(lane.toBitIds()));
    await scopeComponentsImporter.importWithoutDeps(ids.toVersionLatest(), {
      cache: false,
      lane,
      includeVersionHistory: true,
      reason: 'latest of the current lane',
    });

    await scopeComponentsImporter.importMany({ ids, lane, reason: 'for making sure the current lane has all ' });
    return lane;
  }

  async use(aspectIdStr: string): Promise<string> {
    const workspaceAspectsLoader = this.getWorkspaceAspectsLoader();
    return workspaceAspectsLoader.use(aspectIdStr);
  }

  async write(component: Component, rootPath?: string) {
    await Promise.all(
      component.filesystem.files.map(async (file) => {
        const pathToWrite = rootPath ? path.join(this.path, rootPath, file.relative) : file.path;
        await fs.outputFile(pathToWrite, file.contents);
      })
    );
  }

  /**
   * @todo: the return path here is Linux when asking for relative and os-based when asking for absolute. fix this to be consistent.
   *
   * Get the component root dir in the file system (relative to workspace or full)
   * @param componentId
   * @param relative return the path relative to the workspace or full path
   */
  componentDir(
    componentId: ComponentID,
    bitMapOptions?: GetBitMapComponentOptions,
    options = { relative: false }
  ): PathOsBased {
    return this.componentDirFromLegacyId(componentId, bitMapOptions, options);
  }

  /**
   * component's files in the workspace are symlinked to the node_modules, and a package.json file is generated on that
   * package directory to simulate a valid node package.
   * @returns the package directory inside the node_module.
   * by default the absolute path, unless `options.relative` was set
   */
  componentPackageDir(component: Component, options = { relative: false }): string {
    const packageName = this.componentPackageName(component);
    const packageDir = path.join('node_modules', packageName);
    return options.relative ? packageDir : this.consumer.toAbsolutePath(packageDir);
  }

  componentPackageName(component: Component): string {
    return this.dependencyResolver.getPackageName(component);
  }

  private componentDirFromLegacyId(
    bitId: ComponentID,
    bitMapOptions?: GetBitMapComponentOptions,
    options = { relative: false }
  ): PathOsBased {
    const componentMap = this.consumer.bitMap.getComponent(bitId, bitMapOptions);
    const relativeComponentDir = componentMap.getComponentDir();
    if (!relativeComponentDir) {
      throw new NoComponentDir(bitId.toString());
    }
    if (options.relative) {
      return relativeComponentDir;
    }

    return path.join(this.path, relativeComponentDir);
  }

  componentDirToAbsolute(relativeComponentDir: PathOsBasedRelative): PathOsBasedAbsolute {
    return path.join(this.path, relativeComponentDir);
  }

  async componentDefaultScope(componentId: ComponentID): Promise<string | undefined> {
    const relativeComponentDir = this.componentDir(componentId, { ignoreVersion: true }, { relative: true });
    return this.componentDefaultScopeFromComponentDirAndName(relativeComponentDir, componentId.fullName);
  }

  async componentDefaultScopeFromComponentDirAndName(
    relativeComponentDir: PathOsBasedRelative,
    name: string
  ): Promise<string | undefined> {
    const componentConfigFile = await this.componentConfigFileFromComponentDirAndName(relativeComponentDir, name);
    if (componentConfigFile && componentConfigFile.defaultScope) {
      return componentConfigFile.defaultScope;
    }
    const bitMapId = this.consumer.bitMap.getExistingBitId(name, false);
    const bitMapEntry = bitMapId ? this.consumer.bitMap.getComponent(bitMapId) : undefined;
    if (bitMapEntry && bitMapEntry.defaultScope) {
      return bitMapEntry.defaultScope;
    }
    return this.componentDefaultScopeFromComponentDirAndNameWithoutConfigFileMemoized(relativeComponentDir, name);
  }

  get defaultScope() {
    return this.config.defaultScope;
  }

  private async componentDefaultScopeFromComponentDirAndNameWithoutConfigFile(
    relativeComponentDir: PathOsBasedRelative,
    name: string
  ): Promise<string | undefined> {
    const variantConfig = this.variants.byRootDirAndName(relativeComponentDir, name);
    if (variantConfig && variantConfig.defaultScope) {
      return variantConfig.defaultScope;
    }
    const isVendor = this.isVendorComponentByComponentDir(relativeComponentDir);
    if (!isVendor) {
      return this.config.defaultScope;
    }
    return undefined;
  }

  /**
   * Calculate the component config based on:
   * the config property in the .bitmap file
   * the component.json file in the component folder
   * matching pattern in the variants config
   * defaults extensions from workspace config
   * extensions from the model.
   */
  async componentExtensions(
    componentId: ComponentID,
    componentFromScope?: Component,
    excludeOrigins: ExtensionsOrigin[] = [],
    opts: ComponentExtensionsOpts = {}
  ): Promise<{
    extensions: ExtensionDataList;
    beforeMerge: Array<{ extensions: ExtensionDataList; origin: ExtensionsOrigin; extraData: any }>; // useful for debugging
    errors?: Error[];
  }> {
    const optsWithDefaults: ComponentExtensionsOpts = Object.assign({ loadExtensions: true }, opts);
    const mergeRes = await this.aspectsMerger.merge(componentId, componentFromScope, excludeOrigins);
    if (optsWithDefaults.loadExtensions) {
      await this.loadComponentsExtensions(mergeRes.extensions, componentId);
      const envId = await this.envs.getEnvIdFromEnvsLegacyExtensions(mergeRes.extensions);
      if (envId) {
        await this.warnAboutMisconfiguredEnv(envId);
      }
    }
    return mergeRes;
  }

  async warnAboutMisconfiguredEnv(envId: string) {
    if (!envId) return;
    if (this.envs.getCoreEnvsIds().includes(envId)) return;
    if (this.warnedAboutMisconfiguredEnvs.includes(envId)) return;
    let env: Component;
    try {
      const parsedEnvId = await this.resolveComponentId(envId);
      env = await this.get(parsedEnvId);
    } catch (err) {
      return; // unable to get the component for some reason. don't sweat it. forget about the warning
    }
    if (!this.envs.isUsingEnvEnv(env)) {
      this.warnedAboutMisconfiguredEnvs.push(envId);
      this.logger.consoleWarning(
        `env "${envId}" is not of type env. (correct the env's type, or component config with "bit env set ${envId} teambit.envs/env")`
      );
    }
  }

  getConfigMergeFilePath(): string {
    return path.join(this.path, MergeConfigFilename);
  }

  getConflictMergeFile(): MergeConflictFile {
    return this.aspectsMerger.mergeConflictFile;
  }

  getDepsDataOfMergeConfig(id: ComponentID): Record<string, any> | undefined {
    return this.aspectsMerger.getDepsDataOfMergeConfig(id);
  }

  getWorkspaceJsonConflictFromMergeConfig(): { data?: Record<string, any>; conflict: boolean } {
    const configMergeFile = this.getConflictMergeFile();
    let data: Record<string, any> | undefined;
    let conflict = false;
    try {
      data = configMergeFile.getConflictParsed('WORKSPACE');
    } catch (err) {
      if (!(err instanceof MergeConfigConflict)) {
        throw err;
      }
      conflict = true;
      this.logger.error(`unable to parse the config file for the workspace due to conflicts`);
    }
    return { data, conflict };
  }

  getWorkspaceIssues(): Error[] {
    const errors: Error[] = [];
    const configMergeFile = this.getConflictMergeFile();
    try {
      configMergeFile.getConflictParsed('WORKSPACE');
    } catch (err) {
      if (err instanceof MergeConfigConflict) {
        errors.push(err);
      }
    }
    return errors;
  }

  async listComponentsDuringMerge(): Promise<ComponentID[]> {
    const unmergedComps = this.scope.legacyScope.objects.unmergedComponents.getComponents();
    const bitIds = unmergedComps.map((u) => ComponentID.fromObject(u.id));
    return this.resolveMultipleComponentIds(bitIds);
  }

  async getUnmergedComponent(componentId: ComponentID): Promise<Component | undefined> {
    const unmerged = this.scope.legacyScope.objects.unmergedComponents.getEntry(componentId.fullName);
    if (unmerged?.head) {
      return this.scope.get(componentId.changeVersion(unmerged?.head.toString()));
    }
    return undefined;
  }

  async isModified(component: Component): Promise<boolean> {
    const head = component.head;
    if (!head) {
      return false; // it's a new component
    }
    const consumerComp = component.state._consumer as ConsumerComponent;
    if (typeof consumerComp._isModified === 'boolean') return consumerComp._isModified;
    const componentStatus = await this.consumer.getComponentStatusById(component.id);
    return componentStatus.modified === true;
  }

  async isModifiedOrNew(component: Component): Promise<boolean> {
    const head = component.head;
    if (!head) {
      return true; // it's a new component
    }
    return this.isModified(component);
  }

  isExported(id: ComponentID): boolean {
    return this.consumer.isExported(id);
  }
  getExportedFrom(ids: ComponentID[]): ComponentID[] {
    const notExported = this.consumer.getNotExportedIds();
    return ids.filter((id) => !notExported.hasWithoutVersion(id));
  }

  /**
   * filter the given component-ids and set default-scope only to the new ones.
   * returns the affected components.
   */
  async setDefaultScopeToComponents(componentIds: ComponentID[], scopeName: string): Promise<ComponentID[]> {
    if (!isValidScopeName(scopeName)) {
      throw new InvalidScopeName(scopeName);
    }
    const newComponentIds = componentIds.filter((id) => !id.hasVersion());
    if (!newComponentIds.length) {
      const compIdsStr = componentIds.map((compId) => compId.toString()).join(', ');
      throw new BitError(
        `unable to set default-scope for the following components, as they are not new:\n${compIdsStr}`
      );
    }
    newComponentIds.map((comp) => this.bitMap.setDefaultScope(comp, scopeName));
    await this.bitMap.write('scope-set');
    return newComponentIds;
  }

  async setDefaultScope(scopeName: string) {
    if (this.defaultScope === scopeName) {
      throw new Error(`the default-scope is already set as "${scopeName}", nothing to change`);
    }
    if (!isValidScopeName(scopeName)) {
      throw new InvalidScopeName(scopeName);
    }
    const config = this.harmony.get<ConfigMain>('teambit.harmony/config');
    config.workspaceConfig?.setExtension(
      WorkspaceAspect.id,
      { defaultScope: scopeName },
      { mergeIntoExisting: true, ignoreVersion: true }
    );
    // fix also comps using the old default-scope
    this.bitMap.updateDefaultScope(this.config.defaultScope, scopeName);

    this.config.defaultScope = scopeName;
    await config.workspaceConfig?.write({ dir: path.dirname(config.workspaceConfig.path) });
    await this.bitMap.write('scope-set');
  }

  async addSpecificComponentConfig(
    id: ComponentID,
    aspectId: string,
    config: Record<string, any> = {},
    {
      shouldMergeWithExisting,
      shouldMergeWithPrevious,
    }: {
      shouldMergeWithExisting?: boolean;
      /**
       * relevant only when writing to .bitmap.
       * eject config of the given aspect-id, so then it won't override previous config. (see "adding prod dep, tagging then adding devDep" e2e-test)
       */
      shouldMergeWithPrevious?: boolean;
    } = { shouldMergeWithExisting: false, shouldMergeWithPrevious: false }
  ) {
    const componentConfigFile = await this.componentConfigFile(id);
    if (componentConfigFile) {
      await componentConfigFile.addAspect(
        aspectId,
        config,
        this.resolveComponentId.bind(this),
        shouldMergeWithExisting
      );
      await componentConfigFile.write({ override: true });
    } else {
      if (shouldMergeWithPrevious) {
        const extensions = await this.getExtensionsFromScopeAndSpecific(id);
        const obj = extensions.toConfigObject();
        config = obj[aspectId] ? merge(obj[aspectId], config) : config;
      }
      this.bitMap.addComponentConfig(id, aspectId, config, shouldMergeWithExisting);
    }
  }

  async removeSpecificComponentConfig(id: ComponentID, aspectId: string, markWithMinusIfNotExist = false) {
    const componentConfigFile = await this.componentConfigFile(id);
    if (componentConfigFile) {
      await componentConfigFile.removeAspect(aspectId, markWithMinusIfNotExist, this.resolveComponentId.bind(this));
      await componentConfigFile.write({ override: true });
    } else {
      this.bitMap.removeComponentConfig(id, aspectId, markWithMinusIfNotExist);
    }
  }

  async getAspectIdFromConfig(
    componentId: ComponentID,
    aspectIdStr: string,
    ignoreAspectVersion = false
  ): Promise<string | undefined> {
    const config = await this.getExtensionsFromScopeAndSpecific(componentId);
    const aspectEntry = config.findExtension(aspectIdStr, ignoreAspectVersion);
    return aspectEntry?.id.toString();
  }

  async getSpecificComponentConfig(id: ComponentID, aspectId: string): Promise<any> {
    const componentConfigFile = await this.componentConfigFile(id);
    if (componentConfigFile) {
      return componentConfigFile.aspects.get(aspectId)?.config;
    }
    return this.bitMap.getBitmapEntry(id, { ignoreVersion: true }).config?.[aspectId];
  }

  private isVendorComponentByComponentDir(relativeComponentDir: PathOsBasedRelative): boolean {
    const vendorDir = this.config.vendor?.directory || DEFAULT_VENDOR_DIR;
    if (pathIsInside(relativeComponentDir, vendorDir)) {
      return true;
    }
    // TODO: implement
    return false;
  }

  /**
   * return the component config from its folder (component.json)
   * @param componentId
   */
  public async componentConfigFile(id: ComponentID): Promise<ComponentConfigFile | undefined> {
    const relativeComponentDir = this.componentDir(id, { ignoreVersion: true }, { relative: true });
    return this.componentConfigFileFromComponentDirAndName(relativeComponentDir, id.fullName);
  }

  /**
   * @param componentPath can be relative or absolute. supports Linux and Windows
   */
  async getComponentIdByPath(componentPath: PathOsBased): Promise<ComponentID | undefined> {
    const relativePath = path.isAbsolute(componentPath) ? path.relative(this.path, componentPath) : componentPath;
    const linuxPath = pathNormalizeToLinux(relativePath);
    const bitId = this.consumer.bitMap.getComponentIdByPath(linuxPath);
    if (bitId) {
      return this.resolveComponentId(bitId);
    }
    return undefined;
  }

  private async componentConfigFileFromComponentDirAndName(
    relativeComponentDir: PathOsBasedRelative,
    name: string
  ): Promise<ComponentConfigFile | undefined> {
    let componentConfigFile;
    if (relativeComponentDir) {
      const absComponentDir = this.componentDirToAbsolute(relativeComponentDir);
      const defaultScopeFromVariantsOrWs =
        await this.componentDefaultScopeFromComponentDirAndNameWithoutConfigFileMemoized(relativeComponentDir, name);
      componentConfigFile = await ComponentConfigFile.load(
        absComponentDir,
        this.createAspectList.bind(this),
        defaultScopeFromVariantsOrWs
      );
    }

    return componentConfigFile;
  }

  /**
   * load aspects from the workspace and if not exists in the workspace, load from the scope.
   * keep in mind that the graph may have circles.
   */
  async loadAspects(
    ids: string[] = [],
    throwOnError = false,
    neededFor?: string,
    opts: WorkspaceLoadAspectsOptions = {}
  ): Promise<string[]> {
    const workspaceAspectsLoader = this.getWorkspaceAspectsLoader();
    return workspaceAspectsLoader.loadAspects(ids, throwOnError, neededFor, opts);
  }

  async loadComponentsExtensions(
    extensions: ExtensionDataList,
    originatedFrom?: ComponentID,
    opts: WorkspaceLoadAspectsOptions = {}
  ): Promise<void> {
    const workspaceAspectsLoader = this.getWorkspaceAspectsLoader();
    return workspaceAspectsLoader.loadComponentsExtensions(extensions, originatedFrom, opts);
  }

  /**
   * returns one graph that includes all dependencies types. each edge has a label of the dependency
   * type. the nodes content is the Component object.
   */
  async buildOneGraphForComponents(
    ids: ComponentID[],
    ignoreIds?: string[],
    shouldLoadFunc?: ShouldLoadFunc,
    shouldThrowOnMissingDep = true
  ): Promise<Graph<Component, string>> {
    const graphFromFsBuilder = new GraphFromFsBuilder(
      this,
      this.logger,
      this.dependencyResolver,
      ignoreIds,
      shouldLoadFunc,
      shouldThrowOnMissingDep
    );
    return graphFromFsBuilder.buildGraph(ids);
  }

  async resolveAspects(
    runtimeName?: string,
    componentIds?: ComponentID[],
    opts?: ResolveAspectsOptions
  ): Promise<AspectDefinition[]> {
    const workspaceAspectsLoader = this.getWorkspaceAspectsLoader();
    return workspaceAspectsLoader.resolveAspects(runtimeName, componentIds, opts);
  }

  /**
   * Provides a cache folder, unique per key.
   * Return value may be undefined, if workspace folder is unconventional (bare-scope, no node_modules, etc)
   */
  getTempDir(
    /*
     * unique key, i.e. aspect or component id
     */
    id: string
  ) {
    const PREFIX = 'bit';
    const cacheDir = path.join(this.modulesPath, '.cache', PREFIX, id);

    // maybe should also check it's a folder and has write permissions
    if (!fs.existsSync(cacheDir)) {
      fs.mkdirSync(cacheDir, { recursive: true });
    }

    return cacheDir;
  }

  getWorkspaceAspectsLoader(): WorkspaceAspectsLoader {
    let resolveEnvsFromRoots = this.config.resolveEnvsFromRoots;
    if (resolveEnvsFromRoots === undefined) {
      const resolveEnvsFromRootsConfig = this.globalConfig.getSync(CFG_DEFAULT_RESOLVE_ENVS_FROM_ROOTS);
      const defaultResolveEnvsFromRoots: boolean =
        // @ts-ignore
        resolveEnvsFromRootsConfig === 'true' || resolveEnvsFromRootsConfig === true;
      resolveEnvsFromRoots = defaultResolveEnvsFromRoots;
    }

    const workspaceAspectsLoader = new WorkspaceAspectsLoader(
      this,
      this.scope,
      this.aspectLoader,
      this.envs,
      this.dependencyResolver,
      this.logger,
      this.globalConfig,
      this.harmony,
      this.onAspectsResolveSlot,
      this.onRootAspectAddedSlot,
      this.config.resolveAspectsFromNodeModules,
      resolveEnvsFromRoots
    );
    return workspaceAspectsLoader;
  }

  getCapsulePath() {
    const workspaceAspectsLoader = this.getWorkspaceAspectsLoader();
    return workspaceAspectsLoader.getCapsulePath();
  }

  shouldUseHashForCapsules() {
    const workspaceAspectsLoader = this.getWorkspaceAspectsLoader();
    return workspaceAspectsLoader.shouldUseHashForCapsules();
  }

  /**
  }

  /**
   * this should be rarely in-use.
   * it's currently used by watch extension as a quick workaround to load .bitmap and the components
   */
  async _reloadConsumer() {
    this.consumer = await loadConsumer(this.path, true);
    this.bitMap = new BitMap(this.consumer.bitMap, this.consumer);
    await this.clearCache();
  }

  async getComponentPackagePath(component: Component) {
    const inInWs = await this.hasId(component.id);
    const relativePath = this.dependencyResolver.getRuntimeModulePath(component, inInWs);
    return path.join(this.path, relativePath);
  }

  // TODO: should we return here the dir as it defined (aka components) or with /{name} prefix (as it used in legacy)
  get defaultDirectory(): string {
    return this.config.defaultDirectory;
  }

  get legacyDefaultDirectory(): string {
    if (this.defaultDirectory && !this.defaultDirectory.includes('{name}')) {
      return `${this.defaultDirectory}/{name}`;
    }
    return this.defaultDirectory;
  }

  /**
   * Transform the id to ComponentId and get the exact id as appear in bitmap
   */
  async resolveComponentId(id: string | BitId | ComponentID): Promise<ComponentID> {
    if (id instanceof BitId && id.hasScope() && id.hasVersion()) {
      // an optimization to make it faster when BitId is passed
      return ComponentID.fromLegacy(id);
    }
    const getDefaultScope = async (bitId: ComponentID, bitMapOptions?: GetBitMapComponentOptions) => {
      if (bitId.scope) {
        return bitId.scope;
      }
      const relativeComponentDir = this.componentDirFromLegacyId(bitId, bitMapOptions, { relative: true });
      const defaultScope = await this.componentDefaultScopeFromComponentDirAndName(
        relativeComponentDir,
        bitId.fullName
      );
      return defaultScope;
    };

    // This is required in case where you have in your workspace a component with the same name as a core aspect
    // let's say you have component called react-native (which is eventually my-org.my-scope/react-native)
    // and you set teambit.react/react-native as your env
    // bit will get here with the string teambit.react/react-native and will try to resolve it from the workspace
    // during this it will find the my-org.my-scope/react-native which is incorrect as the core one doesn't exist in the
    // workspace
    if (this.aspectLoader.isCoreAspect(id.toString())) {
      return ComponentID.fromString(id.toString());
    }
    let legacyId = this.consumer.getParsedIdIfExist(id.toString(), true, true);
    if (legacyId) {
      const defaultScope = await getDefaultScope(legacyId);
      // only reason to strip the scopeName from the given id is when this id has the defaultScope, because .bitmap
      // doesn't have the defaultScope. if the given id doesn't have scope or has scope different than the default,
      // then don't ignore it. search with the scope-name.
      const shouldSearchWithoutScopeInProvidedId = id.toString().startsWith(`${defaultScope}/`);
      legacyId = this.consumer.getParsedIdIfExist(id.toString(), true, shouldSearchWithoutScopeInProvidedId);
      if (legacyId) {
        return ComponentID.fromLegacy(legacyId._legacy, defaultScope);
      }
    }
    try {
      const idWithVersion = id.toString();
      const [idWithoutVersion, version] = id.toString().split('@');
      const _bitMapId = this.consumer.getParsedIdIfExist(idWithoutVersion, false, true);
      // This logic is very specific, and very sensitive for changes please do not touch this without consulting with @ran or @gilad
      // example (partial list) cases which should be handled are:
      // use case 1 - ws component provided with the local scope name:
      // source id        : my-scope1/my-name1
      // bitmap res (_id) : my-name1 (comp is tagged but not exported)
      // local scope name : my-scope1
      // scope content    : my-name1
      // expected result  : my-name1
      // use case 2 - component with same name exist in ws and scope (but with different scope name)
      // source id        : my-scope2/my-name1
      // bitmap res (_id) : my-name1 (comp exist in ws but it's actually different component)
      // local scope name : my-scope1
      // scope content    : my-scope2/my-name1
      // expected result  : my-scope2/my-name1
      // use case 3 - component with same name exist in ws and scope (but with different scope name) - source provided without scope name
      // source id        : my-name1
      // bitmap res (_id) : my-name1 (comp exist in ws but it's actually different component)
      // local scope name : my-scope1
      // scope content    : my-scope1/my-name1 and my-scope2/my-name1
      // expected result  : my-name1 (get the name from the bitmap)
      // use case 4 - component with the same name and different scope are imported into the ws
      // source id        : my-name1
      // bitmap res (_id) : my-scope2/my-name1 (comp exist in ws from different scope (imported))
      // local scope name : my-scope1
      // scope content    : my-scope2/my-name1
      // expected result  : my-scope2/my-name1 (get the name from the bitmap)

      // No entry in bitmap at all, search for the original input id
      if (!_bitMapId) {
        return await this.scope.resolveComponentId(id.toString());
      }
      const _bitMapIdWithoutVersion = _bitMapId.toStringWithoutVersion();
      const _bitMapIdWithVersion = _bitMapId.changeVersion(version).toString();
      // The id in the bitmap has prefix which is not in the source id - the bitmap entry has scope name
      // Handle use case 4
      if (_bitMapIdWithoutVersion.endsWith(idWithoutVersion) && _bitMapIdWithoutVersion !== idWithoutVersion) {
        return await this.scope.resolveComponentId(_bitMapIdWithVersion);
      }
      // Handle case when I tagged the component locally with a default scope which is not the local scope
      // but not exported it yet
      // now i'm trying to load it with source id contain the default scope prefix
      // we want to get it from the local first before assuming it's something coming from outside
      if (!_bitMapId.scope) {
        const defaultScopeForBitmapId = await getDefaultScope(_bitMapId, { ignoreVersion: true });
        const getFromBitmapAddDefaultScope = () => {
          let _bitmapIdWithVersionForSource = _bitMapId;
          if (version) {
            _bitmapIdWithVersionForSource = _bitMapId.changeVersion(version);
          }
          return ComponentID.fromLegacy(_bitmapIdWithVersionForSource._legacy, defaultScopeForBitmapId);
        };
        // a case when the given id contains the default scope
        if (idWithVersion.startsWith(`${defaultScopeForBitmapId}/${_bitMapIdWithoutVersion}`)) {
          return getFromBitmapAddDefaultScope();
        }
        // a case when the given id does not contain the default scope
        const fromScope = await this.scope.resolveComponentId(idWithVersion);
        if (!fromScope._legacy.hasScope()) {
          return getFromBitmapAddDefaultScope();
        }
      }

      if (idWithoutVersion.endsWith(_bitMapIdWithoutVersion) && _bitMapIdWithoutVersion !== idWithoutVersion) {
        // The id in the bitmap doesn't have scope, the source id has scope
        // Handle use case 2 and use case 1
        if (id.toString().startsWith(this.scope.name)) {
          // Handle use case 1 - the provided id has scope name same as the local scope name
          // we want to send it as it appear in the bitmap
          return await this.scope.resolveComponentId(_bitMapIdWithVersion);
        }
        // Handle use case 2 - the provided id has scope which is not the local scope
        // we want to search by the source id
        return await this.scope.resolveComponentId(idWithVersion);
      }
      // Handle use case 3
      return await this.scope.resolveComponentId(idWithVersion);
    } catch (error: any) {
      return ComponentID.fromString(id.toString());
    }
  }

  async resolveMultipleComponentIds(ids: Array<string | ComponentID | ComponentID>): Promise<ComponentID[]> {
    return Promise.all(ids.map(async (id) => this.resolveComponentId(id)));
  }

  /**
   * component-id coming from Scope don't have the defaultScope, the legacyComponentId.scope is always populated.
   * in the .bitmap we need to distinguish between the two, so the componentId needs to be corrected with the defaultScope.
   */
  resolveIdWithDefaultScope(componentId: ComponentID): ComponentID {
    const isExported = !this.consumer.getNotExportedIds().searchWithoutVersion(componentId);
    const bitId = componentId._legacy.changeScope(isExported ? componentId.scope : undefined);
    return ComponentID.fromLegacy(bitId, componentId.scope);
  }

  /**
   * This will mutate the original extensions list and resolve it's ids
   *
   * @param {ExtensionDataList} extensions
   * @returns {Promise<void[]>}
   * @memberof Workspace
   */
  resolveExtensionsList(extensions: ExtensionDataList): Promise<void[]> {
    const resolveMergedExtensionsP = extensions.map(async (extensionEntry) => {
      if (extensionEntry.extensionId) {
        // const hasVersion = extensionEntry.extensionId.hasVersion();
        // const useBitmapVersion = !hasVersion;
        // const resolvedId = await this.resolveComponentId(extensionEntry.extensionId, true, useBitmapVersion);

        // Assuming extensionId always has scope - do not allow extension id without scope
        const resolvedId = await this.resolveComponentId(extensionEntry.extensionId);
        extensionEntry.extensionId = resolvedId;
      }
    });
    return Promise.all(resolveMergedExtensionsP);
  }

  /**
   * configure an environment to the given components in the .bitmap file, this configuration overrides other, such as
   * overrides in workspace.jsonc.
   */
  async setEnvToComponents(envId: ComponentID, componentIds: ComponentID[]) {
    const envStrWithPossiblyVersion = await this.resolveEnvIdWithPotentialVersionForConfig(envId);
    const envIdStrNoVersion = envId.toStringWithoutVersion();
    await this.unsetEnvFromComponents(componentIds);
    await Promise.all(
      componentIds.map(async (componentId) => {
        await this.addSpecificComponentConfig(componentId, envStrWithPossiblyVersion);
        await this.addSpecificComponentConfig(componentId, EnvsAspect.id, { env: envIdStrNoVersion });
      })
    );
    await this.bitMap.write(`env-set (${envId.toString()})`);
  }

  /**
   * helpful when a user provides an env-string to be set and this env has no version.
   * in the workspace config, a custom-env needs to be set with a version unless it's part of the workspace.
   * (inside envs/envs it's set without a version).
   */
  async resolveEnvIdWithPotentialVersionForConfig(envId: ComponentID): Promise<string> {
    const isCore = this.aspectLoader.isCoreAspect(envId.toStringWithoutVersion());
    const existsOnWorkspace = await this.hasId(envId);
    if (isCore || existsOnWorkspace) {
      // the env needs to be without version
      return envId.toStringWithoutVersion();
    }
    // the env must include a version
    if (envId.hasVersion()) {
      return envId.toString();
    }
    const extensions = this.harmony.get<ConfigMain>('teambit.harmony/config').extensions;
    const found = extensions?.findExtension(envId.toString(), true);
    if (found && found.extensionId?.version) {
      return found.extensionId.toString();
    }
    const comps = await this.importAndGetMany([envId], `to get the env ${envId.toString()}`);
    return comps[0].id.toString();
  }

  /**
   * remove env configuration from the .bitmap file, so then other configuration, such as "variants" will take place
   */
  async unsetEnvFromComponents(ids: ComponentID[]): Promise<{ changed: ComponentID[]; unchanged: ComponentID[] }> {
    const changed: ComponentID[] = [];
    const unchanged: ComponentID[] = [];
    await Promise.all(
      ids.map(async (id) => {
        const extensions = await this.getExtensionsFromScopeAndSpecific(id);
        const envsAspect = extensions.findCoreExtension(EnvsAspect.id)?.rawConfig;
        const currentEnv = envsAspect && envsAspect !== REMOVE_EXTENSION_SPECIAL_SIGN ? envsAspect.env : null;
        if (!currentEnv) {
          unchanged.push(id);
          return;
        }
        // the env that gets saved in the .bitmap file config root can be with or without version.
        // e.g. when a custom env is in .bitmap, it's saved without version, but when asking the component for the
        // env by `this.getAspectIdFromConfig`, it returns the env with version.
        // to make sure we remove the env from the .bitmap, we need to remove both with and without version.
        const currentEnvWithPotentialVersion = await this.getAspectIdFromConfig(id, currentEnv, true);
        await this.removeSpecificComponentConfig(id, currentEnv);
        if (currentEnvWithPotentialVersion && currentEnvWithPotentialVersion.includes('@')) {
          await this.removeSpecificComponentConfig(id, currentEnvWithPotentialVersion);
        }
        await this.removeSpecificComponentConfig(id, EnvsAspect.id);
        changed.push(id);
      })
    );
    await this.bitMap.write(`env-unset`);
    return { changed, unchanged };
  }

  async updateEnvForComponents(envIdStr?: string, pattern?: string) {
    const allWsComps = await this.list();
    const allWsIds = await this.listIds();
    const isInWs = (envId: ComponentID) => allWsIds.find((id) => id.isEqual(envId, { ignoreVersion: true }));
    const allEnvs = await this.envs.createEnvironment(allWsComps);
    const getEnvWithVersion = async (envId: ComponentID) => {
      if (envId.hasVersion()) return envId;
      if (isInWs(envId)) return envId;
      try {
        const fromRemote = await this.scope.getRemoteComponent(envId);
        return envId.changeVersion(fromRemote.id.version);
      } catch (err) {
        throw new BitError(`unable to find ${envIdStr} in the remote`);
      }
    };
    const getEnvs = async (): Promise<ComponentID[]> => {
      if (envIdStr) {
        const envCompId = await this.resolveComponentId(envIdStr);
        const envWithVer = await getEnvWithVersion(envCompId);
        return [envWithVer];
      }
      const allEnvsIds = allEnvs.runtimeEnvs.map((env) => env.id);
      const allEnvsCompIds = await this.resolveMultipleComponentIds(allEnvsIds);
      // check whether the envId has version, otherwise, it's a core env.
      const nonCoreEnvs = allEnvsCompIds.filter((envId) => envId.hasVersion());
      const envsWithVersions = await mapSeries(nonCoreEnvs, (envId) =>
        getEnvWithVersion(envId.changeVersion(undefined))
      );
      return envsWithVersions;
    };
    const envsWithVerToUpdate = await getEnvs();

    const compIdsToUpdate = pattern ? await this.idsByPattern(pattern) : allWsIds;
    const compsToUpdate = await this.getMany(compIdsToUpdate);
    const alreadyUpToDate: ComponentID[] = [];
    const updated: { [envId: string]: ComponentID[] } = {};
    await Promise.all(
      compsToUpdate.map(async (comp) => {
        const compEnvs = compact(
          envsWithVerToUpdate.map((envId) => comp.state.aspects.get(envId.toStringWithoutVersion()))
        );
        if (!compEnvs.length) return;
        const compEnv = compEnvs[0]; // should not be more than one
        const envToUpdate = envsWithVerToUpdate.find((e) => e.isEqual(compEnv.id, { ignoreVersion: true }));
        if (!envToUpdate) throw new Error(`unable to find ${compEnv.id.toString()} in the envs to update`);
        const envIsInWs = isInWs(envToUpdate);

        if (!envIsInWs && compEnv.id.version === envToUpdate.version) {
          // nothing to update
          alreadyUpToDate.push(comp.id);
          return;
        }
        if (envIsInWs && !(await this.getSpecificComponentConfig(comp.id, compEnv.id.toString()))) {
          // compEnv has version. If this id with version doesn't exist in .bitmap, either, it's not saved in .bitmap
          // (probably it's in the model) or it's in .bitmap without version (as expected). either way, nothing to update.
          alreadyUpToDate.push(comp.id);
          return;
        }
        // don't mark with minus if not exist in .bitmap. it's not needed. when the component is loaded, the
        // merge-operation of the aspects removes duplicate aspect-id with different versions.
        await this.removeSpecificComponentConfig(comp.id, compEnv.id.toString(), false);
        await this.addSpecificComponentConfig(
          comp.id,
          envIsInWs ? envToUpdate.toStringWithoutVersion() : envToUpdate.toString(),
          compEnv.config
        );
        (updated[envToUpdate.toString()] ||= []).push(comp.id);
      })
    );
    await this.bitMap.write('env-update');
    return { updated, alreadyUpToDate };
  }

  getComponentPathsRegExps() {
    return this.componentPathsRegExps;
  }

  async setComponentPathsRegExps() {
    const workspaceComponents = await this.list();
    const workspacePackageNames = workspaceComponents.map((c) => this.componentPackageName(c));
    const packageManager = this.dependencyResolver.getPackageManagerName();
    const isPnpmEnabled = typeof packageManager === 'undefined' || packageManager.includes('pnpm');
    const pathsExcluding = [
      generateNodeModulesPattern({
        packages: workspacePackageNames,
        target: PatternTarget.WEBPACK,
        isPnpmEnabled,
      }),
    ];
    this.componentPathsRegExps = [...pathsExcluding.map((stringPattern) => new RegExp(stringPattern))];
  }

  getInjectedDirs(component: Component): Promise<string[]> {
    const relativeCompDir = this.componentDir(component.id, undefined, {
      relative: true,
    });
    return this.dependencyResolver.getInjectedDirs(
      this.path,
      relativeCompDir,
      this.dependencyResolver.getPackageName(component)
    );
  }

  async getAutoDetectOverrides(configuredExtensions: ExtensionDataList, id: ComponentID, legacyFiles: SourceFile[]) {
    let policy = await this.dependencyResolver.mergeVariantPolicies(configuredExtensions, id, legacyFiles);
    // this is needed for "bit install" to install the dependencies from the merge config (see https://github.com/teambit/bit/pull/6849)
    const depsDataOfMergeConfig = this.getDepsDataOfMergeConfig(id);
    if (depsDataOfMergeConfig) {
      const policiesFromMergeConfig = VariantPolicy.fromConfigObject(depsDataOfMergeConfig, { source: 'auto' });
      policy = VariantPolicy.mergePolices([policy, policiesFromMergeConfig]);
    }
    return policy.toLegacyAutoDetectOverrides();
  }

  getAutoDetectConfigMerge(id: ComponentID) {
    const depsDataOfMergeConfig = this.getDepsDataOfMergeConfig(id);
    if (depsDataOfMergeConfig) {
      const policy = VariantPolicy.fromConfigObject(depsDataOfMergeConfig, { source: 'auto' });
      return policy.toLegacyAutoDetectOverrides();
    }
    return undefined;
  }
}

/**
 * this is a super hacky way to do it. problem is that loadAspect is running as onStart hook, where we don't
 * have the CLI fully loaded yet, so we can't get the command from the CLI aspect, we have to retrieve it from
 * process.argv.
 * in general, we don't want every command to try again and again fetching un-built versions. otherwise, every time
 * Bit loads (even bit --help), it'll fetch them and slow down everything.
 * instead, long-running commands and those that need the artifacts from the Version objects, should try to re-fetch.
 */
function shouldReFetchUnBuiltVersion() {
  const commandsToReFetch = ['import'];
  return commandsToReFetch.includes(process.argv[2]);
}

export default Workspace;<|MERGE_RESOLUTION|>--- conflicted
+++ resolved
@@ -228,14 +228,7 @@
     private onBitmapChangeSlot: OnBitmapChangeSlot
   ) {
     this.componentLoadedSelfAsAspects = createInMemoryCache({ maxSize: getMaxSizeForComponents() });
-<<<<<<< HEAD
-
-    // TODO: refactor - prefer to avoid code inside the constructor.
-    this.owner = this.config?.defaultOwner;
     this.componentLoader = new WorkspaceComponentLoader(this, logger, dependencyResolver, envs, aspectLoader);
-=======
-    this.componentLoader = new WorkspaceComponentLoader(this, logger, dependencyResolver, envs);
->>>>>>> 7d002b8e
     this.validateConfig();
     this.bitMap = new BitMap(this.consumer.bitMap, this.consumer);
     // memoize this method to improve performance.

--- conflicted
+++ resolved
@@ -28,10 +28,6 @@
 import type { ScopeMain } from '@teambit/scope';
 import { isMatchNamespacePatternItem } from '@teambit/workspace.modules.match-pattern';
 import type { VariantsMain } from '@teambit/variants';
-<<<<<<< HEAD
-=======
-// import { link } from '@teambit/legacy/dist/api/consumer';
->>>>>>> bc2e3970
 import { BitIds } from '@teambit/legacy/dist/bit-id';
 import { BitId, InvalidScopeName, InvalidScopeNameFromRemote, isValidScopeName } from '@teambit/legacy-bit-id';
 import { LaneId } from '@teambit/lane-id';
@@ -64,7 +60,6 @@
 import { Lane, Version } from '@teambit/legacy/dist/scope/models';
 import { LaneNotFound } from '@teambit/legacy/dist/api/scope/lib/exceptions/lane-not-found';
 import { ScopeNotFoundOrDenied } from '@teambit/legacy/dist/remotes/exceptions/scope-not-found-or-denied';
-import { linkToNodeModules } from '@teambit/workspace.modules.node-modules-linker';
 import { ComponentLoadOptions } from '@teambit/legacy/dist/consumer/component/component-loader';
 import { ComponentConfigFile } from './component-config-file';
 import {
@@ -290,7 +285,7 @@
     this.onAspectsResolveSlot.register(onAspectsResolveFunc);
     return this;
   }
-  
+
   registerOnRootAspectAdded(onRootAspectAddedFunc: OnRootAspectAdded) {
     this.onRootAspectAddedSlot.register(onRootAspectAddedFunc);
     return this;
@@ -1259,130 +1254,8 @@
     componentIds?: ComponentID[],
     opts?: ResolveAspectsOptions
   ): Promise<AspectDefinition[]> {
-<<<<<<< HEAD
     const workspaceAspectsLoader = this.getWorkspaceAspectsLoader();
     return workspaceAspectsLoader.resolveAspects(runtimeName, componentIds, opts);
-=======
-    this.logger.debug(`workspace resolveAspects, runtimeName: ${runtimeName}, componentIds: ${componentIds}`);
-    const defaultOpts: ResolveAspectsOptions = {
-      excludeCore: false,
-      requestedOnly: false,
-      filterByRuntime: true,
-    };
-    const mergedOpts = { ...defaultOpts, ...opts };
-    let missingPaths = false;
-    const bitIds: BitId[] = [];
-    const idsToResolve = componentIds ? componentIds.map((id) => id.toString()) : this.harmony.extensionsIds;
-    const coreAspectsIds = this.aspectLoader.getCoreAspectIds();
-    const userAspectsIds: string[] = difference(idsToResolve, coreAspectsIds);
-    const componentIdsToResolve = await this.resolveMultipleComponentIds(userAspectsIds);
-    const { workspaceIds, scopeIds } = await this.groupIdsByWorkspaceAndScope(componentIdsToResolve);
-    const wsComponents = await this.getMany(workspaceIds);
-    const aspectDefs = await this.aspectLoader.resolveAspects(wsComponents, async (component) => {
-      const compStringId = component.id._legacy.toString();
-      bitIds.push(component.id._legacy);
-      const localPath = this.getComponentPackagePath(component);
-      const isExist = await fs.pathExists(localPath);
-      if (!isExist) {
-        missingPaths = true;
-      }
-      const runtimePath = runtimeName
-        ? await this.aspectLoader.getRuntimePath(component, localPath, runtimeName)
-        : null;
-
-      const aspectFilePath = await this.aspectLoader.getAspectFilePath(component, localPath);
-
-      this.logger.debug(
-        `workspace resolveAspects, resolving id: ${compStringId}, localPath: ${localPath}, runtimePath: ${runtimePath}`
-      );
-      return {
-        aspectPath: localPath,
-        aspectFilePath,
-        runtimePath,
-      };
-    });
-
-    let scopeAspectDefs: AspectDefinition[] = [];
-    if (scopeIds.length) {
-      scopeAspectDefs = await this.scope.resolveAspects(runtimeName, scopeIds, mergedOpts);
-    }
-
-    let coreAspectDefs = await Promise.all(
-      coreAspectsIds.map(async (coreId) => {
-        const rawDef = await getAspectDef(coreId, runtimeName);
-        return this.aspectLoader.loadDefinition(rawDef);
-      })
-    );
-
-    // due to lack of workspace and scope runtimes. TODO: fix after adding them.
-    if (runtimeName && mergedOpts.filterByRuntime) {
-      coreAspectDefs = coreAspectDefs.filter((coreAspect) => {
-        return coreAspect.runtimePath;
-      });
-    }
-
-    if (missingPaths) {
-      await linkToNodeModules(this, bitIds);
-    }
-
-    const allDefs = aspectDefs.concat(coreAspectDefs).concat(scopeAspectDefs);
-    const ids = idsToResolve.map((idStr) => ComponentID.fromString(idStr).toStringWithoutVersion());
-    const afterExclusion = mergedOpts.excludeCore
-      ? allDefs.filter((def) => {
-          const isCore = coreAspectDefs.find((coreId) => def.getId === coreId.getId);
-          const id = ComponentID.fromString(def.getId || '');
-          const isTarget = ids.includes(id.toStringWithoutVersion());
-          if (isTarget) return true;
-          return !isCore;
-        })
-      : allDefs;
-
-    const uniqDefs = uniqBy(afterExclusion, (def) => `${def.aspectPath}-${def.runtimePath}`);
-    let defs = uniqDefs;
-    if (runtimeName && mergedOpts.filterByRuntime) {
-      defs = defs.filter((def) => def.runtimePath);
-    }
-
-    if (componentIds && componentIds.length && mergedOpts.requestedOnly) {
-      const componentIdsString = componentIds.map((id) => id.toString());
-      defs = defs.filter((def) => {
-        return (
-          (def.id && componentIdsString.includes(def.id)) ||
-          (def.component && componentIdsString.includes(def.component?.id.toString()))
-        );
-      });
-    }
-
-    return defs;
-  }
-
-  private async groupIdsByWorkspaceAndScope(
-    ids: ComponentID[]
-  ): Promise<{ workspaceIds: ComponentID[]; scopeIds: ComponentID[] }> {
-    const workspaceIds: ComponentID[] = [];
-    const scopeIds: ComponentID[] = [];
-    await Promise.all(
-      ids.map(async (id) => {
-        const existOnWorkspace = await this.hasId(id);
-        existOnWorkspace ? workspaceIds.push(id) : scopeIds.push(id);
-      })
-    );
-    return { workspaceIds, scopeIds };
-  }
-
-  private async groupComponentsByWorkspaceAndScope(
-    components: Component[]
-  ): Promise<{ workspaceComps: Component[]; scopeComps: Component[] }> {
-    const workspaceComps: Component[] = [];
-    const scopeComps: Component[] = [];
-    await Promise.all(
-      components.map(async (component) => {
-        const existOnWorkspace = await this.hasId(component.id);
-        existOnWorkspace ? workspaceComps.push(component) : scopeComps.push(component);
-      })
-    );
-    return { workspaceComps, scopeComps };
->>>>>>> bc2e3970
   }
 
   /**
@@ -1406,7 +1279,6 @@
     return cacheDir;
   }
 
-<<<<<<< HEAD
   getWorkspaceAspectsLoader(): WorkspaceAspectsLoader{
     const workspaceAspectsLoader = new WorkspaceAspectsLoader(
       this,
@@ -1420,41 +1292,6 @@
       this.onRootAspectAddedSlot
     );
     return workspaceAspectsLoader;
-=======
-  async requireComponents(components: Component[]): Promise<RequireableComponent[]> {
-    let missingPaths = false;
-    const bitIds: BitId[] = [];
-    const resolveP = components.map(async (component) => {
-      bitIds.push(component.id._legacy);
-      const localPath = this.getComponentPackagePath(component);
-      const isExist = await fs.pathExists(localPath);
-      if (!isExist) {
-        missingPaths = true;
-      }
-
-      const requireFunc = async () => {
-        const plugins = this.aspectLoader.getPlugins(component, localPath);
-        if (plugins.has()) {
-          return plugins.load(MainRuntime.name);
-        }
-
-        // eslint-disable-next-line global-require, import/no-dynamic-require
-        const aspect = require(localPath);
-        // require aspect runtimes
-        const runtimePath = await this.aspectLoader.getRuntimePath(component, localPath, MainRuntime.name);
-        // eslint-disable-next-line global-require, import/no-dynamic-require
-        if (runtimePath) require(runtimePath);
-        return aspect;
-      };
-      return new RequireableComponent(component, requireFunc);
-    });
-    const resolved = await Promise.all(resolveP);
-    // Make sure to link missing components
-    if (missingPaths) {
-      await linkToNodeModules(this, bitIds);
-    }
-    return resolved;
->>>>>>> bc2e3970
   }
 
   /**

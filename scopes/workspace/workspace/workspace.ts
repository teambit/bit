--- conflicted
+++ resolved
@@ -98,11 +98,8 @@
 import { WorkspaceAspect } from './workspace.aspect';
 import { GraphIdsFromFsBuilder } from './build-graph-ids-from-fs';
 import { AspectsMerger } from './aspects-merger';
-<<<<<<< HEAD
 import { AspectPackage, GetConfiguredUserAspectsPackagesOptions, WorkspaceAspectsLoader } from './workspace-aspects-loader';
-=======
 import { MergeConflictFile } from './merge-conflict-file';
->>>>>>> 0593b82d
 
 export type EjectConfResult = {
   configPath: string;

--- conflicted
+++ resolved
@@ -83,12 +83,6 @@
   OnComponentChangeSlot,
   OnComponentLoadSlot,
   OnComponentRemoveSlot,
-<<<<<<< HEAD
-  OnPreWatch,
-  OnPreWatchSlot,
-=======
-  OnMultipleComponentsAddSlot,
->>>>>>> 1459e6bb
 } from './workspace.provider';
 import { WorkspaceComponentLoader } from './workspace-component/workspace-component-loader';
 import { GraphFromFsBuilder, ShouldLoadFunc } from './build-graph-from-fs';
@@ -191,12 +185,6 @@
     private onComponentAddSlot: OnComponentAddSlot,
 
     private onComponentRemoveSlot: OnComponentRemoveSlot,
-
-<<<<<<< HEAD
-    private onPreWatchSlot: OnPreWatchSlot,
-=======
-    private onMultipleComponentsAddSlot: OnMultipleComponentsAddSlot,
->>>>>>> 1459e6bb
 
     private graphql: GraphqlMain
   ) {

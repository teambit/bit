--- conflicted
+++ resolved
@@ -8,11 +8,8 @@
 import { BitError } from '@teambit/bit-error';
 import { LaneId } from '@teambit/lane-id';
 import EnvsAspect from '@teambit/envs';
-<<<<<<< HEAD
 import { BitId } from '@teambit/legacy-bit-id';
-=======
 import { getPathStatIfExist } from '@teambit/legacy/dist/utils/fs/last-modified';
->>>>>>> 90af3e99
 
 export type MergeOptions = {
   mergeStrategy?: 'theirs' | 'ours' | 'manual';

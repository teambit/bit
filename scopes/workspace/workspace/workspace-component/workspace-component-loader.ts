--- conflicted
+++ resolved
@@ -365,17 +365,22 @@
 
     const idsIndex = {};
 
-    const legacyIds = workspaceIds.map((id) => {
-      idsIndex[id._legacy.toString()] = id;
+    // const legacyIds = workspaceIds.map((id) => {
+    workspaceIds.forEach((id) => {
+      // idsIndex[id._legacy.toString()] = id;
       idsIndex[id.toString()] = id;
-      return id._legacy;
+      // return id._legacy;
     });
 
     const {
       components: legacyComponents,
       invalidComponents: legacyInvalidComponents,
       removedComponents,
-    } = await this.workspace.consumer.loadComponents(BitIds.fromArray(legacyIds), false, loadOptsWithDefaults);
+    } = await this.workspace.consumer.loadComponents(
+      ComponentIdList.fromArray(workspaceIds),
+      false,
+      loadOptsWithDefaults
+    );
     const allLegacyComponents = legacyComponents.concat(removedComponents);
     legacyInvalidComponents.forEach((invalidComponent) => {
       const entry = { id: idsIndex[invalidComponent.id.toString()], err: invalidComponent.error };
@@ -474,15 +479,9 @@
     loadOpts?: ComponentLoadOptions,
     getOpts: ComponentGetOneOptions = { resolveIdVersion: true }
   ): Promise<Component> {
-<<<<<<< HEAD
     const loadOptsWithDefaults: ComponentLoadOptions = Object.assign(
       { loadExtensions: true, executeLoadSlot: true },
       loadOpts || {}
-=======
-    const bitIdWithVersion: ComponentID = getLatestVersionNumber(
-      this.workspace.consumer.bitmapIdsFromCurrentLaneIncludeRemoved,
-      componentId
->>>>>>> f2b2703e
     );
     const id = getOpts?.resolveIdVersion ? this.resolveVersion(componentId) : componentId;
     const fromCache = this.getFromCache(componentId, loadOptsWithDefaults);
@@ -496,13 +495,8 @@
     }
 
     // in case of out-of-sync, the id may changed during the load process
-<<<<<<< HEAD
     const updatedId = consumerComponent ? ComponentID.fromLegacy(consumerComponent.id, id.scope) : id;
     const component = await this.loadOne(updatedId, consumerComponent, loadOptsWithDefaults);
-=======
-    const updatedId = consumerComponent ? consumerComponent.id : id;
-    const component = await this.loadOne(updatedId, consumerComponent, loadOpts);
->>>>>>> f2b2703e
     if (storeInCache) {
       this.addMultipleEnvsIssueIfNeeded(component); // it's in storeInCache block, otherwise, it wasn't fully loaded
       this.saveInCache(component, loadOptsWithDefaults);
@@ -522,7 +516,7 @@
   }
 
   private resolveVersion(componentId: ComponentID): ComponentID {
-    const bitIdWithVersion: BitId = getLatestVersionNumber(
+    const bitIdWithVersion: ComponentID = getLatestVersionNumber(
       this.workspace.consumer.bitmapIdsFromCurrentLaneIncludeRemoved,
       componentId._legacy
     );
@@ -620,10 +614,7 @@
    * legacy-id, the component is the cache has the old id.
    */
   private getFromCache(componentId: ComponentID, loadOpts?: ComponentLoadOptions): Component | undefined {
-    const bitIdWithVersion: BitId = getLatestVersionNumber(
-      this.workspace.consumer.bitmapIdsFromCurrentLaneIncludeRemoved,
-      componentId._legacy
-    );
+    const bitIdWithVersion: ComponentID = this.resolveVersion(componentId);
     const id = bitIdWithVersion.version ? componentId.changeVersion(bitIdWithVersion.version) : componentId;
     const cacheKey = createComponentCacheKey(id, loadOpts);
     const fromCache = this.componentsCache.get(cacheKey);

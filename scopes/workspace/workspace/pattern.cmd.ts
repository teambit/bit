--- conflicted
+++ resolved
@@ -10,11 +10,7 @@
 a pattern can be a simple component-id or component-name. e.g. "ui/button".
 a pattern can be used with wildcards for multiple component ids, e.g. "org.scope/utils/**" or "**/utils/**" to capture all org/scopes.
 to enter multiple patterns, separate them by a comma, e.g. 'ui/*, lib/*'
-<<<<<<< HEAD
-to exclude, use "!". e.g. 'ui/**, !ui/button'
-=======
 to exclude, use '!'. e.g. 'ui/**, !ui/button'
->>>>>>> 14b6e6bf
 always wrap the pattern with single quotes to avoid collision with shell commands.
 the matching algorithm is from multimatch (@see https://github.com/sindresorhus/multimatch)
 `;

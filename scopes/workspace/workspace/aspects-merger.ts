import { Harmony } from '@teambit/harmony';
import { Component, ComponentID } from '@teambit/component';
import { UnmergedComponent } from '@teambit/legacy/dist/scope/lanes/unmerged-components';
import { BitId } from '@teambit/legacy-bit-id';
import { EnvsAspect } from '@teambit/envs';
import { DependencyResolverAspect } from '@teambit/dependency-resolver';
import { Consumer } from '@teambit/legacy/dist/consumer';
import { ExtensionDataList } from '@teambit/legacy/dist/consumer/config/extension-data';
<<<<<<< HEAD
import { partition, mergeWith } from 'lodash';
=======
import { partition, mergeWith, difference, merge } from 'lodash';
>>>>>>> 835b602a
import { MergeConfigConflict } from './exceptions/merge-config-conflict';
import { AspectSpecificField, ExtensionsOrigin, Workspace } from './workspace';
import { MergeConflictFile } from './merge-conflict-file';

export class AspectsMerger {
  private consumer: Consumer;
  private warnedAboutMisconfiguredEnvs: string[] = []; // cache env-ids that have been errored about not having "env" type
  readonly mergeConflictFile: MergeConflictFile;
  private mergeConfigDepsResolverDataCache: { [compIdStr: string]: Record<string, any> } = {};
  constructor(private workspace: Workspace, private harmony: Harmony) {
    this.consumer = workspace.consumer;
    this.mergeConflictFile = new MergeConflictFile(workspace.path);
  }

  getDepsDataOfMergeConfig(id: BitId) {
    return this.mergeConfigDepsResolverDataCache[id.toString()];
  }

  /**
   * Calculate the component config based on:
   * the config property in the .bitmap file
   * the component.json file in the component folder
   * matching pattern in the variants config
   * defaults extensions from workspace config
   * extensions from the model.
   */
  // eslint-disable-next-line complexity
  async merge(
    componentId: ComponentID,
    componentFromScope?: Component,
    excludeOrigins: ExtensionsOrigin[] = []
  ): Promise<{
    extensions: ExtensionDataList;
    beforeMerge: Array<{ extensions: ExtensionDataList; origin: ExtensionsOrigin; extraData: any }>; // useful for debugging
    errors?: Error[];
  }> {
    // TODO: consider caching this result
    let configFileExtensions: ExtensionDataList | undefined;
    let variantsExtensions: ExtensionDataList | undefined;
    let wsDefaultExtensions: ExtensionDataList | undefined;
    const mergeFromScope = true;
    const errors: Error[] = [];

    const bitMapEntry = this.consumer.bitMap.getComponentIfExist(componentId._legacy);
    const bitMapExtensions = bitMapEntry?.config;

    let configMerge: Record<string, any> | undefined;
    try {
      configMerge = await this.mergeConflictFile.getConflictParsed(componentId.toStringWithoutVersion());
    } catch (err) {
      if (!(err instanceof MergeConfigConflict)) {
        throw err;
      }
      this.workspace.logger.error(`unable to parse the config file for ${componentId.toString()} due to conflicts`);
      errors.push(err);
    }

    const adjustEnvsOnConfigMerge = (conf: Record<string, any>) => {
      const env = conf[EnvsAspect.id]?.env;
      if (!env) return;
      const [id] = env.split('@');
      conf[EnvsAspect.id] = { env: id };
      conf[env] = {};
    };

    const unmergedData = this.getUnmergedData(componentId);
    const unmergedDataMergeConf = unmergedData?.mergedConfig;
    const getMergeConfigCombined = () => {
      if (!configMerge && !unmergedDataMergeConf) return undefined;
      if (!configMerge) return unmergedDataMergeConf;
      if (!unmergedDataMergeConf) return configMerge;

      return mergeWith(configMerge, unmergedDataMergeConf, (objValue, srcValue) => {
        if (Array.isArray(objValue)) {
          // critical for dependencyResolver.policy.*dependencies. otherwise, it will override the array
          return objValue.concat(srcValue);
        }
        return undefined;
      });
    };
    const mergeConfigCombined = getMergeConfigCombined();
    adjustEnvsOnConfigMerge(mergeConfigCombined || {});

    const configMergeExtensions = mergeConfigCombined
      ? ExtensionDataList.fromConfigObject(mergeConfigCombined)
      : undefined;

    this.removeAutoDepsFromConfig(componentId, configMergeExtensions);
    const scopeExtensions = componentFromScope?.config?.extensions || new ExtensionDataList();
    // backward compatibility. previously, it was saved as an array into the model (when there was merge-config)
    this.removeAutoDepsFromConfig(componentId, scopeExtensions, true);
    const [specific, nonSpecific] = partition(scopeExtensions, (entry) => entry.config[AspectSpecificField] === true);
    const scopeExtensionsNonSpecific = new ExtensionDataList(...nonSpecific);
    const scopeExtensionsSpecific = new ExtensionDataList(...specific);

    const componentConfigFile = await this.workspace.componentConfigFile(componentId);
    if (componentConfigFile) {
      configFileExtensions = componentConfigFile.aspects.toLegacy();
    }
    const relativeComponentDir = this.workspace.componentDir(componentId, { ignoreVersion: true }, { relative: true });
    const variantConfig = this.workspace.variants.byRootDirAndName(relativeComponentDir, componentId.fullName);
    if (variantConfig) {
      variantsExtensions = variantConfig.extensions.clone();
      // Do not merge from scope when there is specific variant (which is not *) that match the component
      // if (variantConfig.maxSpecificity > 0) {
      //   mergeFromScope = false;
      // }
    }
    // We don't stop on each step because we want to merge the default scope even if propagate=false but the default scope is not defined
    // in the case the same extension pushed twice, the former takes precedence (opposite of Object.assign)
    const extensionsToMerge: Array<{ origin: ExtensionsOrigin; extensions: ExtensionDataList; extraData: any }> = [];
    let envWasFoundPreviously = false;
    const removedExtensionIds: string[] = [];

    const addExtensionsToMerge = async (extensions: ExtensionDataList, origin: ExtensionsOrigin, extraData?: any) => {
      if (!extensions.length) {
        return;
      }
      removedExtensionIds.push(...extensions.filter((extData) => extData.isRemoved).map((extData) => extData.stringId));
      const extsWithoutRemoved = extensions.filterRemovedExtensions();
      const selfInMergedExtensions = extsWithoutRemoved.findExtension(
        componentId._legacy.toStringWithoutScopeAndVersion(),
        true,
        true
      );
      const extsWithoutSelf = selfInMergedExtensions?.extensionId
        ? extsWithoutRemoved.remove(selfInMergedExtensions.extensionId)
        : extsWithoutRemoved;
      const { extensionDataListFiltered, envIsCurrentlySet } = await this.filterEnvsFromExtensionsIfNeeded(
        extsWithoutSelf,
        envWasFoundPreviously,
        origin
      );
      if (envIsCurrentlySet) {
        await this.warnAboutMisconfiguredEnv(componentId, extensions);
        envWasFoundPreviously = true;
      }

      extensionsToMerge.push({ origin, extensions: extensionDataListFiltered, extraData });
    };
    const setDataListAsSpecific = (extensions: ExtensionDataList) => {
      extensions.forEach((dataEntry) => (dataEntry.config[AspectSpecificField] = true));
    };
    if (bitMapExtensions && !excludeOrigins.includes('BitmapFile')) {
      const extensionDataList = ExtensionDataList.fromConfigObject(bitMapExtensions);
      setDataListAsSpecific(extensionDataList);
      await addExtensionsToMerge(extensionDataList, 'BitmapFile');
    }
    // config-merge is after the .bitmap. because normally if you have config set in .bitmap, you won't
    // be able to lane-merge. (unless you specify --ignore-config-changes).
    // so, if there is config in .bitmap, it probably happened after lane-merge.
    if (configMergeExtensions && !excludeOrigins.includes('ConfigMerge')) {
      await addExtensionsToMerge(ExtensionDataList.fromArray(configMergeExtensions), 'ConfigMerge');
    }
    if (configFileExtensions && !excludeOrigins.includes('ComponentJsonFile')) {
      setDataListAsSpecific(configFileExtensions);
      await addExtensionsToMerge(configFileExtensions, 'ComponentJsonFile');
    }
    if (!excludeOrigins.includes('ModelSpecific')) {
      await addExtensionsToMerge(ExtensionDataList.fromArray(scopeExtensionsSpecific), 'ModelSpecific');
    }
    let continuePropagating = componentConfigFile?.propagate ?? true;
    if (variantsExtensions && continuePropagating && !excludeOrigins.includes('WorkspaceVariants')) {
      const appliedRules = variantConfig?.sortedMatches.map(({ pattern, specificity }) => ({ pattern, specificity }));
      await addExtensionsToMerge(variantsExtensions, 'WorkspaceVariants', { appliedRules });
    }
    continuePropagating = continuePropagating && (variantConfig?.propagate ?? true);
    // Do not apply default extensions on the default extensions (it will create infinite loop when loading them)
    const isDefaultExtension = wsDefaultExtensions?.findExtension(componentId.toString(), true, true);
    if (
      wsDefaultExtensions &&
      continuePropagating &&
      !isDefaultExtension &&
      !excludeOrigins.includes('WorkspaceDefault')
    ) {
      await addExtensionsToMerge(wsDefaultExtensions, 'WorkspaceDefault');
    }
    if (mergeFromScope && continuePropagating && !excludeOrigins.includes('ModelNonSpecific')) {
      await addExtensionsToMerge(scopeExtensionsNonSpecific, 'ModelNonSpecific');
    }

    // It's important to do this resolution before the merge, otherwise we have issues with extensions
    // coming from scope with local scope name, as opposed to the same extension comes from the workspace with default scope name
    await Promise.all(extensionsToMerge.map((list) => this.resolveExtensionListIds(list.extensions)));
    const afterMerge = ExtensionDataList.mergeConfigs(extensionsToMerge.map((ext) => ext.extensions));
    await this.loadExtensions(afterMerge, componentId);
    const withoutRemoved = afterMerge.filter((extData) => !removedExtensionIds.includes(extData.stringId));
    const extensions = ExtensionDataList.fromArray(withoutRemoved);
    return {
      extensions,
      beforeMerge: extensionsToMerge,
      errors,
    };
  }

  /**
   * from the merge-config we get the dep-resolver policy as an array, because it needs to support "force" prop.
   * however, when we save the config, we want to save it as an object, so we need split the data into two:
   * 1. force: true, which gets saved into the config.
   * 2. force: false, which gets saved into the data.dependencies later on. see the LegacyDependencyResolver.registerOnComponentAutoDetectOverridesGetter hook
   */
  private removeAutoDepsFromConfig(componentId: ComponentID, conf?: ExtensionDataList, fromScope = false) {
    if (!conf) return;
    const policy = conf.findCoreExtension(DependencyResolverAspect.id)?.config.policy;
    if (!policy) return;

    const mergeConfigObj = {};
    ['dependencies', 'devDependencies', 'peerDependencies'].forEach((key) => {
      if (!policy[key]) return;
      // this is only relevant when it is saved as an array. otherwise, it's always force: true.
      if (!Array.isArray(policy[key])) return;

      mergeConfigObj[key] = policy[key].filter((dep) => !dep.force);
      policy[key] = policy[key].filter((dep) => dep.force);

      if (!policy[key].length) {
        delete policy[key];
        return;
      }
      // convert to object
      policy[key] = policy[key].reduce((acc, current) => {
        acc[current.name] = current.version;
        return acc;
      }, {});
    });

    if (!fromScope) {
      if (!this.mergeConfigDepsResolverDataCache[componentId.toString()]) {
        this.mergeConfigDepsResolverDataCache[componentId.toString()] = {};
      }
      this.mergeConfigDepsResolverDataCache[componentId.toString()] = merge(
        this.mergeConfigDepsResolverDataCache[componentId.toString()],
        mergeConfigObj
      );
    }
  }

  private getUnmergedData(componentId: ComponentID): UnmergedComponent | undefined {
    return this.workspace.scope.legacyScope.objects.unmergedComponents.getEntry(componentId._legacy.name);
  }

  private async warnAboutMisconfiguredEnv(componentId: ComponentID, extensionDataList: ExtensionDataList) {
    if (!(await this.workspace.hasId(componentId))) {
      // if this is a dependency and not belong to the workspace, don't show the warning
      return;
    }
    const envAspect = extensionDataList.findExtension(EnvsAspect.id);
    const envFromEnvsAspect = envAspect?.config.env;
    if (!envFromEnvsAspect) return;
    if (this.workspace.envs.getCoreEnvsIds().includes(envFromEnvsAspect)) return;
    if (this.warnedAboutMisconfiguredEnvs.includes(envFromEnvsAspect)) return;
    let env: Component;
    try {
      const envId = await this.workspace.resolveComponentId(envFromEnvsAspect);
      env = await this.workspace.get(envId);
    } catch (err) {
      return; // unable to get the component for some reason. don't sweat it. forget about the warning
    }
    if (!this.workspace.envs.isUsingEnvEnv(env)) {
      this.warnedAboutMisconfiguredEnvs.push(envFromEnvsAspect);
      this.workspace.logger.consoleWarning(
        `env "${envFromEnvsAspect}" is not of type env. (correct the env's type, or component config with "bit env set ${envFromEnvsAspect} teambit.envs/env")`
      );
    }
  }

  private async filterEnvsFromExtensionsIfNeeded(
    extensionDataList: ExtensionDataList,
    envWasFoundPreviously: boolean,
    origin: ExtensionsOrigin
  ) {
    const envAspect = extensionDataList.findExtension(EnvsAspect.id);
    const envFromEnvsAspect: string | undefined = envAspect?.config.env || envAspect?.data.id;
    if (envWasFoundPreviously && envAspect) {
      const nonEnvs = extensionDataList.filter((e) => {
        // normally the env-id inside the envs aspect doesn't have a version, but the aspect itself has a version.
        if (e.stringId === envFromEnvsAspect || e.extensionId?.toStringWithoutVersion() === envFromEnvsAspect)
          return false;
        return true;
      });
      // still, aspect env may have other data other then config.env.
      delete envAspect.config.env;
      return { extensionDataListFiltered: new ExtensionDataList(...nonEnvs), envIsCurrentlySet: true };
    }
    if (envFromEnvsAspect && (origin === 'ModelNonSpecific' || origin === 'ModelSpecific')) {
      // if env was found, search for this env in the workspace and if found, replace the env-id with the one from the workspace
      const envAspectExt = extensionDataList.find((e) => e.extensionId?.toStringWithoutVersion() === envFromEnvsAspect);
      const ids = await this.workspace.listIds();
      const envAspectId = envAspectExt?.extensionId;
      const found = envAspectId && ids.find((id) => id._legacy.isEqualWithoutVersion(envAspectId));
      if (found) {
        envAspectExt.extensionId = found._legacy;
      }
    }
    return { extensionDataListFiltered: extensionDataList, envIsCurrentlySet: Boolean(envFromEnvsAspect) };
  }

  /**
   * Load all unloaded extensions from a list
   * @param extensions list of extensions with config to load
   */
  private async loadExtensions(
    extensions: ExtensionDataList,
    originatedFrom?: ComponentID,
    throwOnError = false
  ): Promise<void> {
    const workspaceAspectsLoader = this.workspace.getWorkspaceAspectsLoader();
    return workspaceAspectsLoader.loadComponentsExtensions(extensions, originatedFrom, throwOnError);
  }
  
  /**
   * This will mutate the entries with extensionId prop to have resolved legacy id
   * This should be worked on the extension data list not the new aspect list
   * @param extensionList
   */
  private async resolveExtensionListIds(extensionList: ExtensionDataList): Promise<ExtensionDataList> {
    const promises = extensionList.map(async (entry) => {
      if (entry.extensionId) {
        const id = await this.workspace.resolveComponentId(entry.extensionId);
        entry.extensionId = id._legacy;
      }

      return entry;
    });
    await Promise.all(promises);
    return extensionList;
  }
}<|MERGE_RESOLUTION|>--- conflicted
+++ resolved
@@ -6,11 +6,7 @@
 import { DependencyResolverAspect } from '@teambit/dependency-resolver';
 import { Consumer } from '@teambit/legacy/dist/consumer';
 import { ExtensionDataList } from '@teambit/legacy/dist/consumer/config/extension-data';
-<<<<<<< HEAD
-import { partition, mergeWith } from 'lodash';
-=======
-import { partition, mergeWith, difference, merge } from 'lodash';
->>>>>>> 835b602a
+import { partition, mergeWith, merge } from 'lodash';
 import { MergeConfigConflict } from './exceptions/merge-config-conflict';
 import { AspectSpecificField, ExtensionsOrigin, Workspace } from './workspace';
 import { MergeConflictFile } from './merge-conflict-file';

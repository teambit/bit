import { CommunityMain, CommunityAspect } from '@teambit/community';
import { link as legacyLink } from '@teambit/legacy/dist/api/consumer/lib/link';
import { CompilerMain, CompilerAspect, CompilationInitiator } from '@teambit/compiler';
import { CLIMain, CommandList, CLIAspect, MainRuntime } from '@teambit/cli';
import chalk from 'chalk';
import { WorkspaceAspect, Workspace, ComponentConfigFile } from '@teambit/workspace';
import { pick } from 'lodash';
import { ProjectManifest } from '@pnpm/types';
import componentIdToPackageName from '@teambit/legacy/dist/utils/bit/component-id-to-package-name';
import { VariantsMain, Patterns, VariantsAspect } from '@teambit/variants';
import { Component, ComponentID, ComponentMap } from '@teambit/component';
import pMapSeries from 'p-map-series';
import { Slot, SlotRegistry } from '@teambit/harmony';
import { IssuesClasses } from '@teambit/component-issues';
import {
  WorkspaceDependencyLifecycleType,
  DependencyResolverMain,
  DependencyInstaller,
  DependencyResolverAspect,
  PackageManagerInstallOptions,
  ComponentDependency,
  VariantPolicyConfigObject,
  WorkspacePolicyEntry,
  LinkingOptions,
  LinkResults,
  DependencyList,
  OutdatedPkg,
  WorkspacePolicy,
} from '@teambit/dependency-resolver';
<<<<<<< HEAD
import { pathExists } from 'fs-extra';
import { ImporterAspect, ImporterMain, ImportOptions } from '@teambit/importer';
=======
>>>>>>> 8075cdc1
import { Logger, LoggerAspect, LoggerMain } from '@teambit/logger';
import { IssuesAspect, IssuesMain } from '@teambit/issues';
import hash from 'object-hash';
import { DependencyTypeNotSupportedInPolicy } from './exceptions';
import { InstallAspect } from './install.aspect';
import { pickOutdatedPkgs } from './pick-outdated-pkgs';
import { LinkCommand } from './link';
import InstallCmd from './install.cmd';
import UninstallCmd from './uninstall.cmd';
import UpdateCmd from './update.cmd';

export type WorkspaceLinkOptions = LinkingOptions & {
  rootPolicy?: WorkspacePolicy;
};

export type WorkspaceInstallOptions = {
  addMissingPeers?: boolean;
  variants?: string;
  lifecycleType?: WorkspaceDependencyLifecycleType;
  dedupe?: boolean;
  import?: boolean;
  copyPeerToRuntimeOnRoot?: boolean;
  copyPeerToRuntimeOnComponents?: boolean;
  updateExisting?: boolean;
  savePrefix?: string;
  compile?: boolean;
};

export type ModulesInstallOptions = Omit<WorkspaceInstallOptions, 'updateExisting' | 'lifecycleType' | 'import'>;

type PreLink = (linkOpts?: WorkspaceLinkOptions) => Promise<void>;
type PreInstall = (installOpts?: WorkspaceInstallOptions) => Promise<void>;

type PreLinkSlot = SlotRegistry<PreLink>;
type PreInstallSlot = SlotRegistry<PreInstall>;

export class InstallMain {
  private visitedAspects: Set<string> = new Set();

  constructor(
    private dependencyResolver: DependencyResolverMain,

    private logger: Logger,

    private workspace: Workspace,

    private variants: VariantsMain,

    private compiler: CompilerMain,

    private preLinkSlot: PreLinkSlot,

    private preInstallSlot: PreInstallSlot
  ) {}
  /**
   * Install dependencies for all components in the workspace
   *
   * @returns
   * @memberof Workspace
   */
  async install(packages?: string[], options?: WorkspaceInstallOptions): Promise<ComponentMap<string>> {
    if (packages && packages.length) {
      await this._addPackages(packages, options);
    }
    if (options?.addMissingPeers) {
      const compDirMap = await this.getComponentsDirectory([]);
      const mergedRootPolicy = this.dependencyResolver.getWorkspacePolicy();
      const depsFilterFn = await this.generateFilterFnForDepsFromLocalRemote();
      const pmInstallOptions: PackageManagerInstallOptions = {
        dedupe: options?.dedupe,
        copyPeerToRuntimeOnRoot: options?.copyPeerToRuntimeOnRoot ?? true,
        copyPeerToRuntimeOnComponents: options?.copyPeerToRuntimeOnComponents ?? false,
        dependencyFilterFn: depsFilterFn,
        overrides: this.dependencyResolver.config.overrides,
        packageImportMethod: this.dependencyResolver.config.packageImportMethod,
      };
      const missingPeers = await this.dependencyResolver.getMissingPeerDependencies(
        this.workspace.path,
        mergedRootPolicy,
        compDirMap,
        pmInstallOptions
      );
      if (missingPeers) {
        const missingPeerPackages = Object.entries(missingPeers).map(([peerName, range]) => `${peerName}@${range}`);
        await this._addPackages(missingPeerPackages, options);
      } else {
        this.logger.console('No missing peer dependencies found.');
      }
    }
    await pMapSeries(this.preInstallSlot.values(), (fn) => fn(options)); // import objects if not disabled in options
    return this._installModules(options);
  }

  registerPreLink(fn: PreLink) {
    this.preLinkSlot.register(fn);
  }

  registerPreInstall(fn: PreInstall) {
    this.preInstallSlot.register(fn);
  }

  private async _addPackages(packages: string[], options?: WorkspaceInstallOptions) {
    if (!options?.variants && (options?.lifecycleType as string) === 'dev') {
      throw new DependencyTypeNotSupportedInPolicy(options?.lifecycleType as string);
    }
    this.logger.debug(`installing the following packages: ${packages.join()}`);
    const resolver = await this.dependencyResolver.getVersionResolver();
    const resolvedPackagesP = packages.map((packageName) =>
      resolver.resolveRemoteVersion(packageName, {
        rootDir: this.workspace.path,
      })
    );
    const resolvedPackages = await Promise.all(resolvedPackagesP);
    const newWorkspacePolicyEntries: WorkspacePolicyEntry[] = [];
    resolvedPackages.forEach((resolvedPackage) => {
      if (resolvedPackage.version) {
        const versionWithPrefix = this.dependencyResolver.getVersionWithSavePrefix(
          resolvedPackage.version,
          options?.savePrefix
        );
        newWorkspacePolicyEntries.push({
          dependencyId: resolvedPackage.packageName,
          value: {
            version: versionWithPrefix,
          },
          lifecycleType: options?.lifecycleType || 'runtime',
        });
      }
    });
    if (!options?.variants) {
      this.dependencyResolver.addToRootPolicy(newWorkspacePolicyEntries, {
        updateExisting: options?.updateExisting ?? false,
      });
    } else {
      // TODO: implement
    }
    await this.dependencyResolver.persistConfig(this.workspace.path);
  }

  private async _installModules(options?: ModulesInstallOptions): Promise<ComponentMap<string>> {
    this.logger.console(
      `installing dependencies in workspace using ${chalk.cyan(this.dependencyResolver.getPackageManagerName())}`
    );
    this.logger.debug(`installing dependencies in workspace with options`, options);
    const workspacePolicy = this.dependencyResolver.getWorkspacePolicy();
    const mergedRootPolicy = await this.addConfiguredAspectsToWorkspacePolicy(workspacePolicy);
    const depsFilterFn = await this.generateFilterFnForDepsFromLocalRemote();
    const hasRootComponents = this.dependencyResolver.hasRootComponents();
    const pmInstallOptions: PackageManagerInstallOptions = {
      dedupe: !hasRootComponents && options?.dedupe,
      copyPeerToRuntimeOnRoot: options?.copyPeerToRuntimeOnRoot ?? true,
      copyPeerToRuntimeOnComponents: options?.copyPeerToRuntimeOnComponents ?? false,
      dependencyFilterFn: depsFilterFn,
      overrides: this.dependencyResolver.config.overrides,
      packageImportMethod: this.dependencyResolver.config.packageImportMethod,
      rootComponents: hasRootComponents,
    };
    // TODO: pass get install options
    const installer = this.dependencyResolver.getInstaller({});
    let current = await this._getComponentsManifests(installer, mergedRootPolicy, pmInstallOptions);
    const prevManifests = new Set<string>();
    // TODO: this make duplicate
    // this.logger.consoleSuccess();
    // TODO: add the links results to the output
    await this.link({
      linkTeambitBit: true,
      linkCoreAspects: this.dependencyResolver.linkCoreAspects(),
      linkDepsResolvedFromEnv: !hasRootComponents,
      linkNestedDepsInNM: false,
    });
    const linkOpts = {
      linkTeambitBit: false,
      linkCoreAspects: false,
      linkDepsResolvedFromEnv: !hasRootComponents,
      linkNestedDepsInNM: !this.workspace.isLegacy && !hasRootComponents,
    };
    let installCycle = 0;
    let hasMissingLocalComponents = true;
    /* eslint-disable no-await-in-loop */
    do {
      // In case there are missing local components,
      // we'll need to make another round of installation as on the first round the missing local components
      // are not added to the manifests.
      // This is an issue when installation is done using root components.
      hasMissingLocalComponents = hasRootComponents && hasComponentsFromWorkspaceInMissingDeps(current);
      this.workspace.consumer.componentLoader.clearComponentsCache();
      this.workspace.clearCache();
      await installer.installComponents(
        this.workspace.path,
        current.manifests,
        mergedRootPolicy,
        current.componentDirectoryMap,
        { installTeambitBit: false },
        pmInstallOptions
      );
      // Core aspects should be relinked after installation because Yarn removes all symlinks created not by Yarn.
      // If we don't link the core aspects immediately, the components will fail during load.
      await this.linkCoreAspectsAndLegacy({
        linkTeambitBit: false,
        linkCoreAspects: this.dependencyResolver.linkCoreAspects(),
        rootPolicy: mergedRootPolicy,
      });
      if (options?.compile) {
        await this.compiler.compileOnWorkspace([], { initiator: CompilationInitiator.Install });
      }
      await this.link(linkOpts);
      prevManifests.add(hash(current.manifests));
      current = await this._getComponentsManifests(installer, mergedRootPolicy, pmInstallOptions);
      installCycle += 1;
    } while ((!prevManifests.has(hash(current.manifests)) || hasMissingLocalComponents) && installCycle < 5);
    /* eslint-enable no-await-in-loop */
    return current.componentDirectoryMap;
  }

  private async addConfiguredAspectsToWorkspacePolicy(
    rootPolicy: WorkspacePolicy,
  ): Promise<WorkspacePolicy> {
    const aspectsPackages = await this.workspace.getConfiguredUserAspectsPackages({externalsOnly: true});
    aspectsPackages.forEach(aspectsPackage => {
      rootPolicy.add({
        dependencyId: aspectsPackage.packageName,
        value: {
          version: aspectsPackage.version,
        },
        lifecycleType: 'runtime',
      });
    })
    return rootPolicy;
  }

  private async _getComponentsManifests(
    dependencyInstaller: DependencyInstaller,
    rootPolicy: WorkspacePolicy,
    installOptions: Pick<
      PackageManagerInstallOptions,
      'dedupe' | 'dependencyFilterFn' | 'copyPeerToRuntimeOnComponents'
    >
  ): Promise<ComponentsAndManifests> {
    const componentDirectoryMap = await this.getComponentsDirectory([]);
    const manifests = await dependencyInstaller.getComponentManifests({
      ...installOptions,
      componentDirectoryMap,
      rootPolicy,
      rootDir: this.workspace.path,
    });
    return {
      componentDirectoryMap,
      manifests,
    };
  }

  /**
   * Updates out-of-date dependencies in the workspace.
   *
   * @param options.all {Boolean} updates all outdated dependencies without showing a prompt.
   */
  async updateDependencies(options: { all: boolean }) {
    const { componentConfigFiles, componentPoliciesById } = await this._getComponentsWithDependencyPolicies();
    const variantPatterns = this.variants.raw();
    const variantPoliciesByPatterns = this._variantPatternsToDepPolicesDict(variantPatterns);
    const components = await this.workspace.list();
    const outdatedPkgs = await this.dependencyResolver.getOutdatedPkgsFromPolicies({
      rootDir: this.workspace.path,
      variantPoliciesByPatterns,
      componentPoliciesById,
      components,
    });
    let outdatedPkgsToUpdate!: OutdatedPkg[];
    if (options.all) {
      outdatedPkgsToUpdate = outdatedPkgs;
    } else {
      this.logger.off();
      outdatedPkgsToUpdate = await pickOutdatedPkgs(outdatedPkgs);
      this.logger.on();
    }
    const { updatedVariants, updatedComponents } = this.dependencyResolver.applyUpdates(outdatedPkgsToUpdate, {
      variantPoliciesByPatterns,
      componentPoliciesById,
    });
    await this._updateVariantsPolicies(variantPatterns, updatedVariants);
    const updatedComponentConfigFiles = Object.values(pick(componentConfigFiles, updatedComponents));
    await this._saveManyComponentConfigFiles(updatedComponentConfigFiles);
    await this.workspace._reloadConsumer();
    return this._installModules({ dedupe: true });
  }

  async addDuplicateComponentAndPackageIssue(components: Component[]) {
    const workspacePolicy = this.dependencyResolver.getWorkspacePolicy();
    components.forEach((component) => {
      if (component.state._consumer.removed) return;
      const pkgName = componentIdToPackageName(component.state._consumer);
      const found = workspacePolicy.find(pkgName);
      if (found) {
        component.state.issues.getOrCreate(IssuesClasses.DuplicateComponentAndPackage).data = found.dependencyId;
      }
    });
  }

  private async _getComponentsWithDependencyPolicies() {
    const allComponentIds = await this.workspace.listIds();
    const componentConfigFiles: Record<string, ComponentConfigFile> = {};
    const componentPoliciesById: Record<string, any> = {};
    (
      await Promise.all<ComponentConfigFile | undefined>(
        allComponentIds.map((componentId) => this.workspace.componentConfigFile(componentId))
      )
    ).forEach((componentConfigFile, index) => {
      if (!componentConfigFile) return;
      const depResolverConfig = componentConfigFile.aspects.get(DependencyResolverAspect.id);
      if (!depResolverConfig) return;
      const componentId = allComponentIds[index].toString();
      componentConfigFiles[componentId] = componentConfigFile;
      componentPoliciesById[componentId] = depResolverConfig.config.policy;
    });
    return {
      componentConfigFiles,
      componentPoliciesById,
    };
  }

  private _variantPatternsToDepPolicesDict(variantPatterns: Patterns): Record<string, VariantPolicyConfigObject> {
    const variantPoliciesByPatterns: Record<string, VariantPolicyConfigObject> = {};
    for (const [variantPattern, extensions] of Object.entries(variantPatterns)) {
      if (extensions[DependencyResolverAspect.id]?.policy) {
        variantPoliciesByPatterns[variantPattern] = extensions[DependencyResolverAspect.id]?.policy;
      }
    }
    return variantPoliciesByPatterns;
  }

  private _updateVariantsPolicies(variantPatterns: Record<string, any>, updateVariantPolicies: string[]) {
    for (const variantPattern of updateVariantPolicies) {
      this.variants.setExtension(
        variantPattern,
        DependencyResolverAspect.id,
        variantPatterns[variantPattern][DependencyResolverAspect.id],
        { overrideExisting: true }
      );
    }
    return this.dependencyResolver.persistConfig(this.workspace.path);
  }

  private async _saveManyComponentConfigFiles(componentConfigFiles: ComponentConfigFile[]) {
    await Promise.all(
      Array.from(componentConfigFiles).map(async (componentConfigFile) => {
        await componentConfigFile.write({ override: true });
      })
    );
  }

  /**
   * Uninstall the specified packages from dependencies.
   *
   * @param {string[]} the list of packages that should be removed from dependencies.
   */
  async uninstallDependencies(packages: string[]) {
    this.dependencyResolver.removeFromRootPolicy(packages);
    await this.dependencyResolver.persistConfig(this.workspace.path);
    return this._installModules({ dedupe: true });
  }

  async linkCoreAspectsAndLegacy(options: WorkspaceLinkOptions = {}) {
    const linker = this.dependencyResolver.getLinker({
      rootDir: this.workspace.path,
      linkingOptions: options,
    });
    const compIds = await this.workspace.listIds();
    const res = await linker.linkCoreAspectsAndLegacy(this.workspace.path, compIds, options.rootPolicy, options);
    return res;
  }

  async link(options: WorkspaceLinkOptions = {}): Promise<LinkResults> {
    await pMapSeries(this.preLinkSlot.values(), (fn) => fn(options)); // import objects if not disabled in options
    const compDirMap = await this.getComponentsDirectory([]);
    const mergedRootPolicy = this.dependencyResolver.getWorkspacePolicy();
    const linker = this.dependencyResolver.getLinker({
      rootDir: this.workspace.path,
      linkingOptions: options,
    });
    const res = await linker.link(this.workspace.path, mergedRootPolicy, compDirMap, options);

    const bitIds = compDirMap.toArray().map(([component]) => component.id._legacy);
    const legacyResults = await legacyLink(this.workspace.consumer, bitIds, options.rewire ?? false);
    res.legacyLinkResults = legacyResults.linksResults;
    res.legacyLinkCodemodResults = legacyResults.codemodResults;

    return res;
  }

  /**
   * Generate a filter to pass to the installer
   * This will filter deps which are come from remotes which defined in scope.json
   * those components comes from local remotes, usually doesn't have a package in a registry
   * so no reason to try to install them (it will fail)
   */
  private async generateFilterFnForDepsFromLocalRemote() {
    // TODO: once scope create a new API for this, replace it with the new one
    const remotes = await this.workspace.scope._legacyRemotes();
    const reg = await this.dependencyResolver.getRegistries();
    const packageScopes = Object.keys(reg.scopes);
    return (dependencyList: DependencyList): DependencyList => {
      const filtered = dependencyList.filter((dep) => {
        if (!(dep instanceof ComponentDependency)) {
          return true;
        }
        if (remotes.isHub(dep.componentId.scope)) {
          return true;
        }
        if (packageScopes.some((scope) => dep.packageName.startsWith(`@${scope}/`))) {
          return true;
        }
        return false;
      });
      return filtered;
    };
  }

  private async getComponentsDirectory(ids: ComponentID[]): Promise<ComponentMap<string>> {
    const components = ids.length ? await this.workspace.getMany(ids) : await this.workspace.list();
    return ComponentMap.as<string>(components, (component) => this.workspace.componentDir(component.id));
  }

<<<<<<< HEAD
  private async onRootAspectAddedSubscriber(_aspectId: ComponentID, inWs: boolean): Promise<void> {
    if (!inWs) {
      await this.install();
    }
  }
  private async onAspectsResolveSubscriber(aspectComponents: Component[]): Promise<void> {
    let needLink = false;
    let needInstall = false;
    const promises = aspectComponents.map(async (aspectComponent) => {
      const aspectIdStr = aspectComponent.id.toString();
      if (this.visitedAspects.has(aspectIdStr)) return;

      this.visitedAspects.add(aspectIdStr);
      const packagePath = this.workspace.getComponentPackagePath(aspectComponent);
      const exists = await pathExists(packagePath);
      if (!exists){
        const inWs = await this.workspace.hasId(aspectComponent.id);
        if (inWs) {
          needLink = true;
        } else {
          needInstall = true;
        }
      }
    });
    await Promise.all(promises);
    if (needInstall) {
      await this.install();
      return;
    }
    if (needLink) {
      await this.link();
    }
  }

  static slots = [];
=======
  static slots = [Slot.withType<PreLinkSlot>(), Slot.withType<PreInstallSlot>()];
>>>>>>> 8075cdc1
  static dependencies = [
    DependencyResolverAspect,
    WorkspaceAspect,
    LoggerAspect,
    VariantsAspect,
    CLIAspect,
    CommunityAspect,
    CompilerAspect,
    IssuesAspect,
  ];

  static runtime = MainRuntime;

  static async provider(
    [dependencyResolver, workspace, loggerExt, variants, cli, community, compiler, issues]: [
      DependencyResolverMain,
      Workspace,
      LoggerMain,
      VariantsMain,
      CLIMain,
      CommunityMain,
      CompilerMain,
      IssuesMain
    ],
    _,
    [preLinkSlot, preInstallSlot]: [PreLinkSlot, PreInstallSlot]
  ) {
    const logger = loggerExt.createLogger('teambit.bit/install');
    const installExt = new InstallMain(
      dependencyResolver,
      logger,
      workspace,
      variants,
      compiler,
      preLinkSlot,
      preInstallSlot
    );
    if (issues) {
      issues.registerAddComponentsIssues(installExt.addDuplicateComponentAndPackageIssue.bind(installExt));
    }
    const commands: CommandList = [
      new InstallCmd(installExt, workspace, logger),
      new UninstallCmd(installExt),
      new UpdateCmd(installExt),
      new LinkCommand(installExt, workspace, logger, community.getDocsDomain()),
    ];
    // For now do not automate installation during aspect resolving
    // workspace.registerOnAspectsResolve(installExt.onAspectsResolveSubscriber.bind(installExt));
    if (workspace){
      workspace.registerOnRootAspectAdded(installExt.onRootAspectAddedSubscriber.bind(installExt));
    }
    cli.register(...commands);
    if (dependencyResolver.hasRootComponents()) {
      workspace.registerOnMultipleComponentsAdd(async () => {
        await installExt.install(undefined, { compile: true, import: false });
      });
    }
    return installExt;
  }
}

type ComponentsAndManifests = {
  componentDirectoryMap: ComponentMap<string>;
  manifests: Record<string, ProjectManifest>;
};

function hasComponentsFromWorkspaceInMissingDeps({
  componentDirectoryMap,
  manifests,
}: ComponentsAndManifests): boolean {
  const missingDeps = new Set<string>(
    componentDirectoryMap
      .toArray()
      .map(([{ state }]) => {
        const issue = state.issues.getIssue(IssuesClasses.MissingPackagesDependenciesOnFs);
        if (!issue) return [];
        return Object.values(issue.data).flat();
      })
      .flat()
  );
  return Object.values(manifests).some(({ name }) => name && missingDeps.has(name));
}

InstallAspect.addRuntime(InstallMain);

export default InstallMain;<|MERGE_RESOLUTION|>--- conflicted
+++ resolved
@@ -27,11 +27,7 @@
   OutdatedPkg,
   WorkspacePolicy,
 } from '@teambit/dependency-resolver';
-<<<<<<< HEAD
 import { pathExists } from 'fs-extra';
-import { ImporterAspect, ImporterMain, ImportOptions } from '@teambit/importer';
-=======
->>>>>>> 8075cdc1
 import { Logger, LoggerAspect, LoggerMain } from '@teambit/logger';
 import { IssuesAspect, IssuesMain } from '@teambit/issues';
 import hash from 'object-hash';
@@ -454,7 +450,6 @@
     return ComponentMap.as<string>(components, (component) => this.workspace.componentDir(component.id));
   }
 
-<<<<<<< HEAD
   private async onRootAspectAddedSubscriber(_aspectId: ComponentID, inWs: boolean): Promise<void> {
     if (!inWs) {
       await this.install();
@@ -489,10 +484,7 @@
     }
   }
 
-  static slots = [];
-=======
   static slots = [Slot.withType<PreLinkSlot>(), Slot.withType<PreInstallSlot>()];
->>>>>>> 8075cdc1
   static dependencies = [
     DependencyResolverAspect,
     WorkspaceAspect,

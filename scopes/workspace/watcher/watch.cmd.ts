--- conflicted
+++ resolved
@@ -21,25 +21,16 @@
 
 export class WatchCommand implements Command {
   name = 'watch';
-<<<<<<< HEAD
-  description = 'watch for component changes and automatically recompile modified components (on save)';
-=======
   description = 'automatically recompile modified components (on save)';
   extendedDescription = `by default, the watcher doesn't use polling, to keep the CPU idle.
 in some rare cases, this could result in missing file events. to fix it, try to prefix this command with CHOKIDAR_USEPOLLING=true
 alternatively, restarting the computer could also help.`;
->>>>>>> 90cbc916
   helpUrl = 'reference/compiling/compiler-overview';
   alias = '';
   group = 'development';
   options = [
-<<<<<<< HEAD
-    ['v', 'verbose', 'show npm verbose output for inspection and print the stack trace'],
-    ['', 'skip-pre-compilation', 'skip compilation before starting to watch'],
-=======
     ['v', 'verbose', 'show all watch events and compiler verbose output'],
-    ['', 'skip-pre-compilation', 'skip the compilation step before starting to watch'],
->>>>>>> 90cbc916
+    ['', 'skip-pre-compilation', 'skip compilation step before starting to watch'],
     [
       't',
       'check-types [string]',

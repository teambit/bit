--- conflicted
+++ resolved
@@ -399,10 +399,7 @@
       // `chokidar` matchers have Bash-parity, so Windows-style backslackes are not supported as separators.
       // (windows-style backslashes are converted to forward slashes)
       ignored: ['**/node_modules/**', '**/package.json'],
-<<<<<<< HEAD
-=======
       usePolling,
->>>>>>> 9fe999bb
       persistent: true,
     });
     if (this.verbose) {

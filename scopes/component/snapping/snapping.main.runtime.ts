--- conflicted
+++ resolved
@@ -69,11 +69,8 @@
 import { LaneNotFound } from '@teambit/legacy.scope-api';
 import { createLaneInScope } from '@teambit/lanes.modules.create-lane';
 import { RemoveAspect, RemoveMain } from '@teambit/remove';
-<<<<<<< HEAD
 import { pMapPool } from '@teambit/toolbox.promise.map-pool';
-=======
 import { VersionMaker, BasicTagParams, BasicTagSnapParams, updateVersions } from './version-maker';
->>>>>>> 41414126
 
 export type PackageIntegritiesByPublishedPackages = Map<string, string | undefined>;
 

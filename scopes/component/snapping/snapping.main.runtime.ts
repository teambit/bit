--- conflicted
+++ resolved
@@ -215,11 +215,7 @@
     const { taggedComponents, autoTaggedResults, publishedPackages, stagedConfig, removedComponents } =
       await tagModelComponent({
         snapping: this,
-<<<<<<< HEAD
-        builder: this.builder,
         components,
-=======
->>>>>>> 4393117c
         consumerComponents,
         ids: compIds,
         message,
@@ -344,11 +340,7 @@
     });
     const results = await tagModelComponent({
       ...params,
-<<<<<<< HEAD
-      scope: this.scope,
       components,
-=======
->>>>>>> 4393117c
       consumerComponents,
       tagDataPerComp,
       populateArtifactsFrom: shouldUsePopulateArtifactsFrom ? components.map((c) => c.id) : undefined,
@@ -385,191 +377,6 @@
     };
   }
 
-<<<<<<< HEAD
-  async forkAndSnap(
-    snapDataPerCompRaw: SnapDataPerCompRaw[],
-    params: {
-      push?: boolean;
-      ignoreIssues?: string;
-      lane?: string;
-      updateDependents?: boolean;
-      tag?: boolean;
-    } & Partial<BasicTagParams>
-  ): Promise<SnapFromScopeResults> {
-    const allAreForkedFrom = snapDataPerCompRaw.every((s) => s.forkFrom);
-    if (!allAreForkedFrom) {
-      throw new BitError(`when forkedFrom prop is used, all components must have the forkedFrom prop`);
-    }
-    let lane: Lane | undefined;
-    const laneIdStr = params.lane;
-    if (laneIdStr) {
-      const laneId = LaneId.parse(laneIdStr);
-      try {
-        lane = await this.importer.importLaneObject(laneId);
-      } catch (err: any) {
-        if (err.constructor.name !== LaneNotFound.name) throw err;
-        // if the lane is not found, it's probably because it's new. create a new lane.
-        lane = await createLane(this.workspace, laneId.name, laneId.scope);
-      }
-    }
-    const snapDataPerComp = snapDataPerCompRaw.map((snapData) => {
-      return {
-        componentId: ComponentID.fromString(snapData.componentId),
-        dependencies: snapData.dependencies || [],
-        aspects: snapData.aspects,
-        message: snapData.message,
-        files: snapData.files,
-        isNew: snapData.isNew,
-        mainFile: snapData.mainFile,
-        newDependencies: (snapData.newDependencies || []).map((dep) => ({
-          id: dep.id,
-          version: dep.version,
-          isComponent: dep.isComponent ?? true,
-          type: dep.type ?? 'runtime',
-        })),
-        removeDependencies: snapData.removeDependencies,
-        forkFrom: ComponentID.fromString(snapData.forkFrom!),
-        version: snapData.version,
-      };
-    });
-
-    // console.log('snapDataPerComp', JSON.stringify(snapDataPerComp, undefined, 2));
-
-    const allCompIds = snapDataPerComp.map((s) => s.componentId);
-    const forkedFromData = compact(snapDataPerComp.map((t) => (t.forkFrom ? t : null)));
-    const forkMultipleData: Array<{
-      sourceId: string;
-      targetId?: string;
-      targetScope?: string;
-      env?: string;
-    }> = forkedFromData.map((f) => ({
-      sourceId: f.forkFrom!.toString(),
-      targetId: f.componentId.fullName,
-      targetScope: f.componentId.scope,
-    }));
-    const forkResults = await this.forking.forkMultipleFromRemote(forkMultipleData, { refactor: true });
-    const newEnvData: Record<string, ComponentID[]> = {};
-    forkedFromData.forEach((f) => {
-      const bitmapElem = this.workspace.bitMap.getBitmapEntry(f.componentId);
-      // @ts-ignore
-      const env = bitmapElem?.config?.['teambit.envs/envs'].env;
-      if (!env) return;
-      const found = forkedFromData.find((fo) => fo.forkFrom?.toStringWithoutVersion() === env);
-      if (!found) return;
-      const newEnvStr = found.componentId.toString();
-      if (!newEnvData[newEnvStr]) newEnvData[newEnvStr] = [];
-      newEnvData[newEnvStr].push(f.componentId);
-    });
-    await pMapSeries(Object.entries(newEnvData), async ([env, compIds]) => {
-      await this.workspace.setEnvToComponents(ComponentID.fromString(env), compIds, false);
-    });
-    const getSnapData = (id: ComponentID): SnapDataParsed => {
-      const snapData = snapDataPerComp.find((t) => {
-        return t.componentId.isEqual(id, { ignoreVersion: true });
-      });
-      if (!snapData) throw new Error(`unable to find ${id.toString()} in snapDataPerComp`);
-      return snapData;
-    };
-    const newForkedComponents = await this.workspace.getMany(forkResults.map((f) => f.targetCompId));
-
-    await Promise.all(
-      newForkedComponents.map(async (comp) => {
-        const snapData = getSnapData(comp.id);
-        if (snapData.files?.length) {
-          await this.updateSourceFiles(comp, snapData.files);
-          await this.workspace.write(comp);
-        }
-        if (snapData.aspects) {
-          const bitmapElem = this.workspace.bitMap.getBitmapEntry(comp.id);
-          if (!bitmapElem) throw new Error(`unable to find ${comp.id.toString()} in the bitmap`);
-          const currentConfig = bitmapElem.config;
-          if (!currentConfig) {
-            this.workspace.bitMap.setEntireConfig(comp.id, snapData.aspects);
-            return;
-          }
-          const currentEnvSettings = currentConfig['teambit.envs/envs'];
-          const currentEnv = currentEnvSettings !== '-' && currentEnvSettings.env;
-          const newEnv = snapData.aspects['teambit.envs/envs']?.env;
-          if (!currentEnv || !newEnv) {
-            this.workspace.bitMap.setEntireConfig(comp.id, { ...currentConfig, ...snapData.aspects });
-            return;
-          }
-          const currentEnvWithPotentialVer = Object.keys(currentConfig).find(
-            (c) => c === currentEnv || c.startsWith(`${currentEnv}@`)
-          );
-          if (currentEnvWithPotentialVer) delete currentConfig[currentEnvWithPotentialVer];
-          delete currentConfig['teambit.envs/envs'];
-          this.workspace.bitMap.setEntireConfig(comp.id, { ...currentConfig, ...snapData.aspects });
-        }
-      })
-    );
-    await this.workspace.bitMap.write();
-    // if you don't clear the cache here, the installation assumes all components have the old env.
-    await this.workspace.clearCache();
-    await this.install.install(undefined, {
-      dedupe: true,
-      import: false,
-      copyPeerToRuntimeOnRoot: true,
-      copyPeerToRuntimeOnComponents: false,
-      updateExisting: false,
-    });
-    // if we don't clear the cache here, the "build" process during tag doesn't install the necessary packages
-    // on the capsules.
-    await this.workspace.clearCache();
-    const components = await this.workspace.getMany(forkedFromData.map((f) => f.componentId));
-
-    const consumerComponents = components.map((c) => c.state._consumer);
-    const ids = ComponentIdList.fromArray(allCompIds);
-    await this.throwForVariousIssues(components, params.ignoreIssues);
-    const shouldTag = Boolean(params.tag);
-    const results = await tagModelComponent({
-      ...params,
-      components,
-      scope: this.scope,
-      consumerComponents,
-      tagDataPerComp: snapDataPerComp.map((s) => ({
-        componentId: s.componentId,
-        message: s.message,
-        dependencies: [],
-        versionToTag: shouldTag ? s.version || 'patch' : undefined,
-      })),
-      snapping: this,
-      builder: this.builder,
-      dependencyResolver: this.dependencyResolver,
-      skipAutoTag: true,
-      persist: true,
-      isSnap: !shouldTag,
-      ids,
-      message: params.message as string,
-      updateDependentsOnLane: params.updateDependents,
-    });
-
-    const { taggedComponents } = results;
-    let exportedIds: ComponentIdList | undefined;
-    if (params.push) {
-      const updatedLane = lane ? await this.scope.legacyScope.loadLane(lane.toLaneId()) : undefined;
-      const { exported } = await this.exporter.exportMany({
-        scope: this.scope.legacyScope,
-        ids,
-        allVersions: false,
-        laneObject: updatedLane,
-        // no need other snaps. only the latest one. without this option, when snapping on lane from another-scope, it
-        // may throw an error saying the previous snaps don't exist on the filesystem.
-        // (see the e2e - "snap on a lane when the component is new to the lane and the scope")
-        exportHeadsOnly: true,
-      });
-      exportedIds = exported;
-    }
-
-    return {
-      snappedComponents: taggedComponents,
-      snappedIds: taggedComponents.map((comp) => comp.id),
-      exportedIds,
-    };
-  }
-
-=======
->>>>>>> 4393117c
   async snapFromScope(
     snapDataPerCompRaw: SnapDataPerCompRaw[],
     params: {
@@ -698,11 +505,7 @@
     const shouldTag = Boolean(params.tag);
     const results = await tagModelComponent({
       ...params,
-<<<<<<< HEAD
-      scope: this.scope,
       components,
-=======
->>>>>>> 4393117c
       consumerComponents,
       tagDataPerComp: snapDataPerComp.map((s) => ({
         componentId: s.componentId,

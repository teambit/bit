import { CLIAspect, CLIMain, MainRuntime } from '@teambit/cli';
import { isString } from '@teambit/legacy/dist/utils';
import { isFeatureEnabled, BUILD_ON_CI } from '@teambit/legacy/dist/api/consumer/lib/feature-toggle';
import { IssuesClasses } from '@teambit/component-issues';
import CommunityAspect, { CommunityMain } from '@teambit/community';
import WorkspaceAspect, { Workspace } from '@teambit/workspace';
import R from 'ramda';
import semver, { ReleaseType } from 'semver';
import { compact } from 'lodash';
import { Analytics } from '@teambit/legacy/dist/analytics/analytics';
import { BitId, BitIds } from '@teambit/legacy/dist/bit-id';
import { POST_TAG_ALL_HOOK, POST_TAG_HOOK, DEFAULT_BIT_RELEASE_TYPE } from '@teambit/legacy/dist/constants';
import { Consumer } from '@teambit/legacy/dist/consumer';
import ComponentsList from '@teambit/legacy/dist/consumer/component/components-list';
import HooksManager from '@teambit/legacy/dist/hooks';
import { TagResults, BasicTagParams } from '@teambit/legacy/dist/api/consumer/lib/tag';
import hasWildcard from '@teambit/legacy/dist/utils/string/has-wildcard';
import { validateVersion } from '@teambit/legacy/dist/utils/semver-helper';
import { ConsumerNotFound } from '@teambit/legacy/dist/consumer/exceptions';
import loader from '@teambit/legacy/dist/cli/loader';
import tagModelComponent from '@teambit/legacy/dist/scope/component-ops/tag-model-component';
import { LanesIsDisabled } from '@teambit/legacy/dist/consumer/lanes/exceptions/lanes-is-disabled';
import { SnapResults } from '@teambit/legacy/dist/api/consumer/lib/snap';
import ComponentsPendingImport from '@teambit/legacy/dist/consumer/component-ops/exceptions/components-pending-import';
import { Logger, LoggerAspect, LoggerMain } from '@teambit/logger';
import { BitError } from '@teambit/bit-error';
import Component from '@teambit/legacy/dist/consumer/component/consumer-component';
import ComponentMap from '@teambit/legacy/dist/consumer/bit-map/component-map';
import { InsightsAspect, InsightsMain } from '@teambit/insights';
import { FailedLoadForTag } from '@teambit/legacy/dist/consumer/component/exceptions/failed-load-for-tag';
import IssuesAspect, { IssuesMain } from '@teambit/issues';
import { SnapCmd } from './snap-cmd';
import { SnappingAspect } from './snapping.aspect';
import { TagCmd } from './tag-cmd';
import { ComponentsHaveIssues } from './components-have-issues';

const HooksManagerInstance = HooksManager.getInstance();

export class SnappingMain {
<<<<<<< HEAD
  constructor(private workspace: Workspace, private logger: Logger, private insights: InsightsMain) {}
=======
  constructor(private workspace: Workspace, private logger: Logger, private issues: IssuesMain) {}
>>>>>>> 8f964c3e

  /**
   * tag the given component ids or all modified/new components if "all" param is set.
   * tag is a similar operation as a snap, which saves the changes into the local scope, but it also creates an alias
   * with a valid semver to that version.
   * tag can be done only on main, not on a lane.
   */
  // eslint-disable-next-line complexity
  async tag({
    ids = [],
    message = '',
    ver,
    all = false,
    editor = '',
    snapped = false,
    patch,
    minor,
    major,
    preRelease,
    force = false,
    verbose = false,
    ignoreIssues,
    ignoreNewestVersion = false,
    skipTests = false,
    skipAutoTag = false,
    scope,
    build,
    soft = false,
    persist = false,
    forceDeploy = false,
    incrementBy = 1,
    disableTagAndSnapPipelines = false,
  }: {
    ids?: string[];
    all?: boolean | string;
    snapped?: boolean | string;
    ver?: string;
    patch?: boolean;
    minor?: boolean;
    major?: boolean;
    ignoreIssues?: string;
    scope?: string | boolean;
    incrementBy?: number;
  } & Partial<BasicTagParams>): Promise<TagResults | null> {
    build = isFeatureEnabled(BUILD_ON_CI) ? Boolean(build) : true;
    if (soft) build = false;
    function getVersion(): string | undefined {
      if (scope && isString(scope)) return scope;
      if (all && isString(all)) return all;
      if (snapped && isString(snapped)) return snapped;
      return ver;
    }

    if (!ids.length && !all && !snapped && !scope && !persist) {
      throw new BitError('missing [id]. to tag all components, please use --all flag');
    }
    if (ids.length && all) {
      throw new BitError(
        'you can use either a specific component [id] to tag a particular component or --all flag to tag them all'
      );
    }
    if (disableTagAndSnapPipelines && forceDeploy) {
      throw new BitError('you can use either force-deploy or disable-tag-pipeline, but not both');
    }
    if (all && persist) {
      throw new BitError('you can use either --all or --persist, but not both');
    }
    if (editor && persist) {
      throw new BitError('you can use either --editor or --persist, but not both');
    }
    if (editor && message) {
      throw new BitError('you can use either --editor or --message, but not both');
    }

    const releaseFlags = [patch, minor, major, preRelease].filter((x) => x);
    if (releaseFlags.length > 1) {
      throw new BitError('you can use only one of the following - patch, minor, major, pre-release');
    }

    let releaseType: ReleaseType = DEFAULT_BIT_RELEASE_TYPE;
    const includeImported = Boolean(scope && all);

    if (major) releaseType = 'major';
    else if (minor) releaseType = 'minor';
    else if (patch) releaseType = 'patch';
    else if (preRelease) releaseType = 'prerelease';

    const exactVersion = getVersion();
    all = Boolean(all);
    snapped = Boolean(snapped);
    preRelease = typeof preRelease === 'string' ? preRelease : '';

    if (!this.workspace) throw new ConsumerNotFound();
    const idsHasWildcard = hasWildcard(ids);
    const isAll = Boolean(all || scope || idsHasWildcard);
    const validExactVersion = validateVersion(exactVersion);
    const consumer = this.workspace.consumer;
    const componentsList = new ComponentsList(consumer);
    loader.start('determine components to tag...');
    const newComponents = await componentsList.listNewComponents();
    const { bitIds, warnings } = await this.getComponentsToTag(
      Boolean(scope),
      exactVersion,
      includeImported,
      persist,
      force,
      ids,
      snapped
    );
    if (R.isEmpty(bitIds)) return null;

    const legacyBitIds = BitIds.fromArray(bitIds);

    if (this.workspace.isLegacy) {
      persist = true;
    }
    this.logger.debug(`tagging the following components: ${legacyBitIds.toString()}`);
    Analytics.addBreadCrumb('tag', `tagging the following components: ${Analytics.hashData(legacyBitIds)}`);
    if (!soft) {
      await this.workspace.consumer.componentFsCache.deleteAllDependenciesDataCache();
    }
    const components = await this.loadComponentsForTag(legacyBitIds);
    this.throwForComponentIssues(components, ignoreIssues);
    const areComponentsMissingFromScope = components.some((c) => !c.componentFromModel && c.id.hasScope());
    if (areComponentsMissingFromScope) {
      throw new ComponentsPendingImport();
    }

    const { taggedComponents, autoTaggedResults, publishedPackages } = await tagModelComponent({
      consumerComponents: components,
      ids: legacyBitIds,
      scope: this.workspace.scope.legacyScope,
      message,
      editor,
      exactVersion: validExactVersion,
      releaseType,
      preRelease,
      force,
      consumer: this.workspace.consumer,
      ignoreNewestVersion,
      skipTests,
      verbose,
      skipAutoTag,
      soft,
      build,
      persist,
      resolveUnmerged: false,
      disableTagAndSnapPipelines,
      forceDeploy,
      incrementBy,
    });

    const tagResults = { taggedComponents, autoTaggedResults, isSoftTag: soft, publishedPackages };
    // @ts-ignore AUTO-ADDED-AFTER-MIGRATION-PLEASE-FIX!
    tagResults.warnings = warnings;

    // @ts-ignore AUTO-ADDED-AFTER-MIGRATION-PLEASE-FIX!
    tagResults.newComponents = newComponents;
    const postHook = isAll ? POST_TAG_ALL_HOOK : POST_TAG_HOOK;
    HooksManagerInstance?.triggerHook(postHook, tagResults);
    Analytics.setExtraData(
      'num_components',
      // @ts-ignore AUTO-ADDED-AFTER-MIGRATION-PLEASE-FIX!
      R.concat(tagResults.taggedComponents, tagResults.autoTaggedResults, tagResults.newComponents).length
    );
    await consumer.onDestroy();
    // @ts-ignore AUTO-ADDED-AFTER-MIGRATION-PLEASE-FIX!
    return tagResults;
  }

  /**
   * save the local changes of a component(s) into the scope. snap can be done on main or on a lane.
   * once a component is snapped on a lane, it becomes part of it.
   */
  async snap({
    id, // @todo: rename to "patterns"
    legacyBitIds, // @todo: change to ComponentID[]. pass only if have the ids already parsed.
    resolveUnmerged = false,
    message = '',
    force = false,
    verbose = false,
    ignoreIssues,
    skipTests = false,
    skipAutoSnap = false,
    build,
    disableTagAndSnapPipelines = false,
    forceDeploy = false,
  }: {
    id?: string;
    legacyBitIds?: BitIds;
    resolveUnmerged?: boolean;
    message?: string;
    force?: boolean;
    verbose?: boolean;
    ignoreIssues?: string;
    build: boolean;
    skipTests?: boolean;
    skipAutoSnap?: boolean;
    disableTagAndSnapPipelines?: boolean;
    forceDeploy?: boolean;
  }): Promise<SnapResults | null> {
    if (!this.workspace) throw new ConsumerNotFound();
    if (id && legacyBitIds) throw new Error(`please pass either id or legacyBitIds, not both`);
    const consumer: Consumer = this.workspace.consumer;
    if (consumer.isLegacy) throw new LanesIsDisabled();
    const componentsList = new ComponentsList(consumer);
    const newComponents = (await componentsList.listNewComponents()) as BitIds;
    const ids = legacyBitIds || (await getIdsToSnap());
    if (!ids) return null;
    this.logger.debug(`snapping the following components: ${ids.toString()}`);
    await this.workspace.consumer.componentFsCache.deleteAllDependenciesDataCache();
    const components = await this.loadComponentsForTag(ids);
    this.throwForComponentIssues(components, ignoreIssues);
    const areComponentsMissingFromScope = components.some((c) => !c.componentFromModel && c.id.hasScope());
    if (areComponentsMissingFromScope) {
      throw new ComponentsPendingImport();
    }

    const { taggedComponents, autoTaggedResults } = await tagModelComponent({
      consumerComponents: components,
      ids,
      ignoreNewestVersion: false,
      scope: this.workspace.scope.legacyScope,
      message,
      force,
      consumer: this.workspace.consumer,
      skipTests,
      verbose,
      skipAutoTag: skipAutoSnap,
      persist: true,
      soft: false,
      build,
      resolveUnmerged,
      isSnap: true,
      disableTagAndSnapPipelines,
      forceDeploy,
    });
    // @ts-ignore AUTO-ADDED-AFTER-MIGRATION-PLEASE-FIX!
    const snapResults: SnapResults = { snappedComponents: taggedComponents, autoSnappedResults: autoTaggedResults };

    snapResults.newComponents = newComponents;
    const currentLane = consumer.getCurrentLaneId();
    snapResults.laneName = currentLane.isDefault() ? null : currentLane.name;
    await consumer.onDestroy();
    // @ts-ignore AUTO-ADDED-AFTER-MIGRATION-PLEASE-FIX!
    return snapResults;

    async function getIdsToSnap(): Promise<BitIds> {
      const idHasWildcard = id && hasWildcard(id);
      if (id && !idHasWildcard) {
        const bitId = consumer.getParsedId(id);
        if (!force) {
          const componentStatus = await consumer.getComponentStatusById(bitId);
          // @ts-ignore AUTO-ADDED-AFTER-MIGRATION-PLEASE-FIX!
          if (componentStatus.modified === false) return null;
        }
        return new BitIds(bitId);
      }
      const tagPendingComponents = await componentsList.listTagPendingComponents();
      // @ts-ignore AUTO-ADDED-AFTER-MIGRATION-PLEASE-FIX!
      if (R.isEmpty(tagPendingComponents)) return null;
      return idHasWildcard ? ComponentsList.filterComponentsByWildcard(tagPendingComponents, id) : tagPendingComponents;
    }
  }

  private async loadComponentsForTag(ids: BitIds): Promise<Component[]> {
    const { components } = await this.workspace.consumer.loadComponents(ids.toVersionLatest());
    if (this.workspace.isLegacy) {
      return components;
    }
    let shouldReloadComponents = false;
    const componentsWithRelativePaths: string[] = [];
    const componentsWithFilesNotDir: string[] = [];
    const componentsWithCustomModuleResolution: string[] = [];
    components.forEach((component) => {
      const componentMap = component.componentMap as ComponentMap;
      if (componentMap.rootDir) return;
      const hasRelativePaths = component.issues?.getIssue(IssuesClasses.RelativeComponentsAuthored);
      const hasCustomModuleResolutions = component.issues?.getIssue(IssuesClasses.MissingCustomModuleResolutionLinks);
      // leaving this because it can be helpful for users upgrade from legacy
      if (componentMap.trackDir && !hasRelativePaths) {
        componentMap.changeRootDirAndUpdateFilesAccordingly(componentMap.trackDir);
        shouldReloadComponents = true;
        return;
      }
      if (hasRelativePaths) {
        componentsWithRelativePaths.push(component.id.toStringWithoutVersion());
      }
      if (!componentMap.trackDir) {
        componentsWithFilesNotDir.push(component.id.toStringWithoutVersion());
      }
      if (hasCustomModuleResolutions) {
        componentsWithCustomModuleResolution.push(component.id.toStringWithoutVersion());
      }
    });
    if (componentsWithRelativePaths.length || componentsWithFilesNotDir.length) {
      throw new FailedLoadForTag(
        componentsWithRelativePaths.sort(),
        componentsWithFilesNotDir.sort(),
        componentsWithCustomModuleResolution.sort()
      );
    }
    if (!shouldReloadComponents) return components;
    this.workspace.clearCache();
    const { components: reloadedComponents } = await this.workspace.consumer.loadComponents(ids);
    return reloadedComponents;
  }

  private throwForComponentIssues(components: Component[], ignoreIssues?: string) {
    components.forEach((component) => {
      if (this.workspace.isLegacy && component.issues) {
        component.issues.delete(IssuesClasses.RelativeComponentsAuthored);
      }
    });
    if (ignoreIssues === '*') {
      // ignore all issues
      return;
    }
    const issuesToIgnoreFromFlag = ignoreIssues?.split(',').map((issue) => issue.trim()) || [];
    const issuesToIgnoreFromConfig = this.issues.getIssuesToIgnore();
    const issuesToIgnore = [...issuesToIgnoreFromFlag, ...issuesToIgnoreFromConfig];
    issuesToIgnore.forEach((issue) => {
      const issueClass = IssuesClasses[issue];
      if (!issueClass) {
        throw new Error(
          `unrecognized component-issue "${issue}". please specify one of the following:\n${Object.keys(
            IssuesClasses
          ).join('\n')}`
        );
      }
      components.forEach((component) => {
        component.issues.delete(issueClass);
      });
    });
    const componentsWithBlockingIssues = components.filter((component) => component.issues?.shouldBlockTagging());
    if (!R.isEmpty(componentsWithBlockingIssues)) {
      throw new ComponentsHaveIssues(componentsWithBlockingIssues);
    }
  }

  private async getComponentsToTag(
    isAllScope: boolean,
    exactVersion: string | undefined,
    includeImported: boolean,
    persist: boolean,
    force: boolean,
    ids: string[],
    snapped: boolean
  ): Promise<{ bitIds: BitId[]; warnings: string[] }> {
    const warnings: string[] = [];
    const componentsList = new ComponentsList(this.workspace.consumer);
    if (persist) {
      const softTaggedComponents = componentsList.listSoftTaggedComponents();
      return { bitIds: softTaggedComponents, warnings: [] };
    }

    const tagPendingComponents = isAllScope
      ? await componentsList.listTagPendingOfAllScope(includeImported)
      : await componentsList.listTagPendingComponents();

    const snappedComponents = await componentsList.listSnappedComponentsOnMain();
    const snappedComponentsIds = snappedComponents.map((c) => c.toBitId());

    if (ids.length) {
      const bitIds = await Promise.all(
        ids.map(async (id) => {
          const [idWithoutVer, version] = id.split('@');
          const idHasWildcard = hasWildcard(id);
          if (idHasWildcard) {
            const allIds = ComponentsList.filterComponentsByWildcard(tagPendingComponents, idWithoutVer);
            return allIds.map((bitId) => bitId.changeVersion(version));
          }
          const bitId = this.workspace.consumer.getParsedId(idWithoutVer);
          if (!force) {
            const componentStatus = await this.workspace.consumer.getComponentStatusById(bitId);
            if (componentStatus.modified === false) return null;
          }
          return bitId.changeVersion(version);
        })
      );

      return { bitIds: compact(bitIds.flat()), warnings };
    }

    if (snapped) {
      return { bitIds: snappedComponentsIds, warnings };
    }

    tagPendingComponents.push(...snappedComponentsIds);

    if (isAllScope && exactVersion) {
      const tagPendingComponentsLatest = await this.workspace.scope.legacyScope.latestVersions(
        tagPendingComponents,
        false
      );
      tagPendingComponentsLatest.forEach((componentId) => {
        if (componentId.version && semver.valid(componentId.version) && semver.gt(componentId.version, exactVersion)) {
          warnings.push(`warning: ${componentId.toString()} has a version greater than ${exactVersion}`);
        }
      });
    }

    return { bitIds: tagPendingComponents.map((id) => id.changeVersion(undefined)), warnings };
  }

  static slots = [];
<<<<<<< HEAD
  static dependencies = [WorkspaceAspect, CLIAspect, CommunityAspect, LoggerAspect, InsightsAspect];
  static runtime = MainRuntime;
  static async provider([workspace, cli, community, loggerMain, insights]: [
=======
  static dependencies = [WorkspaceAspect, CLIAspect, CommunityAspect, LoggerAspect, IssuesAspect];
  static runtime = MainRuntime;
  static async provider([workspace, cli, community, loggerMain, issues]: [
>>>>>>> 8f964c3e
    Workspace,
    CLIMain,
    CommunityMain,
    LoggerMain,
<<<<<<< HEAD
    InsightsMain
  ]) {
    const logger = loggerMain.createLogger(SnappingAspect.id);
    const snapping = new SnappingMain(workspace, logger, insights);
=======
    IssuesMain
  ]) {
    const logger = loggerMain.createLogger(SnappingAspect.id);
    const snapping = new SnappingMain(workspace, logger, issues);
>>>>>>> 8f964c3e
    const snapCmd = new SnapCmd(community.getBaseDomain(), snapping);
    const tagCmd = new TagCmd(community.getBaseDomain(), snapping);
    cli.register(tagCmd, snapCmd);
    return snapping;
  }
}

SnappingAspect.addRuntime(SnappingMain);

export default SnappingMain;<|MERGE_RESOLUTION|>--- conflicted
+++ resolved
@@ -37,11 +37,12 @@
 const HooksManagerInstance = HooksManager.getInstance();
 
 export class SnappingMain {
-<<<<<<< HEAD
-  constructor(private workspace: Workspace, private logger: Logger, private insights: InsightsMain) {}
-=======
-  constructor(private workspace: Workspace, private logger: Logger, private issues: IssuesMain) {}
->>>>>>> 8f964c3e
+  constructor(
+    private workspace: Workspace,
+    private logger: Logger,
+    private issues: IssuesMain,
+    private insights: InsightsMain
+  ) {}
 
   /**
    * tag the given component ids or all modified/new components if "all" param is set.
@@ -448,30 +449,18 @@
   }
 
   static slots = [];
-<<<<<<< HEAD
-  static dependencies = [WorkspaceAspect, CLIAspect, CommunityAspect, LoggerAspect, InsightsAspect];
+  static dependencies = [WorkspaceAspect, CLIAspect, CommunityAspect, LoggerAspect, IssuesAspect, InsightsAspect];
   static runtime = MainRuntime;
-  static async provider([workspace, cli, community, loggerMain, insights]: [
-=======
-  static dependencies = [WorkspaceAspect, CLIAspect, CommunityAspect, LoggerAspect, IssuesAspect];
-  static runtime = MainRuntime;
-  static async provider([workspace, cli, community, loggerMain, issues]: [
->>>>>>> 8f964c3e
+  static async provider([workspace, cli, community, loggerMain, issues, insights]: [
     Workspace,
     CLIMain,
     CommunityMain,
     LoggerMain,
-<<<<<<< HEAD
+    IssuesMain,
     InsightsMain
   ]) {
     const logger = loggerMain.createLogger(SnappingAspect.id);
-    const snapping = new SnappingMain(workspace, logger, insights);
-=======
-    IssuesMain
-  ]) {
-    const logger = loggerMain.createLogger(SnappingAspect.id);
-    const snapping = new SnappingMain(workspace, logger, issues);
->>>>>>> 8f964c3e
+    const snapping = new SnappingMain(workspace, logger, issues, insights);
     const snapCmd = new SnapCmd(community.getBaseDomain(), snapping);
     const tagCmd = new TagCmd(community.getBaseDomain(), snapping);
     cli.register(tagCmd, snapCmd);

--- conflicted
+++ resolved
@@ -114,14 +114,9 @@
 
   const dependenciesData = {
     allDependencies: {
-<<<<<<< HEAD
-      dependencies: compDeps,
-      devDependencies: compDevDeps,
-      peerDependencies: compPeerDeps,
-=======
       dependencies: [...compDeps, ...consumerComponent.dependencies.get()],
       devDependencies: [...compDevDeps, ...consumerComponent.devDependencies.get()],
->>>>>>> d86f77b0
+      peerDependencies: [...compPeerDeps, ...consumerComponent.peerDependencies.get()],
     },
     allPackagesDependencies: {
       packageDependencies: { ...consumerComponent.packageDependencies, ...getPkgObj('runtime') },

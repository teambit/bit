import chalk from 'chalk';
import { BitId } from '@teambit/legacy-bit-id';
import ConsumerComponent from '@teambit/legacy/dist/consumer/component/consumer-component';
import { IssuesClasses } from '@teambit/component-issues';
import { Command, CommandOptions } from '@teambit/cli';
import { isFeatureEnabled, BUILD_ON_CI } from '@teambit/legacy/dist/api/consumer/lib/feature-toggle';
import { NOTHING_TO_SNAP_MSG, AUTO_SNAPPED_MSG, COMPONENT_PATTERN_HELP } from '@teambit/legacy/dist/constants';
import { Logger } from '@teambit/logger';
import { SnappingMain, SnapResults } from './snapping.main.runtime';
import { outputIdsIfExists } from './tag-cmd';
import { BasicTagSnapParams } from './tag-model-component';

export class SnapCmd implements Command {
  name = 'snap [component-pattern]';
  description = 'create an immutable and exportable component snapshot (non-release version)';
  extendedDescription: string;
  group = 'development';
  arguments = [
    {
      name: 'component-pattern',
      description: `${COMPONENT_PATTERN_HELP}. By default, only new and modified components are snapped (add --unmodified to snap all components in the workspace).`,
    },
  ];
  helpUrl = 'docs/components/snaps';
  alias = '';
  options = [
    ['m', 'message <message>', 'snap message describing the latest changes - will appear in component history log'],
    ['', 'unmodified', 'include unmodified components (by default, only new and modified components are snapped)'],
    ['', 'unmerged', 'complete a merge process by snapping the unmerged components'],
    [
      'b',
      'build',
      'not needed for now. run the build pipeline locally in case the feature-flag build-on-ci is enabled',
    ],
    [
      '',
      'editor [editor]',
      'open an editor to write a snap message per component. optionally specify the editor-name (defaults to vim).',
    ],
    ['', 'skip-tests', 'skip running component tests during snap process'],
    ['', 'skip-auto-snap', 'skip auto snapping dependents'],
    [
      '',
      'disable-snap-pipeline',
      'skip the snap pipeline. this will for instance skip packing and publishing component version for install, and app deployment',
    ],
    ['', 'force-deploy', 'DEPRECATED. use --ignore-build-error instead'],
    ['', 'ignore-build-errors', 'proceed to snap pipeline even when build pipeline fails'],
    [
      'i',
      'ignore-issues [issues]',
      `ignore component issues (shown in "bit status" as "issues found"), issues to ignore:
[${Object.keys(IssuesClasses).join(', ')}]
to ignore multiple issues, separate them by a comma and wrap with quotes. to ignore all issues, specify "*".`,
    ],
    ['a', 'all', 'DEPRECATED (not needed anymore, now the default). snap all new and modified components'],
    [
      '',
      'fail-fast',
      'stop pipeline execution on the first failed task (by default a task is skipped only when its dependency failed)',
    ],
    [
      'f',
      'force',
      'DEPRECATED (use "--skip-tests" or "--unmodified" instead). force-snap even if tests are failing and even when component has not changed',
    ],
  ] as CommandOptions;
  loader = true;
  migration = true;

  constructor(private snapping: SnappingMain, private logger: Logger) {}

  async report(
    [pattern]: string[],
    {
      message = '',
      all = false,
      force = false,
      unmerged = false,
      editor = '',
      ignoreIssues,
      build,
      skipTests = false,
      skipAutoSnap = false,
      disableSnapPipeline = false,
      forceDeploy = false,
      ignoreBuildErrors = false,
      unmodified = false,
      failFast = false,
    }: {
      all?: boolean;
      force?: boolean;
      unmerged?: boolean;
      editor?: string;
      ignoreIssues?: string;
      skipAutoSnap?: boolean;
      disableSnapPipeline?: boolean;
      forceDeploy?: boolean;
      unmodified?: boolean;
      failFast?: boolean;
    } & BasicTagSnapParams
  ) {
    build = isFeatureEnabled(BUILD_ON_CI) ? Boolean(build) : true;
    const disableTagAndSnapPipelines = disableSnapPipeline;
    if (all) {
      this.logger.consoleWarning(
        `--all is deprecated, please omit it. By default all new and modified components are snapped, to snap all components add --unmodified`
      );
    }
    if (force) {
      this.logger.consoleWarning(
        `--force is deprecated, use either --skip-tests or --ignore-build-errors depending on the use case`
      );
      if (pattern) unmodified = true;
    }
    if (!message && !editor) {
      this.logger.consoleWarning(
        `--message will be mandatory in the next few releases. make sure to add a message with your snap, will be displayed in the version history`
      );
    }
    if (forceDeploy) {
      this.logger.consoleWarning(`--force-deploy is deprecated, use --ignore-build-errors instead`);
      ignoreBuildErrors = true;
    }
<<<<<<< HEAD
    if (disableTagAndSnapPipelines && ignoreBuildErrors) {
      throw new BitError('you can use either ignore-build-errors or disable-snap-pipeline, but not both'); // @david so what do i do if i want to ignore e.g. lint errors, but dont want bit to try to deploy my app?
    }
=======
>>>>>>> aef66a3a

    const results = await this.snapping.snap({
      pattern,
      message,
      unmerged,
      editor,
      ignoreIssues,
      build,
      skipTests,
      skipAutoSnap,
      disableTagAndSnapPipelines,
      ignoreBuildErrors,
      unmodified,
      exitOnFirstFailedTask: failFast,
    });

    if (!results) return chalk.yellow(NOTHING_TO_SNAP_MSG);
    const { snappedComponents, autoSnappedResults, warnings, newComponents, laneName, removedComponents }: SnapResults =
      results;
    const changedComponents = snappedComponents.filter(
      (component) => !newComponents.searchWithoutVersion(component.id)
    );
    const addedComponents = snappedComponents.filter((component) => newComponents.searchWithoutVersion(component.id));
    const autoTaggedCount = autoSnappedResults ? autoSnappedResults.length : 0;

    const warningsOutput = warnings && warnings.length ? `${chalk.yellow(warnings.join('\n'))}\n\n` : '';
    const snapExplanation = `\n(use "bit export" to push these components to a remote")
(use "bit reset" to unstage all local versions, or "bit reset --head" to only unstage the latest local snap)\n`;

    const compInBold = (id: BitId) => {
      const version = id.hasVersion() ? `@${id.version}` : '';
      return `${chalk.bold(id.toStringWithoutVersion())}${version}`;
    };

    const outputComponents = (comps: ConsumerComponent[]) => {
      return comps
        .map((component) => {
          let componentOutput = `     > ${compInBold(component.id)}`;
          const autoTag = autoSnappedResults.filter((result) =>
            result.triggeredBy.searchWithoutScopeAndVersion(component.id)
          );
          if (autoTag.length) {
            const autoTagComp = autoTag.map((a) => compInBold(a.component.id));
            componentOutput += `\n       ${AUTO_SNAPPED_MSG} (${autoTagComp.length} total):
            ${autoTagComp.join('\n            ')}`;
          }
          return componentOutput;
        })
        .join('\n');
    };

    const outputIfExists = (label, explanation, components) => {
      if (!components.length) return '';
      return `\n${chalk.underline(label)}\n(${explanation})\n${outputComponents(components)}\n`;
    };
    const laneStr = laneName ? ` on "${laneName}" lane` : '';

    return (
      warningsOutput +
      chalk.green(`${snappedComponents.length + autoTaggedCount} component(s) snapped${laneStr}`) +
      snapExplanation +
      outputIfExists('new components', 'first version for components', addedComponents) +
      outputIfExists('changed components', 'components that got a version bump', changedComponents) +
      outputIdsIfExists('removed components', removedComponents)
    );
  }
}<|MERGE_RESOLUTION|>--- conflicted
+++ resolved
@@ -122,12 +122,6 @@
       this.logger.consoleWarning(`--force-deploy is deprecated, use --ignore-build-errors instead`);
       ignoreBuildErrors = true;
     }
-<<<<<<< HEAD
-    if (disableTagAndSnapPipelines && ignoreBuildErrors) {
-      throw new BitError('you can use either ignore-build-errors or disable-snap-pipeline, but not both'); // @david so what do i do if i want to ignore e.g. lint errors, but dont want bit to try to deploy my app?
-    }
-=======
->>>>>>> aef66a3a
 
     const results = await this.snapping.snap({
       pattern,

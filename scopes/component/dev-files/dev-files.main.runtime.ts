import { MainRuntime } from '@teambit/cli';
import { flatten, isFunction } from 'lodash';
import { SlotRegistry, Slot } from '@teambit/harmony';
import WorkspaceAspect, { Workspace } from '@teambit/workspace';
import { EnvsAspect, EnvsMain } from '@teambit/envs';
import LegacyComponent from '@teambit/legacy/dist/consumer/component';
import { DependencyResolver } from '@teambit/legacy/dist/consumer/component/dependencies/dependency-resolver';
import { Component, ComponentMain, ComponentAspect } from '@teambit/component';
import { GraphqlAspect, GraphqlMain } from '@teambit/graphql';
import { DevFilesAspect } from './dev-files.aspect';
import { DevFiles } from './dev-files';
import { DevFilesFragment } from './dev-files.fragment';
import { devFilesSchema } from './dev-files.graphql';

/**
 * dev pattern is a list of strings or a function that returns a list of strings. an example to a pattern can be "[*.spec.ts]"
 */
export type DevPatterns = ((component: Component) => string[]) | string[];

/**
 * slot for dev file patterns.
 */
export type DevPatternSlot = SlotRegistry<DevPatterns>;

export type DevFilesConfig = {
  patterns: string[];
};

export class DevFilesMain {
  constructor(
    private envs: EnvsMain,

    private devPatternSlot: DevPatternSlot,

    /**
     * configuration loaded into the dev files aspect.
     */
    readonly config: DevFilesConfig
  ) {}

  /**
   * compute all dev patterns on a component.
   * computing of dev patterns is a merge of the configuration, the env (env.getDevPatterns(component)) and
   * the registering aspects (through registerDevPattern()).
   */
  computeDevPatterns(component: Component) {
    const entry = component.state.aspects.get(DevFilesAspect.id);
    const configuredPatterns = entry?.config.devFilePatterns || [];
    const envDef = this.envs.calculateEnv(component);
<<<<<<< HEAD
    const envPatterns: DevPatterns[] = envDef.env?.getDevPatterns ? envDef.env.getDevPatterns(component, envDef) : [];

    // filter any pattern that starts with "-" from any aspect
=======
    const envPatterns: DevPatterns[] = envDef.env?.getDevPatterns ? envDef.env.getDevPatterns(component) : [];

>>>>>>> 3b3ceb51
    const getPatterns = (devPatterns: DevPatterns) => {
      if (isFunction(devPatterns)) {
        return devPatterns(component);
      }
      return devPatterns;
    };
    const patternSlot = this.devPatternSlot.toArray();
    const fromSlot: { [id: string]: any } = patternSlot.reduce((acc, current) => {
      const [aspectId, patterns] = current; // pattern can be a func
      if (!acc[aspectId]) acc[aspectId] = [];
      // if (component.state.aspects.get(aspectId)) acc[aspectId] = acc[aspectId].concat(patterns);
      acc[aspectId] = acc[aspectId].concat(getPatterns(patterns));
      return acc;
    }, {});

    return Object.assign(
      {
        [envDef.id]: envPatterns,
        config: configuredPatterns,
      },
      fromSlot
    );
  }

  /**
   * get all dev files configured on a component.
   */
  getDevPatterns(component: Component, aspectId?: string): string[] {
    const entry = component.state.aspects.get(DevFilesAspect.id);
    const devPatterns = entry?.data.devPatterns || {};
    return aspectId ? devPatterns[aspectId] : flatten(Object.values(devPatterns));
  }

  /**
   * determine whether a file of a component is a dev file.
   */
  isDevFile(component: Component, filePath: string): boolean {
    const devFiles = this.computeDevFiles(component);
    return devFiles.includes(filePath);
  }

  /**
   * register a new dev pattern.
   * @param regex dev pattern
   */
  registerDevPattern(pattern: DevPatterns) {
    return this.devPatternSlot.register(pattern);
  }

  /**
   * get all dev patterns registered.
   * If you want to use this during onLoad event you might need to use computeDevFiles instead, since the component might not include this data yet
   */
  getDevFiles(component: Component): DevFiles {
    const entry = component.state.aspects.get(DevFilesAspect.id);
    const rawDevFiles = entry?.data.devFiles || {};
    return new DevFiles(rawDevFiles);
  }

  /**
   * compute all dev files of a component.
   */
  computeDevFiles(component: Component): DevFiles {
    const devPatterns = this.computeDevPatterns(component);
    const rawDevFiles = Object.keys(devPatterns).reduce((acc, aspectId) => {
      if (!acc[aspectId]) acc[aspectId] = [];
      const patterns = devPatterns[aspectId];
      acc[aspectId] = component.state.filesystem.byGlob(patterns).map((file) => file.relative);
      return acc;
    }, {});

    return new DevFiles(rawDevFiles);
  }

  static slots = [Slot.withType<DevPatterns>()];

  static defaultConfig = {
    patterns: [],
  };

  static runtime = MainRuntime;

  static dependencies = [EnvsAspect, WorkspaceAspect, ComponentAspect, GraphqlAspect];

  static async provider(
    [envs, workspace, componentAspect, graphql]: [EnvsMain, Workspace, ComponentMain, GraphqlMain],
    config: DevFilesConfig,
    [devPatternSlot]: [DevPatternSlot]
  ) {
    const devFiles = new DevFilesMain(envs, devPatternSlot, config);
    componentAspect.registerShowFragments([new DevFilesFragment(devFiles)]);

    if (workspace) {
      workspace.onComponentLoad(async (component) => {
        return {
          devPatterns: devFiles.computeDevPatterns(component),
          devFiles: devFiles.computeDevFiles(component).toObject(),
        };
      });

      DependencyResolver.getDevFiles = async (consumerComponent: LegacyComponent): Promise<string[]> => {
        const componentId = await workspace.resolveComponentId(consumerComponent.id);
        // Do not change the storeInCache=false arg. if you think you need to change it, please talk to Gilad first
        // TODO: verify when the component is not in the cache
        /**
         *
         */
        const component = await workspace.get(componentId, false, consumerComponent, true, false);
        if (!component) throw Error(`failed to transform component ${consumerComponent.id.toString()} in harmony`);
        const computedDevFiles = devFiles.computeDevFiles(component);
        return computedDevFiles.list();
      };
    }

    graphql.register(devFilesSchema(devFiles));
    return devFiles;
  }
}

DevFilesAspect.addRuntime(DevFilesMain);<|MERGE_RESOLUTION|>--- conflicted
+++ resolved
@@ -47,14 +47,8 @@
     const entry = component.state.aspects.get(DevFilesAspect.id);
     const configuredPatterns = entry?.config.devFilePatterns || [];
     const envDef = this.envs.calculateEnv(component);
-<<<<<<< HEAD
-    const envPatterns: DevPatterns[] = envDef.env?.getDevPatterns ? envDef.env.getDevPatterns(component, envDef) : [];
-
-    // filter any pattern that starts with "-" from any aspect
-=======
     const envPatterns: DevPatterns[] = envDef.env?.getDevPatterns ? envDef.env.getDevPatterns(component) : [];
 
->>>>>>> 3b3ceb51
     const getPatterns = (devPatterns: DevPatterns) => {
       if (isFunction(devPatterns)) {
         return devPatterns(component);
@@ -63,7 +57,7 @@
     };
     const patternSlot = this.devPatternSlot.toArray();
     const fromSlot: { [id: string]: any } = patternSlot.reduce((acc, current) => {
-      const [aspectId, patterns] = current; // pattern can be a func
+      const [aspectId, patterns] = current;
       if (!acc[aspectId]) acc[aspectId] = [];
       // if (component.state.aspects.get(aspectId)) acc[aspectId] = acc[aspectId].concat(patterns);
       acc[aspectId] = acc[aspectId].concat(getPatterns(patterns));
@@ -158,10 +152,6 @@
       DependencyResolver.getDevFiles = async (consumerComponent: LegacyComponent): Promise<string[]> => {
         const componentId = await workspace.resolveComponentId(consumerComponent.id);
         // Do not change the storeInCache=false arg. if you think you need to change it, please talk to Gilad first
-        // TODO: verify when the component is not in the cache
-        /**
-         *
-         */
         const component = await workspace.get(componentId, false, consumerComponent, true, false);
         if (!component) throw Error(`failed to transform component ${consumerComponent.id.toString()} in harmony`);
         const computedDevFiles = devFiles.computeDevFiles(component);

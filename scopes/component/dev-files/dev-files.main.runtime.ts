--- conflicted
+++ resolved
@@ -192,7 +192,7 @@
   async getDevFilesForConsumerComp(consumerComponent: LegacyComponent): Promise<string[]> {
     const componentId = await this.workspace.resolveComponentId(consumerComponent.id);
     // Do not change the storeInCache=false arg. if you think you need to change it, please talk to Gilad first
-    const component = await this.workspace.get(componentId, consumerComponent, true, false);
+    const component = await workspace.get(componentId, consumerComponent, true, false, { loadExtensions: false });
     if (!component) throw Error(`failed to transform component ${consumerComponent.id.toString()} in harmony`);
     const computedDevFiles = await this.computeDevFiles(component);
     return computedDevFiles.list();
@@ -238,18 +238,6 @@
           devFiles: (await devFiles.computeDevFiles(component)).toObject(),
         };
       });
-<<<<<<< HEAD
-
-      DependencyResolver.getDevFiles = async (consumerComponent: LegacyComponent): Promise<string[]> => {
-        const componentId = await workspace.resolveComponentId(consumerComponent.id);
-        // Do not change the storeInCache=false arg. if you think you need to change it, please talk to Gilad first
-        const component = await workspace.get(componentId, consumerComponent, true, false, { loadExtensions: false });
-        if (!component) throw Error(`failed to transform component ${consumerComponent.id.toString()} in harmony`);
-        const computedDevFiles = await devFiles.computeDevFiles(component);
-        return computedDevFiles.list();
-      };
-=======
->>>>>>> 667d1fc7
     }
 
     graphql.register(devFilesSchema(devFiles));

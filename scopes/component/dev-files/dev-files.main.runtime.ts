--- conflicted
+++ resolved
@@ -240,25 +240,7 @@
     };
 
     if (workspace) {
-<<<<<<< HEAD
       workspace.registerOnComponentLoad(calcDevOnLoad);
-
-      DependencyResolver.getDevFiles = async (consumerComponent: LegacyComponent): Promise<string[]> => {
-        const componentId = await workspace.resolveComponentId(consumerComponent.id);
-        // Do not change the storeInCache=false arg. if you think you need to change it, please talk to Gilad first
-        const component = await workspace.get(componentId, consumerComponent, true, false);
-        if (!component) throw Error(`failed to transform component ${consumerComponent.id.toString()} in harmony`);
-        const computedDevFiles = await devFiles.computeDevFiles(component);
-        return computedDevFiles.list();
-      };
-=======
-      workspace.onComponentLoad(async (component) => {
-        return {
-          devPatterns: await devFiles.computeDevPatterns(component),
-          devFiles: (await devFiles.computeDevFiles(component)).toObject(),
-        };
-      });
->>>>>>> ee1c1961
     }
     if (scope) {
       scope.registerOnCompAspectReCalc(calcDevOnLoad);

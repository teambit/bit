import chalk from 'chalk';
import { Command, CommandOptions } from '@teambit/cli';
import { RenamingMain } from '.';

export type RenameOptions = {
  scope?: string;
  path?: string;
  refactor?: boolean;
  preserve?: boolean;
  ast?: boolean;
};

export class RenameCmd implements Command {
  name = 'rename <current-name> <new-name>';
  description =
    'rename component. if tagged/exported, create a new component and deprecate the original component. otherwise just renames current component';
<<<<<<< HEAD
  helpUrl = 'docs/components/renaming-components';
=======
  helpUrl = 'reference/components/renaming-components';
>>>>>>> 9fe999bb
  arguments = [
    {
      name: 'current-name',
      description: 'the current component name (without its scope name)',
    },
    {
      name: 'new-name',
      description: "the new component name (without its scope name. use --scope to define the new component's scope)",
    },
  ];
  group = 'collaborate';
  skipWorkspace = true;
  alias = '';
  options = [
    ['s', 'scope <scope-name>', 'define the scope for the newly created component'],
    [
      'p',
      'path <relative-path>',
      'relative path in the workspace to place new component in. by default, the directory of the new component is from your workspace\'s "defaultScope" value',
    ],
    ['r', 'refactor', 'update the import/require statements in all dependent components (in the same workspace)'],
    ['', 'preserve', 'avoid renaming files and variables/classes according to the new component name'],
    ['', 'ast', 'EXPERIMENTAL. use ast to transform files instead of regex'],
  ] as CommandOptions;
  loader = true;
  migration = true;
  remoteOp = true;

  constructor(private renaming: RenamingMain) {}

  async report([sourceId, targetId]: [string, string], options: RenameOptions): Promise<string> {
    const results = await this.renaming.rename(sourceId, targetId, options);
    return chalk.green(
      `successfully renamed ${chalk.bold(results.sourceId.toString())} to ${chalk.bold(results.targetId.toString())}`
    );
  }
}<|MERGE_RESOLUTION|>--- conflicted
+++ resolved
@@ -14,11 +14,7 @@
   name = 'rename <current-name> <new-name>';
   description =
     'rename component. if tagged/exported, create a new component and deprecate the original component. otherwise just renames current component';
-<<<<<<< HEAD
-  helpUrl = 'docs/components/renaming-components';
-=======
   helpUrl = 'reference/components/renaming-components';
->>>>>>> 9fe999bb
   arguments = [
     {
       name: 'current-name',

import componentIdToPackageName from '@teambit/legacy/dist/utils/bit/component-id-to-package-name';
import fs from 'fs-extra';
import path from 'path';
import { ConfigAspect, ConfigMain } from '@teambit/config';
import { Logger, LoggerAspect, LoggerMain } from '@teambit/logger';
import { linkToNodeModulesByComponents } from '@teambit/workspace.modules.node-modules-linker';
import { CLIAspect, CLIMain, MainRuntime } from '@teambit/cli';
import ComponentAspect, { Component, ComponentID, ComponentMain } from '@teambit/component';
import { DeprecationAspect, DeprecationMain } from '@teambit/deprecation';
import GraphqlAspect, { GraphqlMain } from '@teambit/graphql';
import { CompilerAspect, CompilerMain } from '@teambit/compiler';
import EnvsAspect, { EnvsMain } from '@teambit/envs';
import NewComponentHelperAspect, { NewComponentHelperMain } from '@teambit/new-component-helper';
import RefactoringAspect, { MultipleStringsReplacement, RefactoringMain } from '@teambit/refactoring';
import ComponentWriterAspect, { ComponentWriterMain } from '@teambit/component-writer';
import { getBindingPrefixByDefaultScope } from '@teambit/legacy/dist/consumer/config/component-config';
import WorkspaceAspect, { Workspace } from '@teambit/workspace';
import { importTransformer, exportTransformer } from '@teambit/typescript';
import { InstallMain, InstallAspect } from '@teambit/install';
import { isValidIdChunk, InvalidName } from '@teambit/legacy-bit-id';
import { RenameCmd, RenameOptions } from './rename.cmd';
import { RenamingAspect } from './renaming.aspect';
import { RenamingFragment } from './renaming.fragment';
import { renamingSchema } from './renaming.graphql';
import { ScopeRenameCmd } from './scope-rename.cmd';
import { OldScopeNotFound } from './exceptions/old-scope-not-found';
import { OldScopeExported } from './exceptions/old-scope-exported';
import { OldScopeTagged } from './exceptions/old-scope-tagged';
import { ScopeRenameOwnerCmd } from './scope-rename-owner.cmd';

export class RenamingMain {
  constructor(
    private workspace: Workspace,
    private install: InstallMain,
    private newComponentHelper: NewComponentHelperMain,
    private deprecation: DeprecationMain,
    private refactoring: RefactoringMain,
    private config: ConfigMain,
    private componentWriter: ComponentWriterMain,
    private compiler: CompilerMain,
    private logger: Logger,
    private envs: EnvsMain
  ) {}

  async rename(sourceIdStr: string, targetName: string, options: RenameOptions): Promise<RenameDependencyNameResult> {
    if (!isValidIdChunk(targetName)) {
      if (targetName.includes('.'))
        throw new Error(`error: new-name argument "${targetName}" includes a dot.
make sure this argument is the name only, without the scope-name. to change the scope-name, use --scope flag`);
      throw new InvalidName(targetName);
    }
    const sourceId = await this.workspace.resolveComponentId(sourceIdStr);
    const isTagged = sourceId.hasVersion();
    const sourceComp = await this.workspace.get(sourceId);
    const sourcePackageName = this.workspace.componentPackageName(sourceComp);
    const targetId = this.newComponentHelper.getNewComponentId(targetName, undefined, options?.scope);
    if (!options.preserve) {
      await this.refactoring.refactorVariableAndClasses(sourceComp, sourceId, targetId);
      this.refactoring.refactorFilenames(sourceComp, sourceId, targetId);
    }
    if (isTagged) {
      const config = await this.getConfig(sourceComp);
      await this.newComponentHelper.writeAndAddNewComp(sourceComp, targetId, options, config);
      await this.deprecation.deprecate(sourceId, targetId);
    } else {
      this.workspace.bitMap.renameNewComponent(sourceId, targetId);
      await this.workspace.bitMap.write();
      await this.deleteLinkFromNodeModules(sourcePackageName);
    }
    await this.renameAspectIdInWorkspaceConfig(sourceId, targetId);
    this.workspace.clearComponentCache(sourceId);
    const targetComp = await this.workspace.get(targetId);
    if (options.refactor) {
      const allComponents = await this.workspace.list();
      const targetPackageName = this.workspace.componentPackageName(targetComp);
      const { changedComponents } = await this.refactoring.refactorDependencyName(
        allComponents,
        sourcePackageName,
        targetPackageName
      );
      await Promise.all(changedComponents.map((comp) => this.workspace.write(comp)));
    }

    // only write if it is not tagged, since we writeAndAddNewComp for tagged components
    if (!isTagged && !options.preserve) {
<<<<<<< HEAD
      await this.refactoring.refactorVariableAndClasses(targetComp, sourceId, targetId);
=======
      await this.refactoring.refactorVariableAndClasses(targetComp, sourceId, targetId, options);
>>>>>>> 9fe999bb
      this.refactoring.refactorFilenames(targetComp, sourceId, targetId);
      await this.componentWriter.writeMany({
        components: [targetComp.state._consumer],
        skipDependencyInstallation: true,
        writeToPath: this.newComponentHelper.getNewComponentPath(targetId),
      });
    }

    this.workspace.bitMap.renameAspectInConfig(sourceId, targetId);
    await this.workspace.bitMap.write();

    await linkToNodeModulesByComponents([targetComp], this.workspace); // link the new-name to node-modules
    await this.compileGracefully([targetComp.id]);

    return {
      sourceId,
      targetId,
    };
  }

  getRenamingInfo(component: Component): RenamingInfo | null {
    const renameConfig = component.state.aspects.get(RenamingAspect.id)?.config as RenamingInfo | undefined;
    if (!renameConfig) return null;
    return {
      renamedFrom: ComponentID.fromObject(renameConfig.renamedFrom),
    };
  }

  /**
   * change the default-scope for new components. optionally (if refactor is true), change the source code to match the
   * new scope-name.
   * keep in mind that this is working for new components only, for tagged/exported it's impossible. See the errors
   * thrown in such cases in this method.
   */
  async renameScope(oldScope: string, newScope: string, options: { refactor?: boolean }): Promise<RenameScopeResult> {
    const allComponents = await this.workspace.list();
    const componentsUsingOldScope = allComponents.filter((comp) => comp.id.scope === oldScope);
    if (!componentsUsingOldScope.length && this.workspace.defaultScope !== oldScope) {
      throw new OldScopeNotFound(oldScope);
    }
    const envs = componentsUsingOldScope.filter((c) => this.envs.isEnv(c));
    const compsUsingEnv = {};
    await Promise.all(
      envs.map(async (env) => {
        const components = await this.workspace.getComponentsUsingEnv(env.id.toString(), true);
        if (!components.length) return;
        const componentIds = components.map((comp) => comp.id);
        compsUsingEnv[env.id.toString()] = componentIds;
      })
    );

    // verify they're all new.
    const exported = componentsUsingOldScope.filter((comp) => comp.id._legacy.hasScope());
    if (exported.length) {
      const idsStr = exported.map((comp) => comp.id.toString());
      throw new OldScopeExported(idsStr);
    }
    const tagged = componentsUsingOldScope.filter((comp) => comp.id.hasVersion());
    if (tagged.length) {
      const idsStr = tagged.map((comp) => comp.id.toString());
      throw new OldScopeTagged(idsStr);
    }
    if (this.workspace.defaultScope === oldScope) {
      await this.workspace.setDefaultScope(newScope);
      componentsUsingOldScope.forEach((comp) => this.workspace.bitMap.removeDefaultScope(comp.id));
    } else {
      componentsUsingOldScope.forEach((comp) => this.workspace.bitMap.setDefaultScope(comp.id, newScope));
    }
    await this.workspace.bitMap.write();
    await this.workspace.clearCache();

    await Promise.all(
      envs.map(async (env) => {
        const componentIds = compsUsingEnv[env.id.toString()];
<<<<<<< HEAD
        if (!componentIds.length) return;
=======
        if (!componentIds?.length) return;
>>>>>>> 9fe999bb
        await this.workspace.setEnvToComponents(env.id.changeScope(newScope), componentIds);
      })
    );

    const refactoredIds: ComponentID[] = [];
    if (options.refactor) {
      const legacyComps = componentsUsingOldScope.map((c) => c.state._consumer);
      const packagesToReplace: MultipleStringsReplacement = legacyComps.map((comp) => {
        return {
          oldStr: componentIdToPackageName(comp),
          newStr: componentIdToPackageName({
            ...comp,
            bindingPrefix: getBindingPrefixByDefaultScope(newScope),
            id: comp.id,
            defaultScope: newScope,
          }),
        };
      });
      const { changedComponents } = await this.refactoring.replaceMultipleStrings(allComponents, packagesToReplace, [
        importTransformer,
        exportTransformer,
      ]);
      await this.renameScopeOfAspectIdsInWorkspaceConfig(
        componentsUsingOldScope.map((c) => c.id),
        newScope
      );
      await Promise.all(changedComponents.map((comp) => this.workspace.write(comp)));
      refactoredIds.push(...changedComponents.map((c) => c.id));
    }

    const newIds = componentsUsingOldScope.map((comp) => new ComponentID(comp.id._legacy, newScope));
    await this.relinkAndCompile(componentsUsingOldScope, newIds);

    return { scopeRenamedComponentIds: componentsUsingOldScope.map((comp) => comp.id), refactoredIds };
  }

  private async relinkAndCompile(componentsUsingOldScope: Component[], newIds: ComponentID[]) {
    this.logger.debug(`the scope has been renamed, re-linking to node-modules`);
    await Promise.all(
      componentsUsingOldScope.map(async (comp) => {
        const pkgName = this.workspace.componentPackageName(comp);
        await this.deleteLinkFromNodeModules(pkgName);
      })
    );

    await this.workspace.clearCache();
    await this.workspace._reloadConsumer();

    const newComps = await this.workspace.getMany(newIds);
    await linkToNodeModulesByComponents(newComps, this.workspace); // link the new-name to node-modules
    await this.compileGracefully(newIds);
  }

  /**
   * change the default-scope for new components. optionally (if refactor is true), change the source code to match the
   * new scope-name.
   * keep in mind that this is working for new components only, for tagged/exported it's impossible. See the errors
   * thrown in such cases in this method.
   */
  async renameOwner(
    oldOwner: string,
    newOwner: string,
    options: { refactor?: boolean; ast?: boolean }
  ): Promise<RenameScopeResult> {
    const allComponents = await this.workspace.list();
    const isScopeUsesOldOwner = (scope: string) => scope.startsWith(`${oldOwner}.`);
    const componentsUsingOldScope = allComponents.filter((comp) => isScopeUsesOldOwner(comp.id.scope));
    if (!componentsUsingOldScope.length && !isScopeUsesOldOwner(this.workspace.defaultScope)) {
      throw new OldScopeNotFound(oldOwner);
    }
    // verify they're all new.
    const exported = componentsUsingOldScope.filter((comp) => comp.id._legacy.hasScope());
    if (exported.length) {
      const idsStr = exported.map((comp) => comp.id.toString());
      throw new OldScopeExported(idsStr);
    }
    const tagged = componentsUsingOldScope.filter((comp) => comp.id.hasVersion());
    if (tagged.length) {
      const idsStr = tagged.map((comp) => comp.id.toString());
      throw new OldScopeTagged(idsStr);
    }
    const oldWorkspaceDefaultScope = this.workspace.defaultScope;
    const newWorkspaceDefaultScope = isScopeUsesOldOwner(oldWorkspaceDefaultScope)
      ? this.renameOwnerInScopeName(oldWorkspaceDefaultScope, oldOwner, newOwner)
      : undefined;
    if (newWorkspaceDefaultScope) {
      await this.workspace.setDefaultScope(newWorkspaceDefaultScope);
    }
    const newIds = componentsUsingOldScope.map((comp) => {
      if (newWorkspaceDefaultScope && comp.id.scope === oldWorkspaceDefaultScope) {
        this.workspace.bitMap.removeDefaultScope(comp.id);
        return new ComponentID(comp.id._legacy, newWorkspaceDefaultScope);
      }
      const newCompScope = this.renameOwnerInScopeName(comp.id.scope, oldOwner, newOwner);
      this.workspace.bitMap.setDefaultScope(comp.id, newCompScope);
      return new ComponentID(comp.id._legacy, newCompScope);
    });
    await this.workspace.bitMap.write();
    const refactoredIds: ComponentID[] = [];
    if (options.refactor) {
      const legacyComps = componentsUsingOldScope.map((c) => c.state._consumer);
      const packagesToReplace: MultipleStringsReplacement = legacyComps.map((comp) => {
        const newScope = this.renameOwnerInScopeName(comp.id.scope, oldOwner, newOwner);
        return {
          oldStr: componentIdToPackageName(comp),
          newStr: componentIdToPackageName({
            ...comp,
            bindingPrefix: getBindingPrefixByDefaultScope(newScope),
            id: comp.id,
            defaultScope: newScope,
          }),
        };
      });
      const { changedComponents } = await this.refactoring.replaceMultipleStrings(
        allComponents,
        packagesToReplace,
        options.ast ? [importTransformer, exportTransformer] : undefined
      );
      await this.renameOwnerOfAspectIdsInWorkspaceConfig(
        componentsUsingOldScope.map((c) => c.id),
        oldOwner,
        newOwner
      );
      await Promise.all(changedComponents.map((comp) => this.workspace.write(comp)));
      refactoredIds.push(...changedComponents.map((c) => c.id));
    }

    await this.relinkAndCompile(componentsUsingOldScope, newIds);

    return { scopeRenamedComponentIds: componentsUsingOldScope.map((comp) => comp.id), refactoredIds };
  }

  private async renameAspectIdInWorkspaceConfig(sourceId: ComponentID, targetId: ComponentID) {
    const config = this.config.workspaceConfig;
    if (!config) throw new Error('unable to get workspace config');
    const hasChanged = config.renameExtensionInRaw(
      sourceId.toStringWithoutVersion(),
      targetId.toStringWithoutVersion()
    );
    if (hasChanged) await config.write();
  }

  private async renameScopeOfAspectIdsInWorkspaceConfig(ids: ComponentID[], newScope: string) {
    const config = this.config.workspaceConfig;
    if (!config) throw new Error('unable to get workspace config');
    let hasChanged = false;
    ids.forEach((id) => {
      const changed = config.renameExtensionInRaw(
        id.toStringWithoutVersion(),
        id._legacy.changeScope(newScope).toStringWithoutVersion()
      );
      if (changed) hasChanged = true;
    });
    if (hasChanged) await config.write();
  }

  private async renameOwnerOfAspectIdsInWorkspaceConfig(ids: ComponentID[], oldOwner: string, newOwner: string) {
    const config = this.config.workspaceConfig;
    if (!config) throw new Error('unable to get workspace config');
    let hasChanged = false;
    ids.forEach((id) => {
      const newScope = this.renameOwnerInScopeName(id.scope, oldOwner, newOwner);
      const changed = config.renameExtensionInRaw(
        id.toStringWithoutVersion(),
        id._legacy.changeScope(newScope).toStringWithoutVersion()
      );
      if (changed) hasChanged = true;
    });
    if (hasChanged) await config.write();
  }

  private async deleteLinkFromNodeModules(packageName: string) {
    await fs.remove(path.join(this.workspace.path, 'node_modules', packageName));
  }
  private async compileGracefully(ids: ComponentID[]) {
    try {
      await this.compiler.compileOnWorkspace(ids);
    } catch (err: any) {
      const idsStr = ids.map((id) => id.toString()).join(', ');
      this.logger.consoleFailure(`failed compiling the component(s) ${idsStr}. error: ${err.message}`);
    }
  }

  private renameOwnerInScopeName(scopeName: string, oldOwner: string, newOwner: string): string {
    return scopeName.replace(`${oldOwner}.`, `${newOwner}.`);
  }

  private async getConfig(comp: Component) {
    const fromExisting = await this.newComponentHelper.getConfigFromExistingToNewComponent(comp);
    return {
      ...fromExisting,
      [RenamingAspect.id]: {
        renamedFrom: comp.id.toObject(),
      },
    };
  }

  static slots = [];
  static dependencies = [
    CLIAspect,
    WorkspaceAspect,
    DeprecationAspect,
    NewComponentHelperAspect,
    ComponentAspect,
    GraphqlAspect,
    RefactoringAspect,
    InstallAspect,
    ConfigAspect,
    ComponentWriterAspect,
    CompilerAspect,
    LoggerAspect,
    EnvsAspect,
  ];
  static runtime = MainRuntime;
  static async provider([
    cli,
    workspace,
    deprecation,
    newComponentHelper,
    componentMain,
    graphql,
    refactoring,
    install,
    config,
    componentWriter,
    compiler,
    loggerMain,
    envs,
  ]: [
    CLIMain,
    Workspace,
    DeprecationMain,
    NewComponentHelperMain,
    ComponentMain,
    GraphqlMain,
    RefactoringMain,
    InstallMain,
    ConfigMain,
    ComponentWriterMain,
    CompilerMain,
    LoggerMain,
    EnvsMain
  ]) {
    const logger = loggerMain.createLogger(RenamingAspect.id);
    const renaming = new RenamingMain(
      workspace,
      install,
      newComponentHelper,
      deprecation,
      refactoring,
      config,
      componentWriter,
      compiler,
      logger,
      envs
    );
    cli.register(new RenameCmd(renaming));

    const scopeCommand = cli.getCommand('scope');
    scopeCommand?.commands?.push(new ScopeRenameCmd(renaming));
    scopeCommand?.commands?.push(new ScopeRenameOwnerCmd(renaming));

    graphql.register(renamingSchema(renaming));
    componentMain.registerShowFragments([new RenamingFragment(renaming)]);
    return renaming;
  }
}

RenamingAspect.addRuntime(RenamingMain);

export type RenameDependencyNameResult = { sourceId: ComponentID; targetId: ComponentID };

export type RenamingInfo = {
  renamedFrom: ComponentID;
};

export type RenameScopeResult = { scopeRenamedComponentIds: ComponentID[]; refactoredIds: ComponentID[] };<|MERGE_RESOLUTION|>--- conflicted
+++ resolved
@@ -83,11 +83,7 @@
 
     // only write if it is not tagged, since we writeAndAddNewComp for tagged components
     if (!isTagged && !options.preserve) {
-<<<<<<< HEAD
-      await this.refactoring.refactorVariableAndClasses(targetComp, sourceId, targetId);
-=======
       await this.refactoring.refactorVariableAndClasses(targetComp, sourceId, targetId, options);
->>>>>>> 9fe999bb
       this.refactoring.refactorFilenames(targetComp, sourceId, targetId);
       await this.componentWriter.writeMany({
         components: [targetComp.state._consumer],
@@ -162,11 +158,7 @@
     await Promise.all(
       envs.map(async (env) => {
         const componentIds = compsUsingEnv[env.id.toString()];
-<<<<<<< HEAD
-        if (!componentIds.length) return;
-=======
         if (!componentIds?.length) return;
->>>>>>> 9fe999bb
         await this.workspace.setEnvToComponents(env.id.changeScope(newScope), componentIds);
       })
     );

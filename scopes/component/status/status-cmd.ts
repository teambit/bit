import chalk from 'chalk';
import R from 'ramda';
import { Command, CommandOptions } from '@teambit/cli';
import { ComponentID } from '@teambit/component-id';
import { SnapsDistance } from '@teambit/legacy/dist/scope/component-ops/snaps-distance';
import { immutableUnshift } from '@teambit/legacy/dist/utils';
import { IssuesList } from '@teambit/component-issues';
import { formatBitString } from '@teambit/legacy/dist/cli/chalk-box';
import { getInvalidComponentLabel } from '@teambit/legacy/dist/cli/templates/component-issues-template';
import {
  BASE_DOCS_DOMAIN,
  IMPORT_PENDING_MSG,
  statusFailureMsg,
  statusInvalidComponentsMsg,
  statusWorkspaceIsCleanMsg,
} from '@teambit/legacy/dist/constants';
import { compact, partition } from 'lodash';
import { isHash } from '@teambit/component-version';
import { StatusMain, StatusResult } from './status.main.runtime';

const TROUBLESHOOTING_MESSAGE = `${chalk.yellow(
  `learn more at https://${BASE_DOCS_DOMAIN}/components/adding-components`
)}`;

export class StatusCmd implements Command {
  name = 'status';
  description = 'present the current status of components in the workspace, including indication of detected issues';
  group = 'development';
  extendedDescription: string;
  alias = 's';
  options = [
    ['j', 'json', 'return a json version of the component'],
    ['', 'verbose', 'show extra data: full snap hashes for staged components, and divergence point for lanes'],
    ['l', 'lanes', 'when on a lane, show updates from main and updates from forked lanes'],
    ['', 'strict', 'in case issues found, exit with code 1'],
  ] as CommandOptions;
  loader = true;
  migration = true;

  constructor(private status: StatusMain) {}

  async json(_args, { lanes }: { lanes?: boolean }) {
    const {
      newComponents,
      modifiedComponents,
      stagedComponents,
      componentsWithIssues,
      importPendingComponents,
      autoTagPendingComponents,
      invalidComponents,
      locallySoftRemoved,
      remotelySoftRemoved,
      outdatedComponents,
      mergePendingComponents,
      componentsDuringMergeState,
      softTaggedComponents,
      snappedComponents,
      unavailableOnMain,
      pendingUpdatesFromMain,
      updatesFromForked,
      currentLaneId,
      forkedLaneId,
      workspaceIssues,
    }: StatusResult = await this.status.status({ lanes });
    return {
      newComponents: newComponents.map((c) => c.toStringWithoutVersion()),
      modifiedComponents: modifiedComponents.map((c) => c.toStringWithoutVersion()),
      stagedComponents: stagedComponents.map((c) => ({ id: c.id.toStringWithoutVersion(), versions: c.versions })),
      unavailableOnMain: unavailableOnMain.map((c) => c.toStringWithoutVersion()),
      componentsWithIssues: componentsWithIssues.map((c) => ({
        id: c.id.toStringWithoutVersion(),
        issues: c.issues?.toObject(),
      })),
      importPendingComponents: importPendingComponents.map((id) => id.toStringWithoutVersion()),
      autoTagPendingComponents: autoTagPendingComponents.map((s) => s.toStringWithoutVersion()),
      invalidComponents,
      locallySoftRemoved: locallySoftRemoved.map((id) => id.toStringWithoutVersion()),
      remotelySoftRemoved: remotelySoftRemoved.map((id) => id.toStringWithoutVersion()),
      outdatedComponents: outdatedComponents.map((c) => ({ ...c, id: c.id.toStringWithoutVersion() })),
      mergePendingComponents: mergePendingComponents.map((c) => c.id.toStringWithoutVersion()),
      componentsDuringMergeState: componentsDuringMergeState.map((id) => id.toStringWithoutVersion()),
      softTaggedComponents: softTaggedComponents.map((s) => s.toStringWithoutVersion()),
      snappedComponents: snappedComponents.map((s) => s.toStringWithoutVersion()),
      pendingUpdatesFromMain: pendingUpdatesFromMain.map((p) => ({
        id: p.id.toStringWithoutVersion(),
        divergeData: p.divergeData,
      })),
      updatesFromForked: updatesFromForked.map((p) => ({
        id: p.id.toStringWithoutVersion(),
        divergeData: p.divergeData,
      })),
      currentLaneId,
      forkedLaneId,
      workspaceIssues,
    };
  }

  // eslint-disable-next-line complexity
  async report(_args, { strict, verbose, lanes }: { strict?: boolean; verbose?: boolean; lanes?: boolean }) {
    const {
      newComponents,
      modifiedComponents,
      stagedComponents,
      componentsWithIssues,
      importPendingComponents,
      autoTagPendingComponents,
      invalidComponents,
      locallySoftRemoved,
      remotelySoftRemoved,
      outdatedComponents,
      mergePendingComponents,
      componentsDuringMergeState,
      softTaggedComponents,
      snappedComponents,
      pendingUpdatesFromMain,
      updatesFromForked,
      unavailableOnMain,
      currentLaneId,
      forkedLaneId,
      workspaceIssues,
    }: StatusResult = await this.status.status({ lanes });
    // If there is problem with at least one component we want to show a link to the
    // troubleshooting doc
    let showTroubleshootingLink = false;

    function format(id: ComponentID, showIssues = false, message?: string, localVersions?: string[]): string {
      const idWithIssues = componentsWithIssues.find((c) => c.id.isEqual(id));
      const softTagged = softTaggedComponents.find((softTaggedId) => softTaggedId.isEqual(id));

      const messageStatusText = message || 'ok';
      const messageStatusTextWithSoftTag = softTagged ? `${messageStatusText} (soft-tagged)` : messageStatusText;
      const color = message ? 'yellow' : 'green';
      const messageStatus = chalk[color](messageStatusTextWithSoftTag);

      if (!showIssues && !localVersions) {
        return `${formatBitString(id.toStringWithoutVersion())} ... ${messageStatus}`;
      }
      let bitFormatted = `${formatBitString(id.toStringWithoutVersion())}`;
      if (localVersions) {
        if (verbose) {
          bitFormatted += `. versions: ${localVersions.join(', ')}`;
        } else {
          const [snaps, tags] = partition(localVersions, (version) => isHash(version));
          const tagsStr = tags.length ? `versions: ${tags.join(', ')}` : '';
          const snapsStr = snaps.length ? `${snaps.length} snap(s)` : '';
          bitFormatted += `. `;
          bitFormatted += tagsStr && snapsStr ? `${tagsStr}. and ${snapsStr}` : tagsStr || snapsStr;
        }
      }
      bitFormatted += ' ... ';
      if (!idWithIssues) return `${bitFormatted}${messageStatus}`;
      showTroubleshootingLink = true;
      return `${bitFormatted} ${chalk.red(statusFailureMsg)}${formatIssues(idWithIssues.issues)}`;
    }

    const importPendingWarning = importPendingComponents.length ? chalk.yellow(`${IMPORT_PENDING_MSG}.\n`) : '';

    const splitByMissing = R.groupBy((component) => {
      return component.includes(statusFailureMsg) ? 'missing' : 'nonMissing';
    });
    const { missing, nonMissing } = splitByMissing(newComponents.map((c) => format(c)));

    const outdatedTitle = chalk.underline.white('pending updates');
    const outdatedDesc =
      '(use "bit checkout head" to merge changes)\n(use "bit diff [component_id] [new_version]" to compare changes)\n(use "bit log [component_id]" to list all available versions)\n';
    const outdatedComps = outdatedComponents
      .map((component) => {
        const latest =
          component.latestVersion && component.latestVersion !== component.headVersion
            ? ` latest: ${component.latestVersion}`
            : '';
        return `    > ${chalk.cyan(component.id.toStringWithoutVersion())} current: ${component.id.version} head: ${
          component.headVersion
        }${latest}\n`;
      })
      .join('');

    const outdatedStr = outdatedComponents.length ? [outdatedTitle, outdatedDesc, outdatedComps].join('\n') : '';

    const pendingMergeTitle = chalk.underline.white('pending merge');
    const pendingMergeDesc = `(use "bit reset" to discard local tags/snaps, and bit checkout head to re-merge with the remote.
alternatively, to keep local tags/snaps history, use "bit merge [component-id]")\n`;
    const pendingMergeComps = mergePendingComponents
      .map((component) => {
        return `    > ${chalk.cyan(component.id.toString())} local and remote have diverged and have ${
          component.divergeData.snapsOnSourceOnly.length
        } (source) and ${component.divergeData.snapsOnTargetOnly.length} (target) uncommon snaps respectively\n`;
      })
      .join('');

    const pendingMergeStr = pendingMergeComps.length
      ? [pendingMergeTitle, pendingMergeDesc, pendingMergeComps].join('\n')
      : '';

    const compDuringMergeTitle = chalk.underline.white('components in merge state');
    const compDuringMergeDesc = `(use "bit snap/tag [--unmerged]" to complete the merge process.
<<<<<<< HEAD
to cancel the merge operation, use either "bit lane merge-abort" (for previous "bit lane merge" command)
or use "bit merge [component-id] --abort" for previous "bit merge" command)\n`;
    const compDuringMergeComps = componentsDuringMergeState.map((c) => format(c)).join('\n');
=======
to cancel the merge operation, use either "bit lane merge-abort" (for prior "bit lane merge" command)
or use "bit merge [component-id] --abort" (for prior "bit merge" command)\n`;
    const compDuringMergeComps = componentsDuringMergeState.map((c) => format(c, true)).join('\n');
>>>>>>> e64670eb

    const compDuringMergeStr = compDuringMergeComps.length
      ? [compDuringMergeTitle, compDuringMergeDesc, compDuringMergeComps].join('\n')
      : '';

    const newComponentDescription = '\n(use "bit snap/tag" to lock a version with all your changes)\n';
    const newComponentsTitle = newComponents.length
      ? chalk.underline.white('new components') + newComponentDescription
      : '';

    const newComponentsOutput = [newComponentsTitle, ...(nonMissing || []), ...(missing || [])].join('\n');

    const modifiedDesc = '(use "bit diff" to compare changes)\n';
    const modifiedComponentOutput = immutableUnshift(
      modifiedComponents.map((c) => format(c)),
      modifiedComponents.length
        ? chalk.underline.white('modified components') + newComponentDescription + modifiedDesc
        : ''
    ).join('\n');

    const autoTagPendingOutput = immutableUnshift(
      autoTagPendingComponents.map((c) => format(c)),
      autoTagPendingComponents.length
        ? chalk.underline.white('components pending auto-tag (when their modified dependencies are tagged)')
        : ''
    ).join('\n');

<<<<<<< HEAD
    const compWithIssuesDesc = '\n(fix the issues according to the suggested solution)\n';
    const compWithIssuesOutput = immutableUnshift(
      componentsWithIssues.map((c) => format(c.id, true)).sort(),
      componentsWithIssues.length ? chalk.underline.white('components with issues') + compWithIssuesDesc : ''
    ).join('\n');

    const invalidDesc = '\nthese components were failed to load.\n';
=======
    const invalidDesc = '\nthese components failed to load.\n';
>>>>>>> e64670eb
    const invalidComponentOutput = immutableUnshift(
      invalidComponents.map((c) => format(c.id, false, getInvalidComponentLabel(c.error))).sort(),
      invalidComponents.length ? chalk.underline.white(statusInvalidComponentsMsg) + invalidDesc : ''
    ).join('\n');

    const locallySoftRemovedDesc =
      '\n(tag/snap and export the components to update the deletion to the remote. to undo deletion, run "bit recover")\n';
    const locallySoftRemovedOutput = immutableUnshift(
      locallySoftRemoved.map((c) => format(c)).sort(),
      locallySoftRemoved.length ? chalk.underline.white('soft-removed components locally') + locallySoftRemovedDesc : ''
    ).join('\n');

    const remotelySoftRemovedDesc =
      '\n(use "bit remove" to remove them from the workspace. use "bit recover" to undo the soft-remove)\n';
    const remotelySoftRemovedOutput = immutableUnshift(
      remotelySoftRemoved.map((c) => format(c)).sort(),
      remotelySoftRemoved.length
        ? chalk.underline.white('components soft-removed on the remote') + remotelySoftRemovedDesc
        : ''
    ).join('\n');

    const stagedDesc = '\n(use "bit export" to push these component versions to the remote scope)\n';
    const stagedComponentsOutput = immutableUnshift(
      stagedComponents.map((c) => format(c.id, false, undefined, c.versions)),
      stagedComponents.length ? chalk.underline.white('staged components') + stagedDesc : ''
    ).join('\n');

    const snappedDesc = '\n(use "bit tag" or "bit tag --snapped" to lock a semver version)\n';
    const snappedComponentsOutput = immutableUnshift(
      snappedComponents.map((c) => format(c)),
      snappedComponents.length ? chalk.underline.white('snapped components (tag pending)') + snappedDesc : ''
    ).join('\n');

    const unavailableOnMainDesc = '\n(use "bit checkout head" to make them available)\n';
    const unavailableOnMainOutput = immutableUnshift(
      unavailableOnMain.map((c) => format(c)),
      unavailableOnMain.length ? chalk.underline.white('components unavailable on main') + unavailableOnMainDesc : ''
    ).join('\n');

    const getUpdateFromMsg = (divergeData: SnapsDistance, from = 'main'): string => {
      if (divergeData.err) return divergeData.err.message;
      let msg = `${from} is ahead by ${divergeData.snapsOnTargetOnly.length || 0} snaps`;
      if (divergeData.snapsOnSourceOnly && verbose) {
        msg += ` (diverged since ${divergeData.commonSnapBeforeDiverge?.toShortString()})`;
      }
      return msg;
    };

    let updatesFromMainOutput = '';

    const updatesFromMainDesc = '\n(use "bit lane merge main" to merge the changes)\n';
    const pendingUpdatesFromMainIds = pendingUpdatesFromMain.map((c) =>
      format(c.id, false, getUpdateFromMsg(c.divergeData))
    );
    updatesFromMainOutput = [
      pendingUpdatesFromMain.length ? chalk.underline.white('pending updates from main') + updatesFromMainDesc : '',
      ...pendingUpdatesFromMainIds,
    ].join('\n');

    let updatesFromForkedOutput = '';
    if (forkedLaneId) {
      const updatesFromForkedDesc = `\n(use "bit lane merge ${forkedLaneId.toString()}" to merge the changes
use "bit fetch ${forkedLaneId.toString()} --lanes" to update ${forkedLaneId.name} locally)\n`;
      const pendingUpdatesFromForkedIds = updatesFromForked.map((c) =>
        format(c.id, false, getUpdateFromMsg(c.divergeData, forkedLaneId.name))
      );
      updatesFromForkedOutput = [
        updatesFromForked.length
          ? chalk.underline.white(`updates from ${forkedLaneId.name}`) + updatesFromForkedDesc
          : '',
        ...pendingUpdatesFromForkedIds,
      ].join('\n');
    }

    const getLaneStr = () => {
      if (currentLaneId.isDefault()) return '';
      const prefix = `\n\ncurrent lane ${chalk.bold(currentLaneId.toString())}`;
      if (lanes) return prefix;
      return `${prefix}\nconsider adding "--lanes" flag to see updates from main/forked`;
    };

    const getWorkspaceIssuesOutput = () => {
      if (!workspaceIssues.length) return '';
      const title = chalk.underline.white('workspace issues');
      const issues = workspaceIssues.join('\n');
      return `\n\n${title}\n${issues}`;
    };

    const troubleshootingStr = showTroubleshootingLink ? `\n${TROUBLESHOOTING_MESSAGE}` : '';

    const statusMsg =
      importPendingWarning +
      compact([
        outdatedStr,
        pendingMergeStr,
        updatesFromMainOutput,
        updatesFromForkedOutput,
        compDuringMergeStr,
        newComponentsOutput,
        modifiedComponentOutput,
        snappedComponentsOutput,
        stagedComponentsOutput,
        unavailableOnMainOutput,
        autoTagPendingOutput,
        compWithIssuesOutput,
        invalidComponentOutput,
        locallySoftRemovedOutput,
        remotelySoftRemovedOutput,
      ]).join(chalk.underline('\n                         \n') + chalk.white('\n')) +
      troubleshootingStr;

    const results = (statusMsg || chalk.yellow(statusWorkspaceIsCleanMsg)) + getWorkspaceIssuesOutput() + getLaneStr();

    const exitCode = componentsWithIssues.length && strict ? 1 : 0;

    return {
      data: results,
      code: exitCode,
    };
  }
}

export function formatIssues(issues: IssuesList) {
  return `       ${issues?.outputForCLI()}\n`;
}<|MERGE_RESOLUTION|>--- conflicted
+++ resolved
@@ -194,15 +194,9 @@
 
     const compDuringMergeTitle = chalk.underline.white('components in merge state');
     const compDuringMergeDesc = `(use "bit snap/tag [--unmerged]" to complete the merge process.
-<<<<<<< HEAD
-to cancel the merge operation, use either "bit lane merge-abort" (for previous "bit lane merge" command)
-or use "bit merge [component-id] --abort" for previous "bit merge" command)\n`;
-    const compDuringMergeComps = componentsDuringMergeState.map((c) => format(c)).join('\n');
-=======
 to cancel the merge operation, use either "bit lane merge-abort" (for prior "bit lane merge" command)
 or use "bit merge [component-id] --abort" (for prior "bit merge" command)\n`;
-    const compDuringMergeComps = componentsDuringMergeState.map((c) => format(c, true)).join('\n');
->>>>>>> e64670eb
+    const compDuringMergeComps = componentsDuringMergeState.map((c) => format(c)).join('\n');
 
     const compDuringMergeStr = compDuringMergeComps.length
       ? [compDuringMergeTitle, compDuringMergeDesc, compDuringMergeComps].join('\n')
@@ -230,17 +224,13 @@
         : ''
     ).join('\n');
 
-<<<<<<< HEAD
     const compWithIssuesDesc = '\n(fix the issues according to the suggested solution)\n';
     const compWithIssuesOutput = immutableUnshift(
       componentsWithIssues.map((c) => format(c.id, true)).sort(),
       componentsWithIssues.length ? chalk.underline.white('components with issues') + compWithIssuesDesc : ''
     ).join('\n');
 
-    const invalidDesc = '\nthese components were failed to load.\n';
-=======
     const invalidDesc = '\nthese components failed to load.\n';
->>>>>>> e64670eb
     const invalidComponentOutput = immutableUnshift(
       invalidComponents.map((c) => format(c.id, false, getInvalidComponentLabel(c.error))).sort(),
       invalidComponents.length ? chalk.underline.white(statusInvalidComponentsMsg) + invalidDesc : ''

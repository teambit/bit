--- conflicted
+++ resolved
@@ -11,14 +11,10 @@
 import { InvalidComponent } from '@teambit/legacy/dist/consumer/component/consumer-component';
 import { ModelComponent } from '@teambit/legacy/dist/scope/models';
 import { ConsumerNotFound } from '@teambit/legacy/dist/consumer/exceptions';
-<<<<<<< HEAD
 import { InsightsAspect, InsightsMain } from '@teambit/insights';
 import pMapSeries from 'p-map-series';
 import { Component } from '@teambit/component';
-import { uniq } from 'lodash';
-=======
 import IssuesAspect, { IssuesMain } from '@teambit/issues';
->>>>>>> 8f964c3e
 import { StatusCmd } from './status-cmd';
 import { StatusAspect } from './status.aspect';
 
@@ -41,11 +37,7 @@
 };
 
 export class StatusMain {
-<<<<<<< HEAD
-  constructor(private workspace: Workspace, private insights: InsightsMain) {}
-=======
-  constructor(private workspace: Workspace, private issues: IssuesMain) {}
->>>>>>> 8f964c3e
+  constructor(private workspace: Workspace, private issues: IssuesMain, private insights: InsightsMain) {}
 
   async status(): Promise<StatusResult> {
     if (!this.workspace) throw new ConsumerNotFound();
@@ -68,19 +60,14 @@
     const invalidComponents = allInvalidComponents.filter((c) => !(c.error instanceof ComponentsPendingImport));
     const outdatedComponents = await componentsList.listOutdatedComponents();
     const mergePendingComponents = await componentsList.listMergePendingComponents();
-<<<<<<< HEAD
     const newAndModifiedLegacy: ConsumerComponent[] = newComponents.concat(modifiedComponent);
     if (!this.workspace.isLegacy) {
       const newAndModified = await this.getComponentsByConsumerComponents(newAndModifiedLegacy);
       await this.insights.addInsightsAsComponentIssues(newAndModified);
     }
+    const issuesToIgnore = this.issues.getIssuesToIgnore();
     const componentsWithIssues = newAndModifiedLegacy.filter((component: ConsumerComponent) => {
-=======
-    const newAndModified: Component[] = newComponents.concat(modifiedComponent);
-    const issuesToIgnore = this.issues.getIssuesToIgnore();
-    const componentsWithIssues = newAndModified.filter((component: Component) => {
       issuesToIgnore.forEach((issueToIgnore) => component.issues.delete(IssuesClasses[issueToIgnore]));
->>>>>>> 8f964c3e
       if (consumer.isLegacy && component.issues) {
         component.issues.delete(IssuesClasses.RelativeComponentsAuthored);
       }
@@ -126,17 +113,10 @@
   }
 
   static slots = [];
-<<<<<<< HEAD
-  static dependencies = [CLIAspect, WorkspaceAspect, InsightsAspect];
+  static dependencies = [CLIAspect, WorkspaceAspect, InsightsAspect, IssuesAspect];
   static runtime = MainRuntime;
-  static async provider([cli, workspace, insights]: [CLIMain, Workspace, InsightsMain]) {
-    const statusMain = new StatusMain(workspace, insights);
-=======
-  static dependencies = [CLIAspect, WorkspaceAspect, IssuesAspect];
-  static runtime = MainRuntime;
-  static async provider([cli, workspace, issues]: [CLIMain, Workspace, IssuesMain]) {
-    const statusMain = new StatusMain(workspace, issues);
->>>>>>> 8f964c3e
+  static async provider([cli, workspace, insights, issues]: [CLIMain, Workspace, InsightsMain, IssuesMain]) {
+    const statusMain = new StatusMain(workspace, issues, insights);
     cli.register(new StatusCmd(statusMain));
     return statusMain;
   }

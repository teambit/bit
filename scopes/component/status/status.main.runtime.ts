--- conflicted
+++ resolved
@@ -21,7 +21,6 @@
 type DivergeDataPerId = { id: ComponentID; divergeData: DivergeData };
 
 export type StatusResult = {
-<<<<<<< HEAD
   newComponents: ComponentID[];
   modifiedComponent: ComponentID[];
   stagedComponents: { id: ComponentID; versions: string[] }[];
@@ -29,28 +28,13 @@
   importPendingComponents: ComponentID[];
   autoTagPendingComponents: ComponentID[];
   invalidComponents: { id: ComponentID; error: Error }[];
+  locallySoftRemoved: BitId[];
+  remotelySoftRemoved: BitId[];
   outdatedComponents: { id: ComponentID; latestVersion: string }[];
   mergePendingComponents: DivergeDataPerId[];
   componentsDuringMergeState: ComponentID[];
   softTaggedComponents: ComponentID[];
   snappedComponents: ComponentID[];
-=======
-  newComponents: ConsumerComponent[];
-  modifiedComponent: ConsumerComponent[];
-  stagedComponents: ModelComponent[];
-  componentsWithIssues: ConsumerComponent[];
-  importPendingComponents: BitId[];
-  autoTagPendingComponents: BitId[];
-  invalidComponents: InvalidComponent[];
-  locallySoftRemoved: BitId[];
-  remotelySoftRemoved: BitId[];
-  outdatedComponents: ConsumerComponent[];
-  mergePendingComponents: DivergedComponent[];
-  componentsDuringMergeState: BitIds;
-  componentsWithIndividualFiles: ConsumerComponent[];
-  softTaggedComponents: BitId[];
-  snappedComponents: BitId[];
->>>>>>> bc6911c6
   pendingUpdatesFromMain: DivergeDataPerId[];
   laneName: string | null; // null if default
 };
@@ -136,7 +120,6 @@
 
     await consumer.onDestroy();
     return {
-<<<<<<< HEAD
       newComponents: await convertBitIdToComponentIdsAndSort(newComponents.map((c) => c.id)),
       modifiedComponent: await convertBitIdToComponentIdsAndSort(modifiedComponent.map((c) => c.id)),
       stagedComponents: await convertObjToComponentIdsAndSort(
@@ -153,7 +136,8 @@
       invalidComponents: await convertObjToComponentIdsAndSort(
         invalidComponents.map((c) => ({ id: c.id, error: c.error }))
       ),
-
+      locallySoftRemoved,
+      remotelySoftRemoved: remotelySoftRemoved.map((c) => c.id),
       outdatedComponents: await convertObjToComponentIdsAndSort(
         outdatedComponents.map((c) => ({
           id: c.id, // @ts-ignore
@@ -167,26 +151,6 @@
       softTaggedComponents: await convertBitIdToComponentIdsAndSort(softTaggedComponents),
       snappedComponents: await convertBitIdToComponentIdsAndSort(snappedComponents),
       pendingUpdatesFromMain: await convertObjToComponentIdsAndSort(pendingUpdatesFromMain),
-=======
-      newComponents: ComponentsList.sortComponentsByName(newComponents),
-      // @ts-ignore AUTO-ADDED-AFTER-MIGRATION-PLEASE-FIX!
-      modifiedComponent: ComponentsList.sortComponentsByName(modifiedComponent),
-      stagedComponents: ComponentsList.sortComponentsByName(stagedComponents),
-      componentsWithIssues, // no need to sort, we don't print it as is
-      importPendingComponents, // no need to sort, we use only its length
-      autoTagPendingComponents: ComponentsList.sortComponentsByName(autoTagPendingComponentsIds),
-      // @ts-ignore AUTO-ADDED-AFTER-MIGRATION-PLEASE-FIX!
-      invalidComponents,
-      locallySoftRemoved,
-      remotelySoftRemoved: remotelySoftRemoved.map((c) => c.id),
-      outdatedComponents,
-      mergePendingComponents,
-      componentsDuringMergeState,
-      componentsWithIndividualFiles: await componentsList.listComponentsWithIndividualFiles(),
-      softTaggedComponents,
-      snappedComponents,
-      pendingUpdatesFromMain,
->>>>>>> bc6911c6
       laneName,
     };
   }

--- conflicted
+++ resolved
@@ -272,10 +272,6 @@
         if (isBinary) return false;
         const strContent = file.contents.toString();
         let newContent = strContent;
-<<<<<<< HEAD
-        const transformerFactories = transformers.map((t) => t(updates));
-        newContent = await transformSourceFile(file.path, strContent, transformerFactories, undefined, updates);
-=======
         if (transformers?.length) {
           const transformerFactories = transformers.map((t) => t(updates));
           newContent = await transformSourceFile(file.path, strContent, transformerFactories, undefined, updates);
@@ -285,7 +281,6 @@
             newContent = newContent.replace(oldStringRegex, newStr);
           });
         }
->>>>>>> 9fe999bb
         if (strContent !== newContent) {
           file.contents = Buffer.from(newContent);
           return true;

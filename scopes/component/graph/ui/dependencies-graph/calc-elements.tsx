import { useMemo } from 'react';
import { Node, Edge, ArrowHeadType } from 'react-flow-renderer';
import { ComponentID } from '@teambit/component';
import { calcLayout } from './calc-layout';
import { GraphModel } from '../query';

import { depTypeToClass, depTypeToLabel } from './dep-edge';

type ElementsOptions = {
  rootNode?: ComponentID;
};

/**
 * generate Nodes and Edges for the ReactFlowRenderer graph renderer
 */
export function calcElements(graph: GraphModel | undefined, { rootNode }: ElementsOptions) {
  return useMemo(() => {
    if (!graph) return [];

    const positions = calcLayout(graph);

    const nodes: Node[] = Array.from(graph.nodes.values()).map((x) => {
      return {
        id: x.id,
        type: 'ComponentNode',
        data: {
          node: x,
<<<<<<< HEAD
          type: rootNode && x.component.id.isEqual(rootNode) ? 'root' : undefined,
=======
          type: rootNode && x.component.id.isEqual(rootNode, { ignoreVersion: true }) ? 'root' : undefined,
>>>>>>> e1a10232
        },
        position: positions.get(x.id) || { x: 0, y: 0 },
      };
    });

    const edges: Edge[] = graph.edges.map((e) => ({
      id: `_${e.sourceId}__${e.targetId}`,
      source: e.sourceId,
      target: e.targetId,
      label: depTypeToLabel(e.dependencyLifecycleType),
      labelBgPadding: [4, 4],
      type: 'smoothstep',
      className: depTypeToClass(e.dependencyLifecycleType),
      arrowHeadType: ArrowHeadType.Arrow,
    }));

    return [...nodes, ...edges];
  }, [graph]);
}<|MERGE_RESOLUTION|>--- conflicted
+++ resolved
@@ -25,11 +25,7 @@
         type: 'ComponentNode',
         data: {
           node: x,
-<<<<<<< HEAD
-          type: rootNode && x.component.id.isEqual(rootNode) ? 'root' : undefined,
-=======
           type: rootNode && x.component.id.isEqual(rootNode, { ignoreVersion: true }) ? 'root' : undefined,
->>>>>>> e1a10232
         },
         position: positions.get(x.id) || { x: 0, y: 0 },
       };

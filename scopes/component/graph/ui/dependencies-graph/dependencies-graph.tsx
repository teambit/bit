import React, { useMemo, useCallback, useRef, useEffect } from 'react';
import classnames from 'classnames';
import ReactFlow, {
  Controls,
  Background,
  MiniMap,
  OnLoadParams,
  NodeTypesType,
  Handle,
  Position,
  NodeProps,
  ReactFlowProps,
} from 'react-flow-renderer';
import { ComponentID } from '@teambit/component';

import { ComponentWidgetSlot } from '../../graph.ui.runtime';
import { ComponentNode } from '../component-node';
import { GraphModel } from '../query';
import { calcElements } from './calc-elements';
import { calcMinimapColors } from './minimap';
import { ComponentGraphContext } from './graph-context';

import styles from './dependencies-graph.module.scss';

function ComponentNodeContainer(props: NodeProps) {
  const { sourcePosition = Position.Top, targetPosition = Position.Bottom, data, id } = props;

  return (
    <div key={id}>
      <Handle type="target" position={targetPosition} isConnectable={false} />
      <Handle type="source" position={sourcePosition} isConnectable={false} />
      <ComponentNode node={data.node} type={data.type} />
    </div>
  );
}

const NodeTypes: NodeTypesType = { ComponentNode: ComponentNodeContainer };

export type DependenciesGraphProps = {
  rootNode: ComponentID;
  graph: GraphModel;
  componentWidgets: ComponentWidgetSlot;
  onLoad?: (instance: OnLoadParams) => void;
} & Omit<ReactFlowProps, 'elements'>;

export function DependenciesGraph({
  graph,
  rootNode,
  componentWidgets,
  className,
  onLoad,
  ...rest
}: DependenciesGraphProps) {
  const graphRef = useRef<OnLoadParams>();
  const elements = calcElements(graph, { rootNode });
  const context = useMemo(() => ({ componentWidgets }), [componentWidgets]);

  const handleLoad = useCallback(
    (instance: OnLoadParams) => {
      graphRef.current = instance;
      instance.fitView();
      onLoad?.(instance);
    },
    [onLoad]
  );

  // clear ref on unmount
<<<<<<< HEAD
  useEffect(() => (graphRef.current = undefined), []);
=======
  useEffect(() => () => (graphRef.current = undefined), []);
>>>>>>> e1a10232

  useEffect(() => {
    graphRef.current?.fitView();
  }, [graph]);

  return (
    <ComponentGraphContext.Provider value={context}>
      <ReactFlow
        draggable={false}
        nodesDraggable={true}
        selectNodesOnDrag={false}
        nodesConnectable={false}
        zoomOnDoubleClick={false}
        elementsSelectable={false}
        maxZoom={1}
        {...rest}
        className={classnames(styles.graph, className)}
        elements={elements}
        nodeTypes={NodeTypes}
        onLoad={handleLoad}
      >
        <Background />
        <Controls className={styles.controls} />
        <MiniMap nodeColor={calcMinimapColors} className={styles.minimap} />
      </ReactFlow>
    </ComponentGraphContext.Provider>
  );
}<|MERGE_RESOLUTION|>--- conflicted
+++ resolved
@@ -65,11 +65,7 @@
   );
 
   // clear ref on unmount
-<<<<<<< HEAD
-  useEffect(() => (graphRef.current = undefined), []);
-=======
   useEffect(() => () => (graphRef.current = undefined), []);
->>>>>>> e1a10232
 
   useEffect(() => {
     graphRef.current?.fitView();

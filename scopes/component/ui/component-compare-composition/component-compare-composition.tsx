<<<<<<< HEAD
import { useComponentCompareContext, useComponentCompareParams } from "@teambit/component.ui.component-compare";
import { Composition, CompositionContent } from "@teambit/compositions";
import { CompositionContextProvider } from "@teambit/compositions.ui.hooks.use-composition";
import classNames from "classnames";
import queryString from 'query-string';
import React, { useMemo, useState } from "react";
import styles from "./component-compare-composition.module.scss";
import { CompositionDropdown } from "./composition-dropdown";

export function ComponentCompareComposition() {
    const component = useComponentCompareContext();

    if (component === undefined) {
        return <></>;
    }

    const { loading, base, compare } = component;
    const baseCompositions = base.compositions;
    const compareCompositions = compare.compositions;
    const baseCompositionDropdownSource = baseCompositions.map(c => ({ label: c.displayName, value: c.identifier }));
    const compareCompositionDropdownSource = compareCompositions.map(c => ({ label: c.displayName, value: c.identifier }));

    const { compositionBase, compositionCompare } = useComponentCompareParams();
    // compositionBase -> filename

    const [selectedBaseComp, setSelectedBaseComp] = useState<Composition>(baseCompositions[0]);
    const [selectedCompareComp, setSelectedCompareComp] = useState<Composition>(compareCompositions[0]);

    const [baseCompositionParams, setBaseCompositionParams] = useState<Record<string, any>>({});
    const baseCompQueryParams = useMemo(() => queryString.stringify(baseCompositionParams), [baseCompositionParams]);

    const [compareCompositionParams, setCompareCompositionParams] = useState<Record<string, any>>({});
    const compareCompQueryParams = useMemo(() => queryString.stringify(compareCompositionParams), [compareCompositionParams]);

    // if (loading) {
    //     return <div>Loading...</div>
    // }

    return (
        <>
            <div className={styles.dropdownContainer}>
                <div className={styles.leftDropdown}>
                    <CompositionDropdown dropdownItems={baseCompositionDropdownSource} side="base" />
                </div>
                <div className={styles.rightDropdown}>
                    <CompositionDropdown dropdownItems={compareCompositionDropdownSource} side="compare" />
                </div>
            </div>
            <div className={styles.mainContainer}>
                <div className={styles.subContainerLeft}>
                    <div className={styles.subView}>
                        <CompositionContextProvider queryParams={baseCompositionParams} setQueryParams={setBaseCompositionParams}>
                            <CompositionContent
                                emptyState={undefined} // todo: has to come from emptyStateSlot
                                component={base}
                                selected={selectedBaseComp}
                                queryParams={baseCompQueryParams}
                            />
                        </CompositionContextProvider>
                    </div>
                </div>
                <div className={styles.subContainerRight}>
                    <div className={styles.subView}>
                        <CompositionContextProvider queryParams={compareCompositionParams} setQueryParams={setCompareCompositionParams}>
                            <CompositionContent
                                emptyState={undefined} // todo: has to come from emptyStateSlot
                                component={compare}
                                selected={selectedCompareComp}
                                queryParams={compareCompQueryParams}
                            />
                        </CompositionContextProvider>
                    </div>
                </div>
            </div>
        </>
    );
=======
import { useComponentCompareContext } from '@teambit/component.ui.component-compare';
import { Composition, CompositionContent } from '@teambit/compositions';
import { CompositionContextProvider } from '@teambit/compositions.ui.hooks.use-composition';
import classNames from 'classnames';
import queryString from 'query-string';
import React, { useMemo, useState } from 'react';
import styles from './component-compare-composition.module.scss';

export function ComponentCompareComposition() {
  const component = useComponentCompareContext();

  if (component === undefined) {
    return <></>;
  }

  const { loading, base, compare } = component;
  const baseCompositions = base.compositions;
  const compareCompositions = compare.compositions;

  const [selectedBaseComp, setSelectedBaseComp] = useState<Composition>(baseCompositions[0]);
  const [selectedCompareComp, setSelectedCompareComp] = useState<Composition>(compareCompositions[1]);

  const [baseCompositionParams, setBaseCompositionParams] = useState<Record<string, any>>({});
  const baseCompQueryParams = useMemo(() => queryString.stringify(baseCompositionParams), [baseCompositionParams]);

  const [compareCompositionParams, setCompareCompositionParams] = useState<Record<string, any>>({});
  const compareCompQueryParams = useMemo(
    () => queryString.stringify(compareCompositionParams),
    [compareCompositionParams]
  );

  // if (loading) {
  //     return <div>Loading...</div>
  // }

  return (
    <div className={styles.mainContainer}>
      <div className={styles.subContainerLeft}>
        <div className={styles.subView}>
          <CompositionContextProvider queryParams={baseCompositionParams} setQueryParams={setBaseCompositionParams}>
            <CompositionContent
              emptyState={undefined} // todo: has to come from emptyStateSlot
              component={base}
              selected={selectedBaseComp}
              queryParams={baseCompQueryParams}
            />
          </CompositionContextProvider>
        </div>
      </div>
      <div className={styles.subContainerRight}>
        <div className={styles.subView}>
          <CompositionContextProvider
            queryParams={compareCompositionParams}
            setQueryParams={setCompareCompositionParams}
          >
            <CompositionContent
              emptyState={undefined} // todo: has to come from emptyStateSlot
              component={compare}
              selected={selectedCompareComp}
              queryParams={compareCompQueryParams}
            />
          </CompositionContextProvider>
        </div>
      </div>
    </div>
  );
>>>>>>> dd3b5c0c
}<|MERGE_RESOLUTION|>--- conflicted
+++ resolved
@@ -1,4 +1,3 @@
-<<<<<<< HEAD
 import { useComponentCompareContext, useComponentCompareParams } from "@teambit/component.ui.component-compare";
 import { Composition, CompositionContent } from "@teambit/compositions";
 import { CompositionContextProvider } from "@teambit/compositions.ui.hooks.use-composition";
@@ -75,72 +74,4 @@
             </div>
         </>
     );
-=======
-import { useComponentCompareContext } from '@teambit/component.ui.component-compare';
-import { Composition, CompositionContent } from '@teambit/compositions';
-import { CompositionContextProvider } from '@teambit/compositions.ui.hooks.use-composition';
-import classNames from 'classnames';
-import queryString from 'query-string';
-import React, { useMemo, useState } from 'react';
-import styles from './component-compare-composition.module.scss';
-
-export function ComponentCompareComposition() {
-  const component = useComponentCompareContext();
-
-  if (component === undefined) {
-    return <></>;
-  }
-
-  const { loading, base, compare } = component;
-  const baseCompositions = base.compositions;
-  const compareCompositions = compare.compositions;
-
-  const [selectedBaseComp, setSelectedBaseComp] = useState<Composition>(baseCompositions[0]);
-  const [selectedCompareComp, setSelectedCompareComp] = useState<Composition>(compareCompositions[1]);
-
-  const [baseCompositionParams, setBaseCompositionParams] = useState<Record<string, any>>({});
-  const baseCompQueryParams = useMemo(() => queryString.stringify(baseCompositionParams), [baseCompositionParams]);
-
-  const [compareCompositionParams, setCompareCompositionParams] = useState<Record<string, any>>({});
-  const compareCompQueryParams = useMemo(
-    () => queryString.stringify(compareCompositionParams),
-    [compareCompositionParams]
-  );
-
-  // if (loading) {
-  //     return <div>Loading...</div>
-  // }
-
-  return (
-    <div className={styles.mainContainer}>
-      <div className={styles.subContainerLeft}>
-        <div className={styles.subView}>
-          <CompositionContextProvider queryParams={baseCompositionParams} setQueryParams={setBaseCompositionParams}>
-            <CompositionContent
-              emptyState={undefined} // todo: has to come from emptyStateSlot
-              component={base}
-              selected={selectedBaseComp}
-              queryParams={baseCompQueryParams}
-            />
-          </CompositionContextProvider>
-        </div>
-      </div>
-      <div className={styles.subContainerRight}>
-        <div className={styles.subView}>
-          <CompositionContextProvider
-            queryParams={compareCompositionParams}
-            setQueryParams={setCompareCompositionParams}
-          >
-            <CompositionContent
-              emptyState={undefined} // todo: has to come from emptyStateSlot
-              component={compare}
-              selected={selectedCompareComp}
-              queryParams={compareCompQueryParams}
-            />
-          </CompositionContextProvider>
-        </div>
-      </div>
-    </div>
-  );
->>>>>>> dd3b5c0c
 }
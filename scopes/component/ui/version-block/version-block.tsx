import { H3 } from '@teambit/documenter.ui.heading';
import { Contributors } from '@teambit/design.ui.contributors';
import { NavLink } from '@teambit/base-ui.routing.nav-link';
import { Labels } from '@teambit/component.ui.version-label';
import classNames from 'classnames';
import { LegacyComponentLog } from '@teambit/legacy-component-log';
import React, { HTMLAttributes, useMemo } from 'react';
import { LanesModel, useLanesContext } from '@teambit/lanes.ui.lanes';

import styles from './version-block.module.scss';

export type VersionBlockProps = {
  componentId: string;
  isLatest: boolean;
  snap: LegacyComponentLog;
  isCurrent: boolean;
} & HTMLAttributes<HTMLDivElement>;
/**
 * change log section
 * @name VersionBlock
 */
export function VersionBlock({ isLatest, className, snap, componentId, isCurrent, ...rest }: VersionBlockProps) {
  const { username, email, message, tag, hash, date } = snap;
  const lanes = useLanesContext();
<<<<<<< HEAD
  const currentLaneUrl = lanes?.currentLane
    ? `${LanesModel.getLaneUrl(lanes.currentLane.id)}${LanesModel.baseLaneComponentRoute}`
    : '';
=======
  const currentLaneUrl = lanes?.viewedLane ? `${lanes?.viewedLane?.url}${LanesModel.baseLaneComponentRoute}` : '';
>>>>>>> 450607bb
  const version = tag || hash;
  const author = useMemo(() => {
    return {
      displayName: username,
      email,
    };
  }, [snap]);
  const timestamp = useMemo(() => (date ? new Date(parseInt(date)).toString() : new Date().toString()), [date]);

  return (
    <div className={classNames(styles.versionWrapper, className)}>
      <div className={styles.left}>
        <Labels isLatest={isLatest} isCurrent={isCurrent} />
        <NavLink className={styles.link} href={`~tests?version=${version}`}>
          Tests
        </NavLink>
        <NavLink className={styles.link} href={`~compositions?version=${version}`}>
          Compositions
        </NavLink>
        <div className={styles.placeholder} />
      </div>
      <div className={classNames(styles.right, className)} {...rest}>
        <NavLink className={styles.titleLink} href={`${currentLaneUrl}/${componentId}?version=${version}`}>
          <H3 size="xs" className={styles.versionTitle}>
            {tag ? `v${tag}` : hash}
          </H3>
        </NavLink>
        <Contributors contributors={[author || {}]} timestamp={timestamp} />
        {commitMessage(message)}
      </div>
    </div>
  );
}

function commitMessage(message: string) {
  if (!message || message === '') return <div className={styles.emptyMessage}>No commit message</div>;
  return <div className={styles.commitMessage}>{message}</div>;
}<|MERGE_RESOLUTION|>--- conflicted
+++ resolved
@@ -22,13 +22,9 @@
 export function VersionBlock({ isLatest, className, snap, componentId, isCurrent, ...rest }: VersionBlockProps) {
   const { username, email, message, tag, hash, date } = snap;
   const lanes = useLanesContext();
-<<<<<<< HEAD
-  const currentLaneUrl = lanes?.currentLane
-    ? `${LanesModel.getLaneUrl(lanes.currentLane.id)}${LanesModel.baseLaneComponentRoute}`
+  const currentLaneUrl = lanes?.viewedLane
+    ? `${LanesModel.getLaneUrl(lanes?.viewedLane?.id)}${LanesModel.baseLaneComponentRoute}`
     : '';
-=======
-  const currentLaneUrl = lanes?.viewedLane ? `${lanes?.viewedLane?.url}${LanesModel.baseLaneComponentRoute}` : '';
->>>>>>> 450607bb
   const version = tag || hash;
   const author = useMemo(() => {
     return {

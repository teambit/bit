--- conflicted
+++ resolved
@@ -14,11 +14,7 @@
 
   return (
     <PillLabel className={classNames(styles.label, className)}>
-<<<<<<< HEAD
-      <img src="https://static.bit.dev/bit-icons/deprecated.svg" />
-=======
       <img src="https://static.bit.dev/bit-icons/deprecated-black.svg" />
->>>>>>> 351cc6b3
       Deprecated
     </PillLabel>
   );

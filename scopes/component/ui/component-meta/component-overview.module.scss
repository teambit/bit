@import '~@teambit/base-ui.layout.breakpoints/_breakpoints.scss';

.componentTitle {
  > h1 {
    margin: 0;
  }
}

.badgeContainer {
  display: flex;
  align-items: center;
  flex-wrap: wrap;
  margin-top: 8px; // this is to align the badges to the title text as opposed to the title line
  > * {
    margin: 0 8px;
  }
}
.subTitle {
  white-space: break-spaces;
}

.titleRow {
  margin-bottom: 20px;
}

.contentTabs {
  margin-bottom: 16px;
  width: 70%;
  @media screen and (max-width: $br-l) {
    width: 100%;
  }
  .nav > div {
    font-size: 12px;
    padding: 6px 12px;
  }
  .tab {
    border-bottom: 0;
  }
}
.copyBox {
  background: var(--background-color, #ffffff);
<<<<<<< HEAD
}

.contentTabWrapper {
  max-width: 100%;
  margin-bottom: 16px;
=======
  border-top-left-radius: 0;
>>>>>>> 1de8553d
}<|MERGE_RESOLUTION|>--- conflicted
+++ resolved
@@ -39,13 +39,5 @@
 }
 .copyBox {
   background: var(--background-color, #ffffff);
-<<<<<<< HEAD
-}
-
-.contentTabWrapper {
-  max-width: 100%;
-  margin-bottom: 16px;
-=======
   border-top-left-radius: 0;
->>>>>>> 1de8553d
 }
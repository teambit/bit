--- conflicted
+++ resolved
@@ -17,21 +17,6 @@
   const colorOverride = getOverrideColor({ issuesCount, isModified, isNew: status.isNew });
 
   return (
-<<<<<<< HEAD
-    <div className={styles.statusLine} data-tip="" data-for={id?.name}>
-      {issuesCount > 0 && (
-        <div className={classNames(styles.errorBlock, styles.error)}>
-          <span>{issuesCount}</span>,
-        </div>
-      )}
-      {status.isNew && !status.isOutdated && <ComponentStatus className={styles[colorOverride]} status="new" />}
-      {isModified && !status.isNew && <ComponentStatus className={styles[colorOverride]} status="modified" />}
-      {isModified && status.isStaged && <span className={styles[colorOverride]}>,</span>}
-      {status.isStaged && <ComponentStatus className={styles[colorOverride]} status="staged" />}
-      {status.isOutdated && <ComponentStatus className={styles[colorOverride]} status="pending" />}
-      <StatusTooltip status={status} name={id?.name} issuesCount={issuesCount} />
-    </div>
-=======
     <StatusTooltip status={status} issuesCount={issuesCount}>
       <div className={styles.statusLine}>
         {issuesCount > 0 && (
@@ -39,12 +24,12 @@
             <span>{issuesCount}</span>,
           </div>
         )}
-        {status.isNew && <ComponentStatus className={styles[colorOverride]} status="new" />}
+        {status.isNew && !status.isOutdated && <ComponentStatus className={styles[colorOverride]} status="new" />}
         {isModified && !status.isNew && <ComponentStatus className={styles[colorOverride]} status="modified" />}
         {isModified && status.isStaged && <span className={styles[colorOverride]}>,</span>}
         {status.isStaged && <ComponentStatus className={styles[colorOverride]} status="staged" />}
+        {status.isOutdated && <ComponentStatus className={styles[colorOverride]} status="pending" />}
       </div>
     </StatusTooltip>
->>>>>>> c9d000eb
   );
 }
--- conflicted
+++ resolved
@@ -9,22 +9,17 @@
 };
 
 // TODO - how do I get the status type without tying this to workspace?
-<<<<<<< HEAD
-export function StatusTooltip({ status, name, issuesCount }: any) {
-  if (!status) return null;
-  const { isNew, isStaged, isOutdated, modifyInfo = {} } = status;
-=======
 export function StatusTooltip({ status, issuesCount, children }: any) {
   if (!status) return children;
 
-  const { isNew, isStaged, modifyInfo = {} } = status;
->>>>>>> c9d000eb
+  const { isNew, isStaged, isOutdated, modifyInfo = {} } = status;
   const { hasModifiedDependencies, hasModifiedFiles } = modifyInfo;
   if (!isNew && !isStaged && !hasModifiedDependencies && !hasModifiedFiles && !isOutdated) return null;
 
   const content = (
     <ul className={styles.list}>
-      {isNew && <li>New component</li>}
+      {isOutdated && <li>Pending for update</li>}
+      {isNew && !isOutdated && <li>New component</li>}
       {isStaged && <li>Staged component</li>}
       {hasModifiedFiles && <li>Modified files</li>}
       {hasModifiedDependencies && <li>Modified dependencies</li>}
@@ -33,23 +28,8 @@
   );
 
   return (
-<<<<<<< HEAD
-    <div className="--ssr-hidden">
-      <ReactTooltip place="right" id={name} effect="solid">
-        <ul className={styles.list}>
-          {isOutdated && <li>Pending for update</li>}
-          {isNew && !isOutdated && <li>New component</li>}
-          {isStaged && <li>Staged component</li>}
-          {hasModifiedFiles && <li>Modified files</li>}
-          {hasModifiedDependencies && <li>Modified dependencies</li>}
-          {issuesCount > 0 && <li>{`${issuesCount} issue${issuesCount > 1 ? `s` : ''} found`}</li>}
-        </ul>
-      </ReactTooltip>
-    </div>
-=======
     <Tooltip className={styles.tooltip} placement="right" content={content}>
       {children}
     </Tooltip>
->>>>>>> c9d000eb
   );
 }
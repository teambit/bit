import React, { useContext } from 'react';
import { UIRuntime } from '@teambit/ui';
import { useQuery } from '@teambit/ui-foundation.ui.react-router.use-query';
import { ComponentModel } from '@teambit/component';
import { DocsAspect, DocsUI } from '@teambit/docs';
import { ComponentSize } from '@teambit/component.ui.component-size';
import { WorkspaceContext } from '@teambit/workspace';
import { PillLabel } from '@teambit/design.ui.pill-label';
import { Tooltip } from '@teambit/design.ui.tooltip';
import { ComponentSizerAspect } from './component-sizer.aspect';

import styles from './component-sizer.module.scss';

/**
 * Component size aspect.
 */
export class SizerUIRuntime {
  static dependencies = [DocsAspect];

  static runtime = UIRuntime;

  static async provider([docs]: [DocsUI]) {
    docs.registerTitleBadge({
      component: function badge({ legacyComponentModel }: { legacyComponentModel: ComponentModel }) {
        const workspace = useContext(WorkspaceContext);
<<<<<<< HEAD
        const query = useQuery();
        const workspaceComponent = workspace?.components.find((component) =>
          component.id.isEqual(legacyComponentModel.id)
        );

        const componentVersionFromUrl = query.get('version');
        const isWorkspaceVersion = Boolean(workspaceComponent && !componentVersionFromUrl);
=======
        const workspaceComponent = workspace?.getComponent(legacyComponentModel.id);
>>>>>>> 9e11395e
        const size = legacyComponentModel.size;
        const isModified = Boolean(
          workspaceComponent?.status?.modifyInfo?.hasModifiedFiles ||
            workspaceComponent?.status?.modifyInfo?.hasModifiedDependencies
        );
        const sizeExistsBuComponentModified = Boolean(size && isModified);

<<<<<<< HEAD
        if (isWorkspaceVersion && sizeExistsBuComponentModified) {
=======
        if (sizeExistsBuComponentModified) {
>>>>>>> 9e11395e
          return (
            <Tooltip
              className={styles.componentSizeTooltip}
              placement="top"
              content={
                <div className={styles.componentSizeTooltipContent}>
                  Component is modified. Size is calculated upon build
                </div>
              }
            >
              <div>
                <PillLabel className={styles.label}>
                  <img
                    style={{ width: '16px', marginRight: '4px' }}
                    src="https://static.bit.dev/bit-icons/weight.svg"
                  />
                </PillLabel>
              </div>
            </Tooltip>
          );
        }

        return <ComponentSize legacyComponentModel={legacyComponentModel} />;
      },
      weight: 30,
    });
  }
}

ComponentSizerAspect.addRuntime(SizerUIRuntime);<|MERGE_RESOLUTION|>--- conflicted
+++ resolved
@@ -23,17 +23,12 @@
     docs.registerTitleBadge({
       component: function badge({ legacyComponentModel }: { legacyComponentModel: ComponentModel }) {
         const workspace = useContext(WorkspaceContext);
-<<<<<<< HEAD
         const query = useQuery();
         const workspaceComponent = workspace?.components.find((component) =>
           component.id.isEqual(legacyComponentModel.id)
         );
-
         const componentVersionFromUrl = query.get('version');
         const isWorkspaceVersion = Boolean(workspaceComponent && !componentVersionFromUrl);
-=======
-        const workspaceComponent = workspace?.getComponent(legacyComponentModel.id);
->>>>>>> 9e11395e
         const size = legacyComponentModel.size;
         const isModified = Boolean(
           workspaceComponent?.status?.modifyInfo?.hasModifiedFiles ||
@@ -41,11 +36,7 @@
         );
         const sizeExistsBuComponentModified = Boolean(size && isModified);
 
-<<<<<<< HEAD
         if (isWorkspaceVersion && sizeExistsBuComponentModified) {
-=======
-        if (sizeExistsBuComponentModified) {
->>>>>>> 9e11395e
           return (
             <Tooltip
               className={styles.componentSizeTooltip}

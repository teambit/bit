--- conflicted
+++ resolved
@@ -5,12 +5,8 @@
 import ConsumerComponent from '@teambit/legacy/dist/consumer/component';
 import { compact } from 'lodash';
 import { CLIAspect, CLIMain, MainRuntime } from '@teambit/cli';
-<<<<<<< HEAD
-import { CheckoutAspect, CheckoutMain } from '@teambit/checkout';
-=======
 import { Ref } from '@teambit/legacy/dist/scope/objects';
 import { CheckoutAspect, CheckoutMain, CheckoutProps } from '@teambit/checkout';
->>>>>>> 1471c414
 import { StashAspect } from './stash.aspect';
 import { StashCmd, StashListCmd, StashLoadCmd, StashSaveCmd } from './stash.cmd';
 import { StashData } from './stash-data';

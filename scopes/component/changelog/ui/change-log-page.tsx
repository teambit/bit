import { ComponentContext } from '@teambit/component';
import { H1 } from '@teambit/documenter.ui.heading';
import { Separator } from '@teambit/design.ui.separator';
import { VersionBlock } from '@teambit/component.ui.version-block';
import classNames from 'classnames';
import { MDXLayout } from '@teambit/mdx.ui.mdx-layout';
import { ExportingComponents } from '@teambit/component.instructions.exporting-components';
import { AlertCard } from '@teambit/design.ui.alert-card';
import React, { HTMLAttributes, useContext } from 'react';
import { LaneBreadcrumb, useLanesContext } from '@teambit/lanes.ui.lanes';
import { Icon } from '@teambit/evangelist.elements.icon';
import { Ellipsis } from '@teambit/design.ui.styles.ellipsis';
import styles from './change-log-page.module.scss';

type ChangeLogPageProps = {} & HTMLAttributes<HTMLDivElement>;

export function ChangeLogPage({ className }: ChangeLogPageProps) {
  const component = useContext(ComponentContext);
  const lanesContext = useLanesContext();
  const currentLane = lanesContext?.currentLane;
<<<<<<< HEAD
  const { snaps } = component;
=======
  const { logs } = component;
>>>>>>> 1e3a0dc5

  if (!logs) return null;

<<<<<<< HEAD
  if (snaps.length === 0) {
=======
  if (logs.length === 0) {
>>>>>>> 1e3a0dc5
    return (
      <>
        {currentLane && (
          <>
            <div className={styles.lane}>
              <Icon of="lane"></Icon>
              <Ellipsis className={styles.laneName}>{currentLane.id}</Ellipsis>
            </div>
            <Separator isPresentational className={styles.separator} />
          </>
        )}
        <div className={classNames(styles.changeLogPage, className)}>
          <H1 className={styles.title}>History</H1>
          <Separator isPresentational className={styles.separatorNoChangeLog} />
          <AlertCard
            level="info"
            title="There is no change log as this component has not been exported yet.
          Learn how to export components:"
            className={styles.changeLogCard}
          >
            <MDXLayout>
              <ExportingComponents />
            </MDXLayout>
          </AlertCard>
        </div>
      </>
    );
  }

  const latestVersion = logs[0]?.tag || logs[0]?.hash;

  return (
    <>
      <LaneBreadcrumb lane={currentLane} />
      <Separator isPresentational />
      <div className={classNames(styles.changeLogPage, className)}>
        <H1 className={styles.title}>History</H1>
        <Separator isPresentational className={styles.separator} />
        {logs.map((snap, index) => {
          const isLatest = latestVersion === snap.tag || latestVersion === snap.hash;
          return <VersionBlock key={index} componentId={component.id.fullName} isLatest={isLatest} snap={snap} />;
        })}
      </div>
    </>
  );
}<|MERGE_RESOLUTION|>--- conflicted
+++ resolved
@@ -18,19 +18,11 @@
   const component = useContext(ComponentContext);
   const lanesContext = useLanesContext();
   const currentLane = lanesContext?.currentLane;
-<<<<<<< HEAD
-  const { snaps } = component;
-=======
   const { logs } = component;
->>>>>>> 1e3a0dc5
 
   if (!logs) return null;
 
-<<<<<<< HEAD
-  if (snaps.length === 0) {
-=======
   if (logs.length === 0) {
->>>>>>> 1e3a0dc5
     return (
       <>
         {currentLane && (

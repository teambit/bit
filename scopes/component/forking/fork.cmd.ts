import { Command, CommandOptions } from '@teambit/cli';
import { ComponentConfig } from '@teambit/generator';
import chalk from 'chalk';
import { ForkingMain } from '.';

export type ForkOptions = {
  scope?: string;
  path?: string;
  refactor?: boolean;
  skipDependencyInstallation?: boolean;
  skipConfig?: boolean;
  preserve?: boolean;
  noLink?: boolean;
  env?: string;
  config?: ComponentConfig;
  ast?: boolean;
};

export class ForkCmd implements Command {
  name = 'fork <source-component-id> [target-component-name]';
  description = 'create a new component forked from an existing one (copies source files and configs)';
<<<<<<< HEAD
  helpUrl = 'docs/getting-started/collaborate/importing-components/#fork-a-component';
=======
  helpUrl = 'docs/getting-started/collaborate/importing-components#fork-a-component';
>>>>>>> 9fe999bb
  arguments = [
    { name: 'source-component-id', description: 'the component id of the source component' },
    {
      name: 'target-component-name',
      description:
        "the name for the new component (component name without scope, e.g. name/spaces/my-button). to set a different scope, use the '--scope' flag",
    },
  ];
  group = 'collaborate';
  skipWorkspace = true;
  alias = '';

  options = [
    ['s', 'scope <string>', 'default scope for the new component'],
    [
      'p',
      'path <string>',
      'relative path in the workspace for the new component. by default the path is `<scope>/<namespace>/<name>`',
    ],
    ['r', 'refactor', 'update the import/require statements in all dependent components (in the same workspace)'],
    ['x', 'skip-dependency-installation', 'do not install packages of the imported components'],
    ['e', 'env <string>', 'set the environment for the new component'],
    [
      '',
      'skip-config',
      'do not copy the config (aspects-config, env, etc) to the new component. helpful when it fails during aspect loading',
    ],
    ['', 'preserve', 'avoid refactoring file and variable/class names according to the new component name'],
    ['', 'no-link', 'avoid saving a reference to the original component'],
    ['', 'ast', 'EXPERIMENTAL. use ast to transform files instead of regex'],
  ] as CommandOptions;

  example: [
    {
      cmd: 'fork teambit.base-ui/input/button ui/button';
      description: "create a component named 'ui/button', forked from the remote 'input/button' component";
    }
  ];
  loader = true;
  migration = true;
  remoteOp = true;

  constructor(private forking: ForkingMain) {}

  async report([sourceId, targetId]: [string, string], options: ForkOptions): Promise<string> {
    const results = await this.forking.fork(sourceId, targetId, options);
    const targetIdStr = results.toString();
    return chalk.green(`successfully forked ${chalk.bold(targetIdStr)} from ${chalk.bold(sourceId)}`);
  }
}<|MERGE_RESOLUTION|>--- conflicted
+++ resolved
@@ -19,11 +19,7 @@
 export class ForkCmd implements Command {
   name = 'fork <source-component-id> [target-component-name]';
   description = 'create a new component forked from an existing one (copies source files and configs)';
-<<<<<<< HEAD
-  helpUrl = 'docs/getting-started/collaborate/importing-components/#fork-a-component';
-=======
   helpUrl = 'docs/getting-started/collaborate/importing-components#fork-a-component';
->>>>>>> 9fe999bb
   arguments = [
     { name: 'source-component-id', description: 'the component id of the source component' },
     {

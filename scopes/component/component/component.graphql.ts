--- conflicted
+++ resolved
@@ -92,13 +92,8 @@
         # list of component releases.
         tags: [Tag]!
 
-<<<<<<< HEAD
-        # component logs(snaps)
-        snaps(snapFilter: SnapFilter): [LogEntry]!
-=======
         # component logs
         logs(type: String, offset: Int, limit: Int): [LogEntry]!
->>>>>>> 1e3a0dc5
 
         aspects(include: [String]): [Aspect]
       }
@@ -169,22 +164,8 @@
         aspects: (component: Component, { include }: { include?: string[] }) => {
           return component.state.aspects.filter(include).serialize();
         },
-<<<<<<< HEAD
-        snaps: async (component: Component, { snapFilter }: { snapFilter?: { type?: string; take?: number } }) => {
-          const allSnaps = await component.getSnaps();
-          if (!snapFilter) return allSnaps;
-          const { type, take } = snapFilter;
-          const typeFilter = (snap) => {
-            if (type === 'tag') return snap.tag;
-            if (type === 'snap') return !snap.tag;
-            return true;
-          };
-          const takeFilter = (snaps) => (take && snaps.slice(0, take)) || snaps;
-          return takeFilter(allSnaps.filter(typeFilter));
-=======
         logs: async (component: Component, filter?: { type?: string; offset?: number; limit?: number }) => {
           return component.getLogs(filter);
->>>>>>> 1e3a0dc5
         },
       },
       ComponentHost: {

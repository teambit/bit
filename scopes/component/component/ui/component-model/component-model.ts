--- conflicted
+++ resolved
@@ -29,11 +29,7 @@
   host?: string;
   latest?: string;
   preview?: ComponentPreview;
-<<<<<<< HEAD
-  snaps?: LegacyComponentLog[];
-=======
   logs?: LegacyComponentLog[];
->>>>>>> 1e3a0dc5
 };
 
 export type ComponentPreview = {
@@ -125,11 +121,7 @@
 
     readonly preview?: ComponentPreview,
 
-<<<<<<< HEAD
-    readonly snaps?: LegacyComponentLog[]
-=======
     readonly logs?: LegacyComponentLog[]
->>>>>>> 1e3a0dc5
   ) {}
 
   get version() {
@@ -158,11 +150,7 @@
     host,
     latest,
     preview,
-<<<<<<< HEAD
-    snaps,
-=======
     logs,
->>>>>>> 1e3a0dc5
   }: ComponentModelProps) {
     return new ComponentModel(
       ComponentID.fromObject(id),
@@ -182,11 +170,7 @@
       host,
       latest,
       preview,
-<<<<<<< HEAD
-      snaps
-=======
       logs
->>>>>>> 1e3a0dc5
     );
   }
 

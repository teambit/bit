import { useMemo, useEffect, useRef } from 'react';
import { gql } from '@apollo/client';
import { useDataQuery } from '@teambit/ui-foundation.ui.hooks.use-data-query';
import { ComponentID, ComponentIdObj } from '@teambit/component-id';
import { ComponentDescriptor } from '@teambit/component-descriptor';

import { ComponentModel } from './component-model';
import { ComponentError } from './component-error';

const componentIdFields = gql`
  fragment componentIdFields on ComponentID {
    name
    version
    scope
  }
`;

const componentFields = gql`
  fragment componentFields on Component {
    id {
      ...componentIdFields
    }
    aspects(include: ["teambit.preview/preview", "teambit.pipelines/builder"]) {
      id
      data
    }
    packageName
    elementsUrl
    description
    labels
    displayName
    latest
    server {
      env
      url
    }
    buildStatus
    compositions {
      identifier
      displayName
    }
    tags {
      version
    }
    env {
      id
      icon
    }
<<<<<<< HEAD
    snaps {
=======
    logs(type: $logType, offset: $logOffset, limit: $logLimit) {
>>>>>>> 1e3a0dc5
      message
      username
      email
      date
      hash
      tag
    }
    preview {
      includesEnvTemplate
    }
  }
  ${componentIdFields}
`;

const GET_COMPONENT = gql`
  query Component($id: String!, $extensionId: String!, $logType: String, $logOffset: Int, $logLimit: Int) {
    getHost(id: $extensionId) {
      id # used for GQL caching
      get(id: $id) {
        ...componentFields
      }
    }
  }
  ${componentFields}
`;

const SUB_SUBSCRIPTION_ADDED = gql`
  subscription OnComponentAdded($logType: String, $logOffset: Int, $logLimit: Int) {
    componentAdded {
      component {
        ...componentFields
      }
    }
  }
  ${componentFields}
`;

const SUB_COMPONENT_CHANGED = gql`
  subscription OnComponentChanged($logType: String, $logOffset: Int, $logLimit: Int) {
    componentChanged {
      component {
        ...componentFields
      }
    }
  }
  ${componentFields}
`;

const SUB_COMPONENT_REMOVED = gql`
  subscription OnComponentRemoved {
    componentRemoved {
      componentIds {
        ...componentIdFields
      }
    }
  }
  ${componentIdFields}
`;

/** provides data to component ui page, making sure both variables and return value are safely typed and memoized */
export function useComponentQuery(componentId: string, host: string) {
  const idRef = useRef(componentId);
  idRef.current = componentId;
  const { data, error, loading, subscribeToMore } = useDataQuery(GET_COMPONENT, {
    variables: { id: componentId, extensionId: host },
  });

  useEffect(() => {
    // @TODO @Kutner fix subscription for scope
    if (host !== 'teambit.workspace/workspace') {
      return () => {};
    }

    const unsubAddition = subscribeToMore({
      document: SUB_SUBSCRIPTION_ADDED,
      updateQuery: (prev, { subscriptionData }) => {
        const prevComponent = prev?.getHost?.get;
        const addedComponent = subscriptionData?.data?.componentAdded?.component;

        if (!addedComponent || prevComponent) return prev;

        if (idRef.current === addedComponent.id.name) {
          return {
            ...prev,
            getHost: {
              ...prev.getHost,
              get: addedComponent,
            },
          };
        }

        return prev;
      },
    });

    const unsubChanges = subscribeToMore({
      document: SUB_COMPONENT_CHANGED,
      updateQuery: (prev, { subscriptionData }) => {
        if (!subscriptionData.data) return prev;

        const prevComponent = prev?.getHost?.get;
        const updatedComponent = subscriptionData?.data?.componentChanged?.component;

        const isUpdated = updatedComponent && ComponentID.isEqualObj(prevComponent?.id, updatedComponent?.id);

        if (isUpdated) {
          return {
            ...prev,
            getHost: {
              ...prev.getHost,
              get: updatedComponent,
            },
          };
        }

        return prev;
      },
    });

    const unsubRemoval = subscribeToMore({
      document: SUB_COMPONENT_REMOVED,
      updateQuery: (prev, { subscriptionData }) => {
        if (!subscriptionData.data) return prev;

        const prevComponent = prev?.getHost?.get;
        const removedIds: ComponentIdObj[] | undefined = subscriptionData?.data?.componentRemoved?.componentIds;
        if (!prevComponent || !removedIds?.length) return prev;

        const isRemoved = removedIds.some((removedId) => ComponentID.isEqualObj(removedId, prevComponent.id));

        if (isRemoved) {
          return {
            ...prev,
            getHost: {
              ...prev.getHost,
              get: null,
            },
          };
        }

        return prev;
      },
    });

    return () => {
      unsubChanges();
      unsubAddition();
      unsubRemoval();
    };
  }, []);

  const rawComponent = data?.getHost?.get;
  return useMemo(() => {
    const aspectList = {
      entries: rawComponent?.aspects?.map((aspect) => ({ aspectId: aspect.id, aspectData: aspect.data })),
    };
    const id = rawComponent && ComponentID.fromObject(rawComponent.id);
    return {
      componentDescriptor: id ? ComponentDescriptor.fromObject({ id: id.toString(), aspectList }) : undefined,
      component: rawComponent ? ComponentModel.from({ ...rawComponent, host }) : undefined,
      // eslint-disable-next-line
      error: error
        ? new ComponentError(500, error.message)
        : !rawComponent && !loading
        ? new ComponentError(404)
        : undefined,
    };
  }, [rawComponent, host, error]);
}<|MERGE_RESOLUTION|>--- conflicted
+++ resolved
@@ -46,11 +46,7 @@
       id
       icon
     }
-<<<<<<< HEAD
-    snaps {
-=======
     logs(type: $logType, offset: $logOffset, limit: $logLimit) {
->>>>>>> 1e3a0dc5
       message
       username
       email

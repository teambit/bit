import { useMemo, useEffect } from 'react';
import { useDataQuery } from '@teambit/ui';
import { gql } from 'apollo-boost';
import { ComponentModel } from './component-model';
import { ComponentError } from './component-error';

const componentFields = gql`
  fragment componentFields on Component {
    id {
      name
      version
      scope
    }
    displayName
    server {
      env
      url
    }
    compositions {
      identifier
    }
    tags {
      version
      snap {
        hash
        timestamp
        message
      }
    }
  }
`;

const GET_COMPONENT = gql`
  query Component($id: String!, $extensionId: String!) {
    getHost(id: $extensionId) {
      get(id: $id) {
<<<<<<< HEAD
        id {
          name
          version
          scope
        }
        packageName
        displayName
        server {
          env
          url
        }
        compositions {
          identifier
        }
        tags {
          version
          snap {
            hash
            timestamp
            message
          }
        }
=======
        ...componentFields
      }
    }
  }
  ${componentFields}
`;

const SUB_COMPONENT = gql`
  subscription OnComponentChanged {
    componentChanged {
      component {
        ...componentFields
>>>>>>> bc9a2ba1
      }
    }
  }
  ${componentFields}
`;

/** provides data to component ui page, making sure both variables and return value are safely typed and memoized */
export function useComponentQuery(componentId: string, host: string) {
  const { data, error, loading, subscribeToMore } = useDataQuery(GET_COMPONENT, {
    variables: { id: componentId, extensionId: host },
  });

  useEffect(() => {
    // @TODO @Kutner fix subscription for scope
    if (host !== 'teambit.workspace/workspace') {
      return () => {};
    }

    const unsub = subscribeToMore({
      document: SUB_COMPONENT,
      updateQuery: (prev, { subscriptionData }) => {
        if (!subscriptionData.data) return prev;

        const updatedComponent = subscriptionData?.data?.componentChanged?.component;
        // TODO -  add `id` param to componentChanged subscription, and pre-filter on server side
        if (!updatedComponent || prev.getHost.get.id.name !== updatedComponent.id.name) return prev;

        return {
          ...prev,
          getHost: {
            ...prev.getHost,
            get: updatedComponent,
          },
        };
      },
    });

    return () => {
      unsub();
    };
  }, []);

  const rawComponent = data?.getHost?.get;

  return useMemo(() => {
    return {
      component: rawComponent ? ComponentModel.from(rawComponent) : undefined,
      // eslint-disable-next-line
      error: error
        ? new ComponentError(500, error.message)
        : !rawComponent && !loading
        ? new ComponentError(404)
        : undefined,
    };
  }, [rawComponent, error]);
}<|MERGE_RESOLUTION|>--- conflicted
+++ resolved
@@ -11,6 +11,7 @@
       version
       scope
     }
+    packageName
     displayName
     server {
       env
@@ -34,30 +35,6 @@
   query Component($id: String!, $extensionId: String!) {
     getHost(id: $extensionId) {
       get(id: $id) {
-<<<<<<< HEAD
-        id {
-          name
-          version
-          scope
-        }
-        packageName
-        displayName
-        server {
-          env
-          url
-        }
-        compositions {
-          identifier
-        }
-        tags {
-          version
-          snap {
-            hash
-            timestamp
-            message
-          }
-        }
-=======
         ...componentFields
       }
     }
@@ -70,7 +47,6 @@
     componentChanged {
       component {
         ...componentFields
->>>>>>> bc9a2ba1
       }
     }
   }

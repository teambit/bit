--- conflicted
+++ resolved
@@ -28,14 +28,8 @@
   if (!targetId) throw new TypeError('useComponent received no component id');
   const currentLane = lanesContext?.viewedLane;
   // when on a lane, always fetch all the logs starting from the 'head' version
-<<<<<<< HEAD
-  const logHead = lanesContext?.currentLane?.components.find((component) => component.id.fullName === targetId)?.id
+  const logHead = lanesContext?.viewedLane?.components.find((component) => component.id.fullName === targetId)?.id
     .version;
-
-=======
-  const logHead = lanesContext?.viewedLane?.components.find((component) => component.model.id.fullName === targetId)
-    ?.model.id.version;
->>>>>>> 450607bb
   const logFilters = currentLane
     ? {
         log: {

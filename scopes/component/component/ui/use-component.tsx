--- conflicted
+++ resolved
@@ -1,12 +1,5 @@
-<<<<<<< HEAD
-import { ComponentID } from '@teambit/component-id';
-import { ComponentDescriptor } from '@teambit/component-descriptor';
-import { useLanesContext } from '@teambit/lanes.ui.lanes';
-import { useQuery } from '@teambit/ui-foundation.ui.react-router.use-query';
-=======
 import { useQuery } from '@teambit/ui-foundation.ui.react-router.use-query';
 import { ComponentDescriptor } from '@teambit/component-descriptor';
->>>>>>> 8b444326
 import { ComponentModel } from './component-model';
 import { ComponentError } from './component-error';
 import { Filters, useComponentQuery } from './use-component-query';
@@ -22,36 +15,12 @@
   logFilters?: Filters
 };
 
-<<<<<<< HEAD
-export function useComponent(host: string, id?: string | ComponentID): Component {
-  const lanesContext = useLanesContext();
-
-  const query = useQuery();
-  const versionFromUrl = query.get('version') || undefined;
-
-  const targetId =
-    (typeof id === 'string' && id) || (typeof id !== 'undefined' && id.toString({ ignoreVersion: true }));
-
-  const version =
-    (typeof id === 'string' && id.split('@')[1]) || (id as ComponentID | undefined)?.version || versionFromUrl;
-
-  if (!targetId) throw new TypeError('useComponent received no component id');
-  
-  const currentLane = lanesContext?.viewedLane;
-  // when on a lane, always fetch all the logs starting from the 'head' version
-  const laneComponentId = lanesContext?.viewedLane?.components.find(
-    (component) => component.id.fullName === targetId
-  )?.id;
-
-  const componentIdStr = laneComponentId ? laneComponentId?.toString() : withVersion(targetId, version);
-=======
 export function useComponent(host: string, id?: string, options?: UseComponentOptions): Component {
   const query = useQuery();
   const { version, logFilters } = options || {};
   const componentVersion = (version || query.get('version')) ?? undefined;
   
   if (!id) throw new TypeError('useComponent received no component id');
->>>>>>> 8b444326
 
   const componentIdStr = withVersion(id, componentVersion);
 

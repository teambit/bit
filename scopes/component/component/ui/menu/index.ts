--- conflicted
+++ resolved
@@ -1,7 +1,3 @@
-<<<<<<< HEAD
 export { CollapsibleMenuNav, MenuNavProps } from './menu-nav';
-export { ComponentMenu } from './menu';
-=======
 export { ComponentMenu, VersionRelatedDropdowns } from './menu';
->>>>>>> 5974b971
 export type { NavPlugin, OrderedNavigationSlot, ConsumePlugin, ConsumeMethodSlot } from './nav-plugin';
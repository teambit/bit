import React from 'react';
import flatten from 'lodash.flatten';
import copy from 'copy-to-clipboard';
import type { RouteProps } from 'react-router-dom';

import type { LinkProps } from '@teambit/base-react.navigation.link';
import CommandBarAspect, { CommandBarUI, CommandEntry } from '@teambit/command-bar';
import { DeprecationIcon } from '@teambit/component.ui.deprecation-icon';
import { Slot, SlotRegistry } from '@teambit/harmony';
import PreviewAspect, { ClickInsideAnIframeEvent } from '@teambit/preview';
import PubsubAspect, { BitBaseEvent, PubsubUI } from '@teambit/pubsub';
import ReactRouterAspect, { ReactRouterUI } from '@teambit/react-router';
import { UIRuntime } from '@teambit/ui';
import { isBrowser } from '@teambit/ui-foundation.ui.is-browser';
import { MenuItem, MenuItemSlot } from '@teambit/ui-foundation.ui.main-dropdown';
import { NavigationSlot, RouteSlot } from '@teambit/ui-foundation.ui.react-router.slot-router';
import { Import } from '@teambit/ui-foundation.ui.use-box.menu';

import { AspectSection } from './aspect.section';
import { ComponentAspect } from './component.aspect';
import { ComponentModel } from './ui';
import { Component, ComponentPageElement, ComponentPageSlot } from './ui/component';
import { ComponentResultPlugin, ComponentSearcher } from './ui/component-searcher';
import { ConsumeMethodSlot, ConsumePlugin, ComponentMenu, NavPlugin, OrderedNavigationSlot } from './ui/menu';

export type ComponentSearchResultSlot = SlotRegistry<ComponentResultPlugin[]>;

export type Server = {
  env: string;
  url: string;
};

export type ComponentMeta = {
  id: string;
};

export class ComponentUI {
  readonly routePath = `/*`;
  private componentSearcher: ComponentSearcher;

  constructor(
    /**
     * Pubsub aspects
     */
    private pubsub: PubsubUI,

    private routeSlot: RouteSlot,

    private navSlot: OrderedNavigationSlot,

    private consumeMethodSlot: ConsumeMethodSlot,

    /**
     * slot for registering a new widget to the menu.
     */
    private widgetSlot: OrderedNavigationSlot,

    private menuItemSlot: MenuItemSlot,

    private pageItemSlot: ComponentPageSlot,

    private componentSearchResultSlot: ComponentSearchResultSlot,

    private commandBarUI: CommandBarUI,

    reactRouterUi: ReactRouterUI
  ) {
    this.componentSearcher = new ComponentSearcher({ navigate: reactRouterUi.navigateTo });
    if (isBrowser) this.registerPubSub();
  }

  /**
   * the current visible component
   */
  private activeComponent?: ComponentModel;

  private copyNpmId = () => {
    const packageName = this.activeComponent?.packageName;
    if (packageName) {
      const version = this.activeComponent?.id.version;
      const versionString = version ? `@${version}` : '';
      copy(`${packageName}${versionString}`);
    }
  };

  /**
   * key bindings used by component aspect
   */
  private keyBindings: CommandEntry[] = [
    {
      id: 'component.copyBitId', // TODO - extract to a component!
      action: () => {
        copy(this.activeComponent?.id.toString() || '');
      },
      displayName: 'Copy component ID',
      keybinding: '.',
    },
    {
      id: 'component.copyNpmId', // TODO - extract to a component!
      action: this.copyNpmId,
      displayName: 'Copy component package name',
      keybinding: ',',
    },
  ];

  private menuItems: MenuItem[] = [
    {
      category: 'general',
      title: 'Open command bar',
      keyChar: 'mod+k',
      handler: () => this.commandBarUI?.run('command-bar.open'),
    },
    {
      category: 'general',
      title: 'Toggle component list',
      keyChar: 'alt+s',
      handler: () => this.commandBarUI?.run('sidebar.toggle'),
    },
    {
      category: 'workflow',
      title: 'Copy component ID',
      keyChar: '.',
      handler: () => this.commandBarUI?.run('component.copyBitId'),
    },
    {
      category: 'workflow',
      title: 'Copy component package name',
      keyChar: ',',
      handler: () => this.commandBarUI?.run('component.copyNpmId'),
    },
  ];

  private bitMethod: ConsumePlugin = (comp, options) => {
    const version = comp.version === comp.latest ? '' : `@${comp.version}`;
    return {
      Title: <img style={{ width: '20px' }} src="https://static.bit.dev/brands/bit-logo-text.svg" />,
      Component: (
        <Import
          componentId={`${comp.id.toString({ ignoreVersion: true })}${version}`}
          packageName={`${comp.packageName}${version}`}
          componentName={comp.id.name}
          showInstallMethod={!options?.currentLane}
        />
      ),
      order: 0,
    };
  };

  registerPubSub() {
    this.pubsub.sub(PreviewAspect.id, (be: BitBaseEvent<any>) => {
      if (be.type === ClickInsideAnIframeEvent.TYPE) {
        const event = new MouseEvent('mousedown', {
          view: window,
          bubbles: true,
          cancelable: true,
        });

        const body = document.body;
        body?.dispatchEvent(event);
      }
    });
  }

  handleComponentChange = (activeComponent?: ComponentModel) => {
    this.activeComponent = activeComponent;
  };

  getComponentUI(host: string) {
    return (
      <Component
        routeSlot={this.routeSlot}
        containerSlot={this.pageItemSlot}
        onComponentChange={this.handleComponentChange}
        host={host}
      />
    );
  }

  getMenu(host: string) {
    return (
      <ComponentMenu
        navigationSlot={this.navSlot}
        consumeMethodSlot={this.consumeMethodSlot}
        widgetSlot={this.widgetSlot}
        host={host}
        menuItemSlot={this.menuItemSlot}
      />
    );
  }

  registerRoute(routes: RouteProps[] | RouteProps) {
    this.routeSlot.register(routes);
    return this;
  }

  registerNavigation(nav: LinkProps, order?: number) {
    this.navSlot.register({
      props: nav,
      order,
    });
  }

  registerConsumeMethod(...consumeMethods: ConsumePlugin[]) {
    this.consumeMethodSlot.register(consumeMethods);
  }

  registerWidget(widget: LinkProps, order?: number) {
    this.widgetSlot.register({ props: widget, order });
  }

  registerMenuItem = (menuItems: MenuItem[]) => {
    this.menuItemSlot.register(menuItems);
  };

  registerPageItem = (...items: ComponentPageElement[]) => {
    this.pageItemSlot.register(items);
  };

  /** register widgets to the components listed in the command bar */
  registerSearchResultWidget = (...items: ComponentResultPlugin[]) => {
    this.componentSearchResultSlot.register(items);
    const totalPlugins = flatten(this.componentSearchResultSlot.values());

    this.componentSearcher.updatePlugins(totalPlugins);
  };

  updateComponents = (components: ComponentModel[]) => {
    this.componentSearcher.update(components || []);
  };

  static dependencies = [PubsubAspect, CommandBarAspect, ReactRouterAspect];

  static runtime = UIRuntime;

  static slots = [
    Slot.withType<RouteProps>(),
    Slot.withType<NavPlugin>(),
    Slot.withType<NavigationSlot>(),
    Slot.withType<ConsumeMethodSlot>(),
    Slot.withType<MenuItemSlot>(),
    Slot.withType<ComponentPageSlot>(),
    Slot.withType<ComponentSearchResultSlot>(),
  ];

  static async provider(
    [pubsub, commandBarUI, reactRouterUI]: [PubsubUI, CommandBarUI, ReactRouterUI],
    config,
    [routeSlot, navSlot, consumeMethodSlot, widgetSlot, menuItemSlot, pageSlot, componentSearchResultSlot]: [
      RouteSlot,
      OrderedNavigationSlot,
      ConsumeMethodSlot,
      OrderedNavigationSlot,
      MenuItemSlot,
      ComponentPageSlot,
      ComponentSearchResultSlot
    ]
  ) {
    // TODO: refactor ComponentHost to a separate extension (including sidebar, host, graphql, etc.)
    // TODO: add contextual hook for ComponentHost @uri/@oded
    const componentUI = new ComponentUI(
      pubsub,
      routeSlot,
      navSlot,
      consumeMethodSlot,
      widgetSlot,
      menuItemSlot,
      pageSlot,
      componentSearchResultSlot,
      commandBarUI,
      reactRouterUI
    );
    const aspectSection = new AspectSection();
    // @ts-ignore
    componentUI.registerSearchResultWidget({ key: 'deprecation', end: DeprecationIcon });
<<<<<<< HEAD

    if (componentUI.commandBarUI) {
      componentUI.commandBarUI.addCommand(...componentUI.keyBindings);
      commandBarUI.addSearcher(componentUI.componentSearcher);
    }
    
=======
    componentUI.commandBarUI.addCommand(...componentUI.keyBindings);
    commandBarUI.addSearcher(componentUI.componentSearcher);
>>>>>>> 7989a50a
    componentUI.registerMenuItem(componentUI.menuItems);
    componentUI.registerRoute(aspectSection.route);
    componentUI.registerWidget(aspectSection.navigationLink, aspectSection.order);
    componentUI.registerConsumeMethod(componentUI.bitMethod);
    return componentUI;
  }
}

export default ComponentUI;

ComponentAspect.addRuntime(ComponentUI);<|MERGE_RESOLUTION|>--- conflicted
+++ resolved
@@ -272,17 +272,12 @@
     const aspectSection = new AspectSection();
     // @ts-ignore
     componentUI.registerSearchResultWidget({ key: 'deprecation', end: DeprecationIcon });
-<<<<<<< HEAD
 
     if (componentUI.commandBarUI) {
       componentUI.commandBarUI.addCommand(...componentUI.keyBindings);
       commandBarUI.addSearcher(componentUI.componentSearcher);
     }
-    
-=======
-    componentUI.commandBarUI.addCommand(...componentUI.keyBindings);
-    commandBarUI.addSearcher(componentUI.componentSearcher);
->>>>>>> 7989a50a
+
     componentUI.registerMenuItem(componentUI.menuItems);
     componentUI.registerRoute(aspectSection.route);
     componentUI.registerWidget(aspectSection.navigationLink, aspectSection.order);

import { AnyFS } from '@teambit/any-fs';
import { capitalize } from '@teambit/toolbox.string.capitalize';
import { SemVer } from 'semver';
import { ComponentID } from '@teambit/component-id';
import { BitError } from '@teambit/bit-error';
import { BuildStatus } from '@teambit/legacy/dist/constants';

import { slice } from 'lodash';
import { ComponentFactory } from './component-factory';
import ComponentFS from './component-fs';
// import { NothingToSnap } from './exceptions';
import ComponentConfig from './config';
// eslint-disable-next-line import/no-cycle
import { Snap } from './snap';
import { State } from './state';
import { TagMap } from './tag-map';
import { Tag } from './tag';
import { CouldNotFindLatest } from './exceptions';
// import { Author } from './types';

type SnapsIterableOpts = {
  firstParentOnly?: boolean;
  stopFn?: (snap: Snap) => Promise<boolean>;
};

export type InvalidComponent = { id: ComponentID; err: Error };

/**
 * in-memory representation of a component.
 */
export class Component {
  constructor(
    /**
     * component ID represented by the `ComponentId` type.
     */
    readonly id: ComponentID,

    /**
     * head version of the component. can be `null` for new components.
     */
    readonly head: Snap | null = null,

    /**
     * state of the component.
     */
    private _state: State,

    /**
     * tags of the component.
     */
    readonly tags: TagMap = new TagMap(),

    /**
     * the component factory
     */
    private factory: ComponentFactory
  ) {}

  get mainFile() {
    return this.state.mainFile;
  }

  get state(): State {
    return this._state;
  }

  set state(state: State) {
    this._state = state;
  }

  /**
   * component configuration which is later generated to a component `package.json` and `bit.json`.
   */
  get config(): ComponentConfig {
    return this.state.config;
  }

  /**
   * in-memory representation of the component current filesystem.
   */
  get filesystem(): ComponentFS {
    return this.state.filesystem;
  }

  /**
   * build status of the component
   */
  get buildStatus(): BuildStatus {
    return this._state._consumer.buildStatus;
  }

  get headTag() {
    if (!this.head) return undefined;
    return this.tags.byHash(this.head.hash);
  }

  get latest(): string | undefined {
    if (!this.head) return undefined;
    try {
      return this.tags.getLatest();
    } catch (err: any) {
      if (err instanceof CouldNotFindLatest) {
        return this.head.hash;
      }
      throw err;
    }
  }

<<<<<<< HEAD
  async getSnaps() {
    return this.factory.getLogs(this.id);
=======
  async getLogs(filter?: { type?: string; offset?: number; limit?: number }) {
    const allLogs = await this.factory.getLogs(this.id);
    if (!filter) return allLogs;
    const { type, limit, offset } = filter;
    const typeFilter = (snap) => {
      if (type === 'tag') return snap.tag;
      if (type === 'snap') return !snap.tag;
      return true;
    };
    let filteredLogs = (type && allLogs.filter(typeFilter)) || allLogs;
    if (limit) {
      filteredLogs = slice(filteredLogs, offset, limit + (offset || 0));
    }
    return filteredLogs;
>>>>>>> 1e3a0dc5
  }

  stringify(): string {
    return JSON.stringify({
      id: this.id,
      head: this.head,
    });
  }

  /**
   * record component changes in the `Scope`.
   */
  // snap(author: Author, message = '') {
  // if (!this.isModified()) throw new NothingToSnap();
  // const snap = new Snap(this, author, message);

  // return new Component(this.id, snap, snap.state);
  // }

  /**
   * display name of the component.
   */
  get displayName() {
    const tokens = this.id.name.split('-').map((token) => capitalize(token));
    return tokens.join(' ');
  }

  /**
   * tag a component `Snap` with a semantic version. we follow SemVer specs as defined [here](https://semver.org/)).
   */
  // eslint-disable-next-line @typescript-eslint/no-unused-vars
  tag(version: SemVer) {
    // const snap = this.snap();
    // const tag = new Tag(version, snap);
    // this.tags.set(tag);
  }

  /**
   * determines whether this component is modified in the workspace.
   */
  isModified(): Promise<boolean> {
    if (!this.head) return Promise.resolve(true);
    return Promise.resolve(this.state.isModified);
    // return Promise.resolve(this.state.hash !== this.head.hash);
  }

  /**
   * is component isOutdated
   */
  isOutdated(): boolean {
    if (!this.latest) return false;
    const latestTag = this.tags.byVersion(this.latest);
    if (!latestTag) return false;
    if (this.head?.hash !== latestTag?.hash) return true;
    return false;
  }

  /**
   * determines whether this component is new.
   */
  isNew(): Promise<boolean> {
    return Promise.resolve(this.head === null);
  }

  // TODO: @david after snap we need to make sure to refactor here.
  loadState(snapId: string): Promise<State> {
    return this.factory.getState(this.id, snapId);
  }

  loadSnap(snapId?: string): Promise<Snap> {
    const snapToGet = snapId || this.head?.hash;
    if (!snapToGet) {
      throw new BitError('could not load snap for new components');
    }
    return this.factory.getSnap(this.id, snapToGet);
  }

  /**
   * Get iterable which iterate over snap parents lazily
   * @param snapId
   * @param options
   */
  snapsIterable(snapId?: string, options: SnapsIterableOpts = {}): AsyncIterable<Snap> {
    const snapToStart = snapId || this.head?.hash;
    let nextSnaps = [snapToStart];
    let done;
    if (!snapToStart) {
      done = true;
    }

    const iterator: AsyncIterator<Snap> = {
      next: async () => {
        if (done) {
          return { value: undefined, done };
        }
        const currSnapId = nextSnaps.shift();
        const snap = await this.loadSnap(currSnapId);
        if (snap.parents && snap.parents.length) {
          if (options.firstParentOnly) {
            nextSnaps.push(snap.parents[0]);
          } else {
            nextSnaps = nextSnaps.concat(snap.parents);
          }
        }
        if (!nextSnaps.length) {
          done = true;
        } else if (options.stopFn) {
          done = await options.stopFn(snap);
        }
        return { value: snap, done: undefined };
      },
    };
    return {
      [Symbol.asyncIterator]: () => iterator,
    };
  }

  /**
   * traverse recursively from the provided snap (or head) upwards until it finds a tag
   * @param snapToStartFrom
   */
  async getClosestTag(snapToStartFrom?: string): Promise<Tag | undefined> {
    const tagsHashMap = this.tags.getHashMap();
    const stopFn = async (snap: Snap) => {
      if (tagsHashMap.has(snap.hash)) {
        return true;
      }
      return false;
    };
    const iterable = this.snapsIterable(snapToStartFrom, { firstParentOnly: true, stopFn });
    const snaps: Snap[] = [];
    for await (const snap of iterable) {
      snaps.push(snap);
    }
    if (snaps.length) {
      const hashOfLastSnap = snaps[snaps.length - 1].hash;
      return tagsHashMap.get(hashOfLastSnap);
    }
    return undefined;
  }

  /**
   * checkout the component to a different version in its working tree.
   */
  // eslint-disable-next-line @typescript-eslint/no-unused-vars
  checkout(version: SemVer) {}

  /**
   * examine difference between two components.
   */
  // diff(other: Component): Difference {}

  /**
   * merge two different components
   */
  // merge(other: Component): Component {}

  /**
   * write a component to a given file system.
   * @param path root path to write the component
   * @param fs instance of any fs to use.
   */
  // eslint-disable-next-line @typescript-eslint/no-unused-vars
  write(path: string, fs?: AnyFS) {}

  /**
   *
   * Check if 2 components are equal
   * @param {Component} component
   * @returns {boolean}
   * @memberof Component
   */
  // eslint-disable-next-line @typescript-eslint/no-unused-vars
  equals(component: Component): boolean {
    return component.id.toString() === this.id.toString();
  }
}<|MERGE_RESOLUTION|>--- conflicted
+++ resolved
@@ -106,10 +106,6 @@
     }
   }
 
-<<<<<<< HEAD
-  async getSnaps() {
-    return this.factory.getLogs(this.id);
-=======
   async getLogs(filter?: { type?: string; offset?: number; limit?: number }) {
     const allLogs = await this.factory.getLogs(this.id);
     if (!filter) return allLogs;
@@ -124,7 +120,6 @@
       filteredLogs = slice(filteredLogs, offset, limit + (offset || 0));
     }
     return filteredLogs;
->>>>>>> 1e3a0dc5
   }
 
   stringify(): string {

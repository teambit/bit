import chalk from 'chalk';
import { Command, CommandOptions } from '@teambit/cli';
import { BitId } from '@teambit/legacy-bit-id';
import { ComponentID } from '@teambit/component-id';
import { compact } from 'lodash';
import { WILDCARD_HELP, AUTO_SNAPPED_MSG, MergeConfigFilename } from '@teambit/legacy/dist/constants';
import {
  FileStatus,
  ApplyVersionResult,
  MergeStrategy,
} from '@teambit/legacy/dist/consumer/versions-ops/merge-version';
import { isFeatureEnabled, BUILD_ON_CI } from '@teambit/legacy/dist/api/consumer/lib/feature-toggle';
import { BitError } from '@teambit/bit-error';
import { ApplyVersionResults, MergingMain } from './merging.main.runtime';
import { ConfigMergeResult } from './config-merge-result';

export class MergeCmd implements Command {
  name = 'merge [ids...]';
  description = 'merge changes of the remote head into local - auto-snaps all merged components';
  helpUrl = 'docs/components/merging-changes';
  group = 'development';
  extendedDescription = `merge changes of the remote head into local. when on a lane, merge the remote head of the lane into the local
and creates snaps for merged components, on the lane.
if no ids are specified, all pending-merge components will be merged. (run "bit status" to list them).
optionally use '--abort' to revert the last merge. to revert a lane merge, use "bit lane merge-abort" command.
${WILDCARD_HELP('merge')}`;
  alias = '';
  options = [
<<<<<<< HEAD
    ['', 'ours', 'in case of a conflict, keep the local modification'],
    ['', 'theirs', 'in case of a conflict, override the local modification with the specified version'],
    ['', 'manual', 'in case of a conflict, leave files in conflict state to resolve manually later'],
    ['', 'abort', 'in case of an unresolved merge, revert to pre-merge state'],
=======
    ['', 'ours', 'DEPRECATED. use --auto-merge-resolve. In the future, this flag will leave the current code intact'],
    [
      '',
      'theirs',
      'DEPRECATED. use --auto-merge-resolve. In the future, this flag will override the current code with the incoming code',
    ],
    ['', 'manual', 'DEPRECATED. use --auto-merge-resolve'],
    [
      '',
      'auto-merge-resolve <merge-strategy>',
      'in case of a conflict, resolve according to the strategy: [ours, theirs, manual]',
    ],
    ['', 'abort', 'in case of an unresolved merge, revert to the state before the merge began'],
>>>>>>> 92a8e3d3
    ['', 'resolve', 'mark an unresolved merge as resolved and create a new snap with the changes'],
    ['', 'no-snap', 'do not auto snap even if the merge completed without conflicts'],
    ['', 'build', 'in case of snap during the merge, run the build-pipeline (similar to bit snap --build)'],
    ['', 'verbose', 'show details of components that were not merged successfully'],
    ['x', 'skip-dependency-installation', 'do not install new dependencies resulting from the merge'],
    ['m', 'message <message>', 'override the default message for the auto snap'],
  ] as CommandOptions;
  loader = true;

  constructor(private merging: MergingMain) {}

  async report(
    [ids = []]: [string[]],
    {
      ours = false,
      theirs = false,
      manual = false,
      autoMergeResolve,
      abort = false,
      resolve = false,
      build = false,
      noSnap = false,
      verbose = false,
      message,
      skipDependencyInstallation = false,
    }: {
      ours?: boolean;
      theirs?: boolean;
      manual?: boolean;
      autoMergeResolve?: MergeStrategy;
      abort?: boolean;
      resolve?: boolean;
      build?: boolean;
      noSnap?: boolean;
      verbose?: boolean;
      message: string;
      skipDependencyInstallation?: boolean;
    }
  ) {
    build = isFeatureEnabled(BUILD_ON_CI) ? Boolean(build) : true;
    if (ours || theirs || manual) {
      throw new BitError(
        'the "--ours", "--theirs" and "--manual" flags are deprecated. use "--auto-merge-resolve" instead'
      );
    }
    if (
      autoMergeResolve &&
      autoMergeResolve !== 'ours' &&
      autoMergeResolve !== 'theirs' &&
      autoMergeResolve !== 'manual'
    ) {
      throw new BitError('--auto-merge-resolve must be one of the following: [ours, theirs, manual]');
    }
    if (abort && resolve) throw new BitError('unable to use "abort" and "resolve" flags together');
    if (noSnap && message) throw new BitError('unable to use "noSnap" and "message" flags together');
    const {
      components,
      failedComponents,
      version,
      resolvedComponents,
      abortedComponents,
      mergeSnapResults,
      mergeSnapError,
    }: ApplyVersionResults = await this.merging.merge(
      ids,
      autoMergeResolve as any,
      abort,
      resolve,
      noSnap,
      message,
      build,
      skipDependencyInstallation
    );
    if (resolvedComponents) {
      const title = 'successfully resolved component(s)\n';
      const componentsStr = resolvedComponents.map((c) => c.id.toStringWithoutVersion()).join('\n');
      return chalk.underline(title) + chalk.green(componentsStr);
    }
    if (abortedComponents) {
      const title = 'successfully aborted the merge of the following component(s)\n';
      const componentsStr = abortedComponents.map((c) => c.id.toStringWithoutVersion()).join('\n');
      return chalk.underline(title) + chalk.green(componentsStr);
    }

    return mergeReport({
      components,
      failedComponents,
      version,
      mergeSnapResults,
      mergeSnapError,
      verbose,
    });
  }
}

export function mergeReport({
  components,
  failedComponents,
  removedComponents,
  version,
  mergeSnapResults,
  mergeSnapError,
  leftUnresolvedConflicts,
  verbose,
  configMergeResults,
  workspaceDepsUpdates,
}: ApplyVersionResults & { configMergeResults?: ConfigMergeResult[] }): string {
  const getSuccessOutput = () => {
    if (!components || !components.length) return '';
    // @ts-ignore version is set in case of merge command
    const title = `successfully merged components${version ? `from version ${chalk.bold(version)}` : ''}\n`;
    // @ts-ignore components is set in case of merge command
    return chalk.underline(title) + chalk.green(applyVersionReport(components));
  };

  const getConflictSummary = () => {
    if (!components || !components.length || !leftUnresolvedConflicts) return '';
    const title = `\n\nfiles with conflicts summary\n`;
    const suggestion = `\n\nmerge process not completed due to the conflicts above. fix conflicts manually and then run "bit install".
once ready, snap/tag the components to complete the merge.`;
    return chalk.underline(title) + conflictSummaryReport(components) + chalk.yellow(suggestion);
  };

  const configMergeWithConflicts = configMergeResults?.filter((c) => c.hasConflicts()) || [];
  const getConfigMergeConflictSummary = () => {
    if (!configMergeWithConflicts.length) return '';
    const comps = configMergeWithConflicts.map((c) => c.compIdStr).join('\n');
    const title = `\n\ncomponents with config-merge conflicts\n`;
    const suggestion = `\nconflicts were found while trying to merge the config. fix them manually by editing the ${MergeConfigFilename} file in the workspace root.
once ready, snap/tag the components to complete the merge.`;
    return chalk.underline(title) + comps + chalk.yellow(suggestion);
  };

  const getSnapsOutput = () => {
    if (mergeSnapError) {
      return `
${chalk.bold('snapping merged components failed with the following error, please fix the issues and snap manually')}
${mergeSnapError.message}
`;
    }
    if (!mergeSnapResults || !mergeSnapResults.snappedComponents) return '';
    const { snappedComponents, autoSnappedResults } = mergeSnapResults;
    const outputComponents = (comps) => {
      return comps
        .map((component) => {
          let componentOutput = `     > ${component.id.toString()}`;
          const autoTag = autoSnappedResults.filter((result) =>
            result.triggeredBy.searchWithoutScopeAndVersion(component.id)
          );
          if (autoTag.length) {
            const autoTagComp = autoTag.map((a) => a.component.id.toString());
            componentOutput += `\n       ${AUTO_SNAPPED_MSG}: ${autoTagComp.join(', ')}`;
          }
          return componentOutput;
        })
        .join('\n');
    };

    return `\n${chalk.underline(
      'merge-snapped components'
    )}\n(${'components snapped as a result of the merge'})\n${outputComponents(snappedComponents)}\n`;
  };

  const getWorkspaceDepsOutput = () => {
    if (!workspaceDepsUpdates) return '';

    const title = '\nworkspace.jsonc has been updated with the following dependencies';
    const body = Object.keys(workspaceDepsUpdates)
      .map((pkgName) => {
        const [from, to] = workspaceDepsUpdates[pkgName];
        return `  ${pkgName}: ${from} => ${to}`;
      })
      .join('\n');

    return `\n${chalk.underline(title)}\n${body}\n\n`;
  };

  const getFailureOutput = () => {
    if (!failedComponents || !failedComponents.length) return '';
    const title = '\nmerge skipped for the following component(s)';
    const body = compact(
      failedComponents.map((failedComponent) => {
        if (!verbose && failedComponent.unchangedLegitimately) return null;
        const color = failedComponent.unchangedLegitimately ? 'white' : 'red';
        return `${chalk.bold(failedComponent.id.toString())} - ${chalk[color](failedComponent.failureMessage)}`;
      })
    ).join('\n');
    if (!body) {
      return `${chalk.bold(`\nmerge skipped legitimately for ${failedComponents.length} component(s)`)}
(use --verbose to list them next time)`;
    }
    return `\n${chalk.underline(title)}\n${body}\n\n`;
  };

  const getSummary = () => {
    const merged = components?.length || 0;
    const unchangedLegitimately = failedComponents?.filter((f) => f.unchangedLegitimately).length || 0;
    const failedToMerge = failedComponents?.filter((f) => !f.unchangedLegitimately).length || 0;
    const autoSnapped =
      (mergeSnapResults?.snappedComponents.length || 0) + (mergeSnapResults?.autoSnappedResults.length || 0);

    const newLines = '\n\n';
    const title = chalk.bold.underline('Merge Summary');
    const mergedStr = `\nTotal Merged: ${chalk.bold(merged.toString())}`;
    const unchangedLegitimatelyStr = `\nTotal Unchanged: ${chalk.bold(unchangedLegitimately.toString())}`;
    const failedToMergeStr = `\nTotal Failed: ${chalk.bold(failedToMerge.toString())}`;
    const autoSnappedStr = `\nTotal Snapped: ${chalk.bold(autoSnapped.toString())}`;
    const removedStr = `\nTotal Removed: ${chalk.bold(removedComponents?.length.toString() || '0')}`;

    return newLines + title + mergedStr + unchangedLegitimatelyStr + failedToMergeStr + autoSnappedStr + removedStr;
  };

  return (
    getSuccessOutput() +
    getFailureOutput() +
    getRemovedOutput(removedComponents) +
    getSnapsOutput() +
    getWorkspaceDepsOutput() +
    getConfigMergeConflictSummary() +
    getConflictSummary() +
    getSummary()
  );
}

export function applyVersionReport(components: ApplyVersionResult[], addName = true, showVersion = false): string {
  const tab = addName ? '\t' : '';
  return components
    .map((component: ApplyVersionResult) => {
      const name = showVersion ? component.id.toString() : component.id.toStringWithoutVersion();
      const files = Object.keys(component.filesStatus)
        .map((file) => {
          const note =
            component.filesStatus[file] === FileStatus.manual
              ? chalk.white(
                  'automatic merge failed. please fix conflicts manually and then run "bit install" and "bit compile"'
                )
              : '';
          return `${tab}${component.filesStatus[file]} ${chalk.bold(file)} ${note}`;
        })
        .join('\n');
      return `${addName ? name : ''}\n${chalk.cyan(files)}`;
    })
    .join('\n\n');
}

export function conflictSummaryReport(components: ApplyVersionResult[]): string {
  const tab = '\t';
  return compact(
    components.map((component: ApplyVersionResult) => {
      const name = component.id.toStringWithoutVersion();
      const files = compact(
        Object.keys(component.filesStatus).map((file) => {
          if (component.filesStatus[file] === FileStatus.manual) {
            return `${tab}${component.filesStatus[file]} ${chalk.bold(file)}`;
          }
          return null;
        })
      );
      if (!files.length) return null;

      return `${name}\n${chalk.cyan(files.join('\n'))}`;
    })
  ).join('\n');
}

export function installationErrorOutput(installationError?: Error) {
  if (!installationError) return '';
  const title = chalk.underline('Installation Error');
  const subTitle = 'The following error was thrown by the package manager, please fix the issue and run "bit install"';
  const body = chalk.red(installationError.message);
  return `\n\n${title}\n${subTitle}\n${body}`;
}

export function compilationErrorOutput(compilationError?: Error) {
  if (!compilationError) return '';
  const title = chalk.underline('Compilation Error');
  const subTitle = 'The following error was thrown by the compiler, please fix the issue and run "bit compile"';
  const body = chalk.red(compilationError.message);
  return `\n\n${title}\n${subTitle}\n${body}`;
}

export function getRemovedOutput(removedComponents?: BitId[]) {
  if (!removedComponents?.length) return '';
  const title = `the following ${removedComponents.length} component(s) have been removed`;
  const body = removedComponents.join('\n');
  return `\n\n${chalk.underline(title)}\n${body}\n\n`;
}

export function getAddedOutput(addedComponents?: ComponentID[]) {
  if (!addedComponents?.length) return '';
  const title = `the following ${addedComponents.length} component(s) have been added`;
  const body = addedComponents.join('\n');
  return `\n\n${chalk.underline(title)}\n${body}\n\n`;
}<|MERGE_RESOLUTION|>--- conflicted
+++ resolved
@@ -26,17 +26,11 @@
 ${WILDCARD_HELP('merge')}`;
   alias = '';
   options = [
-<<<<<<< HEAD
-    ['', 'ours', 'in case of a conflict, keep the local modification'],
-    ['', 'theirs', 'in case of a conflict, override the local modification with the specified version'],
-    ['', 'manual', 'in case of a conflict, leave files in conflict state to resolve manually later'],
-    ['', 'abort', 'in case of an unresolved merge, revert to pre-merge state'],
-=======
-    ['', 'ours', 'DEPRECATED. use --auto-merge-resolve. In the future, this flag will leave the current code intact'],
+    ['', 'ours', 'DEPRECATED. use --auto-merge-resolve. in case of a conflict, keep the local modification'],
     [
       '',
       'theirs',
-      'DEPRECATED. use --auto-merge-resolve. In the future, this flag will override the current code with the incoming code',
+      'DEPRECATED. use --auto-merge-resolve. in case of a conflict, override the local modification with the specified version',
     ],
     ['', 'manual', 'DEPRECATED. use --auto-merge-resolve'],
     [
@@ -44,8 +38,7 @@
       'auto-merge-resolve <merge-strategy>',
       'in case of a conflict, resolve according to the strategy: [ours, theirs, manual]',
     ],
-    ['', 'abort', 'in case of an unresolved merge, revert to the state before the merge began'],
->>>>>>> 92a8e3d3
+    ['', 'abort', 'in case of an unresolved merge, revert to pre-merge state'],
     ['', 'resolve', 'mark an unresolved merge as resolved and create a new snap with the changes'],
     ['', 'no-snap', 'do not auto snap even if the merge completed without conflicts'],
     ['', 'build', 'in case of snap during the merge, run the build-pipeline (similar to bit snap --build)'],

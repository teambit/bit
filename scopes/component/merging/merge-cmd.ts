import chalk from 'chalk';
import { Command, CommandOptions } from '@teambit/cli';
import { BitId } from '@teambit/legacy-bit-id';
import { ComponentID } from '@teambit/component-id';
import { compact } from 'lodash';
import { WILDCARD_HELP, AUTO_SNAPPED_MSG, MergeConfigFilename } from '@teambit/legacy/dist/constants';
import {
  FileStatus,
  ApplyVersionResult,
  MergeStrategy,
} from '@teambit/legacy/dist/consumer/versions-ops/merge-version';
import { isFeatureEnabled, BUILD_ON_CI } from '@teambit/legacy/dist/api/consumer/lib/feature-toggle';
import { BitError } from '@teambit/bit-error';
import { ApplyVersionResults, MergingMain } from './merging.main.runtime';
import { ConfigMergeResult } from './config-merge-result';

export class MergeCmd implements Command {
  name = 'merge [ids...]';
  description = 'merge changes of the remote head into local - auto-snaps all merged components';
<<<<<<< HEAD
  helpUrl = 'docs/components/merging-changes';
=======
  helpUrl = 'reference/components/merging-changes';
>>>>>>> 9fe999bb
  group = 'development';
  extendedDescription = `merge changes of the remote head into local when they are diverged. when on a lane, merge the remote head of the lane into the local
and creates snaps for merged components that have diverged, on the lane.
if no ids are specified, all pending-merge components will be merged. (run "bit status" to list them).
optionally use '--abort' to revert the last merge. to revert a lane merge, use "bit lane merge-abort" command.
${WILDCARD_HELP('merge')}`;
  alias = '';
  options = [
    ['', 'ours', 'DEPRECATED. use --auto-merge-resolve. in case of a conflict, keep the local modification'],
    [
      '',
      'theirs',
      'DEPRECATED. use --auto-merge-resolve. in case of a conflict, override the local modification with the specified version',
    ],
    ['', 'manual', 'DEPRECATED. use --auto-merge-resolve'],
    [
      '',
      'auto-merge-resolve <merge-strategy>',
      'in case of a conflict, resolve according to the strategy: [ours, theirs, manual]',
    ],
    ['', 'abort', 'in case of an unresolved merge, revert to pre-merge state'],
    ['', 'resolve', 'mark an unresolved merge as resolved and create a new snap with the changes'],
    ['', 'no-snap', 'do not auto snap even if the merge completed without conflicts'],
    ['', 'build', 'in case of snap during the merge, run the build-pipeline (similar to bit snap --build)'],
    ['', 'verbose', 'show details of components that were not merged successfully'],
    ['x', 'skip-dependency-installation', 'do not install new dependencies resulting from the merge'],
    ['m', 'message <message>', 'override the default message for the auto snap'],
  ] as CommandOptions;
  loader = true;

  constructor(private merging: MergingMain) {}

  async report(
    [ids = []]: [string[]],
    {
      ours = false,
      theirs = false,
      manual = false,
      autoMergeResolve,
      abort = false,
      resolve = false,
      build = false,
      noSnap = false,
      verbose = false,
      message,
      skipDependencyInstallation = false,
    }: {
      ours?: boolean;
      theirs?: boolean;
      manual?: boolean;
      autoMergeResolve?: MergeStrategy;
      abort?: boolean;
      resolve?: boolean;
      build?: boolean;
      noSnap?: boolean;
      verbose?: boolean;
      message: string;
      skipDependencyInstallation?: boolean;
    }
  ) {
    build = isFeatureEnabled(BUILD_ON_CI) ? Boolean(build) : true;
    if (ours || theirs || manual) {
      throw new BitError(
        'the "--ours", "--theirs" and "--manual" flags are deprecated. use "--auto-merge-resolve" instead'
      );
    }
    if (
      autoMergeResolve &&
      autoMergeResolve !== 'ours' &&
      autoMergeResolve !== 'theirs' &&
      autoMergeResolve !== 'manual'
    ) {
      throw new BitError('--auto-merge-resolve must be one of the following: [ours, theirs, manual]');
    }
    if (abort && resolve) throw new BitError('unable to use "abort" and "resolve" flags together');
    if (noSnap && message) throw new BitError('unable to use "noSnap" and "message" flags together');
    const {
      components,
      failedComponents,
      version,
      resolvedComponents,
      abortedComponents,
      mergeSnapResults,
      mergeSnapError,
    }: ApplyVersionResults = await this.merging.merge(
      ids,
      autoMergeResolve as any,
      abort,
      resolve,
      noSnap,
      message,
      build,
      skipDependencyInstallation
    );
    if (resolvedComponents) {
      const title = 'successfully resolved component(s)\n';
      const componentsStr = resolvedComponents.map((c) => c.id.toStringWithoutVersion()).join('\n');
      return chalk.underline(title) + chalk.green(componentsStr);
    }
    if (abortedComponents) {
      const title = 'successfully aborted the merge of the following component(s)\n';
      const componentsStr = abortedComponents.map((c) => c.id.toStringWithoutVersion()).join('\n');
      return chalk.underline(title) + chalk.green(componentsStr);
    }

    return mergeReport({
      components,
      failedComponents,
      version,
      mergeSnapResults,
      mergeSnapError,
      verbose,
    });
  }
}

export function mergeReport({
  components,
  failedComponents,
  removedComponents,
  version,
  mergeSnapResults,
  mergeSnapError,
  leftUnresolvedConflicts,
  verbose,
  configMergeResults,
  workspaceDepsUpdates,
}: ApplyVersionResults & { configMergeResults?: ConfigMergeResult[] }): string {
  const getSuccessOutput = () => {
    if (!components || !components.length) return '';
    // @ts-ignore version is set in case of merge command
    const title = `successfully merged components${version ? `from version ${chalk.bold(version)}` : ''}\n`;
    // @ts-ignore components is set in case of merge command
    return chalk.underline(title) + chalk.green(applyVersionReport(components));
  };

  const getConflictSummary = () => {
    if (!components || !components.length || !leftUnresolvedConflicts) return '';
    const title = `\n\nfiles with conflicts summary\n`;
    const suggestion = `\n\nmerge process not completed due to the conflicts above. fix conflicts manually and then run "bit install".
once ready, snap/tag the components to complete the merge.`;
    return chalk.underline(title) + conflictSummaryReport(components) + chalk.yellow(suggestion);
  };

  const configMergeWithConflicts = configMergeResults?.filter((c) => c.hasConflicts()) || [];
  const getConfigMergeConflictSummary = () => {
    if (!configMergeWithConflicts.length) return '';
    const comps = configMergeWithConflicts.map((c) => c.compIdStr).join('\n');
    const title = `\n\ncomponents with config-merge conflicts\n`;
    const suggestion = `\nconflicts were found while trying to merge the config. fix them manually by editing the ${MergeConfigFilename} file in the workspace root.
once ready, snap/tag the components to complete the merge.`;
    return chalk.underline(title) + comps + chalk.yellow(suggestion);
  };

  const getSnapsOutput = () => {
    if (mergeSnapError) {
      return `
${chalk.bold('snapping merged components failed with the following error, please fix the issues and snap manually')}
${mergeSnapError.message}
`;
    }
    if (!mergeSnapResults || !mergeSnapResults.snappedComponents) return '';
    const { snappedComponents, autoSnappedResults } = mergeSnapResults;
    const outputComponents = (comps) => {
      return comps
        .map((component) => {
          let componentOutput = `     > ${component.id.toString()}`;
          const autoTag = autoSnappedResults.filter((result) =>
            result.triggeredBy.searchWithoutScopeAndVersion(component.id)
          );
          if (autoTag.length) {
            const autoTagComp = autoTag.map((a) => a.component.id.toString());
            componentOutput += `\n       ${AUTO_SNAPPED_MSG}: ${autoTagComp.join(', ')}`;
          }
          return componentOutput;
        })
        .join('\n');
    };

    return `\n${chalk.underline(
      'merge-snapped components'
    )}\n(${'components snapped as a result of the merge'})\n${outputComponents(snappedComponents)}\n`;
  };

  const getWorkspaceDepsOutput = () => {
    if (!workspaceDepsUpdates) return '';

    const title = '\nworkspace.jsonc has been updated with the following dependencies';
    const body = Object.keys(workspaceDepsUpdates)
      .map((pkgName) => {
        const [from, to] = workspaceDepsUpdates[pkgName];
        return `  ${pkgName}: ${from} => ${to}`;
      })
      .join('\n');

    return `\n${chalk.underline(title)}\n${body}\n\n`;
  };

  const getFailureOutput = () => {
    if (!failedComponents || !failedComponents.length) return '';
    const title = '\nmerge skipped for the following component(s)';
    const body = compact(
      failedComponents.map((failedComponent) => {
        if (!verbose && failedComponent.unchangedLegitimately) return null;
        const color = failedComponent.unchangedLegitimately ? 'white' : 'red';
        return `${chalk.bold(failedComponent.id.toString())} - ${chalk[color](failedComponent.failureMessage)}`;
      })
    ).join('\n');
    if (!body) {
      return `${chalk.bold(`\nmerge skipped legitimately for ${failedComponents.length} component(s)`)}
(use --verbose to list them next time)`;
    }
    return `\n${chalk.underline(title)}\n${body}\n\n`;
  };

  const getSummary = () => {
    const merged = components?.length || 0;
    const unchangedLegitimately = failedComponents?.filter((f) => f.unchangedLegitimately).length || 0;
    const failedToMerge = failedComponents?.filter((f) => !f.unchangedLegitimately).length || 0;
    const autoSnapped =
      (mergeSnapResults?.snappedComponents.length || 0) + (mergeSnapResults?.autoSnappedResults.length || 0);

    const newLines = '\n\n';
    const title = chalk.bold.underline('Merge Summary');
    const mergedStr = `\nTotal Merged: ${chalk.bold(merged.toString())}`;
    const unchangedLegitimatelyStr = `\nTotal Unchanged: ${chalk.bold(unchangedLegitimately.toString())}`;
    const failedToMergeStr = `\nTotal Failed: ${chalk.bold(failedToMerge.toString())}`;
    const autoSnappedStr = `\nTotal Snapped: ${chalk.bold(autoSnapped.toString())}`;
    const removedStr = `\nTotal Removed: ${chalk.bold(removedComponents?.length.toString() || '0')}`;

    return newLines + title + mergedStr + unchangedLegitimatelyStr + failedToMergeStr + autoSnappedStr + removedStr;
  };

  return (
    getSuccessOutput() +
    getFailureOutput() +
    getRemovedOutput(removedComponents) +
    getSnapsOutput() +
    getWorkspaceDepsOutput() +
    getConfigMergeConflictSummary() +
    getConflictSummary() +
    getSummary()
  );
}

export function applyVersionReport(components: ApplyVersionResult[], addName = true, showVersion = false): string {
  const tab = addName ? '\t' : '';
  return components
    .map((component: ApplyVersionResult) => {
      const name = showVersion ? component.id.toString() : component.id.toStringWithoutVersion();
      const files = Object.keys(component.filesStatus)
        .map((file) => {
          const note =
            component.filesStatus[file] === FileStatus.manual
              ? chalk.white(
                  'automatic merge failed. please fix conflicts manually and then run "bit install" and "bit compile"'
                )
              : '';
          return `${tab}${component.filesStatus[file]} ${chalk.bold(file)} ${note}`;
        })
        .join('\n');
      return `${addName ? name : ''}\n${chalk.cyan(files)}`;
    })
    .join('\n\n');
}

export function conflictSummaryReport(components: ApplyVersionResult[]): string {
  const tab = '\t';
  return compact(
    components.map((component: ApplyVersionResult) => {
      const name = component.id.toStringWithoutVersion();
      const files = compact(
        Object.keys(component.filesStatus).map((file) => {
          if (component.filesStatus[file] === FileStatus.manual) {
            return `${tab}${component.filesStatus[file]} ${chalk.bold(file)}`;
          }
          return null;
        })
      );
      if (!files.length) return null;

      return `${name}\n${chalk.cyan(files.join('\n'))}`;
    })
  ).join('\n');
}

export function installationErrorOutput(installationError?: Error) {
  if (!installationError) return '';
  const title = chalk.underline('Installation Error');
  const subTitle = 'The following error was thrown by the package manager, please fix the issue and run "bit install"';
  const body = chalk.red(installationError.message);
  return `\n\n${title}\n${subTitle}\n${body}`;
}

export function compilationErrorOutput(compilationError?: Error) {
  if (!compilationError) return '';
  const title = chalk.underline('Compilation Error');
  const subTitle = 'The following error was thrown by the compiler, please fix the issue and run "bit compile"';
  const body = chalk.red(compilationError.message);
  return `\n\n${title}\n${subTitle}\n${body}`;
}

export function getRemovedOutput(removedComponents?: BitId[]) {
  if (!removedComponents?.length) return '';
  const title = `the following ${removedComponents.length} component(s) have been removed`;
  const body = removedComponents.join('\n');
  return `\n\n${chalk.underline(title)}\n${body}\n\n`;
}

export function getAddedOutput(addedComponents?: ComponentID[]) {
  if (!addedComponents?.length) return '';
  const title = `the following ${addedComponents.length} component(s) have been added`;
  const body = addedComponents.join('\n');
  return `\n\n${chalk.underline(title)}\n${body}\n\n`;
}<|MERGE_RESOLUTION|>--- conflicted
+++ resolved
@@ -17,11 +17,7 @@
 export class MergeCmd implements Command {
   name = 'merge [ids...]';
   description = 'merge changes of the remote head into local - auto-snaps all merged components';
-<<<<<<< HEAD
-  helpUrl = 'docs/components/merging-changes';
-=======
   helpUrl = 'reference/components/merging-changes';
->>>>>>> 9fe999bb
   group = 'development';
   extendedDescription = `merge changes of the remote head into local when they are diverged. when on a lane, merge the remote head of the lane into the local
 and creates snaps for merged components that have diverged, on the lane.

--- conflicted
+++ resolved
@@ -29,11 +29,8 @@
     ['', 'resolve', 'EXPERIMENTAL. mark an unresolved merge as resolved and create a new snap with the changes'],
     ['', 'no-snap', 'EXPERIMENTAL. do not auto snap in case the merge completed without conflicts'],
     ['', 'build', 'in case of snap during the merge, run the build-pipeline (similar to bit snap --build)'],
-<<<<<<< HEAD
     ['', 'verbose', 'show details of components that were not merged legitimately'],
-=======
     ['', 'skip-dependency-installation', 'do not install packages of the imported components'],
->>>>>>> 0a326501
     ['m', 'message <message>', 'EXPERIMENTAL. override the default message for the auto snap'],
   ] as CommandOptions;
   loader = true;

import { CLIAspect, CLIMain, MainRuntime } from '@teambit/cli';
import semver from 'semver';
import WorkspaceAspect, { OutsideWorkspaceError, Workspace } from '@teambit/workspace';
import { Consumer } from '@teambit/legacy/dist/consumer';
import ComponentsList from '@teambit/legacy/dist/consumer/component/components-list';
import {
  MergeStrategy,
  FailedComponents,
  FileStatus,
  ApplyVersionResult,
  getMergeStrategyInteractive,
  MergeOptions,
} from '@teambit/legacy/dist/consumer/versions-ops/merge-version';
import SnappingAspect, { SnapResults, SnappingMain, TagResults } from '@teambit/snapping';
import hasWildcard from '@teambit/legacy/dist/utils/string/has-wildcard';
import mapSeries from 'p-map-series';
import { BitId, BitIds } from '@teambit/legacy/dist/bit-id';
import { BitError } from '@teambit/bit-error';
import GeneralError from '@teambit/legacy/dist/error/general-error';
import { LaneId } from '@teambit/lane-id';
import { AutoTagResult } from '@teambit/legacy/dist/scope/component-ops/auto-tag';
import { UnmergedComponent } from '@teambit/legacy/dist/scope/lanes/unmerged-components';
import { Lane, ModelComponent } from '@teambit/legacy/dist/scope/models';
import { Ref } from '@teambit/legacy/dist/scope/objects';
import chalk from 'chalk';
import { ConfigAspect, ConfigMain } from '@teambit/config';
import RemoveAspect, { RemoveMain } from '@teambit/remove';
import { pathNormalizeToLinux } from '@teambit/legacy/dist/utils';
import { ComponentWriterAspect, ComponentWriterMain } from '@teambit/component-writer';
import ConsumerComponent from '@teambit/legacy/dist/consumer/component/consumer-component';
import ImporterAspect, { ImporterMain } from '@teambit/importer';
import { Logger, LoggerAspect, LoggerMain } from '@teambit/logger';
import { compact, isEmpty } from 'lodash';
import { MergeResultsThreeWay } from '@teambit/legacy/dist/consumer/versions-ops/merge-version/three-way-merge';
import { DependencyResolverAspect, WorkspacePolicyConfigKeysNames } from '@teambit/dependency-resolver';
import {
  ApplyVersionWithComps,
  CheckoutAspect,
  CheckoutMain,
  ComponentStatusBase,
  applyModifiedVersion,
  removeFilesIfNeeded,
} from '@teambit/checkout';
import { ComponentID } from '@teambit/component-id';
import { DEPENDENCIES_FIELDS } from '@teambit/legacy/dist/constants';
import deleteComponentsFiles from '@teambit/legacy/dist/consumer/component-ops/delete-component-files';
import { SnapsDistance } from '@teambit/legacy/dist/scope/component-ops/snaps-distance';
import { InstallMain, InstallAspect } from '@teambit/install';
import { MergeCmd } from './merge-cmd';
import { MergingAspect } from './merging.aspect';
import { ConfigMergeResult } from './config-merge-result';
import { MergeStatusProvider } from './merge-status-provider';

type ResolveUnrelatedData = {
  strategy: MergeStrategy;
  headOnCurrentLane: Ref;
  unrelatedHead: Ref;
  unrelatedLaneId: LaneId;
};
type PkgEntry = { name: string; version: string; force: boolean };

export type WorkspaceDepsUpdates = { [pkgName: string]: [string, string] }; // from => to
export type WorkspaceDepsConflicts = Record<WorkspacePolicyConfigKeysNames, Array<{ name: string; version: string }>>; // the pkg value is in a format of CONFLICT::OURS::THEIRS

export type ComponentMergeStatus = ComponentStatusBase & {
  unmergedMessage?: string;
  unmergedLegitimately?: boolean; // failed to merge but for a legitimate reason, such as, up-to-date
  mergeResults?: MergeResultsThreeWay | null;
  divergeData?: SnapsDistance;
  resolvedUnrelated?: ResolveUnrelatedData;
  configMergeResult?: ConfigMergeResult;
};

export type ComponentMergeStatusBeforeMergeAttempt = ComponentStatusBase & {
  unmergedMessage?: string;
  unmergedLegitimately?: boolean; // failed to merge but for a legitimate reason, such as, up-to-date
  divergeData?: SnapsDistance;
  resolvedUnrelated?: ResolveUnrelatedData;
  mergeProps?: {
    otherLaneHead: Ref;
    currentId: BitId;
    modelComponent: ModelComponent;
  };
};

export type ApplyVersionResults = {
  components?: ApplyVersionResult[];
  version?: string;
  failedComponents?: FailedComponents[];
  removedComponents?: BitId[];
  addedComponents?: ComponentID[]; // relevant when restoreMissingComponents is true (e.g. bit lane merge-abort)
  resolvedComponents?: ConsumerComponent[]; // relevant for bit merge --resolve
  abortedComponents?: ApplyVersionResult[]; // relevant for bit merge --abort
  mergeSnapResults?: {
    snappedComponents: ConsumerComponent[];
    autoSnappedResults: AutoTagResult[];
    removedComponents?: BitIds;
  } | null;
  mergeSnapError?: Error;
  leftUnresolvedConflicts?: boolean;
  verbose?: boolean;
  newFromLane?: string[];
  newFromLaneAdded?: boolean;
  installationError?: Error; // in case the package manager failed, it won't throw, instead, it'll return error here
  compilationError?: Error; // in case the compiler failed, it won't throw, instead, it'll return error here
  workspaceDepsUpdates?: WorkspaceDepsUpdates; // in case workspace.jsonc has been updated with dependencies versions
};

export class MergingMain {
  constructor(
    private workspace: Workspace,
    private install: InstallMain,
    private snapping: SnappingMain,
    private checkout: CheckoutMain,
    private logger: Logger,
    private componentWriter: ComponentWriterMain,
    private importer: ImporterMain,
    private config: ConfigMain,
    private remove: RemoveMain
  ) {}

  async merge(
    ids: string[],
    mergeStrategy: MergeStrategy,
    abort: boolean,
    resolve: boolean,
    noSnap: boolean,
    message: string,
    build: boolean,
    skipDependencyInstallation: boolean
  ): Promise<ApplyVersionResults> {
    if (!this.workspace) throw new OutsideWorkspaceError();
    const consumer: Consumer = this.workspace.consumer;
    let mergeResults;
    if (resolve) {
      mergeResults = await this.resolveMerge(ids, message, build);
    } else if (abort) {
      mergeResults = await this.abortMerge(ids);
    } else {
      const bitIds = await this.getComponentsToMerge(consumer, ids);
      mergeResults = await this.mergeComponentsFromRemote(
        consumer,
        bitIds,
        mergeStrategy,
        noSnap,
        message,
        build,
        skipDependencyInstallation
      );
    }
    await consumer.onDestroy();
    return mergeResults;
  }

  /**
   * when user is on main, it merges the remote main components into local.
   * when user is on a lane, it merges the remote lane components into the local lane.
   */
  async mergeComponentsFromRemote(
    consumer: Consumer,
    bitIds: BitId[],
    mergeStrategy: MergeStrategy,
    noSnap: boolean,
    snapMessage: string,
    build: boolean,
    skipDependencyInstallation: boolean
  ): Promise<ApplyVersionResults> {
    const currentLaneId = consumer.getCurrentLaneId();
    const currentLaneObject = await consumer.getCurrentLaneObject();
    const allComponentsStatus = await this.getAllComponentsStatus(bitIds, currentLaneId, currentLaneObject);
    const failedComponents = allComponentsStatus.filter((c) => c.unmergedMessage && !c.unmergedLegitimately);
    if (failedComponents.length) {
      const failureMsgs = failedComponents
        .map(
          (failedComponent) =>
            `${chalk.bold(failedComponent.id.toString())} - ${chalk.red(failedComponent.unmergedMessage as string)}`
        )
        .join('\n');
      throw new BitError(`unable to merge due to the following failures:\n${failureMsgs}`);
    }

    return this.mergeSnaps({
      mergeStrategy,
      allComponentsStatus,
      laneId: currentLaneId,
      localLane: currentLaneObject,
      noSnap,
      snapMessage,
      build,
      skipDependencyInstallation,
    });
  }

  /**
   * merge multiple components according to the "allComponentsStatus".
   */
  async mergeSnaps({
    mergeStrategy,
    allComponentsStatus,
    laneId,
    localLane,
    noSnap,
    tag,
    snapMessage,
    build,
    skipDependencyInstallation,
  }: {
    mergeStrategy: MergeStrategy;
    allComponentsStatus: ComponentMergeStatus[];
    laneId: LaneId;
    localLane: Lane | null;
    noSnap: boolean;
    tag?: boolean;
    snapMessage: string;
    build: boolean;
    skipDependencyInstallation?: boolean;
  }): Promise<ApplyVersionResults> {
    const consumer = this.workspace.consumer;
    const componentWithConflict = allComponentsStatus.find(
      (component) => component.mergeResults && component.mergeResults.hasConflicts
    );
    if (componentWithConflict && !mergeStrategy) {
      mergeStrategy = await getMergeStrategyInteractive();
    }
    const failedComponents: FailedComponents[] = allComponentsStatus
      .filter((componentStatus) => componentStatus.unmergedMessage)
      .filter((componentStatus) => !componentStatus.shouldBeRemoved)
      .map((componentStatus) => ({
        id: componentStatus.id,
        failureMessage: componentStatus.unmergedMessage as string,
        unchangedLegitimately: componentStatus.unmergedLegitimately,
      }));

    const componentIdsToRemove = allComponentsStatus
      .filter((componentStatus) => componentStatus.shouldBeRemoved)
      .map((c) => c.id.changeVersion(undefined));

    const succeededComponents = allComponentsStatus.filter((componentStatus) => !componentStatus.unmergedMessage);
    // do not use Promise.all for applyVersion. otherwise, it'll write all components in parallel,
    // which can be an issue when some components are also dependencies of others
    const componentsResults = await mapSeries(
      succeededComponents,
      async ({ currentComponent, id, mergeResults, resolvedUnrelated, configMergeResult }) => {
        const modelComponent = await consumer.scope.getModelComponent(id);
        const updatedLaneId = laneId.isDefault() ? LaneId.from(laneId.name, id.scope as string) : laneId;
        return this.applyVersion({
          currentComponent,
          id,
          mergeResults,
          mergeStrategy,
          remoteHead: modelComponent.getRef(id.version as string) as Ref,
          laneId: updatedLaneId,
          localLane,
          resolvedUnrelated,
          configMergeResult,
        });
      }
    );

    const allConfigMerge = compact(succeededComponents.map((c) => c.configMergeResult));

    const { workspaceDepsUpdates, workspaceDepsConflicts } = await this.updateWorkspaceJsoncWithDepsIfNeeded(
      allConfigMerge
    );

    await this.generateConfigMergeConflictFileForAll(allConfigMerge, workspaceDepsConflicts);

    if (localLane) consumer.scope.objects.add(localLane);

    await consumer.scope.objects.persist(); // persist anyway, if localLane is null it should save all main heads

    await consumer.scope.objects.unmergedComponents.write();

    await consumer.writeBitMap();

    if (componentIdsToRemove.length) {
      const compBitIdsToRemove = BitIds.fromArray(componentIdsToRemove);
      await deleteComponentsFiles(consumer, compBitIdsToRemove);
      await consumer.cleanFromBitMap(compBitIdsToRemove);
    }

    const componentsHasConfigMergeConflicts = allComponentsStatus.some((c) => c.configMergeResult?.hasConflicts());
    const leftUnresolvedConflicts = componentWithConflict && mergeStrategy === 'manual';
    if (!skipDependencyInstallation && !leftUnresolvedConflicts && !componentsHasConfigMergeConflicts) {
      try {
        await this.install.install(undefined, {
          dedupe: true,
          updateExisting: false,
          import: false,
        });
      } catch (err: any) {
        this.logger.error(`failed installing packages`, err);
        this.logger.consoleError(`failed installing packages, see the log for full stacktrace. error: ${err.message}`);
      }
    }

    const getSnapOrTagResults = async () => {
      // if one of the component has conflict, don't snap-merge. otherwise, some of the components would be snap-merged
      // and some not. besides the fact that it could by mistake tag dependent, it's a confusing state. better not snap.
      if (noSnap || leftUnresolvedConflicts || componentsHasConfigMergeConflicts) {
        return null;
      }
      if (tag) {
        const idsToTag = allComponentsStatus.map((c) => c.id);
        const results = await this.tagAllLaneComponent(idsToTag, snapMessage, build);
        if (!results) return null;
        const { taggedComponents, autoTaggedResults, removedComponents } = results;
        return { snappedComponents: taggedComponents, autoSnappedResults: autoTaggedResults, removedComponents };
      }
      return this.snapResolvedComponents(consumer, snapMessage, build);
    };
    let mergeSnapResults: ApplyVersionResults['mergeSnapResults'] = null;
    let mergeSnapError: Error | undefined;
    const bitMapSnapshot = this.workspace.bitMap.takeSnapshot();
    try {
      mergeSnapResults = await getSnapOrTagResults();
    } catch (err: any) {
      mergeSnapError = err;
      this.workspace.bitMap.restoreFromSnapshot(bitMapSnapshot);
    }

    return {
      components: componentsResults.map((c) => c.applyVersionResult),
      failedComponents,
      removedComponents: [...componentIdsToRemove, ...(mergeSnapResults?.removedComponents || [])],
      mergeSnapResults,
      mergeSnapError,
      leftUnresolvedConflicts,
      workspaceDepsUpdates,
    };
  }

  private async generateConfigMergeConflictFileForAll(
    allConfigMerge: ConfigMergeResult[],
    workspaceDepsConflicts?: WorkspaceDepsConflicts
  ) {
    const configMergeFile = this.workspace.getConflictMergeFile();
    if (workspaceDepsConflicts) {
      const workspaceConflict = new ConfigMergeResult('WORKSPACE', 'ours', 'theirs', [
        {
          id: DependencyResolverAspect.id,
          conflict: workspaceDepsConflicts,
        },
      ]);
      allConfigMerge.unshift(workspaceConflict);
    }
    allConfigMerge.forEach((configMerge) => {
      const conflict = configMerge.generateMergeConflictFile();
      if (!conflict) return;
      configMergeFile.addConflict(configMerge.compIdStr, conflict);
    });
    if (configMergeFile.hasConflict()) {
      await configMergeFile.write();
    }
  }

  private async updateWorkspaceJsoncWithDepsIfNeeded(
    allConfigMerge: ConfigMergeResult[]
  ): Promise<{ workspaceDepsUpdates?: WorkspaceDepsUpdates; workspaceDepsConflicts?: WorkspaceDepsConflicts }> {
    const allResults = allConfigMerge.map((c) => c.getDepsResolverResult());

    // aggregate all dependencies that can be updated (not conflicting)
    const nonConflictDeps: { [pkgName: string]: string[] } = {};
    const nonConflictSources: { [pkgName: string]: string[] } = {}; // for logging/debugging purposes
    allConfigMerge.forEach((configMerge) => {
      const mergedConfig = configMerge.getDepsResolverResult()?.mergedConfig;
      if (!mergedConfig || mergedConfig === '-') return;
      const mergedConfigPolicy = mergedConfig.policy || {};
      DEPENDENCIES_FIELDS.forEach((depField) => {
        if (!mergedConfigPolicy[depField]) return;
        mergedConfigPolicy[depField].forEach((pkg: PkgEntry) => {
          if (pkg.force) return; // we only care about auto-detected dependencies
          if (nonConflictDeps[pkg.name]) {
            if (!nonConflictDeps[pkg.name].includes(pkg.version)) nonConflictDeps[pkg.name].push(pkg.version);
            nonConflictSources[pkg.name].push(configMerge.compIdStr);
            return;
          }
          nonConflictDeps[pkg.name] = [pkg.version];
          nonConflictSources[pkg.name] = [configMerge.compIdStr];
        });
      });
    });

    // aggregate all dependencies that have conflicts
    const conflictDeps: { [pkgName: string]: string[] } = {};
    const conflictDepsSources: { [pkgName: string]: string[] } = {}; // for logging/debugging purposes
    allConfigMerge.forEach((configMerge) => {
      const mergedConfigConflict = configMerge.getDepsResolverResult()?.conflict;
      if (!mergedConfigConflict) return;
      DEPENDENCIES_FIELDS.forEach((depField) => {
        if (!mergedConfigConflict[depField]) return;
        mergedConfigConflict[depField].forEach((pkg: PkgEntry) => {
          if (pkg.force) return; // we only care about auto-detected dependencies
          if (conflictDeps[pkg.name]) {
            if (!conflictDeps[pkg.name].includes(pkg.version)) conflictDeps[pkg.name].push(pkg.version);
            conflictDepsSources[pkg.name].push(configMerge.compIdStr);
            return;
          }
          conflictDeps[pkg.name] = [pkg.version];
          conflictDepsSources[pkg.name] = [configMerge.compIdStr];
        });
      });
    });

    const notConflictedPackages = Object.keys(nonConflictDeps);
    const conflictedPackages = Object.keys(conflictDeps);
    if (!notConflictedPackages.length && !conflictedPackages.length) return {};

    const workspaceConfig = this.config.workspaceConfig;
    if (!workspaceConfig) throw new Error(`updateWorkspaceJsoncWithDepsIfNeeded unable to get workspace config`);
    const depResolver = workspaceConfig.extensions.findCoreExtension(DependencyResolverAspect.id);
    const policy = depResolver?.config.policy;
    if (!policy) {
      return {};
    }

    // calculate the workspace.json updates
    const workspaceJsonUpdates = {};
    notConflictedPackages.forEach((pkgName) => {
      if (nonConflictDeps[pkgName].length > 1) {
        // we only want the deps that the other lane has them in the workspace.json and that all comps use the same dep.
        return;
      }
      DEPENDENCIES_FIELDS.forEach((depField) => {
        if (!policy[depField]?.[pkgName]) return; // doesn't exists in the workspace.json
        const currentVer = policy[depField][pkgName];
        const newVer = nonConflictDeps[pkgName][0];
        if (currentVer === newVer) return;
        workspaceJsonUpdates[pkgName] = [currentVer, newVer];
        policy[depField][pkgName] = newVer;
        this.logger.debug(
          `update workspace.jsonc: ${pkgName} from ${currentVer} to ${newVer}. Triggered by: ${nonConflictSources[
            pkgName
          ].join(', ')}`
        );
      });
    });

    // calculate the workspace.json conflicts
    const WS_DEPS_FIELDS = ['dependencies', 'peerDependencies'];
    const workspaceJsonConflicts = { dependencies: [], peerDependencies: [] };
    const conflictPackagesToRemoveFromConfigMerge: string[] = [];
    conflictedPackages.forEach((pkgName) => {
      if (conflictDeps[pkgName].length > 1) {
        // we only want the deps that the other lane has them in the workspace.json and that all comps use the same dep.
        return;
      }
      const conflictRaw = conflictDeps[pkgName][0];
      const [, currentVal, otherVal] = conflictRaw.split('::');

      WS_DEPS_FIELDS.forEach((depField) => {
        if (!policy[depField]?.[pkgName]) return;
        const currentVerInWsJson = policy[depField][pkgName];
        if (!currentVerInWsJson) return;
        // the version is coming from the workspace.jsonc
        conflictPackagesToRemoveFromConfigMerge.push(pkgName);
        if (semver.satisfies(otherVal, currentVerInWsJson)) {
          // the other version is compatible with the current version in the workspace.json
          return;
        }
        workspaceJsonConflicts[depField].push({
          name: pkgName,
          version: conflictRaw.replace(currentVal, currentVerInWsJson),
          force: false,
        });
        conflictPackagesToRemoveFromConfigMerge.push(pkgName);
        this.logger.debug(
          `conflict workspace.jsonc: ${pkgName} current: ${currentVerInWsJson}, other: ${otherVal}. Triggered by: ${conflictDepsSources[
            pkgName
          ].join(', ')}`
        );
      });
    });
    WS_DEPS_FIELDS.forEach((depField) => {
      if (isEmpty(workspaceJsonConflicts[depField])) delete workspaceJsonConflicts[depField];
    });

    if (conflictPackagesToRemoveFromConfigMerge.length) {
      allResults.forEach((result) => {
        if (result?.conflict) {
          DEPENDENCIES_FIELDS.forEach((depField) => {
            if (!result.conflict?.[depField]) return;
            result.conflict[depField] = result.conflict?.[depField].filter(
              (dep) => !conflictPackagesToRemoveFromConfigMerge.includes(dep.name)
            );
            if (!result.conflict[depField].length) delete result.conflict[depField];
          });
          if (isEmpty(result.conflict)) result.conflict = undefined;
        }
      });
    }

    if (Object.keys(workspaceJsonUpdates).length) {
      await workspaceConfig.write();
    }

    this.logger.debug('final workspace.jsonc updates', workspaceJsonUpdates);
    this.logger.debug('final workspace.jsonc conflicts', workspaceJsonConflicts);

    return {
      workspaceDepsUpdates: Object.keys(workspaceJsonUpdates).length ? workspaceJsonUpdates : undefined,
      workspaceDepsConflicts: Object.keys(workspaceJsonConflicts).length ? workspaceJsonConflicts : undefined,
    };
  }

  /**
   * this function gets called from two different commands:
   * 1. "bit merge <ids...>", when merging a component from a remote to the local.
   * in this case, the remote and local are on the same lane or both on main.
   * 2. "bit lane merge", when merging from one lane to another.
   */
  async getMergeStatus(
    bitIds: BitId[], // the id.version is the version we want to merge to the current component
    currentLane: Lane | null, // currently checked out lane. if on main, then it's null.
    otherLane?: Lane | null, // the lane we want to merged to our lane. (null if it's "main").
    options?: { resolveUnrelated?: MergeStrategy; ignoreConfigChanges?: boolean }
  ): Promise<ComponentMergeStatus[]> {
    const mergeStatusProvider = new MergeStatusProvider(
      this.workspace,
      this.logger,
      this.importer,
      currentLane || undefined,
      otherLane || undefined,
      options
    );
<<<<<<< HEAD
    const toImport = componentStatusBeforeMergeAttempt
      .map((compStatus) => {
        if (!compStatus.divergeData) return [];
        const versionsToImport = compact([
          ...compStatus.divergeData.snapsOnTargetOnly,
          compStatus.divergeData.commonSnapBeforeDiverge,
        ]);
        return versionsToImport.map((v) => compStatus.id.changeVersion(v.toString()));
      })
      .flat();

    await this.workspace.consumer.scope.scopeImporter.importWithoutDeps(BitIds.fromArray(toImport), {
      lane: otherLane || undefined,
      cache: true,
      includeVersionHistory: false,
      reason: `importing the gap between the common-snap and the head of ${otherLane ? 'the other lane' : 'main'}`,
    });

    const compStatusNotNeedMerge = componentStatusBeforeMergeAttempt.filter(
      (c) => !c.mergeProps
    ) as ComponentMergeStatus[];
    const compStatusNeedMerge = componentStatusBeforeMergeAttempt.filter((c) => c.mergeProps);

    const getComponentsStatusNeedMerge = async (): Promise<ComponentMergeStatus[]> => {
      const tmp = new Tmp(this.workspace.consumer.scope);
      try {
        const componentsStatus = await Promise.all(
          compStatusNeedMerge.map((compStatus) =>
            this.getComponentMergeStatus(currentLane, otherLane || undefined, compStatus)
          )
        );
        await tmp.clear();
        return componentsStatus;
      } catch (err: any) {
        await tmp.clear();
        throw err;
      }
    };
    const results = await getComponentsStatusNeedMerge();

    results.push(...compStatusNotNeedMerge);
    return results;
  }

  // eslint-disable-next-line complexity
  private async getComponentStatusBeforeMergeAttempt(
    id: BitId, // the id.version is the version we want to merge to the current component
    localLane: Lane | null, // currently checked out lane. if on main, then it's null.
    options?: { resolveUnrelated?: MergeStrategy; ignoreConfigChanges?: boolean }
  ): Promise<ComponentMergeStatusBeforeMergeAttempt> {
    const consumer = this.workspace.consumer;
    const componentStatus: ComponentMergeStatusBeforeMergeAttempt = { id };
    const returnUnmerged = (msg: string, unmergedLegitimately = false) => {
      componentStatus.unmergedMessage = msg;
      componentStatus.unmergedLegitimately = unmergedLegitimately;
      return componentStatus;
    };
    const modelComponent = await consumer.scope.getModelComponentIfExist(id);
    if (!modelComponent) {
      return returnUnmerged(
        `component ${id.toString()} is on the lane/main but its objects were not found, please re-import the lane`
      );
    }
    const unmerged = consumer.scope.objects.unmergedComponents.getEntry(id.name);
    if (unmerged) {
      return returnUnmerged(
        `component ${id.toStringWithoutVersion()} is in during-merge state a previous merge, please snap/tag it first (or use bit merge --resolve/--abort/ bit lane merge-abort)`
      );
    }
    const repo = consumer.scope.objects;
    const version = id.version as string;
    const otherLaneHead = modelComponent.getRef(version);
    const existingBitMapId = consumer.bitMap.getBitIdIfExist(id, { ignoreVersion: true });
    const componentOnOther: Version = await modelComponent.loadVersion(version, consumer.scope.objects);
    const idOnCurrentLane = localLane?.getComponent(id);

    if (componentOnOther.isRemoved()) {
      // if exist in current lane, we want the current lane to get the soft-remove update.
      // or if it was removed with --update-main, we want to merge it so then main will get the update.
      const shouldMerge = idOnCurrentLane || componentOnOther.shouldRemoveFromMain();
      if (shouldMerge) {
        // remove the component from the workspace if exist.
        componentStatus.shouldBeRemoved = true;
      } else {
        // on main, don't merge soft-removed components unless it's marked with removeOnMain.
        // on lane, if it's not part of the current lane, don't merge it.
        return returnUnmerged(`component has been removed`, true);
      }
    }
    const getCurrentId = () => {
      if (existingBitMapId) return existingBitMapId;
      if (localLane) {
        if (!idOnCurrentLane) return null;
        return idOnCurrentLane.id.changeVersion(idOnCurrentLane.head.toString());
      }
      // it's on main
      const head = modelComponent.getHeadAsTagIfExist();
      if (head) {
        return id.changeVersion(head);
      }
      return null;
    };
    const currentId = getCurrentId();
    if (!currentId) {
      const divergeData = await getDivergeData({ repo, modelComponent, targetHead: otherLaneHead, throws: false });
      return { ...componentStatus, componentFromModel: componentOnOther, divergeData };
    }
    const getCurrentComponent = () => {
      if (existingBitMapId) return consumer.loadComponent(existingBitMapId);
      return consumer.scope.getConsumerComponent(currentId);
    };
    const currentComponent = await getCurrentComponent();
    if (currentComponent.isRemoved()) {
      // we have a few options:
      // 1. other is ahead. in this case, other recovered the component. so we can continue with the merge.
      // it is possible that it is diverged, in which case, still continue with the merge, and later on, the
      // merge-config will show a config conflict of the remove aspect.
      // 2. other is not ahead. in this case, just ignore this component, no point to merge it, we want it removed.
      // 3. there are errors when calculating the divergeData, e.g. no snap in common. in such cases, we assume
      // there are issues with this component, and is better not to merge it.
      const divergeData = await getDivergeData({ repo, modelComponent, targetHead: otherLaneHead, throws: false });
      if (divergeData.err || !divergeData.isTargetAhead()) {
        return returnUnmerged(`component has been removed`, true);
      }
    }

    const isModified = async (): Promise<undefined | 'code' | 'config'> => {
      const componentModificationStatus = await consumer.getComponentStatusById(currentComponent.id);
      if (!componentModificationStatus.modified) return undefined;
      if (!existingBitMapId) return undefined;
      const baseComponent = await modelComponent.loadVersion(
        existingBitMapId.version as string,
        consumer.scope.objects
      );
      const isSourceCodeModified = await consumer.isComponentSourceCodeModified(baseComponent, currentComponent);
      if (isSourceCodeModified) return 'code';
      return 'config';
    };

    const modifiedType = await isModified();
    if (modifiedType === 'config' && !options?.ignoreConfigChanges) {
      return returnUnmerged(
        `component has config changes, please snap/tag it first. alternatively, use --ignore-config-changes flag to bypass`
      );
    }
    if (modifiedType === 'code') {
      return returnUnmerged(`component is modified, please snap/tag it first`);
    }

    if (!otherLaneHead) {
      throw new Error(`merging: unable finding a hash for the version ${version} of ${id.toString()}`);
    }
    const divergeData = await getDivergeData({
      repo,
      modelComponent,
      targetHead: otherLaneHead,
      throws: false,
    });
    if (divergeData.err) {
      const mainHead = modelComponent.head;
      if (divergeData.err instanceof NoCommonSnap && options?.resolveUnrelated && mainHead) {
        const hasResolvedFromMain = async (hashToCompare: Ref | null) => {
          const divergeDataFromMain = await getDivergeData({
            repo,
            modelComponent,
            sourceHead: hashToCompare,
            targetHead: mainHead,
            throws: false,
          });
          if (!divergeDataFromMain.err) return true;
          return !(divergeDataFromMain.err instanceof NoCommonSnap);
        };
        const hasResolvedLocally = await hasResolvedFromMain(modelComponent.getHeadRegardlessOfLane() as Ref);
        const hasResolvedRemotely = await hasResolvedFromMain(otherLaneHead);
        if (!hasResolvedLocally && !hasResolvedRemotely) {
          return returnUnmerged(
            `unable to traverse ${currentComponent.id.toString()} history. the main-head ${mainHead.toString()} doesn't appear in both lanes, it was probably created in each lane separately`
          );
        }
        const versionToSaveInLane = hasResolvedLocally ? currentComponent.id.version : id.version;
        const resolvedRef = modelComponent.getRef(versionToSaveInLane as string);
        if (!resolvedRef) throw new Error(`unable to get ref of "${versionToSaveInLane}" for "${id.toString()}"`);
        if (options?.resolveUnrelated === 'theirs') {
          // just override with the model data
          return {
            currentComponent,
            componentFromModel: componentOnOther,
            id,
            divergeData,
            resolvedUnrelated: { strategy: 'theirs', head: resolvedRef },
          };
        }
        if (options?.resolveUnrelated === 'ours') {
          return {
            currentComponent,
            id,
            divergeData,
            resolvedUnrelated: { strategy: 'ours', head: resolvedRef },
          };
        }
        throw new Error(
          `unsupported strategy "${options?.resolveUnrelated}" of resolve-unrelated. supported strategies are: [ours, theirs]`
        );
      }
      return returnUnmerged(
        `unable to traverse ${currentComponent.id.toString()} history. error: ${divergeData.err.message}`
      );
    }
    if (!divergeData.isDiverged()) {
      if (divergeData.isSourceAhead()) {
        // do nothing!
        return returnUnmerged(`component ${currentComponent.id.toString()} is ahead, nothing to merge`, true);
      }
      if (divergeData.isTargetAhead()) {
        // just override with the model data
        return {
          ...componentStatus,
          currentComponent,
          componentFromModel: componentOnOther,
          divergeData,
        };
      }
      // we know that localHead and remoteHead are set, so if none of them is ahead they must be equal
      return returnUnmerged(`component ${currentComponent.id.toString()} is already merged`, true);
    }

    // it's diverged and needs merge operation
    const mergeProps = {
      otherLaneHead,
      currentId,
      modelComponent,
    };

    return { ...componentStatus, currentComponent, mergeProps, divergeData };
  }

  private async getComponentMergeStatus(
    localLane: Lane | null, // currently checked out lane. if on main, then it's null.
    otherLane: Lane | undefined, // the lane name we want to merged to our lane. (can be also "main").
    componentMergeStatusBeforeMergeAttempt: ComponentMergeStatusBeforeMergeAttempt
  ) {
    const { id, divergeData, currentComponent, mergeProps } = componentMergeStatusBeforeMergeAttempt;
    if (!mergeProps) throw new Error(`getDivergedMergeStatus, mergeProps is missing for ${id.toString()}`);
    const { otherLaneHead, currentId, modelComponent } = mergeProps;
    const repo = this.workspace.consumer.scope.objects;
    if (!divergeData) throw new Error(`getDivergedMergeStatus, divergeData is missing for ${id.toString()}`);
    if (!currentComponent) throw new Error(`getDivergedMergeStatus, currentComponent is missing for ${id.toString()}`);

    const baseSnap = divergeData.commonSnapBeforeDiverge as Ref; // must be set when isTrueMerge
    this.logger.debug(`merging snaps details:
id:      ${id.toStringWithoutVersion()}
base:    ${baseSnap.toString()}
current: ${currentId.version}
other:   ${otherLaneHead.toString()}`);
    const baseComponent: Version = await modelComponent.loadVersion(baseSnap.toString(), repo);
    const otherComponent: Version = await modelComponent.loadVersion(otherLaneHead.toString(), repo);

    const currentLaneName = localLane?.toLaneId().toString() || 'main';
    const otherLaneName = otherLane ? otherLane.toLaneId().toString() : DEFAULT_LANE;
    const currentLabel = `${currentId.version} (${currentLaneName === otherLaneName ? 'current' : currentLaneName})`;
    const otherLabel = `${otherLaneHead.toString()} (${
      otherLaneName === currentLaneName ? 'incoming' : otherLaneName
    })`;
    const workspaceIds = await this.workspace.listIds();
    const configMerger = new ConfigMerger(
      id.toStringWithoutVersion(),
      workspaceIds,
      otherLane,
      currentComponent.extensions,
      baseComponent.extensions,
      otherComponent.extensions,
      currentLabel,
      otherLabel,
      this.logger
    );
    const configMergeResult = configMerger.merge();

    const mergeResults = await threeWayMerge({
      consumer: this.workspace.consumer,
      otherComponent,
      otherLabel,
      currentComponent,
      currentLabel,
      baseComponent,
    });
    return { currentComponent, id, mergeResults, divergeData, configMergeResult };
=======
    return mergeStatusProvider.getStatus(bitIds);
>>>>>>> ee7935de
  }

  private async applyVersion({
    currentComponent,
    id,
    mergeResults,
    mergeStrategy,
    remoteHead,
    laneId,
    localLane,
    resolvedUnrelated,
    configMergeResult,
  }: {
    currentComponent: ConsumerComponent | null | undefined;
    id: BitId;
    mergeResults: MergeResultsThreeWay | null | undefined;
    mergeStrategy: MergeStrategy;
    remoteHead: Ref;
    laneId: LaneId;
    localLane: Lane | null;
    resolvedUnrelated?: ResolveUnrelatedData;
    configMergeResult?: ConfigMergeResult;
  }): Promise<ApplyVersionWithComps> {
    const consumer = this.workspace.consumer;
    let filesStatus = {};
    const unmergedComponent: UnmergedComponent = {
      // @ts-ignore
      id: { name: id.name, scope: id.scope },
      head: remoteHead,
      laneId,
    };
    id = currentComponent ? currentComponent.id : id;

    const modelComponent = await consumer.scope.getModelComponent(id);
    const handleResolveUnrelated = () => {
      if (!currentComponent) throw new Error('currentComponent must be defined when resolvedUnrelated');
      // because when on a main, we don't allow merging lanes with unrelated. we asks users to switch to the lane
      // first and then merge with --resolve-unrelated
      if (!localLane) throw new Error('localLane must be defined when resolvedUnrelated');
      if (!resolvedUnrelated) throw new Error('resolvedUnrelated must be populated');
      localLane.addComponent({ id, head: resolvedUnrelated.headOnCurrentLane });
      unmergedComponent.unrelated = {
        unrelatedHead: resolvedUnrelated.unrelatedHead,
        headOnCurrentLane: resolvedUnrelated.headOnCurrentLane,
        unrelatedLaneId: resolvedUnrelated.unrelatedLaneId,
      };
      consumer.scope.objects.unmergedComponents.addEntry(unmergedComponent);
      return { applyVersionResult: { id, filesStatus }, component: currentComponent };
    };

    const markAllFilesAsUnchanged = () => {
      if (!currentComponent) throw new Error(`applyVersion expect to get currentComponent for ${id.toString()}`);
      currentComponent.files.forEach((file) => {
        filesStatus[pathNormalizeToLinux(file.relative)] = FileStatus.unchanged;
      });
    };
    if (mergeResults && mergeResults.hasConflicts && mergeStrategy === MergeOptions.ours) {
      markAllFilesAsUnchanged();
      consumer.scope.objects.unmergedComponents.addEntry(unmergedComponent);
      return { applyVersionResult: { id, filesStatus }, component: currentComponent || undefined };
    }
    if (resolvedUnrelated?.strategy === 'ours') {
      markAllFilesAsUnchanged();
      return handleResolveUnrelated();
    }
    const remoteId = id.changeVersion(remoteHead.toString());
    const idToLoad = !mergeResults || mergeStrategy === MergeOptions.theirs ? remoteId : id;
    const legacyComponent = await consumer.loadComponentFromModelImportIfNeeded(idToLoad);
    if (mergeResults && mergeStrategy === MergeOptions.theirs) {
      // in this case, we don't want to update .bitmap with the version of the remote. we want to keep the same version
      legacyComponent.version = id.version;
    }
    const files = legacyComponent.files;
    files.forEach((file) => {
      // @ts-ignore AUTO-ADDED-AFTER-MIGRATION-PLEASE-FIX!
      filesStatus[pathNormalizeToLinux(file.relative)] = FileStatus.updated;
    });

    if (mergeResults) {
      // update files according to the merge results
      const { filesStatus: modifiedStatus, modifiedFiles } = applyModifiedVersion(files, mergeResults, mergeStrategy);
      legacyComponent.files = modifiedFiles;
      filesStatus = { ...filesStatus, ...modifiedStatus };
    }

    await removeFilesIfNeeded(filesStatus, currentComponent || undefined);

    const manyComponentsWriterOpts = {
      consumer,
      components: [legacyComponent],
      skipDependencyInstallation: true,
      writeConfig: false, // @todo: should write if config exists before, needs to figure out how to do it.
    };
    await this.componentWriter.writeMany(manyComponentsWriterOpts);

    if (configMergeResult) {
      if (!legacyComponent.writtenPath) {
        throw new Error(`component.writtenPath is missing for ${id.toString()}`);
      }
      const successfullyMergedConfig = configMergeResult.getSuccessfullyMergedConfig();
      if (successfullyMergedConfig) {
        unmergedComponent.mergedConfig = successfullyMergedConfig;
        // no need to `unmergedComponents.addEntry` here. it'll be added in the next lines inside `if (mergeResults)`.
        // because if `configMergeResult` is set, `mergeResults` must be set as well. both happen on diverge.
      }
    }

    // if mergeResults, the head snap is going to be updated on a later phase when snapping with two parents
    // otherwise, update the head of the current lane or main
    if (mergeResults) {
      if (mergeResults.hasConflicts && mergeStrategy === MergeOptions.manual) {
        unmergedComponent.unmergedPaths = mergeResults.modifiedFiles.filter((f) => f.conflict).map((f) => f.filePath);
      }
      consumer.scope.objects.unmergedComponents.addEntry(unmergedComponent);
    } else if (localLane) {
      if (resolvedUnrelated) {
        // must be "theirs"
        return handleResolveUnrelated();
      }
      localLane.addComponent({ id, head: remoteHead });
    } else {
      // this is main
      modelComponent.setHead(remoteHead);
      // mark it as local, otherwise, when importing this component from a remote, it'll override it.
      modelComponent.markVersionAsLocal(remoteHead.toString());
      consumer.scope.objects.add(modelComponent);
    }

    return { applyVersionResult: { id, filesStatus }, component: currentComponent || undefined };
  }

  private async abortMerge(values: string[]): Promise<ApplyVersionResults> {
    const consumer = this.workspace.consumer;
    const ids = await this.getIdsForUnmerged(values);
    const results = await this.checkout.checkout({ ids, reset: true });
    ids.forEach((id) => consumer.scope.objects.unmergedComponents.removeComponent(id.fullName));
    await consumer.scope.objects.unmergedComponents.write();
    return { abortedComponents: results.components };
  }

  private async resolveMerge(values: string[], snapMessage: string, build: boolean): Promise<ApplyVersionResults> {
    const ids = await this.getIdsForUnmerged(values);
    // @ts-ignore AUTO-ADDED-AFTER-MIGRATION-PLEASE-FIX!
    const { snappedComponents } = await this.snapping.snap({
      legacyBitIds: BitIds.fromArray(ids.map((id) => id._legacy)),
      build,
      message: snapMessage,
    });
    return { resolvedComponents: snappedComponents };
  }

  private async getAllComponentsStatus(
    bitIds: BitId[],
    laneId: LaneId,
    localLaneObject: Lane | null
  ): Promise<ComponentMergeStatus[]> {
    const ids = await Promise.all(
      bitIds.map(async (bitId) => {
        const remoteScopeName = laneId.isDefault() ? bitId.scope : laneId.scope;
        const remoteLaneId = LaneId.from(laneId.name, remoteScopeName as string);
        const remoteHead = await this.workspace.consumer.scope.objects.remoteLanes.getRef(remoteLaneId, bitId);
        const laneIdStr = remoteLaneId.toString();
        if (!remoteHead) {
          throw new BitError(`unable to find a remote head of "${bitId.toStringWithoutVersion()}" in "${laneIdStr}"`);
        }
        return bitId.changeVersion(remoteHead.toString());
      })
    );

    return this.getMergeStatus(ids, localLaneObject, localLaneObject);
  }

  private async snapResolvedComponents(
    consumer: Consumer,
    snapMessage: string,
    build: boolean
  ): Promise<SnapResults | null> {
    const unmergedComponents = consumer.scope.objects.unmergedComponents.getComponents();
    this.logger.debug(`merge-snaps, snapResolvedComponents, total ${unmergedComponents.length.toString()} components`);
    if (!unmergedComponents.length) return null;
    const ids = BitIds.fromArray(unmergedComponents.map((r) => new BitId(r.id)));
    return this.snapping.snap({
      legacyBitIds: ids,
      build,
      message: snapMessage,
    });
  }

  private async tagAllLaneComponent(idsToTag: BitId[], tagMessage: string, build: boolean): Promise<TagResults | null> {
    const ids = idsToTag.map((id) => {
      return id.toStringWithoutVersion();
    });
    this.logger.debug(`merge-snaps, tagResolvedComponents, total ${idsToTag.length.toString()} components`);
    return this.snapping.tag({
      ids,
      build,
      message: tagMessage,
      unmodified: true,
    });
  }

  private async getIdsForUnmerged(idsStr?: string[]): Promise<ComponentID[]> {
    if (idsStr && idsStr.length) {
      const componentIds = await this.workspace.resolveMultipleComponentIds(idsStr);
      componentIds.forEach((id) => {
        const entry = this.workspace.consumer.scope.objects.unmergedComponents.getEntry(id.fullName);
        if (!entry) {
          throw new GeneralError(`unable to merge-resolve ${id.toString()}, it is not marked as unresolved`);
        }
      });
      return componentIds;
    }
    const unresolvedComponents = this.workspace.consumer.scope.objects.unmergedComponents.getComponents();
    if (!unresolvedComponents.length) throw new GeneralError(`all components are resolved already, nothing to do`);
    return unresolvedComponents.map((u) => ComponentID.fromLegacy(new BitId(u.id)));
  }

  private async getComponentsToMerge(consumer: Consumer, ids: string[]): Promise<BitId[]> {
    const componentsList = new ComponentsList(consumer);
    if (!ids.length) {
      const mergePending = await componentsList.listMergePendingComponents();
      return mergePending.map((c) => c.id);
    }
    if (hasWildcard(ids)) {
      return componentsList.listComponentsByIdsWithWildcard(ids);
    }
    return ids.map((id) => consumer.getParsedId(id));
  }

  static slots = [];
  static dependencies = [
    CLIAspect,
    WorkspaceAspect,
    SnappingAspect,
    CheckoutAspect,
    InstallAspect,
    LoggerAspect,
    ComponentWriterAspect,
    ImporterAspect,
    ConfigAspect,
    RemoveAspect,
  ];
  static runtime = MainRuntime;
  static async provider([
    cli,
    workspace,
    snapping,
    checkout,
    install,
    loggerMain,
    compWriter,
    importer,
    config,
    remove,
  ]: [
    CLIMain,
    Workspace,
    SnappingMain,
    CheckoutMain,
    InstallMain,
    LoggerMain,
    ComponentWriterMain,
    ImporterMain,
    ConfigMain,
    RemoveMain
  ]) {
    const logger = loggerMain.createLogger(MergingAspect.id);
    const merging = new MergingMain(
      workspace,
      install,
      snapping,
      checkout,
      logger,
      compWriter,
      importer,
      config,
      remove
    );
    cli.register(new MergeCmd(merging));
    return merging;
  }
}

MergingAspect.addRuntime(MergingMain);<|MERGE_RESOLUTION|>--- conflicted
+++ resolved
@@ -523,296 +523,7 @@
       otherLane || undefined,
       options
     );
-<<<<<<< HEAD
-    const toImport = componentStatusBeforeMergeAttempt
-      .map((compStatus) => {
-        if (!compStatus.divergeData) return [];
-        const versionsToImport = compact([
-          ...compStatus.divergeData.snapsOnTargetOnly,
-          compStatus.divergeData.commonSnapBeforeDiverge,
-        ]);
-        return versionsToImport.map((v) => compStatus.id.changeVersion(v.toString()));
-      })
-      .flat();
-
-    await this.workspace.consumer.scope.scopeImporter.importWithoutDeps(BitIds.fromArray(toImport), {
-      lane: otherLane || undefined,
-      cache: true,
-      includeVersionHistory: false,
-      reason: `importing the gap between the common-snap and the head of ${otherLane ? 'the other lane' : 'main'}`,
-    });
-
-    const compStatusNotNeedMerge = componentStatusBeforeMergeAttempt.filter(
-      (c) => !c.mergeProps
-    ) as ComponentMergeStatus[];
-    const compStatusNeedMerge = componentStatusBeforeMergeAttempt.filter((c) => c.mergeProps);
-
-    const getComponentsStatusNeedMerge = async (): Promise<ComponentMergeStatus[]> => {
-      const tmp = new Tmp(this.workspace.consumer.scope);
-      try {
-        const componentsStatus = await Promise.all(
-          compStatusNeedMerge.map((compStatus) =>
-            this.getComponentMergeStatus(currentLane, otherLane || undefined, compStatus)
-          )
-        );
-        await tmp.clear();
-        return componentsStatus;
-      } catch (err: any) {
-        await tmp.clear();
-        throw err;
-      }
-    };
-    const results = await getComponentsStatusNeedMerge();
-
-    results.push(...compStatusNotNeedMerge);
-    return results;
-  }
-
-  // eslint-disable-next-line complexity
-  private async getComponentStatusBeforeMergeAttempt(
-    id: BitId, // the id.version is the version we want to merge to the current component
-    localLane: Lane | null, // currently checked out lane. if on main, then it's null.
-    options?: { resolveUnrelated?: MergeStrategy; ignoreConfigChanges?: boolean }
-  ): Promise<ComponentMergeStatusBeforeMergeAttempt> {
-    const consumer = this.workspace.consumer;
-    const componentStatus: ComponentMergeStatusBeforeMergeAttempt = { id };
-    const returnUnmerged = (msg: string, unmergedLegitimately = false) => {
-      componentStatus.unmergedMessage = msg;
-      componentStatus.unmergedLegitimately = unmergedLegitimately;
-      return componentStatus;
-    };
-    const modelComponent = await consumer.scope.getModelComponentIfExist(id);
-    if (!modelComponent) {
-      return returnUnmerged(
-        `component ${id.toString()} is on the lane/main but its objects were not found, please re-import the lane`
-      );
-    }
-    const unmerged = consumer.scope.objects.unmergedComponents.getEntry(id.name);
-    if (unmerged) {
-      return returnUnmerged(
-        `component ${id.toStringWithoutVersion()} is in during-merge state a previous merge, please snap/tag it first (or use bit merge --resolve/--abort/ bit lane merge-abort)`
-      );
-    }
-    const repo = consumer.scope.objects;
-    const version = id.version as string;
-    const otherLaneHead = modelComponent.getRef(version);
-    const existingBitMapId = consumer.bitMap.getBitIdIfExist(id, { ignoreVersion: true });
-    const componentOnOther: Version = await modelComponent.loadVersion(version, consumer.scope.objects);
-    const idOnCurrentLane = localLane?.getComponent(id);
-
-    if (componentOnOther.isRemoved()) {
-      // if exist in current lane, we want the current lane to get the soft-remove update.
-      // or if it was removed with --update-main, we want to merge it so then main will get the update.
-      const shouldMerge = idOnCurrentLane || componentOnOther.shouldRemoveFromMain();
-      if (shouldMerge) {
-        // remove the component from the workspace if exist.
-        componentStatus.shouldBeRemoved = true;
-      } else {
-        // on main, don't merge soft-removed components unless it's marked with removeOnMain.
-        // on lane, if it's not part of the current lane, don't merge it.
-        return returnUnmerged(`component has been removed`, true);
-      }
-    }
-    const getCurrentId = () => {
-      if (existingBitMapId) return existingBitMapId;
-      if (localLane) {
-        if (!idOnCurrentLane) return null;
-        return idOnCurrentLane.id.changeVersion(idOnCurrentLane.head.toString());
-      }
-      // it's on main
-      const head = modelComponent.getHeadAsTagIfExist();
-      if (head) {
-        return id.changeVersion(head);
-      }
-      return null;
-    };
-    const currentId = getCurrentId();
-    if (!currentId) {
-      const divergeData = await getDivergeData({ repo, modelComponent, targetHead: otherLaneHead, throws: false });
-      return { ...componentStatus, componentFromModel: componentOnOther, divergeData };
-    }
-    const getCurrentComponent = () => {
-      if (existingBitMapId) return consumer.loadComponent(existingBitMapId);
-      return consumer.scope.getConsumerComponent(currentId);
-    };
-    const currentComponent = await getCurrentComponent();
-    if (currentComponent.isRemoved()) {
-      // we have a few options:
-      // 1. other is ahead. in this case, other recovered the component. so we can continue with the merge.
-      // it is possible that it is diverged, in which case, still continue with the merge, and later on, the
-      // merge-config will show a config conflict of the remove aspect.
-      // 2. other is not ahead. in this case, just ignore this component, no point to merge it, we want it removed.
-      // 3. there are errors when calculating the divergeData, e.g. no snap in common. in such cases, we assume
-      // there are issues with this component, and is better not to merge it.
-      const divergeData = await getDivergeData({ repo, modelComponent, targetHead: otherLaneHead, throws: false });
-      if (divergeData.err || !divergeData.isTargetAhead()) {
-        return returnUnmerged(`component has been removed`, true);
-      }
-    }
-
-    const isModified = async (): Promise<undefined | 'code' | 'config'> => {
-      const componentModificationStatus = await consumer.getComponentStatusById(currentComponent.id);
-      if (!componentModificationStatus.modified) return undefined;
-      if (!existingBitMapId) return undefined;
-      const baseComponent = await modelComponent.loadVersion(
-        existingBitMapId.version as string,
-        consumer.scope.objects
-      );
-      const isSourceCodeModified = await consumer.isComponentSourceCodeModified(baseComponent, currentComponent);
-      if (isSourceCodeModified) return 'code';
-      return 'config';
-    };
-
-    const modifiedType = await isModified();
-    if (modifiedType === 'config' && !options?.ignoreConfigChanges) {
-      return returnUnmerged(
-        `component has config changes, please snap/tag it first. alternatively, use --ignore-config-changes flag to bypass`
-      );
-    }
-    if (modifiedType === 'code') {
-      return returnUnmerged(`component is modified, please snap/tag it first`);
-    }
-
-    if (!otherLaneHead) {
-      throw new Error(`merging: unable finding a hash for the version ${version} of ${id.toString()}`);
-    }
-    const divergeData = await getDivergeData({
-      repo,
-      modelComponent,
-      targetHead: otherLaneHead,
-      throws: false,
-    });
-    if (divergeData.err) {
-      const mainHead = modelComponent.head;
-      if (divergeData.err instanceof NoCommonSnap && options?.resolveUnrelated && mainHead) {
-        const hasResolvedFromMain = async (hashToCompare: Ref | null) => {
-          const divergeDataFromMain = await getDivergeData({
-            repo,
-            modelComponent,
-            sourceHead: hashToCompare,
-            targetHead: mainHead,
-            throws: false,
-          });
-          if (!divergeDataFromMain.err) return true;
-          return !(divergeDataFromMain.err instanceof NoCommonSnap);
-        };
-        const hasResolvedLocally = await hasResolvedFromMain(modelComponent.getHeadRegardlessOfLane() as Ref);
-        const hasResolvedRemotely = await hasResolvedFromMain(otherLaneHead);
-        if (!hasResolvedLocally && !hasResolvedRemotely) {
-          return returnUnmerged(
-            `unable to traverse ${currentComponent.id.toString()} history. the main-head ${mainHead.toString()} doesn't appear in both lanes, it was probably created in each lane separately`
-          );
-        }
-        const versionToSaveInLane = hasResolvedLocally ? currentComponent.id.version : id.version;
-        const resolvedRef = modelComponent.getRef(versionToSaveInLane as string);
-        if (!resolvedRef) throw new Error(`unable to get ref of "${versionToSaveInLane}" for "${id.toString()}"`);
-        if (options?.resolveUnrelated === 'theirs') {
-          // just override with the model data
-          return {
-            currentComponent,
-            componentFromModel: componentOnOther,
-            id,
-            divergeData,
-            resolvedUnrelated: { strategy: 'theirs', head: resolvedRef },
-          };
-        }
-        if (options?.resolveUnrelated === 'ours') {
-          return {
-            currentComponent,
-            id,
-            divergeData,
-            resolvedUnrelated: { strategy: 'ours', head: resolvedRef },
-          };
-        }
-        throw new Error(
-          `unsupported strategy "${options?.resolveUnrelated}" of resolve-unrelated. supported strategies are: [ours, theirs]`
-        );
-      }
-      return returnUnmerged(
-        `unable to traverse ${currentComponent.id.toString()} history. error: ${divergeData.err.message}`
-      );
-    }
-    if (!divergeData.isDiverged()) {
-      if (divergeData.isSourceAhead()) {
-        // do nothing!
-        return returnUnmerged(`component ${currentComponent.id.toString()} is ahead, nothing to merge`, true);
-      }
-      if (divergeData.isTargetAhead()) {
-        // just override with the model data
-        return {
-          ...componentStatus,
-          currentComponent,
-          componentFromModel: componentOnOther,
-          divergeData,
-        };
-      }
-      // we know that localHead and remoteHead are set, so if none of them is ahead they must be equal
-      return returnUnmerged(`component ${currentComponent.id.toString()} is already merged`, true);
-    }
-
-    // it's diverged and needs merge operation
-    const mergeProps = {
-      otherLaneHead,
-      currentId,
-      modelComponent,
-    };
-
-    return { ...componentStatus, currentComponent, mergeProps, divergeData };
-  }
-
-  private async getComponentMergeStatus(
-    localLane: Lane | null, // currently checked out lane. if on main, then it's null.
-    otherLane: Lane | undefined, // the lane name we want to merged to our lane. (can be also "main").
-    componentMergeStatusBeforeMergeAttempt: ComponentMergeStatusBeforeMergeAttempt
-  ) {
-    const { id, divergeData, currentComponent, mergeProps } = componentMergeStatusBeforeMergeAttempt;
-    if (!mergeProps) throw new Error(`getDivergedMergeStatus, mergeProps is missing for ${id.toString()}`);
-    const { otherLaneHead, currentId, modelComponent } = mergeProps;
-    const repo = this.workspace.consumer.scope.objects;
-    if (!divergeData) throw new Error(`getDivergedMergeStatus, divergeData is missing for ${id.toString()}`);
-    if (!currentComponent) throw new Error(`getDivergedMergeStatus, currentComponent is missing for ${id.toString()}`);
-
-    const baseSnap = divergeData.commonSnapBeforeDiverge as Ref; // must be set when isTrueMerge
-    this.logger.debug(`merging snaps details:
-id:      ${id.toStringWithoutVersion()}
-base:    ${baseSnap.toString()}
-current: ${currentId.version}
-other:   ${otherLaneHead.toString()}`);
-    const baseComponent: Version = await modelComponent.loadVersion(baseSnap.toString(), repo);
-    const otherComponent: Version = await modelComponent.loadVersion(otherLaneHead.toString(), repo);
-
-    const currentLaneName = localLane?.toLaneId().toString() || 'main';
-    const otherLaneName = otherLane ? otherLane.toLaneId().toString() : DEFAULT_LANE;
-    const currentLabel = `${currentId.version} (${currentLaneName === otherLaneName ? 'current' : currentLaneName})`;
-    const otherLabel = `${otherLaneHead.toString()} (${
-      otherLaneName === currentLaneName ? 'incoming' : otherLaneName
-    })`;
-    const workspaceIds = await this.workspace.listIds();
-    const configMerger = new ConfigMerger(
-      id.toStringWithoutVersion(),
-      workspaceIds,
-      otherLane,
-      currentComponent.extensions,
-      baseComponent.extensions,
-      otherComponent.extensions,
-      currentLabel,
-      otherLabel,
-      this.logger
-    );
-    const configMergeResult = configMerger.merge();
-
-    const mergeResults = await threeWayMerge({
-      consumer: this.workspace.consumer,
-      otherComponent,
-      otherLabel,
-      currentComponent,
-      currentLabel,
-      baseComponent,
-    });
-    return { currentComponent, id, mergeResults, divergeData, configMergeResult };
-=======
     return mergeStatusProvider.getStatus(bitIds);
->>>>>>> ee7935de
   }
 
   private async applyVersion({

--- conflicted
+++ resolved
@@ -43,11 +43,6 @@
       'interactive-merge',
       'when a component is modified and the merge process found conflicts, display options to resolve them',
     ],
-<<<<<<< HEAD
-    ['o', 'ours', 'in case of merge conflict, override incoming version with the current modification'],
-    ['t', 'theirs', 'in case of merge conflict, override the current modifications with incoming version'],
-    ['m', 'manual', 'in case of merge conflict, leave the files in conflict state to resolve them manually later'],
-=======
     ['', 'ours', 'DEPRECATED. use --auto-merge-resolve. In the future, this flag will leave the current code intact'],
     [
       '',
@@ -58,9 +53,8 @@
     [
       '',
       'auto-merge-resolve <merge-strategy>',
-      'in case of a conflict, resolve according to the strategy: [ours, theirs, manual]',
-    ],
->>>>>>> 92a8e3d3
+      'in case of merge conflict, resolve according to the provided strategy: [ours, theirs, manual]',
+    ],
     ['r', 'reset', 'revert changes that were not snapped/tagged'],
     ['a', 'all', 'all components'],
     [

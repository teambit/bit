import { CLIAspect, CLIMain, MainRuntime } from '@teambit/cli';
import { Logger, LoggerAspect, LoggerMain } from '@teambit/logger';
import WorkspaceAspect, { OutsideWorkspaceError, Workspace } from '@teambit/workspace';
import { BitError } from '@teambit/bit-error';
import { compact } from 'lodash';
import { BEFORE_CHECKOUT } from '@teambit/legacy/dist/cli/loader/loader-messages';
import RemoveAspect, { RemoveMain } from '@teambit/remove';
import { ApplyVersionResults, FailedComponents } from '@teambit/merging';
import ImporterAspect, { ImporterMain } from '@teambit/importer';
import { HEAD, LATEST } from '@teambit/legacy/dist/constants';
import { ComponentWriterAspect, ComponentWriterMain } from '@teambit/component-writer';
import {
  getMergeStrategyInteractive,
  MergeStrategy,
  threeWayMerge,
} from '@teambit/legacy/dist/consumer/versions-ops/merge-version';
import GeneralError from '@teambit/legacy/dist/error/general-error';
import mapSeries from 'p-map-series';
import { ComponentIdList, ComponentID } from '@teambit/component-id';
import { Version, ModelComponent, Lane } from '@teambit/legacy/dist/scope/models';
import { Tmp } from '@teambit/legacy/dist/scope/repositories';
import ComponentNotFoundInPath from '@teambit/legacy/dist/consumer/component/exceptions/component-not-found-in-path';
import { CheckoutCmd } from './checkout-cmd';
import { CheckoutAspect } from './checkout.aspect';
import { applyVersion, ComponentStatus, ComponentStatusBase, throwForFailures } from './checkout-version';
import { RevertCmd } from './revert-cmd';

export type CheckoutProps = {
  version?: string; // if reset/head/latest is true, the version is undefined
  ids?: ComponentID[];
  head?: boolean;
  latest?: boolean;
  main?: boolean; // relevant for "revert" only
  promptMergeOptions?: boolean;
  mergeStrategy?: MergeStrategy | null;
  verbose?: boolean;
  skipNpmInstall?: boolean;
  reset?: boolean; // remove local changes. if set, the version is undefined.
  revert?: boolean; // change the files according to the given version, but don't change the bitmap version and don't try to merge
  all?: boolean; // checkout all ids
  isLane?: boolean;
  lane?: Lane; // currently needed for "bit switch" to tell the "fetch" where to fetch from
  workspaceOnly?: boolean;
  versionPerId?: ComponentID[]; // if given, the ComponentID.version is the version to checkout to.
  skipUpdatingBitmap?: boolean; // needed for stash
  restoreMissingComponents?: boolean; // in case .bitmap has a component and it's missing from the workspace, restore it (from model)
  allowAddingComponentsFromScope?: boolean; // in case the id doesn't exist in .bitmap, add it from the scope (relevant for switch)
  includeLocallyDeleted?: boolean; // include components that were deleted locally. currently enabled for "bit checkout reset" only.
};

export type ComponentStatusBeforeMergeAttempt = ComponentStatusBase & {
  propsForMerge?: {
    currentlyUsedVersion: string;
    componentModel: ModelComponent;
  };
};

export class CheckoutMain {
  constructor(
    private workspace: Workspace,
    private logger: Logger,
    private componentWriter: ComponentWriterMain,
    private importer: ImporterMain,
    private remove: RemoveMain
  ) {}

  async checkout(checkoutProps: CheckoutProps): Promise<ApplyVersionResults> {
    const consumer = this.workspace.consumer;
    const { version, ids, promptMergeOptions } = checkoutProps;
    await this.syncNewComponents(checkoutProps);
    const addedComponents = await this.restoreMissingComponents(checkoutProps);
    const bitIds = ComponentIdList.fromArray(ids?.map((id) => id) || []);
    // don't use Promise.all, it loads the components and this operation must be in sequence.
    const allComponentStatusBeforeMerge = await mapSeries(bitIds, (id) =>
      this.getComponentStatusBeforeMergeAttempt(id, checkoutProps)
    );
    const compsNeedMerge = allComponentStatusBeforeMerge.filter((c) => c.propsForMerge);
    const compsNotNeedMerge = allComponentStatusBeforeMerge.filter((c) => !c.propsForMerge) as ComponentStatus[];

    // in case the requested versions to checkout don't exist locally, import them.
    const toImport = allComponentStatusBeforeMerge
      .map((compStatus) => {
        const idsToImport = [compStatus.id];
        if (compStatus.propsForMerge) {
          idsToImport.push(compStatus.id.changeVersion(compStatus.propsForMerge.currentlyUsedVersion));
        }
        return idsToImport;
      })
      .flat();

    await this.workspace.scope.legacyScope.scopeImporter.importWithoutDeps(ComponentIdList.fromArray(toImport), {
      cache: true,
      lane: checkoutProps.lane,
    });

    const getComponentsStatusOfMergeNeeded = async (): Promise<ComponentStatus[]> => {
      const tmp = new Tmp(consumer.scope);
      try {
        const afterMergeAttempt = await Promise.all(compsNeedMerge.map((c) => this.getMergeStatus(c)));
        await tmp.clear();
        return afterMergeAttempt;
      } catch (err: any) {
        await tmp.clear();
        throw err;
      }
    };

    const compStatusMergeNeeded = await getComponentsStatusOfMergeNeeded();

    const allComponentsStatus: ComponentStatus[] = [...compStatusMergeNeeded, ...compsNotNeedMerge];
    const componentWithConflict = allComponentsStatus.find(
      (component) => component.mergeResults && component.mergeResults.hasConflicts
    );
    if (componentWithConflict) {
      if (!promptMergeOptions && !checkoutProps.mergeStrategy) {
        throw new GeneralError(
          `automatic merge has failed for component ${componentWithConflict.id.toStringWithoutVersion()}.\nplease use "--auto-merge-resolve" with 'manual', 'ours' or 'theirs' to resolve the conflict/s`
        );
      }
      if (!checkoutProps.mergeStrategy) checkoutProps.mergeStrategy = await getMergeStrategyInteractive();
    }

    throwForFailures(allComponentsStatus);

    const failedComponents: FailedComponents[] = allComponentsStatus
      .filter((componentStatus) => componentStatus.unchangedMessage)
      .filter((componentStatus) => !componentStatus.shouldBeRemoved)
      .map((componentStatus) => ({
        id: componentStatus.id,
        unchangedMessage: componentStatus.unchangedMessage as string,
        unchangedLegitimately: componentStatus.unchangedLegitimately,
      }));

    const succeededComponents = allComponentsStatus.filter((componentStatus) => !componentStatus.unchangedMessage);
    // do not use Promise.all for applyVersion. otherwise, it'll write all components in parallel,
    // which can be an issue when some components are also dependencies of others
    const checkoutPropsLegacy = { ...checkoutProps, ids: checkoutProps.ids?.map((id) => id) };
    const componentsResults = await mapSeries(succeededComponents, ({ id, currentComponent, mergeResults }) => {
      return applyVersion(consumer, id, currentComponent, mergeResults, checkoutPropsLegacy);
    });

    const componentsLegacy = compact(componentsResults.map((c) => c.component));

    let newFromLane: ComponentID[] | undefined;
    let newFromLaneAdded = false;
    if (checkoutProps.head) {
      newFromLane = await this.getNewComponentsFromLane(checkoutProps.ids || []);
      if (!checkoutProps.workspaceOnly) {
        const compsNewFromLane = await Promise.all(
          newFromLane.map((id) => consumer.loadComponentFromModelImportIfNeeded(id))
        );
        componentsLegacy.push(...compsNewFromLane);
        newFromLaneAdded = true;
      }
    }

    const leftUnresolvedConflicts = componentWithConflict && checkoutProps.mergeStrategy === 'manual';
    let componentWriterResults;
    if (componentsLegacy.length) {
      const manyComponentsWriterOpts = {
        components: componentsLegacy,
        skipDependencyInstallation: checkoutProps.skipNpmInstall || leftUnresolvedConflicts,
        verbose: checkoutProps.verbose,
        resetConfig: checkoutProps.reset,
        skipUpdatingBitMap: checkoutProps.skipUpdatingBitmap,
        reasonForBitmapChange: 'checkout',
      };
      componentWriterResults = await this.componentWriter.writeMany(manyComponentsWriterOpts);
    }

    const appliedVersionComponents = componentsResults.map((c) => c.applyVersionResult);

    const componentIdsToRemove = allComponentsStatus
      .filter((componentStatus) => componentStatus.shouldBeRemoved)
      .map((c) => c.id.changeVersion(undefined));

    if (componentIdsToRemove.length) {
      await this.remove.removeLocallyByIds(componentIdsToRemove, { force: true });
    }

    return {
      components: appliedVersionComponents,
      removedComponents: componentIdsToRemove,
      addedComponents,
      version,
      failedComponents,
      leftUnresolvedConflicts,
      newFromLane: newFromLane?.map((n) => n.toString()),
      newFromLaneAdded,
      installationError: componentWriterResults?.installationError,
      compilationError: componentWriterResults?.compilationError,
    };
  }

  /**
   * if .bitmap entry exists but the rootDir is missing from the filesystem, find the component in the scope and restore it.
   * returns the restored component ids.
   */
  async restoreMissingComponents(checkoutProps: CheckoutProps): Promise<ComponentID[] | undefined> {
    if (!checkoutProps.restoreMissingComponents) return undefined;
    const ids = checkoutProps.ids || [];
    const missing: ComponentID[] = [];
    await Promise.all(
      ids.map(async (id) => {
        const bitMapEntry = this.workspace.bitMap.getBitmapEntry(id, { ignoreVersion: true });
        if (bitMapEntry.noFilesError && bitMapEntry.noFilesError instanceof ComponentNotFoundInPath) {
          delete bitMapEntry.noFilesError;
          missing.push(id);
        }
      })
    );
    if (!missing.length) return undefined;
    const comps = await this.workspace.scope.getMany(missing);
    await this.componentWriter.writeMany({
      components: comps.map((c) => c.state._consumer),
      skipDependencyInstallation: true,
      skipUpdatingBitMap: true,
    });

    return missing;
  }

  async checkoutByCLIValues(componentPattern: string, checkoutProps: CheckoutProps): Promise<ApplyVersionResults> {
    const { revert, head } = checkoutProps;
    this.logger.setStatusLine(revert ? 'reverting components...' : BEFORE_CHECKOUT);
    if (!this.workspace) throw new OutsideWorkspaceError();
    const consumer = this.workspace.consumer;
    await this.importer.importCurrentObjects(); // important. among others, it fetches the remote lane object and its new components.
    if (head) await this.makeLaneComponentsAvailableOnMain();
    await this.parseValues(componentPattern, checkoutProps);
    const checkoutResults = await this.checkout(checkoutProps);
    await consumer.onDestroy(`checkout (${componentPattern})`);
    return checkoutResults;
  }

  private async syncNewComponents({ ids, head }: CheckoutProps) {
    if (!head) return;
    const notExported = ids?.filter((id) => !this.workspace.isExported(id)).map((id) => id.changeScope(id.scope));
    const scopeComponentsImporter = this.workspace.consumer.scope.scopeImporter;
    try {
      await scopeComponentsImporter.importWithoutDeps(ComponentIdList.fromArray(notExported || []).toVersionLatest(), {
        cache: false,
        reason: 'for making sure the new components are really new and are not out-of-sync',
        includeUnexported: true,
      });
    } catch (err) {
      // don't stop the process. it's possible that the scope doesn't exist yet because these are new components
      this.logger.error(`unable to sync new components, if these components are really new, ignore the error`, err);
    }
  }

  private async makeLaneComponentsAvailableOnMain() {
    const unavailableOnMain = await this.workspace.getUnavailableOnMainComponents();
    if (!unavailableOnMain.length) return;
    this.workspace.bitMap.makeComponentsAvailableOnMain(unavailableOnMain);
  }

  private async parseValues(componentPattern: string, checkoutProps: CheckoutProps) {
    if (checkoutProps.head && !componentPattern) {
      if (checkoutProps.all) {
        this.logger.console(`"--all" is deprecated for "bit checkout ${HEAD}", please omit it.`);
      }
      checkoutProps.all = true;
    }
    if (checkoutProps.latest && !componentPattern) {
      if (checkoutProps.all) {
        this.logger.console(`"--all" is deprecated for "bit checkout ${LATEST}", please omit it.`);
      }
      checkoutProps.all = true;
    }
    if (componentPattern && checkoutProps.all) {
      throw new GeneralError('please specify either [component-pattern] or --all, not both');
    }
    if (!componentPattern && !checkoutProps.all) {
      throw new GeneralError('please specify [component-pattern] or use --all flag');
    }
    if (checkoutProps.workspaceOnly && !checkoutProps.head) {
      throw new BitError(`--workspace-only flag can only be used with "head" (bit checkout head --workspace-only)`);
    }
    if (checkoutProps.revert) {
      checkoutProps.skipUpdatingBitmap = true;
    }
    if (checkoutProps.reset || checkoutProps.head) {
      checkoutProps.includeLocallyDeleted = true;
    }

    const getIds = async () => {
      if (componentPattern) {
        return this.workspace.idsByPattern(componentPattern, true, {
          includeDeleted: checkoutProps.includeLocallyDeleted,
        });
      }
      return checkoutProps.includeLocallyDeleted ? this.workspace.listIdsIncludeRemoved() : this.workspace.listIds();
    };

    const idsOnWorkspace = await getIds();

    const currentLane = await this.workspace.consumer.getCurrentLaneObject();
    const currentLaneIds = currentLane?.toBitIds();
    const ids = currentLaneIds ? idsOnWorkspace.filter((id) => currentLaneIds.hasWithoutVersion(id)) : idsOnWorkspace;
    checkoutProps.ids = ids.map((id) => (checkoutProps.head || checkoutProps.latest ? id.changeVersion(LATEST) : id));
  }

  private async getNewComponentsFromLane(ids: ComponentID[]): Promise<ComponentID[]> {
    // current lane object is up to date due to the previous `importCurrentObjects()` call
    const lane = await this.workspace.consumer.getCurrentLaneObject();
    if (!lane) {
      return [];
    }
    const laneBitIds = lane.toBitIds();
    const newIds = laneBitIds.filter((bitId) => !ids.find((id) => id.isEqualWithoutVersion(bitId)));
    const newComponentIds = await this.workspace.resolveMultipleComponentIds(newIds);
    const nonRemovedNewIds: ComponentID[] = [];
    await Promise.all(
      newComponentIds.map(async (id) => {
        const isRemoved = await this.workspace.scope.isComponentRemoved(id);
        if (!isRemoved) nonRemovedNewIds.push(id);
      })
    );
    return nonRemovedNewIds;
  }

  // eslint-disable-next-line complexity
  private async getComponentStatusBeforeMergeAttempt(
    id: ComponentID,
    checkoutProps: CheckoutProps
  ): Promise<ComponentStatusBeforeMergeAttempt> {
    const consumer = this.workspace.consumer;
    const { version, head: headVersion, reset, revert, main, latest: latestVersion, versionPerId } = checkoutProps;
    const repo = consumer.scope.objects;

    let existingBitMapId = consumer.bitMap.getComponentIdIfExist(id, { ignoreVersion: true });
    const getComponent = async () => {
      try {
<<<<<<< HEAD
        // TODO: check if we really need the { loadExtensions: true } here
        return await consumer.loadComponent(id, { loadExtensions: true });
=======
        const results = await consumer.loadComponents(ComponentIdList.fromArray([id]));
        if (results.components[0]) return results.components[0];
        if (checkoutProps.includeLocallyDeleted && results.removedComponents[0]) {
          return results.removedComponents[0];
        }
>>>>>>> 8753e0c1
      } catch (err) {
        if (checkoutProps.allowAddingComponentsFromScope && !existingBitMapId) return undefined;
        throw err;
      }
      return undefined;
    };
    const component = await getComponent();
    if (component) {
      // the component might fix an out-of-sync issue and as a result, the id has changed
      id = component.id;
      existingBitMapId = consumer.bitMap.getComponentIdIfExist(id, { ignoreVersion: true });
    }

    const componentModel = await consumer.scope.getModelComponentIfExist(id);
    const componentStatus: ComponentStatusBeforeMergeAttempt = { id };
    const returnFailure = (msg: string, unchangedLegitimately = false) => {
      componentStatus.unchangedMessage = msg;
      componentStatus.unchangedLegitimately = unchangedLegitimately;
      return componentStatus;
    };
    if (!componentModel) {
      return returnFailure(`component ${id.toString()} is new, no version to checkout`, true);
    }
    if (main && !componentModel.head) {
      return returnFailure(`component ${id.toString()} is not available on main`);
    }
    const unmerged = repo.unmergedComponents.getEntry(id.fullName);
    if (!reset && unmerged) {
      return returnFailure(
        `component ${id.toStringWithoutVersion()} is in during-merge state, please snap/tag it first (or use bit merge --resolve/--abort)`
      );
    }

    const getNewVersion = async (): Promise<string> => {
      // eslint-disable-next-line @typescript-eslint/no-non-null-assertion
      if (reset) return component!.id.version as string;
      if (headVersion) return componentModel.headIncludeRemote(repo);
      // we verified previously that head exists in case of "main"
      if (main) return componentModel.head?.toString() as string;
      if (latestVersion) {
        const latest = componentModel.latestVersionIfExist();
        return latest || componentModel.headIncludeRemote(repo);
      }
      if (versionPerId) {
        return versionPerId.find((bitId) => bitId.isEqualWithoutVersion(id))?.version as string;
      }

      // if all above are false, the version is defined
      return version as string;
    };
    const newVersion = await getNewVersion();
    if (version && !headVersion) {
      const hasVersion = await componentModel.hasVersion(version, repo);
      if (!hasVersion) return returnFailure(`component ${id.toStringWithoutVersion()} doesn't have version ${version}`);
    }
    const currentlyUsedVersion = existingBitMapId?.version;
    if (existingBitMapId && !currentlyUsedVersion) {
      return returnFailure(`component ${id.toStringWithoutVersion()} is new`);
    }
    if (version && currentlyUsedVersion === version) {
      // it won't be relevant for 'reset' as it doesn't have a version
      return returnFailure(`component ${id.toStringWithoutVersion()} is already at version ${version}`, true);
    }
    if (headVersion && currentlyUsedVersion === newVersion) {
      return returnFailure(
        `component ${id.toStringWithoutVersion()} is already at the latest version, which is ${newVersion}`,
        true
      );
    }
    if (!reset) {
      const divergeDataForMergePending = await componentModel.getDivergeDataForMergePending(repo);
      const isMergePending = divergeDataForMergePending.isDiverged();
      if (isMergePending) {
        return returnFailure(`component is merge-pending and cannot be checked out, run "bit status" for more info`);
      }
    }
    let isModified = false;
    if (currentlyUsedVersion) {
      const currentVersionObject: Version = await componentModel.loadVersion(currentlyUsedVersion, repo);
      // eslint-disable-next-line @typescript-eslint/no-non-null-assertion
      isModified = await consumer.isComponentModified(currentVersionObject, component!);
      const isRemoved = component && component.isRemoved();
      if (!isModified && !isRemoved && reset) {
        return returnFailure(`component ${id.toStringWithoutVersion()} is not modified`, true);
      }
    }

    const versionRef = componentModel.getRef(newVersion);
    if (!versionRef) throw new Error(`unable to get ref ${newVersion} from ${componentModel.id()}`);
    const componentVersion = (await consumer.scope.getObject(versionRef.hash)) as Version | undefined;
    if (componentVersion?.isRemoved()) {
      if (existingBitMapId) componentStatus.shouldBeRemoved = true;
      return returnFailure(`component has been removed`, true);
    }

    const newId = id.changeVersion(newVersion);

    if (reset || !isModified || revert || !currentlyUsedVersion) {
      // if the component is not modified, no need to try merge the files, they will be written later on according to the
      // checked out version. same thing when no version is specified, it'll be reset to the model-version later.

      // if !currentlyUsedVersion it only exists in the model, so just write it. (happening during bit-switch/bit-lane-import)
      return { currentComponent: component, componentFromModel: componentVersion, id: newId };
    }

    const propsForMerge = {
      currentlyUsedVersion,
      componentModel,
    };

    return { currentComponent: component, componentFromModel: componentVersion, id: newId, propsForMerge };
  }

  private async getMergeStatus({
    currentComponent: componentFromFS,
    componentFromModel,
    id,
    propsForMerge,
  }: ComponentStatusBeforeMergeAttempt): Promise<ComponentStatus> {
    if (!propsForMerge) throw new Error(`propsForMerge is missing for ${id.toString()}`);
    if (!componentFromFS) throw new Error(`componentFromFS is missing for ${id.toString()}`);
    const consumer = this.workspace.consumer;
    const repo = consumer.scope.objects;
    const { currentlyUsedVersion, componentModel } = propsForMerge;

    // this is tricky. imagine the user is 0.0.2+modification and wants to checkout to 0.0.1.
    // the base is 0.0.1, as it's the common version for 0.0.1 and 0.0.2. however, if we let git merge-file use the 0.0.1
    // as the base, then, it'll get the changes done since 0.0.1 to 0.0.1, which is nothing, and put them on top of
    // 0.0.2+modification. in other words, it won't make any change.
    // this scenario of checking out while there are modified files, is forbidden in Git. here, we want to simulate a similar
    // experience of "git stash", then "git checkout", then "git stash pop". practically, we want the changes done on 0.0.2
    // to be added to 0.0.1
    // if there is no modification, it doesn't go the threeWayMerge anyway, so it doesn't matter what the base is.
    const baseVersion = currentlyUsedVersion;
    const newVersion = id.version as string;
    const baseComponent: Version = await componentModel.loadVersion(baseVersion, repo);
    const otherComponent: Version = await componentModel.loadVersion(newVersion, repo);
    const mergeResults = await threeWayMerge({
      consumer,
      otherComponent,
      otherLabel: newVersion,
      currentComponent: componentFromFS,
      currentLabel: `${currentlyUsedVersion} modified`,
      baseComponent,
    });

    return { currentComponent: componentFromFS, componentFromModel, id, mergeResults };
  }

  static slots = [];
  static dependencies = [CLIAspect, WorkspaceAspect, LoggerAspect, ComponentWriterAspect, ImporterAspect, RemoveAspect];

  static runtime = MainRuntime;

  static async provider([cli, workspace, loggerMain, compWriter, importer, remove]: [
    CLIMain,
    Workspace,
    LoggerMain,
    ComponentWriterMain,
    ImporterMain,
    RemoveMain
  ]) {
    const logger = loggerMain.createLogger(CheckoutAspect.id);
    const checkoutMain = new CheckoutMain(workspace, logger, compWriter, importer, remove);
    cli.register(new CheckoutCmd(checkoutMain), new RevertCmd(checkoutMain));
    return checkoutMain;
  }
}

CheckoutAspect.addRuntime(CheckoutMain);

export default CheckoutMain;<|MERGE_RESOLUTION|>--- conflicted
+++ resolved
@@ -332,16 +332,12 @@
     let existingBitMapId = consumer.bitMap.getComponentIdIfExist(id, { ignoreVersion: true });
     const getComponent = async () => {
       try {
-<<<<<<< HEAD
         // TODO: check if we really need the { loadExtensions: true } here
-        return await consumer.loadComponent(id, { loadExtensions: true });
-=======
-        const results = await consumer.loadComponents(ComponentIdList.fromArray([id]));
+        const results = await consumer.loadComponents(ComponentIdList.fromArray([id]), { loadExtensions: true });
         if (results.components[0]) return results.components[0];
         if (checkoutProps.includeLocallyDeleted && results.removedComponents[0]) {
           return results.removedComponents[0];
         }
->>>>>>> 8753e0c1
       } catch (err) {
         if (checkoutProps.allowAddingComponentsFromScope && !existingBitMapId) return undefined;
         throw err;

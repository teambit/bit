import { CheckoutAspect } from './checkout.aspect';

export type { CheckoutMain, CheckoutProps } from './checkout.main.runtime';
export default CheckoutAspect;
export { CheckoutAspect };

export {
  CheckoutProps as CheckoutPropsLegacy,
  ComponentStatus,
  applyModifiedVersion,
  applyVersion,
  ComponentStatusBase,
  ApplyVersionWithComps,
<<<<<<< HEAD
=======
  removeFilesIfNeeded,
>>>>>>> 9fe999bb
} from './checkout-version';
export { checkoutOutput } from './checkout-cmd';<|MERGE_RESOLUTION|>--- conflicted
+++ resolved
@@ -11,9 +11,6 @@
   applyVersion,
   ComponentStatusBase,
   ApplyVersionWithComps,
-<<<<<<< HEAD
-=======
   removeFilesIfNeeded,
->>>>>>> 9fe999bb
 } from './checkout-version';
 export { checkoutOutput } from './checkout-cmd';
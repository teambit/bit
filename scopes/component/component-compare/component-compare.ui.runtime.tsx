--- conflicted
+++ resolved
@@ -140,8 +140,7 @@
       element: this.getComponentAspectsComparePage(),
     },
     {
-      exact: true,
-      path: '/tests',
+      path: 'tests/*',
       children: () => this.getComponentTestsComparePage(),
     },
   ];
@@ -149,19 +148,8 @@
   private compareNavLinks: ComponentCompareNav[] = [
     {
       props: {
-<<<<<<< HEAD
         href: '.',
         exact: true,
-=======
-        href: '/overview',
-        children: 'Overview',
-      },
-      order: 0,
-    },
-    {
-      props: {
-        href: '/compositions',
->>>>>>> f3996600
         children: 'Compositions',
       },
       order: 1,

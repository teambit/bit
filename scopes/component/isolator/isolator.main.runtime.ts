import rimraf from 'rimraf';
import { v4 } from 'uuid';
import { CLIAspect, CLIMain, MainRuntime } from '@teambit/cli';
import semver from 'semver';
import chalk from 'chalk';
import { compact, flatten, pick } from 'lodash';
import { AspectLoaderMain, AspectLoaderAspect } from '@teambit/aspect-loader';
import { Component, ComponentMap, ComponentAspect, ComponentID } from '@teambit/component';
import type { ComponentMain, ComponentFactory } from '@teambit/component';
import { getComponentPackageVersion, snapToSemver } from '@teambit/component-package-version';
import { createLinks } from '@teambit/dependencies.fs.linked-dependencies';
import { GraphAspect, GraphMain } from '@teambit/graph';
import { Slot, SlotRegistry } from '@teambit/harmony';
import {
  DependencyResolverAspect,
  DependencyResolverMain,
  LinkingOptions,
  LinkDetail,
  WorkspacePolicy,
  InstallOptions,
  DependencyList,
  ComponentDependency,
  KEY_NAME_BY_LIFECYCLE_TYPE,
  PackageManagerInstallOptions,
} from '@teambit/dependency-resolver';
import { Logger, LoggerAspect, LoggerMain, LongProcessLogger } from '@teambit/logger';
import { BitId, BitIds } from '@teambit/legacy/dist/bit-id';
import LegacyScope from '@teambit/legacy/dist/scope/scope';
import GlobalConfigAspect, { GlobalConfigMain } from '@teambit/global-config';
import {
  DEPENDENCIES_FIELDS,
  PACKAGE_JSON,
  CFG_CAPSULES_SCOPES_ASPECTS_DATED_DIR,
} from '@teambit/legacy/dist/constants';
import ConsumerComponent from '@teambit/legacy/dist/consumer/component';
import PackageJsonFile from '@teambit/legacy/dist/consumer/component/package-json-file';
import {
  ArtifactFiles,
  deserializeArtifactFiles,
  getArtifactFilesByExtension,
  getArtifactFilesExcludeExtension,
  importMultipleDistsArtifacts,
} from '@teambit/legacy/dist/consumer/component/sources/artifact-files';
import { pathNormalizeToLinux, PathOsBasedAbsolute } from '@teambit/legacy/dist/utils/path';
import { Scope } from '@teambit/legacy/dist/scope';
import fs from 'fs-extra';
import hash from 'object-hash';
import path from 'path';
import equals from 'ramda/src/equals';
import DataToPersist from '@teambit/legacy/dist/consumer/component/sources/data-to-persist';
import RemovePath from '@teambit/legacy/dist/consumer/component/sources/remove-path';
import { PackageJsonTransformer } from '@teambit/workspace.modules.node-modules-linker';
import { AbstractVinyl } from '@teambit/legacy/dist/consumer/component/sources';
import { ArtifactVinyl } from '@teambit/legacy/dist/consumer/component/sources/artifact';
import componentIdToPackageName from '@teambit/legacy/dist/utils/bit/component-id-to-package-name';
import { concurrentComponentsLimit } from '@teambit/legacy/dist/utils/concurrency';
import pMap from 'p-map';
import { Capsule } from './capsule';
import CapsuleList from './capsule-list';
import { IsolatorAspect } from './isolator.aspect';
import { symlinkOnCapsuleRoot, symlinkDependenciesToCapsules } from './symlink-dependencies-to-capsules';
import { Network } from './network';

export type ListResults = {
  capsules: string[];
};

export type CapsuleTransferFn = (sourceDir: string, targetDir: string) => void;

export type CapsuleTransferSlot = SlotRegistry<CapsuleTransferFn>;

/**
 * Context for the isolation process
 */
export type IsolationContext = {
  /**
   * Whether the isolation done for aspects (as opposed to regular components)
   */
  aspects?: boolean;

  /**
   * Workspace name where the isolation starts from
   */
  workspaceName?: string;
};

export type IsolateComponentsInstallOptions = {
  installPackages?: boolean; // default: true
  // TODO: add back when depResolver.getInstaller support it
  // packageManager?: string;
  dedupe?: boolean;
  copyPeerToRuntimeOnComponents?: boolean;
  copyPeerToRuntimeOnRoot?: boolean;
  installPeersFromEnvs?: boolean;
  installTeambitBit?: boolean;
  packageManagerConfigRootDir?: string;
  // When set to true, the newly added components will be grouped inside one directory.
  // This is useful for scope aspect capsules, which are installed in stages.
  useNesting?: boolean;
};

type CreateGraphOptions = {
  /**
   * include components that exists in nested hosts. for example include components that exist in scope but not in the workspace
   */
  includeFromNestedHosts?: boolean;

  /**
   * Force specific host to get the component from.
   */
  host?: ComponentFactory;
};

export type IsolateComponentsOptions = CreateGraphOptions & {
  name?: string;
  /**
   * absolute path to put all the capsules dirs inside.
   */
  rootBaseDir?: string;

  /**
   * the capsule root-dir based on a *hash* of this baseDir, not on the baseDir itself.
   * A folder with this hash as its name will be created in the rootBaseDir
   * By default this value will be the host path
   */
  baseDir?: string;

  /**
   * Whether to use hash function (of base dir) as capsules root dir name
   */
  useHash?: boolean;

  /**
   * create a new capsule with a random string attached to the path suffix
   */
  alwaysNew?: boolean;

  /**
   * If this is true -
   * the isolator will check if there are missing capsules in the base dir
   * if yes, it will create the capsule in a special dir inside a dir with the current date (without time)
   * then inside that dir, it will create a dir with a random hash
   * at the end of the process it will move missing capsules from the temp dir to the base dir so they can be used in
   * the next iteration
   */
  useDatedDirs?: boolean;

  /**
   * If set, along with useDatedDirs, then we will use the same hash dir for all capsules created with the same
   * datedDirId
   */
  datedDirId?: string;

  /**
   * installation options
   */
  installOptions?: IsolateComponentsInstallOptions;

  linkingOptions?: LinkingOptions;

  /**
   * delete the capsule rootDir first. it makes sure that the isolation process starts fresh with
   * no previous capsules. for build and tag this is true.
   */
  emptyRootDir?: boolean;

  /**
   * skip the reproduction of the capsule in case it exists.
   */
  skipIfExists?: boolean;

  /**
   * get existing capsule without doing any changes, no writes, no installations.
   */
  getExistingAsIs?: boolean;

  /**
   * place the package-manager cache on the capsule-root
   */
  cachePackagesOnCapsulesRoot?: boolean;

  /**
   * do not build graph with all dependencies. isolate the seeders only.
   */
  seedersOnly?: boolean;

  /**
   * relevant for tagging from scope, where we tag an existing snap without any code-changes.
   * the idea is to have all build artifacts from the previous snap and run deploy pipeline on top of it.
   */
  populateArtifactsFrom?: ComponentID[];

  /**
   * Force specific host to get the component from.
   */
  host?: ComponentFactory;

  /**
   * Use specific package manager for the isolation process (override the package manager from the dep resolver config)
   */
  packageManager?: string;

  /**
   * Dir where to read the package manager config from
   * usually used when running package manager in the capsules dir to use the config
   * from the workspace dir
   */
  packageManagerConfigRootDir?: string;

  context?: IsolationContext;
};

type GetCapsuleDirOpts = Pick<IsolateComponentsOptions, 'datedDirId' | 'useHash' | 'rootBaseDir' | 'useDatedDirs'> & {
  baseDir: string;
};

type CapsulePackageJsonData = {
  capsule: Capsule;
  currentPackageJson?: Record<string, any>;
  previousPackageJson: Record<string, any> | null;
};

const DEFAULT_ISOLATE_INSTALL_OPTIONS: IsolateComponentsInstallOptions = {
  installPackages: true,
  dedupe: true,
  installPeersFromEnvs: true,
  copyPeerToRuntimeOnComponents: false,
  copyPeerToRuntimeOnRoot: true,
};

/**
 * File name to indicate that the capsule is ready (all packages are installed and links are created)
 */
<<<<<<< HEAD
const CAPSULE_READY_FILE = '.bit-capsule-ready';
=======
export const CAPSULE_READY_FILE = '.bit-capsule-ready';
>>>>>>> 9fe999bb

export class IsolatorMain {
  static runtime = MainRuntime;
  static dependencies = [
    DependencyResolverAspect,
    LoggerAspect,
    ComponentAspect,
    GraphAspect,
    GlobalConfigAspect,
    AspectLoaderAspect,
    CLIAspect,
  ];
  static slots = [Slot.withType<CapsuleTransferFn>()];
  static defaultConfig = {};
  _componentsPackagesVersionCache: { [idStr: string]: string } = {}; // cache packages versions of components
  _datedHashForName = new Map<string, string>(); // cache dated hash for a specific name

  static async provider(
    [dependencyResolver, loggerExtension, componentAspect, graphMain, globalConfig, aspectLoader, cli]: [
      DependencyResolverMain,
      LoggerMain,
      ComponentMain,
      GraphMain,
      GlobalConfigMain,
      AspectLoaderMain,
      CLIMain
    ],
    _config,
    [capsuleTransferSlot]: [CapsuleTransferSlot]
  ): Promise<IsolatorMain> {
    const logger = loggerExtension.createLogger(IsolatorAspect.id);
    const isolator = new IsolatorMain(
      dependencyResolver,
      logger,
      componentAspect,
      graphMain,
      cli,
      globalConfig,
      aspectLoader,
      capsuleTransferSlot
    );
    return isolator;
  }
  constructor(
    private dependencyResolver: DependencyResolverMain,
    private logger: Logger,
    private componentAspect: ComponentMain,
    private graph: GraphMain,
    private cli: CLIMain,
    private globalConfig: GlobalConfigMain,
    private aspectLoader: AspectLoaderMain,
    private capsuleTransferSlot: CapsuleTransferSlot
  ) {}

  // TODO: the legacy scope used for the component writer, which then decide if it need to write the artifacts and dists
  // TODO: we should think of another way to provide it (maybe a new opts) then take the scope internally from the host
  async isolateComponents(
    seeders: ComponentID[],
    opts: IsolateComponentsOptions,
    legacyScope?: LegacyScope
  ): Promise<Network> {
    const host = this.componentAspect.getHost();
    this.logger.debug(
      `isolateComponents, ${seeders.join(', ')}. opts: ${JSON.stringify(
        Object.assign({}, opts, { host: opts.host?.name })
      )}`
    );
    const createGraphOpts = pick(opts, ['includeFromNestedHosts', 'host']);
    const componentsToIsolate = opts.seedersOnly
      ? await host.getMany(seeders)
      : await this.createGraph(seeders, createGraphOpts);
    this.logger.debug(`isolateComponents, total componentsToIsolate: ${componentsToIsolate.length}`);
    const seedersWithVersions = seeders.map((seeder) => {
      if (seeder._legacy.hasVersion()) return seeder;
      const comp = componentsToIsolate.find((component) => component.id.isEqual(seeder, { ignoreVersion: true }));
      if (!comp) throw new Error(`unable to find seeder ${seeder.toString()} in componentsToIsolate`);
      return comp.id;
    });
    opts.baseDir = opts.baseDir || host.path;
    const shouldUseDatedDirs = this.shouldUseDatedDirs(componentsToIsolate, opts);
    const capsuleDir = this.getCapsulesRootDir({
      ...opts,
      useDatedDirs: shouldUseDatedDirs,
      baseDir: opts.baseDir || '',
    });
    const capsuleList = await this.createCapsules(componentsToIsolate, capsuleDir, opts, legacyScope);
    this.logger.debug(
      `creating network with base dir: ${opts.baseDir}, rootBaseDir: ${opts.rootBaseDir}. final capsule-dir: ${capsuleDir}. capsuleList: ${capsuleList.length}`
    );
    const cacheCapsules = process.env.CACHE_CAPSULES;
    if (shouldUseDatedDirs && cacheCapsules) {
      const targetCapsuleDir = this.getCapsulesRootDir({ ...opts, useDatedDirs: false, baseDir: opts.baseDir || '' });
      this.registerMoveCapsuleOnProcessExit(capsuleDir, targetCapsuleDir);
      // TODO: ideally this should be inside the on process exit hook
      // but this is an async op which make it a bit hard
      await this.relinkCoreAspectsInCapsuleDir(targetCapsuleDir);
    }
    return new Network(capsuleList, seedersWithVersions, capsuleDir);
  }

  private async createGraph(seeders: ComponentID[], opts: CreateGraphOptions = {}): Promise<Component[]> {
    const host = this.componentAspect.getHost();
    const getGraphOpts = pick(opts, ['host']);
    const graph = await this.graph.getGraphIds(seeders, getGraphOpts);
    const successorsSubgraph = graph.successorsSubgraph(seeders.map((id) => id.toString()));
    const compsAndDepsIds = successorsSubgraph.nodes.map((node) => node.attr);
    // do not ignore the version here. a component might be in .bitmap with one version and
    // installed as a package with another version. we don't want them both.
    const existingCompsIds = await Promise.all(
      compsAndDepsIds.map(async (id) => {
        let existing;
        if (opts.includeFromNestedHosts) {
          existing = await host.hasIdNested(id, true);
        } else {
          existing = await host.hasId(id);
        }
        if (existing) return id;
        return undefined;
      })
    );
    const existingComps = await host.getMany(compact(existingCompsIds));
    return existingComps;
  }

  private registerMoveCapsuleOnProcessExit(datedCapsuleDir: string, targetCapsuleDir: string): void {
    this.logger.info(`registering process.on(exit) to move capsules from ${datedCapsuleDir} to ${targetCapsuleDir}`);
    this.cli.registerOnBeforeExit(async () => {
      this.logger.info(`start moving capsules from ${datedCapsuleDir} to ${targetCapsuleDir}`);
      const allDirs = fs
        .readdirSync(datedCapsuleDir, { withFileTypes: true })
        .filter((dir) => dir.isDirectory() && dir.name !== 'node_modules');
      const promises = allDirs.map(async (dir) => {
        const sourceDir = path.join(datedCapsuleDir, dir.name);
        const sourceCapsuleReadyFile = this.getCapsuleReadyFilePath(sourceDir);
        if (!fs.pathExistsSync(sourceCapsuleReadyFile)) {
          // Capsule is not ready, don't copy it to the cache
          this.logger.console(`skipping moving capsule to cache as it is not ready ${sourceDir}`);
          return;
        }
        const targetDir = path.join(targetCapsuleDir, dir.name);
        if (fs.pathExistsSync(path.join(targetCapsuleDir, dir.name))) {
          const targetCapsuleReadyFile = this.getCapsuleReadyFilePath(targetDir);
          if (fs.pathExistsSync(targetCapsuleReadyFile)) {
            // Capsule is already in the cache, no need to move it
            this.logger.console(`skipping moving capsule to cache as it is already exist at ${targetDir}`);
            return;
          }
          this.logger.console(`cleaning target capsule location as it's not ready at: ${targetDir}`);
          rimraf.sync(targetDir);
        }
        this.logger.console(`moving specific capsule from ${sourceDir} to ${targetDir}`);
        // We delete the ready file path first, as the move might take a long time, so we don't want to move
        // the ready file indicator before the capsule is ready in the new location
        this.removeCapsuleReadyFileSync(sourceDir);
        await this.moveWithTempName(sourceDir, targetDir);
        // Mark the capsule as ready in the new location
        this.writeCapsuleReadyFileSync(targetDir);
      });
      await Promise.all(promises);
    });
  }

  /**
   * The function moves a directory from a source location to a target location using a temporary directory.
   * This is using temp dir because sometime the source dir and target dir might be in different FS
   * (for example different mounts) which means the move might take a long time
   * during the time of moving, another process will see that the capsule is not ready and will try to remove then
   * move it again, which lead to the first process throwing an error
   * @param sourceDir - The source directory from where the files or directories will be moved.
   * @param targetDir - The target directory where the source directory will be moved to.
   */
  private async moveWithTempName(sourceDir, targetDir): Promise<void> {
    const tempDir = `${targetDir}-${v4()}`;
    this.logger.console(`moving capsule from ${sourceDir} to a temp dir ${tempDir}`);
    const mvFunc = this.getCapsuleTransferFn() || fs.move;
    await mvFunc(sourceDir, tempDir);
    const exists = await fs.pathExists(targetDir);
    // This might exist if in the time when we move to the temp dir, another process created the target dir already
    if (exists) {
      this.logger.console(`skip moving capsule from temp dir to real dir as it's already exist: ${targetDir}`);
      // Clean leftovers
      await rimraf(tempDir);
      return;
    }
    this.logger.console(`moving capsule from a temp dir ${tempDir} to the target dir ${targetDir}`);
    await mvFunc(tempDir, targetDir);
  }

  /**
   * Re-create the core aspects links in the real capsule dir
   * This is required mainly for the first time when that folder is empty
   */
  private async relinkCoreAspectsInCapsuleDir(capsulesDir: string): Promise<void> {
    const linkingOptions = {
      linkTeambitBit: true,
      linkCoreAspects: true,
    };
    const linker = this.dependencyResolver.getLinker({
      rootDir: capsulesDir,
      linkingOptions,
      linkingContext: { inCapsule: true },
    });
    const { linkedRootDeps } = await linker.calculateLinkedDeps(capsulesDir, ComponentMap.create([]), linkingOptions);
    // This links are in the global cache which used by many process
    // we don't want to delete and re-create the links if they already exist and valid
    return createLinks(capsulesDir, linkedRootDeps, { skipIfSymlinkValid: true });
  }

  private shouldUseDatedDirs(componentsToIsolate: Component[], opts: IsolateComponentsOptions): boolean {
    if (!opts.useDatedDirs) return false;
    // No need to use the dated dirs in case we anyway create new capsule for each one
    if (opts.alwaysNew) return false;
    // if (opts.skipIfExists) return false;
    // no point to use dated dir in case of getExistingAsIs as it will be just always empty
    if (opts.getExistingAsIs) return false;
    // Do not use the dated dirs in case we don't use nesting, as the capsules
    // will not work after moving to the real dir
    if (!opts.installOptions?.useNesting) return false;
    // Getting the real capsule dir to check if all capsules exists
    const realCapsulesDir = this.getCapsulesRootDir({ ...opts, useDatedDirs: false, baseDir: opts.baseDir || '' });
    // validate all capsules in the real location exists and valid
    const allCapsulesExists = componentsToIsolate.every((component) => {
      const capsuleDir = path.join(realCapsulesDir, Capsule.getCapsuleDirName(component));
      const readyFilePath = this.getCapsuleReadyFilePath(capsuleDir);
      return fs.existsSync(capsuleDir) && fs.existsSync(readyFilePath);
    });
    if (allCapsulesExists) {
      this.logger.console(
        `All required capsules already exists and valid in the real (cached) location: ${realCapsulesDir}`
      );
      return false;
    }
    this.logger.console(
      `Missing required capsules in the real (cached) location: ${realCapsulesDir}, using dated (temp) dir`
    );
    return true;
  }

  /**
   *
   * @param originalCapsule the capsule that contains the original component
   * @param newBaseDir relative path. (it will be saved inside `this.getRootDirOfAllCapsules()`. the final path of the capsule will be getRootDirOfAllCapsules() + newBaseDir + filenameify(component.id))
   * @returns a new capsule with the same content of the original capsule but with a new baseDir and all packages
   * installed in the newBaseDir.
   */
  async cloneCapsule(originalCapsule: Capsule, newBaseDir: string): Promise<Capsule> {
    const network = await this.isolateComponents([originalCapsule.component.id], { baseDir: newBaseDir });
    const clonedCapsule = network.seedersCapsules[0];
    await fs.copy(originalCapsule.path, clonedCapsule.path);
    return clonedCapsule;
  }

  /**
   * Create capsules for the provided components
   * do not use this outside directly, use isolate components which build the entire network
   * @param components
   * @param opts
   * @param legacyScope
   */
  private async createCapsules(
    components: Component[],
    capsulesDir: string,
    opts: IsolateComponentsOptions,
    legacyScope?: Scope
  ): Promise<CapsuleList> {
    this.logger.debug(`createCapsules, ${components.length} components`);

    let longProcessLogger;
    if (opts.context?.aspects) {
      // const wsPath = opts.host?.path || 'unknown';
      const wsPath = opts.context.workspaceName || opts.host?.path || opts.name || 'unknown';
      longProcessLogger = this.logger.createLongProcessLogger(
        `ensuring ${chalk.cyan(components.length.toString())} capsule(s) for all envs and aspects for ${chalk.bold(
          wsPath
        )} at ${chalk.bold(capsulesDir)}`
      );
    }
    const installOptions = {
      ...DEFAULT_ISOLATE_INSTALL_OPTIONS,
      ...opts.installOptions,
      useNesting: this.dependencyResolver.isolatedCapsules() && opts.installOptions?.useNesting,
    };
    if (!opts.emptyRootDir) {
      installOptions.dedupe = installOptions.dedupe && this.dependencyResolver.supportsDedupingOnExistingRoot();
    }
    const config = { installPackages: true, ...opts };
    if (opts.emptyRootDir) {
      await fs.emptyDir(capsulesDir);
    }
    let capsules = await this.createCapsulesFromComponents(components, capsulesDir, config);
    const allCapsuleList = CapsuleList.fromArray(capsules);
    let capsuleList = allCapsuleList;
    if (opts.getExistingAsIs) {
      return capsuleList;
    }

    if (opts.skipIfExists) {
      if (!installOptions.useNesting) {
        const existingCapsules = CapsuleList.fromArray(
          capsuleList.filter((capsule) => capsule.fs.existsSync('package.json'))
        );

        if (existingCapsules.length === capsuleList.length) return existingCapsules;
      } else {
        capsules = capsules.filter((capsule) => !capsule.fs.existsSync('package.json'));
        capsuleList = CapsuleList.fromArray(capsules);
      }
    }
    const capsulesWithPackagesData = await this.getCapsulesPreviousPackageJson(capsules);

    await this.writeComponentsInCapsules(components, capsuleList, legacyScope, opts);
    await this.updateWithCurrentPackageJsonData(capsulesWithPackagesData, capsuleList);
    if (installOptions.installPackages) {
      const cachePackagesOnCapsulesRoot = opts.cachePackagesOnCapsulesRoot ?? false;
      const linkingOptions = opts.linkingOptions ?? {};
      let installLongProcessLogger: LongProcessLogger | undefined;
      // Only show the log message in case we are going to install something
      if (capsuleList && capsuleList.length && !opts.context?.aspects) {
        installLongProcessLogger = this.logger.createLongProcessLogger(
          `install packages in ${capsuleList.length} capsules`
        );
      }
      if (installOptions.useNesting) {
        await Promise.all(
          capsuleList.map(async (capsule) => {
            const newCapsuleList = CapsuleList.fromArray([capsule]);
            const linkedDependencies = await this.linkInCapsules(
              capsulesDir,
              newCapsuleList,
              capsulesWithPackagesData,
              linkingOptions
            );
            await this.installInCapsules(capsule.path, newCapsuleList, installOptions, {
              cachePackagesOnCapsulesRoot,
              linkedDependencies,
              packageManager: opts.packageManager,
            });
          })
        );
      } else {
        const linkedDependencies = await this.linkInCapsules(
          capsulesDir,
          capsuleList,
          capsulesWithPackagesData,
          linkingOptions
        );
        await this.installInCapsules(capsulesDir, capsuleList, installOptions, {
          cachePackagesOnCapsulesRoot,
          linkedDependencies,
          packageManager: opts.packageManager,
        });
      }
      if (installLongProcessLogger) {
        installLongProcessLogger.end('success');
      }
    }

    // rewrite the package-json with the component dependencies in it. the original package.json
    // that was written before, didn't have these dependencies in order for the package-manager to
    // be able to install them without crushing when the versions don't exist yet
    capsulesWithPackagesData.forEach((capsuleWithPackageData) => {
      const { currentPackageJson, capsule } = capsuleWithPackageData;
      if (!currentPackageJson)
        throw new Error(
          `isolator.createCapsules, unable to find currentPackageJson for ${capsule.component.id.toString()}`
        );
      capsuleWithPackageData.capsule.fs.writeFileSync(PACKAGE_JSON, JSON.stringify(currentPackageJson, null, 2));
    });
    await this.markCapsulesAsReady(capsuleList);
    // Only show this message if at least one new capsule created
    if (longProcessLogger && capsuleList.length) {
      longProcessLogger.end();
      // this.logger.consoleSuccess();
      const capsuleListOutput = allCapsuleList.map((capsule) => capsule.component.id.toString()).join(', ');
      this.logger.consoleSuccess(`resolved aspect(s): ${chalk.cyan(capsuleListOutput)}`);
    }

    return allCapsuleList;
  }

  private async markCapsulesAsReady(capsuleList: CapsuleList): Promise<void> {
    await Promise.all(
      capsuleList.map(async (capsule) => {
        return this.markCapsuleAsReady(capsule);
      })
    );
  }

  private async markCapsuleAsReady(capsule: Capsule): Promise<void> {
    const readyFilePath = this.getCapsuleReadyFilePath(capsule.path);
    return fs.writeFile(readyFilePath, '');
  }

  private removeCapsuleReadyFileSync(capsulePath: string): void {
    const readyFilePath = this.getCapsuleReadyFilePath(capsulePath);
    const exist = fs.pathExistsSync(readyFilePath);
    if (!exist) return;
    fs.removeSync(readyFilePath);
  }

  private writeCapsuleReadyFileSync(capsulePath: string): void {
    const readyFilePath = this.getCapsuleReadyFilePath(capsulePath);
    const exist = fs.pathExistsSync(readyFilePath);
    if (exist) return;
    fs.writeFileSync(readyFilePath, '');
  }

  private getCapsuleReadyFilePath(capsulePath: string): string {
    return path.join(capsulePath, CAPSULE_READY_FILE);
  }

  private async installInCapsules(
    capsulesDir: string,
    capsuleList: CapsuleList,
    isolateInstallOptions: IsolateComponentsInstallOptions,
    opts: {
      cachePackagesOnCapsulesRoot?: boolean;
      linkedDependencies?: Record<string, Record<string, string>>;
      packageManager?: string;
    }
  ) {
    const installer = this.dependencyResolver.getInstaller({
      rootDir: capsulesDir,
      cacheRootDirectory: opts.cachePackagesOnCapsulesRoot ? capsulesDir : undefined,
      installingContext: { inCapsule: true },
      packageManager: opts.packageManager,
    });
    // When using isolator we don't want to use the policy defined in the workspace directly,
    // we only want to instal deps from components and the peer from the workspace

    const peerOnlyPolicy = this.getWorkspacePeersOnlyPolicy();
    const installOptions: InstallOptions = {
      installTeambitBit: !!isolateInstallOptions.installTeambitBit,
      packageManagerConfigRootDir: isolateInstallOptions.packageManagerConfigRootDir,
      resolveVersionsFromDependenciesOnly: true,
      linkedDependencies: opts.linkedDependencies,
      forceTeambitHarmonyLink: !this.dependencyResolver.hasHarmonyInRootPolicy(),
      excludeExtensionsDependencies: true,
    };

    const packageManagerInstallOptions: PackageManagerInstallOptions = {
      dedupe: isolateInstallOptions.dedupe,
      copyPeerToRuntimeOnComponents: isolateInstallOptions.copyPeerToRuntimeOnComponents,
      copyPeerToRuntimeOnRoot: isolateInstallOptions.copyPeerToRuntimeOnRoot,
      installPeersFromEnvs: isolateInstallOptions.installPeersFromEnvs,
      nmSelfReferences: this.dependencyResolver.isolatedCapsules(),
      overrides: this.dependencyResolver.config.capsulesOverrides || this.dependencyResolver.config.overrides,
      rootComponentsForCapsules: this.dependencyResolver.isolatedCapsules(),
      useNesting: isolateInstallOptions.useNesting,
      keepExistingModulesDir: this.dependencyResolver.isolatedCapsules(),
      hasRootComponents: this.dependencyResolver.isolatedCapsules(),
    };
    await installer.install(
      capsulesDir,
      peerOnlyPolicy,
      this.toComponentMap(capsuleList),
      installOptions,
      packageManagerInstallOptions
    );
  }

  private async linkInCapsules(
    capsulesDir: string,
    capsuleList: CapsuleList,
    capsulesWithPackagesData: CapsulePackageJsonData[],
    linkingOptions: LinkingOptions
  ): Promise<Record<string, Record<string, string>>> {
    const linker = this.dependencyResolver.getLinker({
      rootDir: capsulesDir,
      linkingOptions,
      linkingContext: { inCapsule: true },
    });
    const { linkedRootDeps } = await linker.calculateLinkedDeps(capsulesDir, this.toComponentMap(capsuleList), {
      ...linkingOptions,
      linkNestedDepsInNM: !this.dependencyResolver.isolatedCapsules() && linkingOptions.linkNestedDepsInNM,
    });
    let rootLinks: LinkDetail[] | undefined;
    let nestedLinks: Record<string, Record<string, string>> | undefined;
    if (!this.dependencyResolver.isolatedCapsules()) {
      rootLinks = await symlinkOnCapsuleRoot(capsuleList, this.logger, capsulesDir);
      const capsulesWithModifiedPackageJson = this.getCapsulesWithModifiedPackageJson(capsulesWithPackagesData);
      nestedLinks = await symlinkDependenciesToCapsules(capsulesWithModifiedPackageJson, capsuleList, this.logger);
    } else {
      const coreAspectIds = this.aspectLoader.getCoreAspectIds();
      const coreAspectCapsules = CapsuleList.fromArray(
        capsuleList.filter((capsule) => {
          const [compIdWithoutVersion] = capsule.component.id.toString().split('@');
          return coreAspectIds.includes(compIdWithoutVersion);
        })
      );
      rootLinks = await symlinkOnCapsuleRoot(coreAspectCapsules, this.logger, capsulesDir);
    }
    return {
      ...nestedLinks,
      [capsulesDir]: {
        ...linkedRootDeps,
        ...this.toLocalLinks(rootLinks),
      },
    };
  }

  private toLocalLinks(rootLinks: LinkDetail[] | undefined): Record<string, string> {
    const localLinks: Array<[string, string]> = [];
    if (rootLinks) {
      rootLinks.forEach((link) => {
        localLinks.push(this.linkDetailToLocalDepEntry(link));
      });
    }
    return Object.fromEntries(localLinks.map(([key, value]) => [key, `link:${value}`]));
  }

  private linkDetailToLocalDepEntry(linkDetail: LinkDetail): [string, string] {
    return [linkDetail.packageName, linkDetail.from];
  }

  private getCapsulesWithModifiedPackageJson(capsulesWithPackagesData: CapsulePackageJsonData[]) {
    const capsulesWithModifiedPackageJson: Capsule[] = capsulesWithPackagesData
      .filter((capsuleWithPackageData) => {
        const packageJsonHasChanged = this.wereDependenciesInPackageJsonChanged(capsuleWithPackageData);
        // @todo: when a component is tagged, it changes all package-json of its dependents, but it
        // should not trigger any "npm install" because they dependencies are symlinked by us
        return packageJsonHasChanged;
      })
      .map((capsuleWithPackageData) => capsuleWithPackageData.capsule);
    return capsulesWithModifiedPackageJson;
  }

  private async writeComponentsInCapsules(
    components: Component[],
    capsuleList: CapsuleList,
    legacyScope?: Scope,
    opts?: IsolateComponentsOptions
  ) {
    const modifiedComps: Component[] = [];
    const unmodifiedComps: Component[] = [];
    await Promise.all(
      components.map(async (component) => {
        if (await CapsuleList.capsuleUsePreviouslySavedDists(component)) {
          unmodifiedComps.push(component);
        } else {
          modifiedComps.push(component);
        }
      })
    );
    const legacyUnmodifiedComps = unmodifiedComps.map((component) => component.state._consumer.clone());
    const legacyModifiedComps = modifiedComps.map((component) => component.state._consumer.clone());
    const legacyComponents = [...legacyUnmodifiedComps, ...legacyModifiedComps];
    if (legacyScope && unmodifiedComps.length) await importMultipleDistsArtifacts(legacyScope, legacyUnmodifiedComps);
    const allIds = BitIds.fromArray(legacyComponents.map((c) => c.id));
    await Promise.all(
      components.map(async (component) => {
        const capsule = capsuleList.getCapsule(component.id);
        if (!capsule) return;
        const scope =
          (await CapsuleList.capsuleUsePreviouslySavedDists(component)) || opts?.populateArtifactsFrom
            ? legacyScope
            : undefined;
        const dataToPersist = await this.populateComponentsFilesToWriteForCapsule(component, allIds, scope, opts);
        await dataToPersist.persistAllToCapsule(capsule, { keepExistingCapsule: true });
      })
    );
  }

  private getWorkspacePeersOnlyPolicy(): WorkspacePolicy {
    const workspacePolicy = this.dependencyResolver.getWorkspacePolicy();
    const peerOnlyPolicy = workspacePolicy.byLifecycleType('peer');
    return peerOnlyPolicy;
  }

  private toComponentMap(capsuleList: CapsuleList): ComponentMap<string> {
    const tuples: [Component, string][] = capsuleList.map((capsule) => {
      return [capsule.component, capsule.path];
    });

    return ComponentMap.create(tuples);
  }

  async list(rootDir: string): Promise<ListResults> {
    try {
      const capsules = await fs.readdir(rootDir);
      const withoutNodeModules = capsules.filter((c) => c !== 'node_modules');
      const capsuleFullPaths = withoutNodeModules.map((c) => path.join(rootDir, c));
      return {
        capsules: capsuleFullPaths,
      };
    } catch (e: any) {
      if (e.code === 'ENOENT') {
        return { capsules: [] };
      }
      throw e;
    }
  }

  registerCapsuleTransferFn(fn: CapsuleTransferFn) {
    this.capsuleTransferSlot.register(fn);
  }

  private getCapsuleTransferFn(): CapsuleTransferFn {
    return this.capsuleTransferSlot.values()[0];
  }

  /** @deprecated use the new function signature with an object parameter instead */
  getCapsulesRootDir(baseDir: string, rootBaseDir?: string, useHash?: boolean): PathOsBasedAbsolute;
  getCapsulesRootDir(getCapsuleDirOpts: GetCapsuleDirOpts): PathOsBasedAbsolute;
  getCapsulesRootDir(
    getCapsuleDirOpts: GetCapsuleDirOpts | string,
    rootBaseDir?: string,
    useHash = true,
    useDatedDirs = false,
    datedDirId?: string
  ): PathOsBasedAbsolute {
    if (typeof getCapsuleDirOpts === 'string') {
      getCapsuleDirOpts = { baseDir: getCapsuleDirOpts, rootBaseDir, useHash, useDatedDirs, datedDirId };
    }
    const getCapsuleDirOptsWithDefaults = {
      useHash: true,
      useDatedDirs: false,
      ...getCapsuleDirOpts,
    };
    const capsulesRootBaseDir = getCapsuleDirOptsWithDefaults.rootBaseDir || this.getRootDirOfAllCapsules();
    if (getCapsuleDirOptsWithDefaults.useDatedDirs) {
      const date = new Date();
      const dateDir = `${date.getFullYear()}-${date.getMonth()}-${date.getDate()}`;
      const defaultDatedBaseDir = 'dated-capsules';
      const datedBaseDir = this.globalConfig.getSync(CFG_CAPSULES_SCOPES_ASPECTS_DATED_DIR) || defaultDatedBaseDir;
      let hashDir;
      const finalDatedDirId = getCapsuleDirOpts.datedDirId;
      if (finalDatedDirId && this._datedHashForName.has(finalDatedDirId)) {
        hashDir = this._datedHashForName.get(finalDatedDirId);
      } else {
        hashDir = v4();
        if (finalDatedDirId) {
          this._datedHashForName.set(finalDatedDirId, hashDir);
        }
      }
      return path.join(capsulesRootBaseDir, datedBaseDir, dateDir, hashDir);
    }
    const dir = getCapsuleDirOptsWithDefaults.useHash
      ? hash(getCapsuleDirOptsWithDefaults.baseDir)
      : getCapsuleDirOptsWithDefaults.baseDir;
    return path.join(capsulesRootBaseDir, dir);
  }

  async deleteCapsules(rootDir?: string): Promise<string> {
    const dirToDelete = rootDir || this.getRootDirOfAllCapsules();
    await fs.remove(dirToDelete);
    return dirToDelete;
  }

  private async createCapsulesFromComponents(
    components: Component[],
    baseDir: string,
    opts: IsolateComponentsOptions
  ): Promise<Capsule[]> {
    this.logger.debug(`createCapsulesFromComponents: ${components.length} components`);
    const capsules: Capsule[] = await pMap(
      components,
      (component: Component) => {
        return Capsule.createFromComponent(component, baseDir, opts);
      },
      { concurrency: concurrentComponentsLimit() }
    );
    return capsules;
  }

  private getRootDirOfAllCapsules(): string {
    return this.globalConfig.getGlobalCapsulesBaseDir();
  }

  private wereDependenciesInPackageJsonChanged(capsuleWithPackageData: CapsulePackageJsonData): boolean {
    const { previousPackageJson, currentPackageJson } = capsuleWithPackageData;
    if (!previousPackageJson) return true;
    // @ts-ignore at this point, currentPackageJson is set
    return DEPENDENCIES_FIELDS.some((field) => !equals(previousPackageJson[field], currentPackageJson[field]));
  }

  private async getCapsulesPreviousPackageJson(capsules: Capsule[]): Promise<CapsulePackageJsonData[]> {
    return Promise.all(
      capsules.map(async (capsule) => {
        const packageJsonPath = path.join(capsule.path, 'package.json');
        let previousPackageJson: any = null;
        try {
          const previousPackageJsonRaw = await capsule.fs.promises.readFile(packageJsonPath, { encoding: 'utf8' });
          previousPackageJson = JSON.parse(previousPackageJsonRaw);
        } catch (e: any) {
          // package-json doesn't exist in the capsule, that's fine, it'll be considered as a cache miss
        }
        return {
          capsule,
          previousPackageJson,
        };
      })
    );
  }

  private async updateWithCurrentPackageJsonData(
    capsulesWithPackagesData: CapsulePackageJsonData[],
    capsules: CapsuleList
  ) {
    return Promise.all(
      capsules.map(async (capsule) => {
        const packageJson = await this.getCurrentPackageJson(capsule, capsules);
        const found = capsulesWithPackagesData.filter((c) => c.capsule.component.id.isEqual(capsule.component.id));
        if (!found.length) throw new Error(`updateWithCurrentPackageJsonData unable to find ${capsule.component.id}`);
        if (found.length > 1)
          throw new Error(
            `updateWithCurrentPackageJsonData found duplicate capsules: ${capsule.component.id.toString()}""`
          );
        found[0].currentPackageJson = packageJson.packageJsonObject;
      })
    );
  }

  private async getCurrentPackageJson(capsule: Capsule, capsules: CapsuleList): Promise<PackageJsonFile> {
    const component: Component = capsule.component;
    const currentVersion = getComponentPackageVersion(component);
    const getComponentDepsManifest = async (dependencies: DependencyList) => {
      const manifest = {
        dependencies: {},
        devDependencies: {},
      };
      const compDeps = dependencies.toTypeArray<ComponentDependency>('component');
      const promises = compDeps.map(async (dep) => {
        const depCapsule = capsules.getCapsule(dep.componentId);
        let version = dep.version;
        if (depCapsule) {
          version = getComponentPackageVersion(depCapsule?.component);
        } else {
          version = snapToSemver(version);
        }
        const keyName = KEY_NAME_BY_LIFECYCLE_TYPE[dep.lifecycle];
        const entry = dep.toManifest();
        if (entry) {
          manifest[keyName][entry.packageName] = version;
        }
      });
      await Promise.all(promises);
      return manifest;
    };
    const deps = await this.dependencyResolver.getDependencies(component);
    const manifest = await getComponentDepsManifest(deps);

    // component.packageJsonFile is not available here. we don't mutate the component object for capsules.
    // also, don't use `PackageJsonFile.createFromComponent`, as it looses the intermediate changes
    // such as postInstall scripts for custom-module-resolution.
    const packageJson = PackageJsonFile.loadFromCapsuleSync(capsule.path);

    const addDependencies = (packageJsonFile: PackageJsonFile) => {
      packageJsonFile.addDependencies(manifest.dependencies);
      packageJsonFile.addDevDependencies(manifest.devDependencies);
    };
    addDependencies(packageJson);
    packageJson.addOrUpdateProperty('version', currentVersion);
    return packageJson;
  }

  async populateComponentsFilesToWriteForCapsule(
    component: Component,
    ids: BitIds,
    legacyScope?: Scope,
    opts?: IsolateComponentsOptions
  ): Promise<DataToPersist> {
    const legacyComp: ConsumerComponent = component.state._consumer;
    const dataToPersist = new DataToPersist();
    const clonedFiles = legacyComp.files.map((file) => file.clone());
    const writeToPath = '.';
    clonedFiles.forEach((file) => file.updatePaths({ newBase: writeToPath }));
    dataToPersist.removePath(new RemovePath(writeToPath));
    clonedFiles.map((file) => dataToPersist.addFile(file));
    const packageJson = this.preparePackageJsonToWrite(
      component,
      writeToPath,
      ids // this.ignoreBitDependencies,
    );
    if (!legacyComp.id.hasVersion()) {
      // eslint-disable-next-line @typescript-eslint/no-non-null-assertion
      packageJson.addOrUpdateProperty('version', semver.inc(legacyComp.version!, 'prerelease') || '0.0.1-0');
    }
    await PackageJsonTransformer.applyTransformers(component, packageJson);
    const valuesToMerge = legacyComp.overrides.componentOverridesPackageJsonData;
    packageJson.mergePackageJsonObject(valuesToMerge);
    dataToPersist.addFile(packageJson.toVinylFile());
    const artifacts = await this.getArtifacts(component, legacyScope, opts?.populateArtifactsFrom);
    dataToPersist.addManyFiles(artifacts);
    return dataToPersist;
  }

  private preparePackageJsonToWrite(
    component: Component,
    bitDir: string,
    ignoreBitDependencies: BitIds | boolean = true
  ): PackageJsonFile {
    const legacyComp: ConsumerComponent = component.state._consumer;
    this.logger.debug(`package-json.preparePackageJsonToWrite. bitDir ${bitDir}.`);
    const getBitDependencies = (dependencies: BitIds) => {
      if (ignoreBitDependencies === true) return {};
      return dependencies.reduce((acc, depId: BitId) => {
        if (Array.isArray(ignoreBitDependencies) && ignoreBitDependencies.searchWithoutVersion(depId)) return acc;
        const packageDependency = depId.version;
        const packageName = componentIdToPackageName({
          ...legacyComp,
          id: depId,
          isDependency: true,
        });
        acc[packageName] = packageDependency;
        return acc;
      }, {});
    };
    const bitDependencies = getBitDependencies(legacyComp.dependencies.getAllIds());
    const bitDevDependencies = getBitDependencies(legacyComp.devDependencies.getAllIds());
    const bitExtensionDependencies = getBitDependencies(legacyComp.extensions.extensionsBitIds);
    const packageJson = PackageJsonFile.createFromComponent(bitDir, legacyComp, true);
    const main = pathNormalizeToLinux(legacyComp.mainFile);
    packageJson.addOrUpdateProperty('main', main);
    const addDependencies = (packageJsonFile: PackageJsonFile) => {
      packageJsonFile.addDependencies(bitDependencies);
      packageJsonFile.addDevDependencies({
        ...bitDevDependencies,
        ...bitExtensionDependencies,
      });
    };
    addDependencies(packageJson);
    const currentVersion = getComponentPackageVersion(component);
    packageJson.addOrUpdateProperty('version', currentVersion);

    return packageJson;
  }

  /**
   * currently, it writes all artifacts.
   * later, this responsibility might move to pkg extension, which could write only artifacts
   * that are set in package.json.files[], to have a similar structure of a package.
   */
  private async getArtifacts(
    component: Component,
    legacyScope?: Scope,
    populateArtifactsFrom?: ComponentID[]
  ): Promise<AbstractVinyl[]> {
    const legacyComp: ConsumerComponent = component.state._consumer;
    if (!legacyScope) {
      if (populateArtifactsFrom) throw new Error(`unable to fetch from parent, the legacyScope was not provided`);
      // when capsules are written via the workspace, do not write artifacts, they get created by
      // build-pipeline. when capsules are written via the scope, we do need the dists.
      return [];
    }
    if (legacyComp.buildStatus !== 'succeed' && !populateArtifactsFrom) {
      // this is important for "bit sign" when on lane to not go to the original scope
      return [];
    }
    const artifactFilesToFetch = async () => {
      if (populateArtifactsFrom) {
        const found = populateArtifactsFrom.find((id) => id.isEqual(component.id, { ignoreVersion: true }));
        if (!found) {
          throw new Error(
            `getArtifacts: unable to find where to populate the artifacts from for ${component.id.toString()}`
          );
        }
        const compParent = await legacyScope.getConsumerComponent(found._legacy);
        return getArtifactFilesExcludeExtension(compParent.extensions, 'teambit.pkg/pkg');
      }
      const extensionsNamesForArtifacts = ['teambit.compilation/compiler'];
      return flatten(
        extensionsNamesForArtifacts.map((extName) => getArtifactFilesByExtension(legacyComp.extensions, extName))
      );
    };

    const artifactsFiles = await artifactFilesToFetch();
    const artifactsVinylFlattened: ArtifactVinyl[] = [];
    await Promise.all(
      artifactsFiles.map(async (artifactFiles) => {
        if (!artifactFiles) return;
        if (!(artifactFiles instanceof ArtifactFiles)) {
          artifactFiles = deserializeArtifactFiles(artifactFiles);
        }
        // fyi, if this is coming from the isolator aspect, it is optimized to import all at once.
        // see artifact-files.importMultipleDistsArtifacts().
        const vinylFiles = await artifactFiles.getVinylsAndImportIfMissing(legacyComp.id, legacyScope);
        artifactsVinylFlattened.push(...vinylFiles);
      })
    );
    const artifactsDir = legacyComp.writtenPath;
    if (artifactsDir) {
      artifactsVinylFlattened.forEach((a) => a.updatePaths({ newBase: artifactsDir }));
    }
    return artifactsVinylFlattened;
  }
}

IsolatorAspect.addRuntime(IsolatorMain);<|MERGE_RESOLUTION|>--- conflicted
+++ resolved
@@ -231,11 +231,7 @@
 /**
  * File name to indicate that the capsule is ready (all packages are installed and links are created)
  */
-<<<<<<< HEAD
-const CAPSULE_READY_FILE = '.bit-capsule-ready';
-=======
 export const CAPSULE_READY_FILE = '.bit-capsule-ready';
->>>>>>> 9fe999bb
 
 export class IsolatorMain {
   static runtime = MainRuntime;

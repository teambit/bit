--- conflicted
+++ resolved
@@ -363,15 +363,9 @@
     }
   }
 
-<<<<<<< HEAD
   static runtime: any = MainRuntime;
   static dependencies: any = [LoggerAspect, EnvsAspect];
-  static slots = [Slot.withType<OnAspectLoadError>()];
-=======
-  static runtime = MainRuntime;
-  static dependencies = [LoggerAspect, EnvsAspect];
   static slots = [Slot.withType<OnAspectLoadError>(), Slot.withType<OnLoadRequireableExtension>()];
->>>>>>> 01652ae4
 
   static async provider(
     [loggerExt, envs]: [LoggerMain, EnvsMain],

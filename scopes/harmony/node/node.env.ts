import { DependenciesEnv, PackageEnv } from '@teambit/envs';
import { VariantPolicyConfigObject } from '@teambit/dependency-resolver';
import { TypescriptMain } from '@teambit/typescript';

export class NodeEnv implements DependenciesEnv, PackageEnv {
  constructor(protected tsAspect: TypescriptMain) {}

<<<<<<< HEAD
=======
export const NodeEnvType = 'node';

export class NodeEnv implements DependenciesEnv {
>>>>>>> 148fb97b
  icon = 'https://static.bit.dev/extensions-icons/nodejs.svg';

  getDependencies(): VariantPolicyConfigObject {
    return {
      devDependencies: {
        '@types/jest': '26.0.20',
        '@types/node': '12.20.4',
        // This is added as dev dep since our jest file transformer uses babel plugins that require this to be installed
        '@babel/runtime': '7.12.18',
      },
    };
  }

  getPreviewConfig() {
    return {
      strategyName: 'component',
      splitComponentBundle: false,
    };
  }

<<<<<<< HEAD
  getPackageJsonProps() {
    return this.tsAspect.getCjsPackageJsonProps();
=======
  async __getDescriptor() {
    return {
      type: NodeEnvType,
    };
>>>>>>> 148fb97b
  }
}<|MERGE_RESOLUTION|>--- conflicted
+++ resolved
@@ -2,15 +2,11 @@
 import { VariantPolicyConfigObject } from '@teambit/dependency-resolver';
 import { TypescriptMain } from '@teambit/typescript';
 
+export const NodeEnvType = 'node';
+
 export class NodeEnv implements DependenciesEnv, PackageEnv {
   constructor(protected tsAspect: TypescriptMain) {}
 
-<<<<<<< HEAD
-=======
-export const NodeEnvType = 'node';
-
-export class NodeEnv implements DependenciesEnv {
->>>>>>> 148fb97b
   icon = 'https://static.bit.dev/extensions-icons/nodejs.svg';
 
   getDependencies(): VariantPolicyConfigObject {
@@ -31,14 +27,13 @@
     };
   }
 
-<<<<<<< HEAD
   getPackageJsonProps() {
     return this.tsAspect.getCjsPackageJsonProps();
-=======
+  }
+
   async __getDescriptor() {
     return {
       type: NodeEnvType,
     };
->>>>>>> 148fb97b
   }
 }
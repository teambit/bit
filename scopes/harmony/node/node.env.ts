--- conflicted
+++ resolved
@@ -18,15 +18,14 @@
     };
   }
 
-<<<<<<< HEAD
-  getPackageJsonProps() {
-    return this.tsAspect.getCjsPackageJsonProps();
-=======
   getPreviewConfig() {
     return {
       strategyName: 'component',
       splitComponentBundle: false,
     };
->>>>>>> f0df0baf
+  }
+
+  getPackageJsonProps() {
+    return this.tsAspect.getCjsPackageJsonProps();
   }
 }
--- conflicted
+++ resolved
@@ -1,24 +1,16 @@
 import { EnvPolicyConfigObject } from '@teambit/dependency-resolver';
 import { merge } from 'lodash';
 import { TsConfigSourceFile } from 'typescript';
-<<<<<<< HEAD
 import { TsCompilerOptionsWithoutTsConfig, TypescriptAspect, TypescriptMain } from '@teambit/typescript';
-=======
-import type { TsCompilerOptionsWithoutTsConfig } from '@teambit/typescript';
 import { ApplicationAspect, ApplicationMain } from '@teambit/application';
 import { LoggerAspect, LoggerMain } from '@teambit/logger';
->>>>>>> f0df0baf
 import { MainRuntime } from '@teambit/cli';
 import { GeneratorAspect, GeneratorMain } from '@teambit/generator';
 import { BuildTask } from '@teambit/builder';
 import { Compiler } from '@teambit/compiler';
 import { PackageJsonProps } from '@teambit/pkg';
 import { EnvsAspect, EnvsMain, EnvTransformer, Environment } from '@teambit/envs';
-<<<<<<< HEAD
 import { ReactAspect, ReactMain, UseTypescriptModifiers } from '@teambit/react';
-=======
-import { ReactAspect, ReactEnv, ReactMain } from '@teambit/react';
->>>>>>> f0df0baf
 import { NodeAspect } from './node.aspect';
 import { NodeEnv } from './node.env';
 import { nodeEnvTemplate } from './templates/node-env';
@@ -146,31 +138,24 @@
   }
 
   static runtime = MainRuntime;
-<<<<<<< HEAD
-  static dependencies = [EnvsAspect, ReactAspect, TypescriptAspect, GeneratorAspect];
+  static dependencies = [LoggerAspect, EnvsAspect, ApplicationAspect, ReactAspect, GeneratorAspect, TypescriptAspect];
 
-  static async provider([envs, react, tsAspect, generator]: [EnvsMain, ReactMain, TypescriptMain, GeneratorMain]) {
+  static async provider([loggerAspect, envs, application, react, generator, tsAspect]: [
+    LoggerMain,
+    EnvsMain,
+    ApplicationMain,
+    ReactMain,
+    GeneratorMain,
+    TypescriptMain
+  ]) {
+    const logger = loggerAspect.createLogger(NodeAspect.id);
     const reactCjs = react.compose([
       react.useTypescript({
         devConfig: [tsAspect.getCjsTransformer()],
         buildConfig: [tsAspect.getCjsTransformer()],
       }),
     ]);
-
-    const nodeEnv: NodeEnv = envs.merge(new NodeEnv(tsAspect), reactCjs);
-=======
-  static dependencies = [LoggerAspect, EnvsAspect, ApplicationAspect, ReactAspect, GeneratorAspect];
-
-  static async provider([loggerAspect, envs, application, react, generator]: [
-    LoggerMain,
-    EnvsMain,
-    ApplicationMain,
-    ReactMain,
-    GeneratorMain
-  ]) {
-    const logger = loggerAspect.createLogger(NodeAspect.id);
-    const nodeEnv = envs.merge<NodeEnv, ReactEnv>(new NodeEnv(), react.reactEnv);
->>>>>>> f0df0baf
+    const nodeEnv = envs.merge<NodeEnv, ReactEnv>(new NodeEnv(tsAspect), reactCjs);
     envs.registerEnv(nodeEnv);
     const nodeAppType = new NodeAppType('node-app', nodeEnv, logger);
     application.registerAppType(nodeAppType);

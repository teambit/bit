/* eslint-disable import/no-dynamic-require */
/* eslint-disable import/first */
process.on('uncaughtException', (err) => {
  // eslint-disable-next-line no-console
  console.error('uncaughtException', err);
  process.exit(1);
});

import { nativeCompileCache } from '@teambit/toolbox.performance.v8-cache';

// Enable v8 compile cache, keep this before other imports
nativeCompileCache?.install();

import './hook-require';

import {
  getAspectDir,
  getAspectDistDir,
  AspectLoaderMain,
  getCoreAspectPackageName,
  getCoreAspectName,
} from '@teambit/aspect-loader';
import json from 'comment-json';
import { CLIAspect, CLIMain, MainRuntime } from '@teambit/cli';
import { ConfigRuntime, getConfigAspect } from '@teambit/config';
import { Harmony, RuntimeDefinition, Extension } from '@teambit/harmony';
// TODO: expose this types from harmony (once we have a way to expose it only for node)
import { Config, ConfigOptions } from '@teambit/harmony/dist/harmony-config';
import { VERSION_DELIMITER } from '@teambit/legacy-bit-id';
import { getConsumerInfo, loadConsumer } from '@teambit/legacy/dist/consumer';
import { ConsumerInfo } from '@teambit/legacy/dist/consumer/consumer-locator';
import BitMap from '@teambit/legacy/dist/consumer/bit-map';
import ComponentLoader from '@teambit/legacy/dist/consumer/component/component-loader';
import ComponentConfig from '@teambit/legacy/dist/consumer/config/component-config';
import ComponentOverrides from '@teambit/legacy/dist/consumer/config/component-overrides';
import { PackageJsonTransformer } from '@teambit/workspace.modules.node-modules-linker';
import { satisfies } from 'semver';
import { getHarmonyVersion } from '@teambit/legacy/dist/bootstrap';
import ClearCacheAspect from '@teambit/clear-cache';
import { ExtensionDataList } from '@teambit/legacy/dist/consumer/config';
import WorkspaceConfig from '@teambit/legacy/dist/consumer/config/workspace-config';
import { ComponentIdList, ComponentID } from '@teambit/component-id';
import { findScopePath } from '@teambit/legacy/dist/utils';
import logger from '@teambit/legacy/dist/logger/logger';
import { ExternalActions } from '@teambit/legacy/dist/api/scope/lib/action';
<<<<<<< HEAD
import { readdir } from 'fs-extra';
import { resolve } from 'path';
import { getManifestsMap } from './manifests';
=======
import { readdir, readFile } from 'fs-extra';
import { resolve, join } from 'path';
import { manifestsMap } from './manifests';
>>>>>>> c0a2c79b
import { BitAspect } from './bit.aspect';
import { registerCoreExtensions } from './bit.main.runtime';
import { BitConfig } from './bit.provider';

const manifestsMap = getManifestsMap();

async function loadLegacyConfig(config: any) {
  const aspectsToLoad = [getConfigAspect()];
  const harmony = await Harmony.load(aspectsToLoad, ConfigRuntime.name, config.toObject());
  // await harmony.run(async (aspect: Extension, runtime: RuntimeDefinition) => requireAspects(aspect, runtime));
  await harmony.run();
}

async function getConfig(cwd = process.cwd()) {
  const consumerInfo = await getConsumerInfo(cwd);
  const scopePath = findScopePath(cwd);
  const globalConfigOpts = {
    name: '.bitrc.jsonc',
  };
  const configOpts: ConfigOptions = {
    global: globalConfigOpts,
    shouldThrow: false,
    cwd: consumerInfo?.path || scopePath,
  };

  if (consumerInfo) {
    const config = await getWsConfig(consumerInfo.path, configOpts);
    return attachVersionsFromBitmap(config, consumerInfo);
  }

  if (scopePath && !consumerInfo) {
    return Config.load('scope.jsonc', configOpts);
  }

  return Config.loadGlobal(globalConfigOpts);
}

async function getWsConfig(consumerPath: string, configOpts: ConfigOptions) {
  try {
    return Config.load('workspace.jsonc', configOpts);
  } catch (err: any) {
    // file is there. otherwise, Config.load wouldn't throw.
    const wsPath = join(consumerPath, 'workspace.jsonc');
    const fileContent = await readFile(wsPath, 'utf-8');
    // if it has conflicts markers, ask the user to fix them
    if (fileContent.includes('<<<<<<<') || fileContent.includes('>>>>>>>')) {
      throw new Error(`please fix the conflicts in workspace.jsonc to continue`);
    }
    throw err;
  }
}

/**
 * This will attach versions of aspects configured in the config without version by resolves them from the bitmap file
 * It's required in order to support a usecase which you develop a local aspect and configure it in your workspace.jsonc
 * in that case you always want the workspace.jsonc config to be linked to your local aspect
 * but you don't want to change your workspace.jsonc version after each tag of the aspect
 * @param config
 */
function attachVersionsFromBitmap(config: Config, consumerInfo: ConsumerInfo): Config {
  if (!consumerInfo || !consumerInfo.hasBitMap) {
    return config;
  }
  const rawConfig = config.toObject();
  const rawBitmap = BitMap.loadRawSync(consumerInfo.path);
  let parsedBitMap = {};
  try {
    parsedBitMap = rawBitmap ? json.parse(rawBitmap?.toString('utf8'), undefined, true) : {};
    // @todo: remove this if statement once we don't need the migration of the bitmap file for lanes
    // @ts-ignore
    if (parsedBitMap?._bit_lane?.name) {
      // backward compatibility. if "_bit_land" has the old format, then, later, when the bitmap is loaded again,
      // it'll take care of the migration.
      parsedBitMap = {};
    }
    BitMap.removeNonComponentFields(parsedBitMap);
    // Do nothing here, invalid bitmaps will be handled later
    // eslint-disable-next-line no-empty
  } catch (e: any) {}
  const defaultScope = rawConfig['teambit.workspace/workspace'].defaultScope;
  const allBitmapIds = Object.keys(parsedBitMap).map((id) =>
    BitMap.getComponentIdFromComponentJson(id, parsedBitMap[id], defaultScope)
  );
  const bitMapBitIds = ComponentIdList.fromArray(allBitmapIds);
  const result = Object.entries(rawConfig).reduce((acc, [aspectId, aspectConfig]) => {
    let newAspectEntry = aspectId;
    // In case the id already has a version we don't want to get it from the bitmap
    // We also don't want to add versions for core aspects
    if (!aspectId.includes(VERSION_DELIMITER) && !manifestsMap[aspectId]) {
      const versionFromBitmap = getVersionFromBitMapIds(bitMapBitIds, aspectId);
      if (versionFromBitmap) {
        newAspectEntry = `${aspectId}${VERSION_DELIMITER}${versionFromBitmap}`;
      }
    }
    acc[newAspectEntry] = aspectConfig;
    return acc;
  }, {});
  return new Config(result);
}

function getVersionFromBitMapIds(allBitmapIds: ComponentIdList, aspectId: string): string | undefined {
  let aspectBitId: ComponentID;
  try {
    aspectBitId = ComponentID.fromString(aspectId);
  } catch (err: any) {
    throw new Error(
      `unable to parse the component-id "${aspectId}" from the workspace.jsonc file, make sure this is a component id`
    );
  }
  // start by searching id in the bitmap with exact match (including scope name)
  // in case the aspect is not exported yet, it will be in the bitmap without a scope,
  // while in the aspect id it will have the default scope
  const found =
    allBitmapIds.searchWithoutVersion(aspectBitId) || allBitmapIds.searchWithoutScopeAndVersion(aspectBitId);
  return found && found.hasVersion() ? found.version : undefined;
}

export async function requireAspects(aspect: Extension, runtime: RuntimeDefinition) {
  const id = aspect.name;
  if (!id) throw new Error('could not retrieve aspect id');
  const dirPath = getAspectDistDir(id);
  const files = await readdir(dirPath);
  const runtimeFile = files.find((file) => file.includes(`.${runtime.name}.runtime.js`));
  if (!runtimeFile) return;
  // eslint-disable-next-line
  require(resolve(`${dirPath}/${runtimeFile}`));
}

function getMainAspect() {
  const mainAspectDir = getAspectDir(BitAspect.id);
  let version: string | undefined;
  const packageName = getCoreAspectPackageName(BitAspect.id);

  try {
    // eslint-disable-next-line global-require
    const packageJson = require(`${mainAspectDir}/package.json`);
    version = packageJson.version;
  } catch (err: any) {
    version = undefined;
  }

  return {
    path: mainAspectDir,
    version,
    packageName,
    aspect: BitAspect,
    name: getCoreAspectName(BitAspect.id),
    id: BitAspect.id,
  };
}

/**
 * Bit may crush during the aspect loading phase or workspace/consumer initialization.
 * normally, this is the desired behavior, however, some commands are there to help overcome these
 * errors, such as "bit clear-cache". for these commands we're better off loading the bare minimum,
 * which is only the CLI aspect.
 *
 * at this stage we don't have the commands objects, so we can't check the command/flags from there
 * instead, we have to check the `process.argv.` directly instead, which is not 100% accurate.
 */
function shouldLoadInSafeMode() {
  const currentCommand = process.argv[2];
  const safeModeCommands = ['init', 'cat-scope', 'cat-object', 'cat-component', 'cmp', 'cat-lane', 'config', 'remote'];
  const hasSafeModeFlag = process.argv.includes('--safe-mode');
  const isSafeModeCommand = safeModeCommands.includes(currentCommand) || isClearCacheCommand();
  return isSafeModeCommand || hasSafeModeFlag;
}

function isClearCacheCommand() {
  return process.argv[2] === 'clear-cache' || process.argv[2] === 'cc';
}

function shouldRunAsDaemon() {
  return process.env.BIT_DAEMON === 'true';
}

export async function loadBit(path = process.cwd()) {
  clearGlobalsIfNeeded();
  logger.info(`*** Loading Bit *** argv:\n${process.argv.join('\n')}`);
  const config = await getConfig(path);
  registerCoreExtensions();
  await loadLegacyConfig(config);
  const configMap = config.toObject();
  configMap[BitAspect.id] ||= {};
  configMap[BitAspect.id].cwd = path;
  verifyEngine(configMap[BitAspect.id]);

  const aspectsToLoad = [CLIAspect];
  const loadCLIOnly = shouldLoadInSafeMode();
  if (isClearCacheCommand()) aspectsToLoad.push(ClearCacheAspect);
  if (!loadCLIOnly) {
    // aspectsToLoad.push(BitAspect);
    aspectsToLoad.push(...Object.values(manifestsMap));
  }
  if (shouldRunAsDaemon()) {
    logger.isDaemon = true;
  }
  const harmony = await Harmony.load(aspectsToLoad, MainRuntime.name, configMap);

  // await harmony.run(async (aspect: Extension, runtime: RuntimeDefinition) => requireAspects(aspect, runtime));
  await harmony.run();

  if (loadCLIOnly) return harmony;
  const aspectLoader = harmony.get<AspectLoaderMain>('teambit.harmony/aspect-loader');
  aspectLoader.setCoreAspects(Object.values(manifestsMap));
  aspectLoader.setMainAspect(getMainAspect());
  return harmony;
}

function verifyEngine(bitConfig: BitConfig) {
  if (!bitConfig.engine) {
    return;
  }
  const bitVersion = getHarmonyVersion(true);
  if (satisfies(bitVersion, bitConfig.engine)) {
    return;
  }
  const msg = `your bit version "${bitVersion}" doesn't satisfies the required "${bitConfig.engine}" version`;
  if (bitConfig.engineStrict) {
    throw new Error(`error: ${msg}`);
  }
  logger.console(msg, 'warn', 'yellow');
}

export async function runCLI() {
  const harmony = await loadBit();
  const cli = harmony.get<CLIMain>('teambit.harmony/cli');
  let hasWorkspace = true;
  try {
    harmony.get('teambit.workspace/workspace');
  } catch (err: any) {
    hasWorkspace = false;
  }
  await cli.run(hasWorkspace);
}

const globalsState: Record<string, any> = {};

/**
 * loadBit may gets called multiple times (currently, it's happening during e2e-tests that call loadBit).
 * when it happens, the static methods in this function still have the callbacks that were added in
 * the previous loadBit call. this callbacks have the old data such as workspace/bitmap/consumer
 * of the previous workspace, which leads to hard-to-debug issues.
 */
function clearGlobalsIfNeeded() {
  if (!loadConsumer.cache && !PackageJsonTransformer.packageJsonTransformersRegistry.length) {
    return;
  }
  delete loadConsumer.cache;
  ComponentLoader.onComponentLoadSubscribers = [];
  ComponentOverrides.componentOverridesLoadingRegistry = {};
  ComponentConfig.componentConfigLoadingRegistry = {};
  PackageJsonTransformer.packageJsonTransformersRegistry = [];
  globalsState.loadDeps = ComponentLoader.loadDeps;
  // @ts-ignore
  ComponentLoader.loadDeps = undefined;
  ExtensionDataList.coreExtensionsNames = new Map();
  ExtensionDataList.toModelObjectsHook = [];
  // @ts-ignore
  WorkspaceConfig.workspaceConfigEnsuringRegistry = undefined;
  // @ts-ignore
  WorkspaceConfig.workspaceConfigIsExistRegistry = undefined;
  // @ts-ignore
  WorkspaceConfig.workspaceConfigLoadingRegistry = undefined;
  ExternalActions.externalActions = [];
}

export function restoreGlobals() {
  if (globalsState.loadDeps) ComponentLoader.loadDeps = globalsState.loadDeps;
}<|MERGE_RESOLUTION|>--- conflicted
+++ resolved
@@ -43,15 +43,9 @@
 import { findScopePath } from '@teambit/legacy/dist/utils';
 import logger from '@teambit/legacy/dist/logger/logger';
 import { ExternalActions } from '@teambit/legacy/dist/api/scope/lib/action';
-<<<<<<< HEAD
-import { readdir } from 'fs-extra';
-import { resolve } from 'path';
-import { getManifestsMap } from './manifests';
-=======
 import { readdir, readFile } from 'fs-extra';
 import { resolve, join } from 'path';
-import { manifestsMap } from './manifests';
->>>>>>> c0a2c79b
+import { getManifestsMap } from './manifests';
 import { BitAspect } from './bit.aspect';
 import { registerCoreExtensions } from './bit.main.runtime';
 import { BitConfig } from './bit.provider';

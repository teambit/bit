--- conflicted
+++ resolved
@@ -228,15 +228,12 @@
   const loadCLIOnly = shouldLoadInSafeMode();
   if (!loadCLIOnly) {
     // aspectsToLoad.push(BitAspect);
-    aspectsToLoad.push(...(Object.values(manifestsMap)));
-  }
-<<<<<<< HEAD
-  // console.log('aspectsToLoad', aspectsToLoad)
-=======
+    aspectsToLoad.push(...Object.values(manifestsMap));
+  }
   if (shouldRunAsDaemon()) {
     logger.isDaemon = true;
   }
->>>>>>> bf2104f2
+  // console.log('aspectsToLoad', aspectsToLoad)
   const harmony = await Harmony.load(aspectsToLoad, MainRuntime.name, configMap);
 
   // await harmony.run(async (aspect: Extension, runtime: RuntimeDefinition) => requireAspects(aspect, runtime));

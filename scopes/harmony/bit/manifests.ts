import { AspectAspect } from '@teambit/aspect';
import AspectLoaderAspect from '@teambit/aspect-loader';
import { BuilderAspect } from '@teambit/builder';
import { BundlerAspect } from '@teambit/bundler';
import { CacheAspect } from '@teambit/cache';
import { CLIAspect } from '@teambit/cli';
import { CompilerAspect } from '@teambit/compiler';
import { ComponentAspect } from '@teambit/component';
import { CompositionsAspect } from '@teambit/compositions';
import { ConfigAspect } from '@teambit/config';
import { DependencyResolverAspect } from '@teambit/dependency-resolver';
import { DeprecationAspect } from '@teambit/deprecation';
import { DocsAspect } from '@teambit/docs';
import { EnvsAspect } from '@teambit/envs';
import { EnvAspect } from '@teambit/env';
import { ExpressAspect } from '@teambit/express';
import { YarnAspect } from '@teambit/yarn';
import { GeneratorAspect } from '@teambit/generator';
import { HarmonyUiAppAspect } from '@teambit/harmony-ui-app';
import { GraphAspect } from '@teambit/graph';
import { GraphqlAspect } from '@teambit/graphql';
import { InsightsAspect } from '@teambit/insights';
import { IsolatorAspect } from '@teambit/isolator';
import { JestAspect } from '@teambit/jest';
import { LoggerAspect } from '@teambit/logger';
import { NodeAspect } from '@teambit/node';
import { NotificationsAspect } from '@teambit/notifications';
import { PanelUiAspect } from '@teambit/panels';
import { PkgAspect } from '@teambit/pkg';
import { PnpmAspect } from '@teambit/pnpm';
import { PreviewAspect } from '@teambit/preview';
import { ComponentSizerAspect } from '@teambit/component-sizer';
import { ReactAspect } from '@teambit/react';
import { ReactNativeAspect } from '@teambit/react-native';
import { ReactRouterAspect } from '@teambit/react-router';
import { ReactElementsAspect } from '@teambit/react-elements';
import { ElementsAspect } from '@teambit/elements';
import { SchemaAspect } from '@teambit/schema';
import { PubsubAspect } from '@teambit/pubsub';
import { ScopeAspect } from '@teambit/scope';
// import { StencilAspect } from '@teambit/stencil';
import { TesterAspect } from '@teambit/tester';
import { MultiTesterAspect } from '@teambit/multi-tester';
import { TypescriptAspect } from '@teambit/typescript';
import { BabelAspect } from '@teambit/babel';
import { UIAspect } from '@teambit/ui';
import { VariantsAspect } from '@teambit/variants';
import { WebpackAspect } from '@teambit/webpack';
import { WorkspaceAspect } from '@teambit/workspace';
import { InstallAspect } from '@teambit/install';
import { LinterAspect } from '@teambit/linter';
import { FormatterAspect } from '@teambit/formatter';
import { ChangelogAspect } from '@teambit/changelog';
import { CodeAspect } from '@teambit/code';
import { CommandBarAspect } from '@teambit/command-bar';
import { SidebarAspect } from '@teambit/sidebar';
import { ComponentTreeAspect } from '@teambit/component-tree';
import { DevFilesAspect } from '@teambit/dev-files';
import { ESLintAspect } from '@teambit/eslint';
import { PrettierAspect } from '@teambit/prettier';
import { SignAspect } from '@teambit/sign';
import WorkerAspect from '@teambit/worker';
import { GlobalConfigAspect } from '@teambit/global-config';
import MultiCompilerAspect from '@teambit/multi-compiler';
import MDXAspect from '@teambit/mdx';
import ReadmeAspect from '@teambit/readme';
import { ApplicationAspect } from '@teambit/application';
import { UpdateDependenciesAspect } from '@teambit/update-dependencies';
import { ExportAspect } from '@teambit/export';
import { ImporterAspect } from '@teambit/importer';
import { EjectAspect } from '@teambit/eject';
import { UserAgentAspect } from '@teambit/user-agent';
import { HtmlAspect } from '@teambit/html';
import { LanesAspect } from '@teambit/lanes';
import { ForkingAspect } from '@teambit/forking';
import { RenamingAspect } from '@teambit/renaming';
import { ComponentLogAspect } from '@teambit/component-log';
import { ClearCacheAspect } from '@teambit/clear-cache';
import { DiagnosticAspect } from '@teambit/diagnostic';
import { NewComponentHelperAspect } from '@teambit/new-component-helper';
import { MochaAspect } from '@teambit/mocha';
import { BitCustomAspectAspect } from '@teambit/bit-custom-aspect';
import { CommunityAspect } from '@teambit/community';
import { CloudAspect } from '@teambit/cloud';
import { StatusAspect } from '@teambit/status';
import { SnappingAspect } from '@teambit/snapping';
import { MergingAspect } from '@teambit/merging';
import { IssuesAspect } from '@teambit/issues';
import { RefactoringAspect } from '@teambit/refactoring';
import { ComponentCompareAspect } from '@teambit/component-compare';
import { ListerAspect } from '@teambit/lister';
import { DependenciesAspect } from '@teambit/dependencies';
import { RemoveAspect } from '@teambit/remove';
import { MergeLanesAspect } from '@teambit/merge-lanes';
import { CheckoutAspect } from '@teambit/checkout';
import { APIReferenceAspect } from '@teambit/api-reference';
<<<<<<< HEAD
import { ApiServerAspect } from '@teambit/api-server';
=======
import { ComponentWriterAspect } from '@teambit/component-writer';
>>>>>>> 12dcac09
import { BitAspect } from './bit.aspect';

export const manifestsMap = {
  [AspectLoaderAspect.id]: AspectLoaderAspect,
  [CLIAspect.id]: CLIAspect,
  [DevFilesAspect.id]: DevFilesAspect,
  [WorkspaceAspect.id]: WorkspaceAspect,
  [InstallAspect.id]: InstallAspect,
  [ESLintAspect.id]: ESLintAspect,
  [PrettierAspect.id]: PrettierAspect,
  [CompilerAspect.id]: CompilerAspect,
  [LinterAspect.id]: LinterAspect,
  [FormatterAspect.id]: FormatterAspect,
  [ComponentAspect.id]: ComponentAspect,
  [MDXAspect.id]: MDXAspect,
  [ReadmeAspect.id]: ReadmeAspect,
  [PreviewAspect.id]: PreviewAspect,
  [ComponentSizerAspect.id]: ComponentSizerAspect,
  [DocsAspect.id]: DocsAspect,
  [YarnAspect.id]: YarnAspect,
  [CompositionsAspect.id]: CompositionsAspect,
  [GlobalConfigAspect.id]: GlobalConfigAspect,
  [GraphqlAspect.id]: GraphqlAspect,
  [PnpmAspect.id]: PnpmAspect,
  [MultiCompilerAspect.id]: MultiCompilerAspect,
  [UIAspect.id]: UIAspect,
  [GeneratorAspect.id]: GeneratorAspect,
  [EnvsAspect.id]: EnvsAspect,
  [EnvAspect.id]: EnvAspect,
  [GraphAspect.id]: GraphAspect,
  [PubsubAspect.id]: PubsubAspect,
  [DependencyResolverAspect.id]: DependencyResolverAspect,
  [InsightsAspect.id]: InsightsAspect,
  [IsolatorAspect.id]: IsolatorAspect,
  [LoggerAspect.id]: LoggerAspect,
  [PkgAspect.id]: PkgAspect,
  [ReactAspect.id]: ReactAspect,
  [ReactNativeAspect.id]: ReactNativeAspect,
  [ReactElementsAspect.id]: ReactElementsAspect,
  [ElementsAspect.id]: ElementsAspect,
  [WorkerAspect.id]: WorkerAspect,
  // [StencilAspect.id]: StencilAspect,
  [ScopeAspect.id]: ScopeAspect,
  [TesterAspect.id]: TesterAspect,
  [MultiTesterAspect.id]: MultiTesterAspect,
  [BuilderAspect.id]: BuilderAspect,
  [VariantsAspect.id]: VariantsAspect,
  [DeprecationAspect.id]: DeprecationAspect,
  [ExpressAspect.id]: ExpressAspect,
  [AspectAspect.id]: AspectAspect,
  [WebpackAspect.id]: WebpackAspect,
  [SchemaAspect.id]: SchemaAspect,
  [ReactRouterAspect.id]: ReactRouterAspect,
  [TypescriptAspect.id]: TypescriptAspect,
  [PanelUiAspect.id]: PanelUiAspect,
  [BabelAspect.id]: BabelAspect,
  [NodeAspect.id]: NodeAspect,
  [NotificationsAspect.id]: NotificationsAspect,
  [BundlerAspect.id]: BundlerAspect,
  [JestAspect.id]: JestAspect,
  [CacheAspect.id]: CacheAspect,
  [ChangelogAspect.id]: ChangelogAspect,
  [CodeAspect.id]: CodeAspect,
  [CommandBarAspect.id]: CommandBarAspect,
  [SidebarAspect.id]: SidebarAspect,
  [ComponentTreeAspect.id]: ComponentTreeAspect,
  [SignAspect.id]: SignAspect,
  [UpdateDependenciesAspect.id]: UpdateDependenciesAspect,
  [ExportAspect.id]: ExportAspect,
  [ImporterAspect.id]: ImporterAspect,
  [HarmonyUiAppAspect.id]: HarmonyUiAppAspect,
  [UserAgentAspect.id]: UserAgentAspect,
  [ApplicationAspect.id]: ApplicationAspect,
  [EjectAspect.id]: EjectAspect,
  [HtmlAspect.id]: HtmlAspect,
  [LanesAspect.id]: LanesAspect,
  [ForkingAspect.id]: ForkingAspect,
  [RenamingAspect.id]: RenamingAspect,
  [NewComponentHelperAspect.id]: NewComponentHelperAspect,
  [ComponentLogAspect.id]: ComponentLogAspect,
  [ClearCacheAspect.id]: ClearCacheAspect,
  [MochaAspect.id]: MochaAspect,
  [BitCustomAspectAspect.id]: BitCustomAspectAspect,
  [DiagnosticAspect.id]: DiagnosticAspect,
  [StatusAspect.id]: StatusAspect,
  [CommunityAspect.id]: CommunityAspect,
  [CloudAspect.id]: CloudAspect,
  [SnappingAspect.id]: SnappingAspect,
  [MergingAspect.id]: MergingAspect,
  [IssuesAspect.id]: IssuesAspect,
  [RefactoringAspect.id]: RefactoringAspect,
  [ComponentCompareAspect.id]: ComponentCompareAspect,
  [ListerAspect.id]: ListerAspect,
  [DependenciesAspect.id]: DependenciesAspect,
  [RemoveAspect.id]: RemoveAspect,
  [MergeLanesAspect.id]: MergeLanesAspect,
  [CheckoutAspect.id]: CheckoutAspect,
  [ComponentWriterAspect.id]: ComponentWriterAspect,
  [APIReferenceAspect.id]: APIReferenceAspect,
  [ApiServerAspect.id]: ApiServerAspect,
};

export function isCoreAspect(id: string) {
  const _reserved = [BitAspect.id, ConfigAspect.id];
  if (_reserved.includes(id)) return true;
  return !!manifestsMap[id];
}

export function getAllCoreAspectsIds(): string[] {
  const _reserved = [BitAspect.id, ConfigAspect.id];
  return [...Object.keys(manifestsMap), ..._reserved];
}<|MERGE_RESOLUTION|>--- conflicted
+++ resolved
@@ -94,11 +94,8 @@
 import { MergeLanesAspect } from '@teambit/merge-lanes';
 import { CheckoutAspect } from '@teambit/checkout';
 import { APIReferenceAspect } from '@teambit/api-reference';
-<<<<<<< HEAD
 import { ApiServerAspect } from '@teambit/api-server';
-=======
 import { ComponentWriterAspect } from '@teambit/component-writer';
->>>>>>> 12dcac09
 import { BitAspect } from './bit.aspect';
 
 export const manifestsMap = {

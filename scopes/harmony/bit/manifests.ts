--- conflicted
+++ resolved
@@ -79,12 +79,9 @@
 import { BitCustomAspectAspect } from '@teambit/bit-custom-aspect';
 import { CommunityAspect } from '@teambit/community';
 import { CloudAspect } from '@teambit/cloud';
-<<<<<<< HEAD
 import { StatusAspect } from '@teambit/status';
-=======
 import { SnappingAspect } from '@teambit/snapping';
 import { MergingAspect } from '@teambit/merging';
->>>>>>> 8d39fc35
 import { BitAspect } from './bit.aspect';
 
 export const manifestsMap = {

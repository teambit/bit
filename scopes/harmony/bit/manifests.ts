import { AspectAspect } from '@teambit/aspect';
import AspectLoaderAspect from '@teambit/aspect-loader';
import { BuilderAspect } from '@teambit/builder';
import { BundlerAspect } from '@teambit/bundler';
import { CacheAspect } from '@teambit/cache';
import { CLIAspect } from '@teambit/cli';
import { CompilerAspect } from '@teambit/compiler';
import { ComponentAspect } from '@teambit/component';
import { CompositionsAspect } from '@teambit/compositions';
import { ConfigAspect } from '@teambit/config';
import { DependencyResolverAspect } from '@teambit/dependency-resolver';
import { DeprecationAspect } from '@teambit/deprecation';
import { DocsAspect } from '@teambit/docs';
import { EnvsAspect } from '@teambit/envs';
import { ExpressAspect } from '@teambit/express';
import { YarnAspect } from '@teambit/yarn';
import { GeneratorAspect } from '@teambit/generator';
import { HarmonyUiAppAspect } from '@teambit/harmony-ui-app';
import { GraphAspect } from '@teambit/graph';
import { GraphqlAspect } from '@teambit/graphql';
import { InsightsAspect } from '@teambit/insights';
import { IsolatorAspect } from '@teambit/isolator';
import { JestAspect } from '@teambit/jest';
import { LoggerAspect } from '@teambit/logger';
import { NodeAspect } from '@teambit/node';
import { NotificationsAspect } from '@teambit/notifications';
import { PanelUiAspect } from '@teambit/panels';
import { PkgAspect } from '@teambit/pkg';
import { PnpmAspect } from '@teambit/pnpm';
import { PreviewAspect } from '@teambit/preview';
import { ReactAspect } from '@teambit/react';
import { ReactNativeAspect } from '@teambit/react-native';
import { ReactRouterAspect } from '@teambit/react-router';
import { SchemaAspect } from '@teambit/schema';
import { PubsubAspect } from '@teambit/pubsub';
import { ScopeAspect } from '@teambit/scope';
// import { StencilAspect } from '@teambit/stencil';
import { TesterAspect } from '@teambit/tester';
import { TypescriptAspect } from '@teambit/typescript';
import { BabelAspect } from '@teambit/babel';
import { UIAspect } from '@teambit/ui';
import { VariantsAspect } from '@teambit/variants';
import { WebpackAspect } from '@teambit/webpack';
import { WorkspaceAspect } from '@teambit/workspace';
import { LinterAspect } from '@teambit/linter';
import { ChangelogAspect } from '@teambit/changelog';
import { CodeAspect } from '@teambit/code';
import { CommandBarAspect } from '@teambit/command-bar';
import { SidebarAspect } from '@teambit/sidebar';
import { ComponentTreeAspect } from '@teambit/component-tree';
import { DevFilesAspect } from '@teambit/dev-files';
import { ESLintAspect } from '@teambit/eslint';
import { SignAspect } from '@teambit/sign';
import WorkerAspect from '@teambit/worker';
import { GlobalConfigAspect } from '@teambit/global-config';
import MultiCompilerAspect from '@teambit/multi-compiler';
import MDXAspect from '@teambit/mdx';
import { ApplicationAspect } from '@teambit/application';
import { UpdateDependenciesAspect } from '@teambit/update-dependencies';
import { ExportAspect } from '@teambit/export';
import { EjectAspect } from '@teambit/eject';
import { UserAgentAspect } from '@teambit/user-agent';
<<<<<<< HEAD
import { HtmlAspect } from '@teambit/html';
=======
import LanesAspect from '@teambit/lanes';
>>>>>>> 81f01d7f
import { BitAspect } from './bit.aspect';

export const manifestsMap = {
  [AspectLoaderAspect.id]: AspectLoaderAspect,
  [CLIAspect.id]: CLIAspect,
  [DevFilesAspect.id]: DevFilesAspect,
  [WorkspaceAspect.id]: WorkspaceAspect,
  [ESLintAspect.id]: ESLintAspect,
  [CompilerAspect.id]: CompilerAspect,
  [LinterAspect.id]: LinterAspect,
  [ComponentAspect.id]: ComponentAspect,
  [MDXAspect.id]: MDXAspect,
  [PreviewAspect.id]: PreviewAspect,
  [DocsAspect.id]: DocsAspect,
  [YarnAspect.id]: YarnAspect,
  [CompositionsAspect.id]: CompositionsAspect,
  [GlobalConfigAspect.id]: GlobalConfigAspect,
  [GraphqlAspect.id]: GraphqlAspect,
  [PnpmAspect.id]: PnpmAspect,
  [MultiCompilerAspect.id]: MultiCompilerAspect,
  [UIAspect.id]: UIAspect,
  [GeneratorAspect.id]: GeneratorAspect,
  [EnvsAspect.id]: EnvsAspect,
  [GraphAspect.id]: GraphAspect,
  [PubsubAspect.id]: PubsubAspect,
  [DependencyResolverAspect.id]: DependencyResolverAspect,
  [InsightsAspect.id]: InsightsAspect,
  [IsolatorAspect.id]: IsolatorAspect,
  [LoggerAspect.id]: LoggerAspect,
  [PkgAspect.id]: PkgAspect,
  [ReactAspect.id]: ReactAspect,
  [ReactNativeAspect.id]: ReactNativeAspect,
  [WorkerAspect.id]: WorkerAspect,
  // [StencilAspect.id]: StencilAspect,
  [ScopeAspect.id]: ScopeAspect,
  [TesterAspect.id]: TesterAspect,
  [BuilderAspect.id]: BuilderAspect,
  [VariantsAspect.id]: VariantsAspect,
  [DeprecationAspect.id]: DeprecationAspect,
  [ExpressAspect.id]: ExpressAspect,
  [AspectAspect.id]: AspectAspect,
  [WebpackAspect.id]: WebpackAspect,
  [SchemaAspect.id]: SchemaAspect,
  [ReactRouterAspect.id]: ReactRouterAspect,
  [TypescriptAspect.id]: TypescriptAspect,
  [PanelUiAspect.id]: PanelUiAspect,
  [BabelAspect.id]: BabelAspect,
  [NodeAspect.id]: NodeAspect,
  [NotificationsAspect.id]: NotificationsAspect,
  [BundlerAspect.id]: BundlerAspect,
  [JestAspect.id]: JestAspect,
  [CacheAspect.id]: CacheAspect,
  [ChangelogAspect.id]: ChangelogAspect,
  [CodeAspect.id]: CodeAspect,
  [CommandBarAspect.id]: CommandBarAspect,
  [SidebarAspect.id]: SidebarAspect,
  [ComponentTreeAspect.id]: ComponentTreeAspect,
  [SignAspect.id]: SignAspect,
  [UpdateDependenciesAspect.id]: UpdateDependenciesAspect,
  [ExportAspect.id]: ExportAspect,
  [HarmonyUiAppAspect.id]: HarmonyUiAppAspect,
  [UserAgentAspect.id]: UserAgentAspect,
  [ApplicationAspect.id]: ApplicationAspect,
  [EjectAspect.id]: EjectAspect,
<<<<<<< HEAD
  [HtmlAspect.id]: HtmlAspect
=======
  [LanesAspect.id]: LanesAspect,
>>>>>>> 81f01d7f
};

export function isCoreAspect(id: string) {
  const _reserved = [BitAspect.id, ConfigAspect.id];
  if (_reserved.includes(id)) return true;
  return !!manifestsMap[id];
}

export function getAllCoreAspectsIds(): string[] {
  const _reserved = [BitAspect.id, ConfigAspect.id];
  return [...Object.keys(manifestsMap), ..._reserved];
}<|MERGE_RESOLUTION|>--- conflicted
+++ resolved
@@ -60,11 +60,8 @@
 import { ExportAspect } from '@teambit/export';
 import { EjectAspect } from '@teambit/eject';
 import { UserAgentAspect } from '@teambit/user-agent';
-<<<<<<< HEAD
 import { HtmlAspect } from '@teambit/html';
-=======
 import LanesAspect from '@teambit/lanes';
->>>>>>> 81f01d7f
 import { BitAspect } from './bit.aspect';
 
 export const manifestsMap = {
@@ -129,11 +126,8 @@
   [UserAgentAspect.id]: UserAgentAspect,
   [ApplicationAspect.id]: ApplicationAspect,
   [EjectAspect.id]: EjectAspect,
-<<<<<<< HEAD
   [HtmlAspect.id]: HtmlAspect
-=======
   [LanesAspect.id]: LanesAspect,
->>>>>>> 81f01d7f
 };
 
 export function isCoreAspect(id: string) {

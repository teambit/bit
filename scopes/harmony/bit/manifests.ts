import { AspectAspect } from '@teambit/aspect';
import AspectLoaderAspect from '@teambit/aspect-loader';
import { BuilderAspect } from '@teambit/builder';
import { BundlerAspect } from '@teambit/bundler';
import { CacheAspect } from '@teambit/cache';
import { CLIAspect } from '@teambit/cli';
import { CompilerAspect } from '@teambit/compiler';
import { ComponentAspect } from '@teambit/component';
import { CompositionsAspect } from '@teambit/compositions';
import { ConfigAspect } from '@teambit/config';
import { DependencyResolverAspect } from '@teambit/dependency-resolver';
import { DeprecationAspect } from '@teambit/deprecation';
import { DocsAspect } from '@teambit/docs';
import { EnvsAspect } from '@teambit/envs';
import { EnvAspect } from '@teambit/env';
import { ExpressAspect } from '@teambit/express';
import { YarnAspect } from '@teambit/yarn';
import { GeneratorAspect } from '@teambit/generator';
import { HarmonyUiAppAspect } from '@teambit/harmony-ui-app';
import { GraphAspect } from '@teambit/graph';
import { GraphqlAspect } from '@teambit/graphql';
import { InsightsAspect } from '@teambit/insights';
import { IsolatorAspect } from '@teambit/isolator';
import { JestAspect } from '@teambit/jest';
import { LoggerAspect } from '@teambit/logger';
import { NodeAspect } from '@teambit/node';
import { NotificationsAspect } from '@teambit/notifications';
import { PanelUiAspect } from '@teambit/panels';
import { PkgAspect } from '@teambit/pkg';
import { PnpmAspect } from '@teambit/pnpm';
import { PreviewAspect } from '@teambit/preview';
import { ComponentSizerAspect } from '@teambit/component-sizer';
import { ReactAspect } from '@teambit/react';
import { ReactNativeAspect } from '@teambit/react-native';
import { ReactRouterAspect } from '@teambit/react-router';
import { ReactElementsAspect } from '@teambit/react-elements';
import { ElementsAspect } from '@teambit/elements';
import { SchemaAspect } from '@teambit/schema';
import { PubsubAspect } from '@teambit/pubsub';
import { ScopeAspect } from '@teambit/scope';
// import { StencilAspect } from '@teambit/stencil';
import { TesterAspect } from '@teambit/tester';
import { MultiTesterAspect } from '@teambit/multi-tester';
import { TypescriptAspect } from '@teambit/typescript';
import { BabelAspect } from '@teambit/babel';
import { UIAspect } from '@teambit/ui';
import { VariantsAspect } from '@teambit/variants';
import { WebpackAspect } from '@teambit/webpack';
import { WorkspaceAspect } from '@teambit/workspace';
import { InstallAspect } from '@teambit/install';
import { LinterAspect } from '@teambit/linter';
import { FormatterAspect } from '@teambit/formatter';
import { ChangelogAspect } from '@teambit/changelog';
import { CodeAspect } from '@teambit/code';
import { CommandBarAspect } from '@teambit/command-bar';
import { SidebarAspect } from '@teambit/sidebar';
import { ComponentTreeAspect } from '@teambit/component-tree';
import { DevFilesAspect } from '@teambit/dev-files';
import { ESLintAspect } from '@teambit/eslint';
import { PrettierAspect } from '@teambit/prettier';
import { SignAspect } from '@teambit/sign';
import WorkerAspect from '@teambit/worker';
import { GlobalConfigAspect } from '@teambit/global-config';
import MultiCompilerAspect from '@teambit/multi-compiler';
import MDXAspect from '@teambit/mdx';
import ReadmeAspect from '@teambit/readme';
import { ApplicationAspect } from '@teambit/application';
import { UpdateDependenciesAspect } from '@teambit/update-dependencies';
import { ExportAspect } from '@teambit/export';
import { ImporterAspect } from '@teambit/importer';
import { EjectAspect } from '@teambit/eject';
import { UserAgentAspect } from '@teambit/user-agent';
import { HtmlAspect } from '@teambit/html';
import { LanesAspect } from '@teambit/lanes';
import { ForkingAspect } from '@teambit/forking';
import { RenamingAspect } from '@teambit/renaming';
import { ComponentLogAspect } from '@teambit/component-log';
import { ClearCacheAspect } from '@teambit/clear-cache';
import { DiagnosticAspect } from '@teambit/diagnostic';
import { NewComponentHelperAspect } from '@teambit/new-component-helper';
import { MochaAspect } from '@teambit/mocha';
import { BitCustomAspectAspect } from '@teambit/bit-custom-aspect';
import { CommunityAspect } from '@teambit/community';
import { CloudAspect } from '@teambit/cloud';
import { StatusAspect } from '@teambit/status';
import { SnappingAspect } from '@teambit/snapping';
import { MergingAspect } from '@teambit/merging';
import { IssuesAspect } from '@teambit/issues';
import { RefactoringAspect } from '@teambit/refactoring';
import { ComponentCompareAspect } from '@teambit/component-compare';
import { ListerAspect } from '@teambit/lister';
import { DependenciesAspect } from '@teambit/dependencies';
import { RemoveAspect } from '@teambit/remove';
import { MergeLanesAspect } from '@teambit/merge-lanes';
import { CheckoutAspect } from '@teambit/checkout';
import { APIReferenceAspect } from '@teambit/api-reference';
<<<<<<< HEAD
import { ApiServerAspect } from '@teambit/api-server';
=======
import { ComponentWriterAspect } from '@teambit/component-writer';
import { TrackerAspect } from '@teambit/tracker';
import { MoverAspect } from '@teambit/mover';
>>>>>>> 3aaa8dea
import { BitAspect } from './bit.aspect';

export const manifestsMap = {
  [AspectLoaderAspect.id]: AspectLoaderAspect,
  [CLIAspect.id]: CLIAspect,
  [DevFilesAspect.id]: DevFilesAspect,
  [WorkspaceAspect.id]: WorkspaceAspect,
  [InstallAspect.id]: InstallAspect,
  [ESLintAspect.id]: ESLintAspect,
  [PrettierAspect.id]: PrettierAspect,
  [CompilerAspect.id]: CompilerAspect,
  [LinterAspect.id]: LinterAspect,
  [FormatterAspect.id]: FormatterAspect,
  [ComponentAspect.id]: ComponentAspect,
  [MDXAspect.id]: MDXAspect,
  [ReadmeAspect.id]: ReadmeAspect,
  [PreviewAspect.id]: PreviewAspect,
  [ComponentSizerAspect.id]: ComponentSizerAspect,
  [DocsAspect.id]: DocsAspect,
  [YarnAspect.id]: YarnAspect,
  [CompositionsAspect.id]: CompositionsAspect,
  [GlobalConfigAspect.id]: GlobalConfigAspect,
  [GraphqlAspect.id]: GraphqlAspect,
  [PnpmAspect.id]: PnpmAspect,
  [MultiCompilerAspect.id]: MultiCompilerAspect,
  [UIAspect.id]: UIAspect,
  [GeneratorAspect.id]: GeneratorAspect,
  [EnvsAspect.id]: EnvsAspect,
  [EnvAspect.id]: EnvAspect,
  [GraphAspect.id]: GraphAspect,
  [PubsubAspect.id]: PubsubAspect,
  [DependencyResolverAspect.id]: DependencyResolverAspect,
  [InsightsAspect.id]: InsightsAspect,
  [IsolatorAspect.id]: IsolatorAspect,
  [LoggerAspect.id]: LoggerAspect,
  [PkgAspect.id]: PkgAspect,
  [ReactAspect.id]: ReactAspect,
  [ReactNativeAspect.id]: ReactNativeAspect,
  [ReactElementsAspect.id]: ReactElementsAspect,
  [ElementsAspect.id]: ElementsAspect,
  [WorkerAspect.id]: WorkerAspect,
  // [StencilAspect.id]: StencilAspect,
  [ScopeAspect.id]: ScopeAspect,
  [TesterAspect.id]: TesterAspect,
  [MultiTesterAspect.id]: MultiTesterAspect,
  [BuilderAspect.id]: BuilderAspect,
  [VariantsAspect.id]: VariantsAspect,
  [DeprecationAspect.id]: DeprecationAspect,
  [ExpressAspect.id]: ExpressAspect,
  [AspectAspect.id]: AspectAspect,
  [WebpackAspect.id]: WebpackAspect,
  [SchemaAspect.id]: SchemaAspect,
  [ReactRouterAspect.id]: ReactRouterAspect,
  [TypescriptAspect.id]: TypescriptAspect,
  [PanelUiAspect.id]: PanelUiAspect,
  [BabelAspect.id]: BabelAspect,
  [NodeAspect.id]: NodeAspect,
  [NotificationsAspect.id]: NotificationsAspect,
  [BundlerAspect.id]: BundlerAspect,
  [JestAspect.id]: JestAspect,
  [CacheAspect.id]: CacheAspect,
  [ChangelogAspect.id]: ChangelogAspect,
  [CodeAspect.id]: CodeAspect,
  [CommandBarAspect.id]: CommandBarAspect,
  [SidebarAspect.id]: SidebarAspect,
  [ComponentTreeAspect.id]: ComponentTreeAspect,
  [SignAspect.id]: SignAspect,
  [UpdateDependenciesAspect.id]: UpdateDependenciesAspect,
  [ExportAspect.id]: ExportAspect,
  [ImporterAspect.id]: ImporterAspect,
  [HarmonyUiAppAspect.id]: HarmonyUiAppAspect,
  [UserAgentAspect.id]: UserAgentAspect,
  [ApplicationAspect.id]: ApplicationAspect,
  [EjectAspect.id]: EjectAspect,
  [HtmlAspect.id]: HtmlAspect,
  [LanesAspect.id]: LanesAspect,
  [ForkingAspect.id]: ForkingAspect,
  [RenamingAspect.id]: RenamingAspect,
  [NewComponentHelperAspect.id]: NewComponentHelperAspect,
  [ComponentLogAspect.id]: ComponentLogAspect,
  [ClearCacheAspect.id]: ClearCacheAspect,
  [MochaAspect.id]: MochaAspect,
  [BitCustomAspectAspect.id]: BitCustomAspectAspect,
  [DiagnosticAspect.id]: DiagnosticAspect,
  [StatusAspect.id]: StatusAspect,
  [CommunityAspect.id]: CommunityAspect,
  [CloudAspect.id]: CloudAspect,
  [SnappingAspect.id]: SnappingAspect,
  [MergingAspect.id]: MergingAspect,
  [IssuesAspect.id]: IssuesAspect,
  [RefactoringAspect.id]: RefactoringAspect,
  [ComponentCompareAspect.id]: ComponentCompareAspect,
  [ListerAspect.id]: ListerAspect,
  [DependenciesAspect.id]: DependenciesAspect,
  [RemoveAspect.id]: RemoveAspect,
  [MergeLanesAspect.id]: MergeLanesAspect,
  [CheckoutAspect.id]: CheckoutAspect,
  [ComponentWriterAspect.id]: ComponentWriterAspect,
  [APIReferenceAspect.id]: APIReferenceAspect,
<<<<<<< HEAD
  [ApiServerAspect.id]: ApiServerAspect,
=======
  [TrackerAspect.id]: TrackerAspect,
  [MoverAspect.id]: MoverAspect,
>>>>>>> 3aaa8dea
};

export function isCoreAspect(id: string) {
  const _reserved = [BitAspect.id, ConfigAspect.id];
  if (_reserved.includes(id)) return true;
  return !!manifestsMap[id];
}

export function getAllCoreAspectsIds(): string[] {
  const _reserved = [BitAspect.id, ConfigAspect.id];
  return [...Object.keys(manifestsMap), ..._reserved];
}<|MERGE_RESOLUTION|>--- conflicted
+++ resolved
@@ -94,13 +94,10 @@
 import { MergeLanesAspect } from '@teambit/merge-lanes';
 import { CheckoutAspect } from '@teambit/checkout';
 import { APIReferenceAspect } from '@teambit/api-reference';
-<<<<<<< HEAD
 import { ApiServerAspect } from '@teambit/api-server';
-=======
 import { ComponentWriterAspect } from '@teambit/component-writer';
 import { TrackerAspect } from '@teambit/tracker';
 import { MoverAspect } from '@teambit/mover';
->>>>>>> 3aaa8dea
 import { BitAspect } from './bit.aspect';
 
 export const manifestsMap = {
@@ -200,12 +197,9 @@
   [CheckoutAspect.id]: CheckoutAspect,
   [ComponentWriterAspect.id]: ComponentWriterAspect,
   [APIReferenceAspect.id]: APIReferenceAspect,
-<<<<<<< HEAD
   [ApiServerAspect.id]: ApiServerAspect,
-=======
   [TrackerAspect.id]: TrackerAspect,
   [MoverAspect.id]: MoverAspect,
->>>>>>> 3aaa8dea
 };
 
 export function isCoreAspect(id: string) {

--- conflicted
+++ resolved
@@ -1,6 +1,4 @@
 import { runBit } from './run-bit';
-
-<<<<<<< HEAD
 import fs from 'fs';
 import gracefulFs from 'graceful-fs';
 // monkey patch fs module to avoid EMFILE error (especially when running watch operation)
@@ -44,8 +42,4 @@
     const originalError = err.originalError || err;
     await handleErrorAndExit(originalError, process.argv[2]);
   }
-}
-=======
-// eslint-disable-next-line @typescript-eslint/no-floating-promises
-runBit();
->>>>>>> 9de4bc9d
+}
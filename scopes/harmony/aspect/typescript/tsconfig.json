--- conflicted
+++ resolved
@@ -20,11 +20,7 @@
     "moduleResolution": "node",
     "noImplicitAny": false,
     "rootDir": ".",
-<<<<<<< HEAD
-    "typeRoots": ["../node_modules/@teambit/harmony"],
-=======
-    "typeRoots": ["./node_modules/@teambit/harmony", "./node_modules/@types", "../node_modules/@types", "./vendor/types", "../../node_modules/@types"],
->>>>>>> 5f1e8773
+    "typeRoots": ["../node_modules/@teambit/harmony", "./node_modules/@types", "../node_modules/@types", "./vendor/types", "../../node_modules/@types"],
     "removeComments": true,
     "preserveConstEnums": true,
     "resolveJsonModule": true

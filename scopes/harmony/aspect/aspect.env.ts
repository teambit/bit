--- conflicted
+++ resolved
@@ -1,13 +1,5 @@
-<<<<<<< HEAD
-import { TypescriptConfigMutator } from '@teambit/typescript.modules.ts-config-mutator';
-import { TsConfigTransformer } from '@teambit/typescript';
-import { BabelMain } from '@teambit/babel';
-import { CompilerAspect, CompilerMain, Compiler } from '@teambit/compiler';
-import { Environment, PackageEnv } from '@teambit/envs';
-=======
 import { Compiler } from '@teambit/compiler';
-import type { DependenciesEnv, GetNpmIgnoreContext } from '@teambit/envs';
->>>>>>> f0df0baf
+import type { DependenciesEnv, PackageEnv, GetNpmIgnoreContext } from '@teambit/envs';
 import { merge } from 'lodash';
 import { PackageJsonProps } from '@teambit/pkg';
 import { TsConfigSourceFile } from 'typescript';
@@ -22,13 +14,8 @@
 /**
  * a component environment built for Aspects .
  */
-<<<<<<< HEAD
-export class AspectEnv implements Environment, PackageEnv {
-  constructor(private reactEnv: ReactEnv, private babel: BabelMain, private compiler: CompilerMain) {}
-=======
-export class AspectEnv implements DependenciesEnv {
+export class AspectEnv implements DependenciesEnv, PackageEnv {
   constructor(private reactEnv: ReactEnv, private aspectLoader: AspectLoaderMain) {}
->>>>>>> f0df0baf
 
   icon = 'https://static.bit.dev/extensions-icons/default.svg';
 
@@ -47,10 +34,10 @@
     return this.reactEnv.getCompiler(this.getTsConfig(tsConfig));
   }
 
-<<<<<<< HEAD
   getPackageJsonProps(): PackageJsonProps {
     return this.reactEnv.getCjsPackageJsonProps();
-=======
+  }
+
   getNpmIgnore(context: GetNpmIgnoreContext) {
     // ignores only .ts files in the root directory, so d.ts files inside dists are unaffected.
     // without this change, the package has "index.ts" file in the root, causing typescript to parse it instead of the
@@ -72,7 +59,6 @@
       strategyName: 'component',
       splitComponentBundle: false,
     };
->>>>>>> f0df0baf
   }
 
   async getDependencies() {

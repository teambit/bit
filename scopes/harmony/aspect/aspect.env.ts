--- conflicted
+++ resolved
@@ -24,18 +24,6 @@
     };
   }
 
-<<<<<<< HEAD
-  async getDependencies() {
-    return {
-      dependencies: {
-        'core-js': '^3.6.5',
-        '@babel/runtime': '^7.12.0',
-      },
-    };
-  }
-
-=======
->>>>>>> 7c8cbc5f
   getTsConfig(tsConfig: TsConfigSourceFile) {
     const targetConf = merge(tsconfig, tsConfig);
     return targetConf;

--- conflicted
+++ resolved
@@ -76,11 +76,7 @@
     // we want to make sure to add it for the core envs
     if (context && this.aspectLoader.isCoreEnv(context.component.id.toStringWithoutVersion())) {
       patterns.push(`!${CAPSULE_ARTIFACTS_DIR}/env-template`);
-<<<<<<< HEAD
-      patterns.push(`!${CAPSULE_ARTIFACTS_DIR}/ui-build`);
-=======
       patterns.push(`!${CAPSULE_ARTIFACTS_DIR}/${BUNDLE_UI_DIR}`);
->>>>>>> c3e36314
     }
     return patterns;
   }

import { Compiler } from '@teambit/compiler';
import type { DependenciesEnv, PackageEnv, GetNpmIgnoreContext, PreviewEnv } from '@teambit/envs';
import { merge } from 'lodash';
import { PackageJsonProps } from '@teambit/pkg';
import { TsConfigSourceFile } from 'typescript';
import { ReactEnv } from '@teambit/react';
import { CAPSULE_ARTIFACTS_DIR } from '@teambit/builder';
import type { AspectLoaderMain } from '@teambit/aspect-loader';
import { Bundler, BundlerContext } from '@teambit/bundler';
import { WebpackConfigTransformer } from '@teambit/webpack';
import { Tester } from '@teambit/tester';
import { COMPONENT_PREVIEW_STRATEGY_NAME, PreviewStrategyName } from '@teambit/preview';
import { BUNDLE_UI_DIR } from '@teambit/ui';
import { ConfigWriterEntry } from '@teambit/workspace-config-files';
import { PrettierConfigWriter } from '@teambit/defender.prettier-formatter';
import { TypescriptConfigWriter } from '@teambit/typescript.typescript-compiler';
import { EslintConfigWriter } from '@teambit/defender.eslint-linter';
import { Logger } from '@teambit/logger';

const tsconfig = require('./typescript/tsconfig.json');

export const AspectEnvType = 'aspect';

/**
 * a component environment built for Aspects .
 */
export class AspectEnv implements DependenciesEnv, PackageEnv, PreviewEnv {
  constructor(private reactEnv: ReactEnv, private aspectLoader: AspectLoaderMain, private logger: Logger) {}

  icon = 'https://static.bit.dev/extensions-icons/default.svg';

  async __getDescriptor() {
    return {
      type: AspectEnvType,
    };
  }

  getTsConfig(tsConfig: TsConfigSourceFile) {
    const targetConf = merge(tsconfig, tsConfig);
    return targetConf;
  }

  // TODO: should probably use the transformer from the main runtime?
  // TODO: this doesn't seems to work as expected, the getTsConfig is not a transformer and the react env API expect a transformers array not an object
  createTsCompiler(tsConfig: TsConfigSourceFile): Compiler {
    return this.reactEnv.getTsCjsCompiler(this.getTsConfig(tsConfig));
  }

  /**
   * returns a component tester.
   */
  getTester(jestConfigPath: string, jestModulePath?: string): Tester {
    const config = jestConfigPath || require.resolve('./jest/jest.config');
    return this.reactEnv.getCjsJestTester(config, jestModulePath);
  }

  async getTemplateBundler(context: BundlerContext, transformers: WebpackConfigTransformer[] = []): Promise<Bundler> {
    return this.createTemplateWebpackBundler(context, transformers);
  }

  async createTemplateWebpackBundler(
    context: BundlerContext,
    transformers: WebpackConfigTransformer[] = []
  ): Promise<Bundler> {
    return this.reactEnv.createTemplateWebpackBundler(context, transformers);
  }

  getPackageJsonProps(): PackageJsonProps {
    return {
      ...this.reactEnv.getCjsPackageJsonProps(),
      exports: {
        node: {
<<<<<<< HEAD
          import: './dist/esm.mjs',
          require: './dist/index.js'
        },
        default: './dist/index.js',
      }
=======
          require: './dist/{main}.js',
          import: './dist/esm.mjs',
        },
        default: './dist/{main}.js',
      },
>>>>>>> cf07bddb
    };
  }

  getNpmIgnore(context?: GetNpmIgnoreContext) {
    // ignores only .ts files in the root directory, so d.ts files inside dists are unaffected.
    // without this change, the package has "index.ts" file in the root, causing typescript to parse it instead of the
    // d.ts files. (changing the "types" prop in the package.json file doesn't help).

    // Ignores all the contents inside the artifacts directory.
    // Asterisk (*) is needed in order to ignore all other contents of the artifacts directory,
    // especially when specific folders are excluded from the ignore e.g. in combination with `!artifacts/ui-bundle`.
    const patterns = ['/*.ts', `${CAPSULE_ARTIFACTS_DIR}/*`];

    // In order to load the env preview template from core aspects we need it to be in the package of the core envs
    // This is because we don't have the core envs in the local scope so we load it from the package itself in the bvm installation
    // as this will be excluded from the package tar by default (as it's under the CAPSULE_ARTIFACTS_DIR)
    // we want to make sure to add it for the core envs
    if (context && this.aspectLoader.isCoreEnv(context.component.id.toStringWithoutVersion())) {
      patterns.push(`!${CAPSULE_ARTIFACTS_DIR}/env-template`);
    }
    if (context && this.aspectLoader.isCoreAspect(context.component.id.toStringWithoutVersion())) {
      patterns.push(`!${CAPSULE_ARTIFACTS_DIR}/${BUNDLE_UI_DIR}`);
    }
    return patterns;
  }

  getPreviewConfig() {
    return {
      strategyName: COMPONENT_PREVIEW_STRATEGY_NAME as PreviewStrategyName,
      splitComponentBundle: false,
    };
  }

  async getDependencies() {
    return {
      dependencies: {
        react: '-',
        'react-dom': '-',
        'core-js': '^3.0.0',
        // For aspects the babel runtime should be a runtime dep not only dev as they are compiled by babel
        '@babel/runtime': '7.20.0',
      },
      // TODO: add this only if using ts
      devDependencies: {
        react: '-',
        'react-dom': '-',
        '@types/mocha': '-',
        '@types/node': '12.20.4',
        '@types/react': '^17.0.8',
        '@types/react-dom': '^17.0.5',
        '@types/jest': '^26.0.0',
        '@types/testing-library__jest-dom': '5.9.5',
      },
      peerDependencies: {
        // TODO: check if we really need react for aspects (maybe for ink support)
        react: '^16.8.0 || ^17.0.0',
        'react-dom': '^16.8.0 || ^17.0.0',
      },
    };
  }

  workspaceConfig(): ConfigWriterEntry[] {
    return [
      TypescriptConfigWriter.create(
        {
          tsconfig: require.resolve('./typescript/tsconfig.json'),
          // types: resolveTypes(__dirname, ["./types"]),
        },
        this.logger
      ),
      EslintConfigWriter.create(
        {
          configPath: require.resolve('./eslint/eslintrc.js'),
          tsconfig: require.resolve('./typescript/tsconfig.json'),
        },
        this.logger
      ),
      PrettierConfigWriter.create(
        {
          configPath: require.resolve('./prettier/prettier.config.js'),
        },
        this.logger
      ),
    ];
  }
}<|MERGE_RESOLUTION|>--- conflicted
+++ resolved
@@ -70,19 +70,11 @@
       ...this.reactEnv.getCjsPackageJsonProps(),
       exports: {
         node: {
-<<<<<<< HEAD
-          import: './dist/esm.mjs',
-          require: './dist/index.js'
-        },
-        default: './dist/index.js',
-      }
-=======
           require: './dist/{main}.js',
           import: './dist/esm.mjs',
         },
         default: './dist/{main}.js',
       },
->>>>>>> cf07bddb
     };
   }
 

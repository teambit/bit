--- conflicted
+++ resolved
@@ -122,20 +122,14 @@
 }
 ConfigAspect.addRuntime(ConfigMain);
 
-<<<<<<< HEAD
 // Required for esbuild to work properly
 export function getConfigAspect() {
   return ConfigAspect;
 }
 
-async function loadWorkspaceConfigIfExist(): Promise<WorkspaceConfig | undefined> {
-  const consumerInfo = await getConsumerInfo(process.cwd());
-  const configDirPath = consumerInfo?.path || process.cwd();
-=======
 async function loadWorkspaceConfigIfExist(cwd = process.cwd()): Promise<WorkspaceConfig | undefined> {
   const consumerInfo = await getConsumerInfo(cwd);
   const configDirPath = consumerInfo?.path || cwd;
->>>>>>> 781810d6
   const scopePath = findScopePath(configDirPath);
   const workspaceConfig = await WorkspaceConfig.loadIfExist(configDirPath, scopePath);
   return workspaceConfig;

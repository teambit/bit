import React, { ReactNode } from 'react';
import { UIRuntime } from '@teambit/ui';

import { InMemoryCache, ApolloClient, ApolloLink, HttpLink, createHttpLink } from '@apollo/client';
import type { NormalizedCacheObject } from '@apollo/client';
import { WebSocketLink } from '@apollo/client/link/ws';
import { onError } from '@apollo/client/link/error';

import crossFetch from 'cross-fetch';

import { createSplitLink } from './create-link';
import { GraphQLProvider } from './graphql-provider';
import { GraphqlAspect } from './graphql.aspect';
import { GraphqlRenderPlugins } from './render-lifecycle';
import { logError } from './logging';

/**
 * Type of gql client.
 * Used to abstract Apollo client, so consumers could import the type from graphql.ui, and not have to depend on @apollo/client directly
 * */
export type GraphQLClient<T> = ApolloClient<T>;

type ClientOptions = {
  /** Preset in-memory cache with state (e.g. continue state from SSR) */
  state?: NormalizedCacheObject;
  /** endpoint for websocket connections */
  subscriptionUri?: string;
};

export class GraphqlUI {
  createClient(uri: string, { state, subscriptionUri }: ClientOptions = {}) {
    const client = new ApolloClient({
      link: this.createLink(uri, { subscriptionUri }),
      cache: this.createCache({ state }),
    });

    return client;
  }

  createSsrClient({ serverUrl, headers }: { serverUrl: string; headers: any }) {
    const link = ApolloLink.from([
      onError(logError),
      createHttpLink({
        credentials: 'include',
        uri: serverUrl,
        headers,
        fetch: crossFetch,
      }),
    ]);

    const client = new ApolloClient({
      ssrMode: true,
      link,
      cache: this.createCache(),
    });

    return client;
  }

  private createCache({ state }: { state?: NormalizedCacheObject } = {}) {
    const cache = new InMemoryCache();

    if (state) cache.restore(state);

    return cache;
  }

  private createLink(uri: string, { subscriptionUri }: { subscriptionUri?: string } = {}) {
    const httpLink = new HttpLink({ credentials: 'include', uri });
    const subsLink = subscriptionUri
      ? new WebSocketLink({
          uri: subscriptionUri,
          options: { reconnect: true },
        })
      : undefined;

    const hybridLink = subsLink ? createSplitLink(httpLink, subsLink) : httpLink;
    const errorLogger = onError(logError);

    return ApolloLink.from([errorLogger, hybridLink]);
  }

  /**
   * get the graphQL provider
   */
  getProvider = ({ client, children }: { client: GraphQLClient<any>; children: ReactNode }) => {
    return <GraphQLProvider client={client}>{children}</GraphQLProvider>;
  };

<<<<<<< HEAD
  renderPlugins = new GraphqlRenderPlugins(this);
=======
  readonly renderHooks = new GraphqlRenderLifecycle(this);
>>>>>>> b649285d

  static runtime = UIRuntime;
  static dependencies = [];
  static slots = [];

  static async provider() {
    const graphqlUI = new GraphqlUI();

    return graphqlUI;
  }
}

GraphqlAspect.addRuntime(GraphqlUI);<|MERGE_RESOLUTION|>--- conflicted
+++ resolved
@@ -87,11 +87,7 @@
     return <GraphQLProvider client={client}>{children}</GraphQLProvider>;
   };
 
-<<<<<<< HEAD
-  renderPlugins = new GraphqlRenderPlugins(this);
-=======
-  readonly renderHooks = new GraphqlRenderLifecycle(this);
->>>>>>> b649285d
+  readonly renderPlugins = new GraphqlRenderPlugins(this);
 
   static runtime = UIRuntime;
   static dependencies = [];

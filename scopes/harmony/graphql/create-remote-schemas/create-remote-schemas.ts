--- conflicted
+++ resolved
@@ -11,16 +11,12 @@
 
 async function getRemoteSchema({ uri, subscriptionsUri }) {
   // @ts-ignore
-<<<<<<< HEAD
-  const httpLink = new HttpLink({ uri, fetch });
-=======
   const http = new HttpLink({ uri, fetch });
   const httpLink = setContext((request, previousContext) => {
     return {
       headers: previousContext?.graphqlContext?.headers,
     };
   }).concat(http);
->>>>>>> b4fc7d08
 
   if (!subscriptionsUri) {
     return makeRemoteExecutableSchema({

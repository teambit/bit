import React from 'react';
import pluralize from 'pluralize';
import { Command, CommandOptions } from '@teambit/cli';
import { Newline, Text } from 'ink';
import { Logger } from '@teambit/logger';
import type { RenderResult } from '@teambit/legacy/dist/cli/command';
import { ApplicationMain } from './application.main.runtime';

type RunOptions = {
  dev: boolean;
  verbose: boolean;
  skipWatch: boolean;
  ssr: boolean;
  port: string;
};

export class RunCmd implements Command {
  name = 'run <app-name>';
  description = "locally run an app component (independent of bit's dev server)";
<<<<<<< HEAD
  helpUrl = 'docs/apps/apps-overview';
=======
  helpUrl = 'reference/apps/apps-overview/';
>>>>>>> 9fe999bb
  arguments = [
    {
      name: 'app-name',
      description:
        "the app's name is registered by the app (run 'bit app list' to list the names of the available apps)",
    },
  ];
  alias = 'c';
  group = 'apps';
  options = [
    ['d', 'dev', 'start the application in dev mode.'],
    ['p', 'port [port-number]', 'port to run the app on'],
    ['v', 'verbose', 'show verbose output for inspection and print stack trace'],
    ['', 'skip-watch', 'avoid running the watch process that compiles components in the background'],
    ['', 'ssr', 'run app in server side rendering mode.'],
  ] as CommandOptions;

  constructor(
    /**
     * access to the extension instance.
     */
    private application: ApplicationMain,

    private logger: Logger
  ) {}

  async render(
    [appName]: [string],
    { dev, skipWatch, ssr, port: exactPort }: RunOptions
  ): Promise<React.ReactElement | RenderResult> {
    // remove wds logs until refactoring webpack to a worker through the Worker aspect.
    const { port, errors } = await this.application.runApp(appName, {
      dev,
      watch: !skipWatch,
      ssr,
      port: +exactPort,
    });

    if (errors) {
      return {
        code: 1,
        data: <ShowErrors errors={errors} />,
      };
    }

    if (port) {
      return (
        <Text>
          {appName} app is running on http://localhost:{port}
        </Text>
      );
    }
    return <Text>{appName} app is running</Text>;
  }
}

function ShowErrors({ errors }: { errors: Error[] }) {
  return (
    <>
      <Newline />
      <Text underline>Fatal {pluralize('error', errors.length)}:</Text>
      {errors.map((x, idx) => (
        <Text key={idx}>{x.toString()}</Text>
      ))}
    </>
  );
}<|MERGE_RESOLUTION|>--- conflicted
+++ resolved
@@ -17,11 +17,7 @@
 export class RunCmd implements Command {
   name = 'run <app-name>';
   description = "locally run an app component (independent of bit's dev server)";
-<<<<<<< HEAD
-  helpUrl = 'docs/apps/apps-overview';
-=======
   helpUrl = 'reference/apps/apps-overview/';
->>>>>>> 9fe999bb
   arguments = [
     {
       name: 'app-name',

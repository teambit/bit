import mapSeries from 'p-map-series';
import { Capsule } from '@teambit/isolator';
import { BuildTask, BuiltTaskResult, BuildContext, ComponentResult } from '@teambit/builder';
import { ComponentID } from '@teambit/component';
import { ApplicationAspect } from './application.aspect';
import { ApplicationMain } from './application.main.runtime';

export const BUILD_TASK = 'build_application';

export class DeployTask implements BuildTask {
  name = BUILD_TASK;
  aspectId = ApplicationAspect.id;

  constructor(private application: ApplicationMain) {}

  async execute(context: BuildContext): Promise<BuiltTaskResult> {
    const apps = this.application.listApps();
    const componentsResultsUi = await mapSeries(apps, async (app): Promise<ComponentResult | undefined> => {
      const aspectId = this.application.getAppAspect(app.name);
      if (!aspectId) return undefined;
      const capsules = context.capsuleNetwork.seedersCapsules;
      const capsule = this.getCapsule(capsules, aspectId);
      if (!capsule) return undefined;
<<<<<<< HEAD
      const deployContext = await app.build(context, aspectId, capsule);
      if (app.deploy) await app.deploy(deployContext, capsule);
      await this.deployToProviders(deployContext, capsule);
      return { component: capsule.component };
=======
      if (!app.build) return undefined;
      const deployContext = await app.build(context, aspectId, capsule);
      if (!deployContext || !deployContext.publicDir) return undefined;
      if (app.deploy) await app.deploy(deployContext);
      await this.deployToProviders(deployContext);
      return { component: capsule.component, metadata: { publicDir: deployContext.publicDir } };
>>>>>>> ef446e74
    });

    return {
      componentsResults: componentsResultsUi.flatMap((f) => (f ? [f] : [])),
    };
  }

  private getCapsule(capsules: Capsule[], aspectId: string) {
    const aspectCapsuleId = ComponentID.fromString(aspectId).toStringWithoutVersion();
    return capsules.find((capsule) => capsule.component.id.toStringWithoutVersion() === aspectCapsuleId);
  }

  private async deployToProviders(deployContext: BuildContext, capsule: Capsule) {
    const providers = this.application.listProviders();
    await mapSeries(providers, async (provider) => provider.deploy(deployContext, capsule));
  }
}<|MERGE_RESOLUTION|>--- conflicted
+++ resolved
@@ -21,19 +21,11 @@
       const capsules = context.capsuleNetwork.seedersCapsules;
       const capsule = this.getCapsule(capsules, aspectId);
       if (!capsule) return undefined;
-<<<<<<< HEAD
+      if (!app.build) return undefined;
       const deployContext = await app.build(context, aspectId, capsule);
       if (app.deploy) await app.deploy(deployContext, capsule);
       await this.deployToProviders(deployContext, capsule);
       return { component: capsule.component };
-=======
-      if (!app.build) return undefined;
-      const deployContext = await app.build(context, aspectId, capsule);
-      if (!deployContext || !deployContext.publicDir) return undefined;
-      if (app.deploy) await app.deploy(deployContext);
-      await this.deployToProviders(deployContext);
-      return { component: capsule.component, metadata: { publicDir: deployContext.publicDir } };
->>>>>>> ef446e74
     });
 
     return {

import didYouMean from 'didyoumean';
<<<<<<< HEAD
// import yargs from 'yargs';
import { Command } from './command';
import { GroupsType } from './command-groups';
=======
import yargs from 'yargs';
import type { Command } from './command';
import type { GroupsType } from './command-groups';
>>>>>>> 9de4bc9d
import { compact } from 'lodash';
import { loadConsumerIfExist } from '@teambit/legacy.consumer';
import { logger } from '@teambit/legacy.logger';
import { loader } from '@teambit/legacy.loader';
import chalk from 'chalk';
import { getCommandId } from './get-command-id';
import { formatHelp } from './help';
import { GLOBAL_GROUP, STANDARD_GROUP, YargsAdapter } from './yargs-adapter';
import { CommandNotFound } from './exceptions/command-not-found';
import type { OnCommandStartSlot } from './cli.main.runtime';
import type { CommandRunner } from './command-runner';
import { YargsExitWorkaround } from './exceptions/yargs-exit-workaround';

// Using require instead of import because of this issue:
// https://github.com/evanw/esbuild/issues/1492
const yargs = require('yargs');

export class CLIParser {
  public parser = yargs;
  private yargsCommands: YargsAdapter[] = [];
  constructor(
    private commands: Command[],
    private groups: GroupsType,
    private onCommandStartSlot: OnCommandStartSlot
  ) {}

  async parse(args = process.argv.slice(2)): Promise<CommandRunner> {
    this.throwForNonExistsCommand(args[0]);
    logger.debug(`[+] CLI-INPUT: ${args.join(' ')}`);
    logger.writeCommandHistoryStart();
    yargs(args);
    yargs.help(false);
    this.configureParser();
    this.commands.forEach((command: Command) => {
      if (command.commands && command.commands.length) {
        this.parseCommandWithSubCommands(command);
      } else {
        const yargsCommand = this.getYargsCommand(command);
        this.addYargsCommand(yargsCommand);
      }
    });
    this.configureGlobalFlags();
    this.setHelpMiddleware();
    this.handleCommandFailure();
    this.configureCompletion();
    // yargs.showHelpOnFail(false); // doesn't help. it still shows the help on failure.
    yargs.strict(); // don't allow non-exist flags and non-exist commands

    yargs
      // .recommendCommands() // don't use it, it brings the global help of yargs, we have a custom one
      .wrap(null);

    await yargs.parse();

    const currentYargsCommand = this.yargsCommands.find((y) => y.commandRunner);
    if (!currentYargsCommand) {
      // this happens when the args/flags are wrong. in this case, it prints the help of the command and in most cases
      // exits the process before reaching this line. however, in case logger.isDaemon is true, which is for bit-cli-server,
      // it doesn't exits the process, so we need to return undefined here.
      throw new Error(`yargs failed to parse the command "${args.join(' ')}" and also failed to catch it properly`);
    }
    return currentYargsCommand.commandRunner as CommandRunner;
  }

  private addYargsCommand(yargsCommand: YargsAdapter) {
    this.yargsCommands.push(yargsCommand);
    yargs.command(yargsCommand);
  }

  private setHelpMiddleware() {
    yargs.middleware((argv) => {
      if (argv._.length === 0 && argv.help) {
        const shouldShowInternalCommands = Boolean(argv.internal);
        // this is the main help page
        this.printHelp(shouldShowInternalCommands);
        process.exit(0);
      }
      if (argv.help) {
        loader.off(); // stop the "loading bit..." before showing help if needed
        // this is a command help page
        yargs.showHelp(this.logCommandHelp.bind(this));
        process.exit(0);
      }
    }, true);
  }

  private handleCommandFailure() {
    yargs.fail((msg, err) => {
      loader.stop();
      if (err) {
        throw err;
      }
      const args = process.argv.slice(2);
      const isHelpFlagEntered = args.includes('--help') || args.includes('-h');
      let msgForDaemon = '';
      try {
        yargs.showHelp(this.logCommandHelp.bind(this));
      } catch (error: any) {
        if (error instanceof YargsExitWorkaround) {
          msgForDaemon = error.helpMsg;
        } else {
          throw error;
        }
      }
      const isMsgAboutMissingArgs = msg.startsWith('Not enough non-option arguments');
      // avoid showing the "Not enough non-option arguments" message when the user is trying to get the command help
      if (!isMsgAboutMissingArgs || !isHelpFlagEntered) {
        // eslint-disable-next-line no-console
        console.log(`\n${chalk.yellow(msg)}`);
        msgForDaemon += `\n${chalk.yellow(msg)}`;
      }
      if (logger.isDaemon) throw new YargsExitWorkaround(1, msgForDaemon);
      process.exit(1);
    });
  }

  private configureCompletion() {
    const commandsToShowComponentIdsForCompletion = [
      'show',
      'diff',
      'tag',
      'export',
      'env',
      'envs',
      'compile',
      'build',
      'test',
      'lint',
      'log',
      'dependents',
      'dependencies',
    ];
    // @ts-ignore
    yargs.completion('completion', async function (current, argv, completionFilter, done) {
      if (!current.startsWith('-') && commandsToShowComponentIdsForCompletion.includes(argv._[1])) {
        const consumer = await loadConsumerIfExist();
        done(consumer?.bitmapIdsFromCurrentLane.map((id) => id.toStringWithoutVersion()));
      } else {
        completionFilter();
      }
    });
  }

  private printHelp(shouldShowInternalCommands = false) {
    const help = formatHelp(this.commands, this.groups, shouldShowInternalCommands);
    if (logger.isDaemon) throw new YargsExitWorkaround(0, help);
    else console.log(help); // eslint-disable-line no-console
  }

  private configureParser() {
    yargs.parserConfiguration({
      // 'strip-dashed': true, // we can't enable it, otherwise, the completion doesn't work
      'strip-aliased': true,
      'boolean-negation': false,
      'populate--': true,
    });
  }

  private parseCommandWithSubCommands(command: Command) {
    const yarnCommand = this.getYargsCommand(command);
    const builderFunc = () => {
      command.commands?.forEach((cmd) => {
        const subCommand = this.getYargsCommand(cmd);
        this.addYargsCommand(subCommand);
      });
      // since the "builder" method is overridden, the global flags of the main command are gone, this fixes it.
      yargs.options(YargsAdapter.getGlobalOptions(command));
      return yargs;
    };
    yarnCommand.builder = builderFunc;
    this.addYargsCommand(yarnCommand);
  }

  private getYargsCommand(command: Command): YargsAdapter {
    const yargsCommand = new YargsAdapter(command, this.onCommandStartSlot);
    yargsCommand.builder = yargsCommand.builder.bind(yargsCommand);
    yargsCommand.handler = yargsCommand.handler.bind(yargsCommand);

    return yargsCommand;
  }

  private configureGlobalFlags() {
    yargs
      .option('help', {
        alias: 'h',
        describe: 'show help',
        group: GLOBAL_GROUP,
      })
      .option('version', {
        global: false,
        alias: 'v',
        describe: 'show version',
        group: GLOBAL_GROUP,
      });
  }

  private throwForNonExistsCommand(commandName: string) {
    if (!commandName || commandName.startsWith('-')) {
      return;
    }
    const commandsNames = this.commands.map((c) => getCommandId(c.name));
    const aliases = this.commands.map((c) => c.alias).filter((a) => a);
    const existingGlobalFlags = ['-V', '--version'];
    const validCommands = [...commandsNames, ...aliases, ...existingGlobalFlags];
    const commandExist = validCommands.includes(commandName);

    if (!commandExist) {
      didYouMean.returnFirstMatch = true;
      const suggestions = didYouMean(
        commandName,
        this.commands.filter((c) => !c.private).map((c) => getCommandId(c.name))
      );
      const suggestion = suggestions && Array.isArray(suggestions) ? suggestions[0] : suggestions;

      throw new CommandNotFound(commandName, suggestion as string);
    }
  }

  /**
   * manipulate the command help output. there is no API from Yarn to do any of this, so it needs to be done manually.
   * see https://github.com/yargs/yargs/issues/1956
   *
   * the original order of the output:
   * description
   * Options
   * Commands
   * Global
   * Positionals
   * Examples
   */
  private logCommandHelp(help: string) {
    const command = findCommandByArgv(this.commands);

    const lines = help.split('\n');
    const linesWithoutEmpty = compact(lines);
    const cmdLine = linesWithoutEmpty[0];
    const description: string[] = [];
    const options: string[] = [];
    const globalOptions: string[] = [];
    const subCommands: string[] = [];
    const args: string[] = [];
    const examples: string[] = [];

    let optionsStarted = false;
    let globalStarted = false;
    let subCommandsStarted = false;
    let positionalsStarted = false;
    let examplesStarted = false;
    for (let i = 1; i < linesWithoutEmpty.length; i += 1) {
      const currentLine = linesWithoutEmpty[i];
      if (currentLine === STANDARD_GROUP) {
        optionsStarted = true;
      } else if (currentLine === GLOBAL_GROUP) {
        globalStarted = true;
      } else if (currentLine === 'Commands:') {
        subCommandsStarted = true;
      } else if (currentLine === 'Positionals:') {
        positionalsStarted = true;
      } else if (currentLine === 'Examples:') {
        examplesStarted = true;
      } else if (examplesStarted) {
        examples.push(currentLine);
      } else if (positionalsStarted) {
        args.push(currentLine);
      } else if (globalStarted) {
        globalOptions.push(currentLine);
      } else if (optionsStarted) {
        options.push(currentLine);
      } else if (subCommandsStarted) {
        subCommands.push(currentLine);
      } else {
        description.push(currentLine);
      }
    }

    // show the flags in green
    const optionsColored = options.map((optLine) => {
      const match = optLine.match(/^(\s*)(.+?)(\s{2,}.*)/);
      if (match) {
        const leadingSpaces = match[1];
        const optionPart = match[2];
        const rest = match[3];
        const coloredOptionPart = optionPart.replace(
          /(^|[^a-zA-Z0-9])(--?[a-zA-Z][a-zA-Z-]*)/g,
          (m, p1, p2) => p1 + chalk.green(p2)
        );
        return leadingSpaces + coloredOptionPart + rest;
      } else {
        return optLine;
      }
    });
    const argsColored = args.map((arg) => arg.replace(/^ {2}\S+/, (argName) => chalk.green(argName))); // regex: two spaces then the first word until a white space
    const optionsStr = options.length ? `\n${STANDARD_GROUP}\n${optionsColored.join('\n')}\n` : '';
    const argumentsStr = args.length ? `\nArguments:\n${argsColored.join('\n')}\n` : '';
    const examplesStr = examples.length ? `\nExamples:\n${examples.join('\n')}\n` : '';
    const subCommandsStr = subCommands.length ? `\n${'Commands:'}\n${subCommands.join('\n')}\n` : '';
    // show the description in bold
    const descriptionColored = description.map((desc) => chalk.bold(desc));
    if (command?.extendedDescription) {
      descriptionColored.push(command?.extendedDescription);
    }
    if (command?.helpUrl) {
      descriptionColored.push(`for more info, visit: ${chalk.underline(command.helpUrl)}`);
    }
    const descriptionStr = descriptionColored.join('\n');
    const globalOptionsStr = globalOptions.join('\n');

    const finalOutput = `${cmdLine}

${descriptionStr}
${argumentsStr}${subCommandsStr}${optionsStr}${examplesStr}
${GLOBAL_GROUP}
${globalOptionsStr}`;

    if (logger.isDaemon) throw new YargsExitWorkaround(0, finalOutput);
    else console.log(finalOutput); // eslint-disable-line no-console
  }
}

export function findCommandByArgv(commands: Command[]): Command | undefined {
  const args = process.argv.slice(2);
  const enteredCommand = args[0];
  const enteredSubCommand = args[1];
  if (!enteredCommand) {
    return undefined;
  }
  const isCommandMatch = (cmd: Command, str: string) => {
    return (
      cmd.name.startsWith(`${str} `) || // e.g. "tag <id>".startsWith("tag ")
      cmd.name === str || // e.g. "globals" === "globals"
      cmd.alias === str
    ); // e.g. "t" === "t"
  };
  const command = commands.find((cmd) => isCommandMatch(cmd, enteredCommand));
  if (!command) {
    return undefined;
  }
  if (!command.commands || !enteredSubCommand) {
    return command; // no sub-commands.
  }
  const subCommand = command.commands.find((cmd) => isCommandMatch(cmd, enteredSubCommand));
  return subCommand || command;
}<|MERGE_RESOLUTION|>--- conflicted
+++ resolved
@@ -1,13 +1,7 @@
 import didYouMean from 'didyoumean';
-<<<<<<< HEAD
-// import yargs from 'yargs';
-import { Command } from './command';
-import { GroupsType } from './command-groups';
-=======
 import yargs from 'yargs';
 import type { Command } from './command';
 import type { GroupsType } from './command-groups';
->>>>>>> 9de4bc9d
 import { compact } from 'lodash';
 import { loadConsumerIfExist } from '@teambit/legacy.consumer';
 import { logger } from '@teambit/legacy.logger';

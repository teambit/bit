--- conflicted
+++ resolved
@@ -1,13 +1,7 @@
 import didYouMean from 'didyoumean';
-<<<<<<< HEAD
 // import yargs from 'yargs';
-import { Command } from '@teambit/legacy/dist/cli/command';
-import { GroupsType } from '@teambit/legacy/dist/cli/command-groups';
-=======
-import yargs from 'yargs';
 import { Command } from './command';
 import { GroupsType } from './command-groups';
->>>>>>> 171f8fe1
 import { compact } from 'lodash';
 import { loadConsumerIfExist } from '@teambit/legacy.consumer';
 import { logger } from '@teambit/legacy.logger';
@@ -23,7 +17,6 @@
 
 // Using require instead of import because of this issue:
 // https://github.com/evanw/esbuild/issues/1492
-// couldn't make the other solutions to work but it worth another try in the future
 const yargs = require('yargs');
 
 export class CLIParser {

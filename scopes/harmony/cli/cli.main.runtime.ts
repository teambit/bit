import { Slot, SlotRegistry } from '@teambit/harmony';
import { buildRegistry } from '@teambit/legacy/dist/cli';
import { Command } from '@teambit/legacy/dist/cli/command';
import LegacyLoadExtensions from '@teambit/legacy/dist/legacy-extensions/extensions-loader';
import { groups, GroupsType } from '@teambit/legacy/dist/cli/command-groups';
import { clone } from 'lodash';
import { CLIAspect, MainRuntime } from './cli.aspect';
import { AlreadyExistsError } from './exceptions/already-exists';
import { getCommandId } from './get-command-id';
import { LegacyCommandAdapter } from './legacy-command-adapter';
import { CLIParser } from './cli-parser';
import { CompletionCmd } from './completion.cmd';
import { CliCmd } from './cli.cmd';
import { HelpCmd } from './help.cmd';

export type CommandList = Array<Command>;
export type OnStart = (hasWorkspace: boolean) => Promise<void>;

export type OnStartSlot = SlotRegistry<OnStart>;
export type CommandsSlot = SlotRegistry<CommandList>;

export class CLIMain {
  public groups: GroupsType = clone(groups); // if it's not cloned, it is cached across loadBit() instances

  constructor(private commandsSlot: CommandsSlot, private onStartSlot: OnStartSlot) {}

  /**
   * registers a new command in to the CLI.
   */
  register(...commands: CommandList) {
    commands.forEach((command) => {
      this.setDefaults(command);
      // eslint-disable-next-line @typescript-eslint/no-non-null-assertion
      command.commands!.forEach((cmd) => this.setDefaults(cmd));
    });
    this.commandsSlot.register(commands);
  }

  /**
   * helpful for having the same command name in different environments (legacy and Harmony)
   */
  unregister(commandName: string) {
    this.commandsSlot.toArray().forEach(([aspectId, commands]) => {
      const filteredCommands = commands.filter((command) => {
        return getCommandId(command.name) !== commandName;
      });
      this.commandsSlot.map.set(aspectId, filteredCommands);
    });
  }

  /**
   * list of all registered commands. (legacy and new).
   */
  get commands(): CommandList {
    return this.commandsSlot.values().flat();
  }

  /**
   * when running `bit help`, commands are grouped by categories.
   * this method helps registering a new group by providing its name and a description.
   * the name is what needs to be assigned to the `group` property of the Command interface.
   * the description is what shown in the `bit help` output.
   */
  registerGroup(name: string, description: string) {
    if (this.groups[name]) {
      throw new AlreadyExistsError('group', name);
    }
    this.groups[name] = description;
  }

  registerOnStart(onStartFn: OnStart) {
    this.onStartSlot.register(onStartFn);
    return this;
  }

  /**
   * execute commands registered to this aspect.
   */
  async run(hasWorkspace: boolean) {
    await this.invokeOnStart(hasWorkspace);
    const CliParser = new CLIParser(this.commands, this.groups);
    await CliParser.parse();
  }

  private async invokeOnStart(hasWorkspace: boolean) {
    const onStartFns = this.onStartSlot.values();
    const promises = onStartFns.map(async (onStart) => onStart(hasWorkspace));
    return Promise.all(promises);
  }

  private setDefaults(command: Command) {
    command.alias = command.alias || '';
    command.description = command.description || '';
    command.shortDescription = command.shortDescription || '';
    command.group = command.group || 'ungrouped';
    command.options = command.options || [];
    command.private = command.private || false;
    command.commands = command.commands || [];
    if (command.loader === undefined) {
      if (command.internal) {
        command.loader = false;
      } else {
        command.loader = true;
      }
    }
  }

  static dependencies = [];
  static runtime = MainRuntime;
  static slots = [Slot.withType<CommandList>(), Slot.withType<OnStart>()];

  static async provider(deps, config, [commandsSlot, onStartSlot]: [CommandsSlot, OnStartSlot]) {
    const cliMain = new CLIMain(commandsSlot, onStartSlot);
    const legacyExtensions = await LegacyLoadExtensions();
    // Make sure to register all the hooks actions in the global hooks manager
    legacyExtensions.forEach((extension) => {
      extension.registerHookActionsOnHooksManager();
    });

    const extensionsCommands = legacyExtensions.reduce((acc, curr) => {
      if (curr.commands && curr.commands.length) {
        // @ts-ignore AUTO-ADDED-AFTER-MIGRATION-PLEASE-FIX!
        acc = acc.concat(curr.commands);
      }
      return acc;
    }, []);

    const legacyRegistry = buildRegistry(extensionsCommands);
    const legacyCommands = legacyRegistry.commands.concat(legacyRegistry.extensionsCommands || []);
    const legacyCommandsAdapters = legacyCommands.map((command) => new LegacyCommandAdapter(command, cliMain));
    const cliCmd = new CliCmd(cliMain);
<<<<<<< HEAD
    cliMain.register(...legacyCommandsAdapters, new CompletionCmd(), cliCmd);

=======
    const helpCmd = new HelpCmd(cliMain);
    cliMain.register(...legacyCommandsAdapters, new CompletionCmd(), cliCmd, helpCmd);
>>>>>>> f2558cff
    return cliMain;
  }
}

CLIAspect.addRuntime(CLIMain);<|MERGE_RESOLUTION|>--- conflicted
+++ resolved
@@ -129,13 +129,8 @@
     const legacyCommands = legacyRegistry.commands.concat(legacyRegistry.extensionsCommands || []);
     const legacyCommandsAdapters = legacyCommands.map((command) => new LegacyCommandAdapter(command, cliMain));
     const cliCmd = new CliCmd(cliMain);
-<<<<<<< HEAD
-    cliMain.register(...legacyCommandsAdapters, new CompletionCmd(), cliCmd);
-
-=======
     const helpCmd = new HelpCmd(cliMain);
     cliMain.register(...legacyCommandsAdapters, new CompletionCmd(), cliCmd, helpCmd);
->>>>>>> f2558cff
     return cliMain;
   }
 }

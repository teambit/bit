import { Slot, SlotRegistry } from '@teambit/harmony';
import { buildRegistry } from '@teambit/legacy/dist/cli';
import { Command } from '@teambit/legacy/dist/cli/command';
import LegacyLoadExtensions from '@teambit/legacy/dist/legacy-extensions/extensions-loader';

import { flatten } from 'ramda';
import { groups, GroupsType } from '@teambit/legacy/dist/cli/command-groups';
import { clone } from 'lodash';
import { CLIAspect, MainRuntime } from './cli.aspect';
import { AlreadyExistsError } from './exceptions/already-exists';
import { getCommandId } from './get-command-id';
import { LegacyCommandAdapter } from './legacy-command-adapter';
import { CLIParser } from './cli-parser';
import { CompletionCmd } from './completion.cmd';
<<<<<<< HEAD
import { CliCmd } from './cli.cmd';
=======
>>>>>>> c386f5f5

export type CommandList = Array<Command>;
export type OnStart = (hasWorkspace: boolean) => Promise<void>;

export type OnStartSlot = SlotRegistry<OnStart>;
export type CommandsSlot = SlotRegistry<CommandList>;

export class CLIMain {
  private groups: GroupsType = clone(groups); // if it's not cloned, it is cached across loadBit() instances

  constructor(private commandsSlot: CommandsSlot, private onStartSlot: OnStartSlot) {}

  /**
   * registers a new command in to the CLI.
   */
  register(...commands: CommandList) {
    commands.forEach((command) => {
      this.setDefaults(command);
      // eslint-disable-next-line @typescript-eslint/no-non-null-assertion
      command.commands!.forEach((cmd) => this.setDefaults(cmd));
    });
    this.commandsSlot.register(commands);
  }

  /**
   * helpful for having the same command name in different environments (legacy and Harmony)
   */
  unregister(commandName: string) {
    this.commandsSlot.toArray().forEach(([aspectId, commands]) => {
      const filteredCommands = commands.filter((command) => {
        return getCommandId(command.name) !== commandName;
      });
      this.commandsSlot.map.set(aspectId, filteredCommands);
    });
  }

  /**
   * list of all registered commands. (legacy and new).
   */
  get commands(): CommandList {
    return flatten(this.commandsSlot.values());
  }

  /**
   * when running `bit --help`, commands are grouped by categories.
   * this method helps registering a new group by providing its name and a description.
   * the name is what needs to be assigned to the `group` property of the Command interface.
   * the description is what shown in the `bit --help` output.
   */
  registerGroup(name: string, description: string) {
    if (this.groups[name]) {
      throw new AlreadyExistsError('group', name);
    }
    this.groups[name] = description;
  }

  registerOnStart(onStartFn: OnStart) {
    this.onStartSlot.register(onStartFn);
    return this;
  }

  /**
   * execute commands registered to this aspect.
   */
  async run(hasWorkspace: boolean) {
    await this.invokeOnStart(hasWorkspace);
    const CliParser = new CLIParser(this.commands, this.groups);
    await CliParser.parse();
  }

  private async invokeOnStart(hasWorkspace: boolean) {
    const onStartFns = this.onStartSlot.values();
    const promises = onStartFns.map(async (onStart) => onStart(hasWorkspace));
    return Promise.all(promises);
  }

  private setDefaults(command: Command) {
    command.alias = command.alias || '';
    command.description = command.description || '';
    command.shortDescription = command.shortDescription || '';
    command.group = command.group || 'ungrouped';
    command.options = command.options || [];
    command.private = command.private || false;
    command.commands = command.commands || [];
    if (command.loader === undefined) {
      if (command.internal) {
        command.loader = false;
      } else {
        command.loader = true;
      }
    }
  }

  static dependencies = [];
  static runtime = MainRuntime;
  static slots = [Slot.withType<CommandList>(), Slot.withType<OnStart>()];

  static async provider(deps, config, [commandsSlot, onStartSlot]: [CommandsSlot, OnStartSlot]) {
    const cliMain = new CLIMain(commandsSlot, onStartSlot);
    const legacyExtensions = await LegacyLoadExtensions();
    // Make sure to register all the hooks actions in the global hooks manager
    legacyExtensions.forEach((extension) => {
      extension.registerHookActionsOnHooksManager();
    });

    const extensionsCommands = legacyExtensions.reduce((acc, curr) => {
      if (curr.commands && curr.commands.length) {
        // @ts-ignore AUTO-ADDED-AFTER-MIGRATION-PLEASE-FIX!
        acc = acc.concat(curr.commands);
      }
      return acc;
    }, []);

    const legacyRegistry = buildRegistry(extensionsCommands);
    const legacyCommands = legacyRegistry.commands.concat(legacyRegistry.extensionsCommands || []);
    const legacyCommandsAdapters = legacyCommands.map((command) => new LegacyCommandAdapter(command, cliMain));
<<<<<<< HEAD
    const cliCmd = new CliCmd(cliMain);
    cliMain.register(...legacyCommandsAdapters, new CompletionCmd(), cliCmd);
=======
    // @ts-ignore
    cliMain.register(...legacyCommandsAdapters, new CompletionCmd());
>>>>>>> c386f5f5
    return cliMain;
  }
}

CLIAspect.addRuntime(CLIMain);<|MERGE_RESOLUTION|>--- conflicted
+++ resolved
@@ -12,10 +12,7 @@
 import { LegacyCommandAdapter } from './legacy-command-adapter';
 import { CLIParser } from './cli-parser';
 import { CompletionCmd } from './completion.cmd';
-<<<<<<< HEAD
 import { CliCmd } from './cli.cmd';
-=======
->>>>>>> c386f5f5
 
 export type CommandList = Array<Command>;
 export type OnStart = (hasWorkspace: boolean) => Promise<void>;
@@ -132,13 +129,9 @@
     const legacyRegistry = buildRegistry(extensionsCommands);
     const legacyCommands = legacyRegistry.commands.concat(legacyRegistry.extensionsCommands || []);
     const legacyCommandsAdapters = legacyCommands.map((command) => new LegacyCommandAdapter(command, cliMain));
-<<<<<<< HEAD
     const cliCmd = new CliCmd(cliMain);
     cliMain.register(...legacyCommandsAdapters, new CompletionCmd(), cliCmd);
-=======
-    // @ts-ignore
-    cliMain.register(...legacyCommandsAdapters, new CompletionCmd());
->>>>>>> c386f5f5
+    
     return cliMain;
   }
 }

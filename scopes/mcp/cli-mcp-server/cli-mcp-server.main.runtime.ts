--- conflicted
+++ resolved
@@ -582,20 +582,13 @@
 
   private registerRemoteSearchTool(server: McpServer) {
     const toolName = 'bit_remote_search';
-<<<<<<< HEAD
-    const description =
-      'Search for components in remote scopes. Use this tool to find existing components before creating new ones. Essential for component reuse and discovery. Returns component IDs that can be converted to package names for installation (e.g., "teambit.design/ui/button" becomes "@teambit/design.ui.button"). Use broad keywords rather than multiple specific terms for better results.';
+    const description = `Search for components in remote scopes. Use this tool to find existing components before creating new ones. Essential for component reuse and discovery`;
     const schema: Record<string, any> = {
       queryStr: z
         .string()
         .describe(
-          'Search query string - use broad keywords like "button", "form", "card" rather than multiple specific terms'
+          `Search query string - Don't try to search with too many keywords. It will try to find components that match all keywords, which is often too restrictive. Instead, search with a single keyword or a few broad keywords`
         ),
-=======
-    const description = `Search for components in remote scopes. Use this tool to find existing components before creating new ones. Essential for component reuse and discovery`;
-    const schema: Record<string, any> = {
-      queryStr: z.string().describe(`Search query string - Don't try to search with too many keywords. It will try to find components that match all keywords, which is often too restrictive. Instead, search with a single keyword or a few broad keywords`),
->>>>>>> dec389b2
     };
     server.tool(toolName, description, schema, async (params: any) => {
       const http = await this.getHttp();

# Bit CLI MCP Server

The Bit CLI MCP Server provides a [Model Context Protocol (MCP)](https://github.com/modelcontextprotocol/mcp) interface to Bit's command-line functionality, enabling programmatic access to Bit workspace and component management operations. This server exposes Bit CLI commands as MCP tools, making it possible to automate, script, or integrate Bit operations with other tools and platforms.

## Overview

This server acts as a bridge between MCP clients (such as VS Code, AI tools, or your own applications) and the Bit CLI. It leverages the Bit server API for efficient communication and provides both individual CLI command tools and specialized composite tools for common workflows. The server automatically manages a Bit server instance in the background for optimal performance.

## Installation

### Prerequisites

- Node.js (v18 or later recommended)
- Bit CLI installed and available in your PATH

### Getting Started

The Bit CLI MCP Server is included with Bit. If you have Bit installed, you can run the server using:

```
bit mcp-server start
```

## Usage

### Command-Line Options

```
bit mcp-server start [options]
```

Options:

- `--consumer-project`: For non-Bit workspaces that only consume Bit component packages. Enables only "schema", "show", and "remote_search" tools and automatically adds the "--remote" flag to relevant commands.
- `--include-additional <commands>`: Add specific commands to the available tools (comma-separated list)

### Integrating with IDEs

The easiest way to integrate the MCP server with your IDE is to use the `setup` command:

```bash
# Basic setup for VS Code (default)
bit mcp-server setup
```

This will automatically configure your VS Code settings to use the Bit MCP server. See the [Automatic Setup](#automatic-integration-setup) section below for more options.

### Automatic Integration Setup

The **recommended way** to integrate the MCP server with your IDE is using the `setup` command:

```bash
bit mcp-server setup [vscode|cursor|windsurf] [options]
```

This command automatically configures the MCP server settings in your chosen editor. If no editor is specified, it defaults to VS Code.

#### Supported Editors

- **VS Code**: `bit mcp-server setup vscode` (or just `bit mcp-server setup`)
- **Cursor**: `bit mcp-server setup cursor`
- **Windsurf**: `bit mcp-server setup windsurf`

#### Configuration Options

- `--global`: Apply configuration globally (user settings) instead of workspace settings
- `--consumer-project`: Configure for consumer projects
- `--include-additional <commands>`: Add specific commands to the available tools

#### Examples

```bash
# Basic VS Code setup (workspace level)
bit mcp-server setup

# Global setup for Cursor
bit mcp-server setup cursor --global

# Setup for Windsurf with consumer project mode
bit mcp-server setup windsurf --consumer-project
```

#### Manual Configuration

If you need to manually configure the settings, here's a basic example for VS Code:

1. Open VS Code settings (JSON) by pressing `Ctrl + Shift + P` (or `Cmd + Shift + P` on macOS) and typing `Preferences: Open Settings (JSON)`
2. Add the following configuration:

```json
{
  "mcp": {
    "servers": {
      "bit-cli": {
        "command": "bit",
        "args": ["mcp-server", "start"]
      }
    }
  }
}
```

### Programmatic Usage

```javascript
import { McpClient } from '@modelcontextprotocol/sdk/client';

async function example() {
  const client = await McpClient.spawn('bit', ['mcp-server', 'start']);

  // Call a Bit CLI tool via MCP
  const result = await client.callTool('bit_status', { cwd: '/path/to/workspace' });
  console.log(result.content[0].text);

  // Close the connection when done
  await client.close();
}
```

## Available Tools

The Bit CLI MCP Server operates in two modes and provides several specialized tools:

### Default Mode

In default mode, the server exposes a minimal set of essential tools focused on core functionality. This ensures optimal performance and safety:

- **Always Available Tools:**

  - `bit_remote_search`: Search for components in remote scopes
  - `bit_workspace_info`: Get comprehensive workspace information including status, components list, apps, templates, and dependency graph
  - `bit_component_details`: Get detailed information about a specific component including basic info and optionally its public API schema
  - `bit_query`: Execute read-only Bit commands that safely inspect workspace and component state without making modifications
  - `bit_execute`: Execute any Bit command, including those that modify workspace or repository state (use with caution)
  - `bit_commands_list`: Get all available Bit commands with descriptions and groups (for command discovery)
  - `bit_command_help`: Get detailed help for a specific Bit command including syntax, arguments, flags, and usage examples

> **Command Discovery vs. Command Help**: Use `bit_commands_list` to discover what commands are available in Bit, then use `bit_command_help` with a specific command name to get detailed usage information including arguments, flags, and examples.

### Consumer Project Mode (--consumer-project)

This mode is designed for applications or projects that are not Bit workspaces but need to consume or work with Bit components as packages. It provides a minimal set of tools focused on component discovery and information:

- `bit_remote_search`: Search for components in remote scopes
- `bit_schema`: Retrieves component API schema from remote scopes (automatically adds `--remote` flag)
- `bit_show`: Displays component information from remote scopes (automatically adds `--remote` flag)

In this mode:

1. You don't need a Bit workspace initialization
2. Only these 3 tools are available (no workspace-specific tools)
3. The `--remote` flag is automatically added to `show` and `schema` commands
4. The `cwd` parameter is still required but can be any directory (not necessarily a Bit workspace)
5. You can still add additional tools with the `--include-additional` flag

## Tool Parameters

All tools accept a `cwd` parameter specifying the workspace path. Additional parameters vary by command.

Example tool call for `bit_status`:

```json
{
  "cwd": "/path/to/workspace",
  "warnings": true,
  "json": true
}
```

## Custom Tool Selection

To customize the available tools:

```
# Add specific tools to the available tools
bit mcp-server start --include-additional "build,lint,format,create,schema"

# For consumer projects (non-Bit workspaces)
bit mcp-server start --consumer-project

# Add specific tools to the consumer project set
<<<<<<< HEAD
bit mcp-server --consumer-project --include-additional "deps,get,preview"
```

### Writing AI Assistant Rules

The MCP server provides a `rules` command to create instruction files for AI assistants:

```bash
bit mcp-server rules [vscode|cursor|windsurf] [options]
```

This command creates rules/instructions markdown files that provide guidance to AI assistants on how to effectively use the Bit MCP server and follow best practices when working with Bit components.

#### Supported Editors

- **VS Code**: `bit mcp-server rules vscode` (or just `bit mcp-server rules`)
- **Cursor**: `bit mcp-server rules cursor`
- **Windsurf**: `bit mcp-server rules windsurf`

#### Configuration Options

- `--global`: Write rules to global configuration (default: workspace-specific)

#### Examples

```bash
# Basic VS Code rules (workspace level)
bit mcp-server rules

# Global rules for Cursor
bit mcp-server rules cursor --global

# Rules for Windsurf (workspace level)
bit mcp-server rules windsurf
```

#### Rules File Locations

- **VS Code (workspace)**: `.vscode/prompts/bit.instructions.md`
- **VS Code (global)**: `~/.vscode/prompts/bit.instructions.md`
- **Cursor (workspace)**: `.cursorrules` (legacy format, widely supported)
- **Cursor (global)**: `~/.cursor/global_rules.md`
- **Windsurf (workspace)**: `.windsurf/rules/bit.md`
- **Windsurf (global)**: `~/.windsurf/global_rules.md`

The generated file contains placeholder content that should be customized with specific Bit workflow instructions, component creation guidelines, and MCP tool usage examples.
=======
bit mcp-server start --consumer-project --include-additional "deps,get,preview"
```
>>>>>>> 56b41f5a
<|MERGE_RESOLUTION|>--- conflicted
+++ resolved
@@ -179,8 +179,7 @@
 bit mcp-server start --consumer-project
 
 # Add specific tools to the consumer project set
-<<<<<<< HEAD
-bit mcp-server --consumer-project --include-additional "deps,get,preview"
+bit mcp-server start --consumer-project --include-additional "deps,get,preview"
 ```
 
 ### Writing AI Assistant Rules
@@ -225,8 +224,4 @@
 - **Windsurf (workspace)**: `.windsurf/rules/bit.md`
 - **Windsurf (global)**: `~/.windsurf/global_rules.md`
 
-The generated file contains placeholder content that should be customized with specific Bit workflow instructions, component creation guidelines, and MCP tool usage examples.
-=======
-bit mcp-server start --consumer-project --include-additional "deps,get,preview"
-```
->>>>>>> 56b41f5a
+The generated file contains placeholder content that should be customized with specific Bit workflow instructions, component creation guidelines, and MCP tool usage examples.
import { compact } from 'lodash';
import { CLIArgs, Command, CommandOptions } from '@teambit/cli';
import { CliMcpServerMain } from './cli-mcp-server.main.runtime';

export type McpStartCmdOptions = {
  extended?: boolean;
  includeOnly?: string;
  includeAdditional?: string;
  exclude?: string;
  bitBin?: string;
  consumerProject?: boolean;
};

export class McpServerCmd implements Command {
<<<<<<< HEAD
  name = 'mcp-server';
=======
  name = 'mcp-server [sub-command]';
>>>>>>> 06cd1fa5
  description =
    'Start the Bit CLI Model Context Protocol (MCP) server for programmatic and remote access to Bit commands.';
  alias = '';
  group = 'advanced';
  loader = false;
  options = [
    ['e', 'extended', 'Enable the full set of Bit CLI commands as MCP tools'],
    [
      '',
      'include-only <commands>',
      'Specify a subset of commands to expose as MCP tools. Use comma-separated list in quotes, e.g. "status,install,compile"',
    ],
    [
      '',
      'include-additional <commands>',
      'Add specific commands to the default MCP tools set. Use comma-separated list in quotes. Only applies when --extended is not used',
    ],
    [
      '',
      'exclude <commands>',
      'Prevent specific commands from being exposed as MCP tools. Use comma-separated list in quotes',
    ],
<<<<<<< HEAD
=======
    ['', 'bit-bin <binary>', 'Specify the binary to use for running Bit commands (default: "bit")'],
    [
      '',
      'consumer-project',
      'For non-Bit workspaces that only consume Bit component packages. Enables only "schema", "show", and "remote_search" tools',
    ],
>>>>>>> 06cd1fa5
  ] as CommandOptions;
  commands: Command[] = [];

  constructor(private mcpServer: CliMcpServerMain) {}

  async wait(args: CLIArgs, flags: McpStartCmdOptions): Promise<void> {
    if (compact(args).length) {
      throw new Error(
        `"${args}" is not a subcommand of "mcp-server", please run "bit mcp-server --help" to list the subcommands`
      );
    }

    await this.mcpServer.runMcpServer(flags);
  }
}

export class McpStartCmd implements Command {
  name = 'start';
  description = 'Start the MCP server';
  extendedDescription = 'Start the Model Context Protocol (MCP) server with the specified configuration';
  alias = '';
  group = 'advanced';
  loader = false;
  options = [
    ['e', 'extended', 'Enable the full set of Bit CLI commands as MCP tools'],
    [
      '',
      'include-only <commands>',
      'Specify a subset of commands to expose as MCP tools. Use comma-separated list in quotes, e.g. "status,install,compile"',
    ],
    [
      '',
      'include-additional <commands>',
      'Add specific commands to the default MCP tools set. Use comma-separated list in quotes. Only applies when --extended is not used',
    ],
    [
      '',
      'exclude <commands>',
      'Prevent specific commands from being exposed as MCP tools. Use comma-separated list in quotes',
    ],
    ['', 'bit-bin <binary>', 'Specify the binary to use for running Bit commands (default: "bit")'],
    [
      '',
      'consumer-project',
      'For non-Bit workspaces that only consume Bit component packages. Enables only "schema", "show", and "remote_search" tools',
    ],
  ] as CommandOptions;

  constructor(private mcpServer: CliMcpServerMain) {}

  async wait(args: CLIArgs, flags: McpStartCmdOptions): Promise<void> {
    await this.mcpServer.runMcpServer(flags);
  }
}<|MERGE_RESOLUTION|>--- conflicted
+++ resolved
@@ -12,11 +12,7 @@
 };
 
 export class McpServerCmd implements Command {
-<<<<<<< HEAD
-  name = 'mcp-server';
-=======
   name = 'mcp-server [sub-command]';
->>>>>>> 06cd1fa5
   description =
     'Start the Bit CLI Model Context Protocol (MCP) server for programmatic and remote access to Bit commands.';
   alias = '';
@@ -39,15 +35,12 @@
       'exclude <commands>',
       'Prevent specific commands from being exposed as MCP tools. Use comma-separated list in quotes',
     ],
-<<<<<<< HEAD
-=======
     ['', 'bit-bin <binary>', 'Specify the binary to use for running Bit commands (default: "bit")'],
     [
       '',
       'consumer-project',
       'For non-Bit workspaces that only consume Bit component packages. Enables only "schema", "show", and "remote_search" tools',
     ],
->>>>>>> 06cd1fa5
   ] as CommandOptions;
   commands: Command[] = [];
 

<<<<<<< HEAD
import ts from 'typescript';
import { Slot, SlotRegistry } from '@teambit/harmony';
import { MainRuntime } from '@teambit/cli';
=======
import ts, { TsConfigSourceFile } from 'typescript';
import { CLIAspect, CLIMain, MainRuntime } from '@teambit/cli';
>>>>>>> 2eb2d10f
import { Compiler } from '@teambit/compiler';
import { Logger, LoggerAspect, LoggerMain } from '@teambit/logger';
import { SchemaAspect, SchemaExtractor, SchemaMain } from '@teambit/schema';
import { PackageJsonProps } from '@teambit/pkg';
import { TypescriptConfigMutator } from '@teambit/typescript.modules.ts-config-mutator';
import { WorkspaceAspect } from '@teambit/workspace';
import type { WatchOptions, Workspace } from '@teambit/workspace';
import pMapSeries from 'p-map-series';
import { TsserverClient, TsserverClientOpts } from '@teambit/ts-server';
import AspectLoaderAspect, { AspectLoaderMain } from '@teambit/aspect-loader';
import type { Component } from '@teambit/component';
import { TypeScriptExtractor } from './typescript.extractor';
import { TypeScriptCompilerOptions } from './compiler-options';
import { TypescriptAspect } from './typescript.aspect';
import { TypescriptCompiler } from './typescript.compiler';
import { TypeScriptParser } from './typescript.parser';
<<<<<<< HEAD
import { SchemaTransformer } from './schema-transformer';
import { SchemaTransformerPlugin } from './schema-transformer.plugin';
import {
  ExportDeclaration,
  TypeAliasTransformer,
  FunctionDeclaration,
  VariableStatementTransformer,
  SourceFileTransformer,
} from './transformers';
=======
import { CheckTypesCmd } from './cmds/check-types.cmd';
>>>>>>> 2eb2d10f

export type TsMode = 'build' | 'dev';

export type SchemaTransformerSlot = SlotRegistry<SchemaTransformer[]>;

export type TsConfigTransformContext = {
  // mode: TsMode;
};

export type TsConfigTransformer = (
  config: TypescriptConfigMutator,
  context: TsConfigTransformContext
) => TypescriptConfigMutator;

export class TypescriptMain {
  constructor(
    private logger: Logger,
    private schemaTransformerSlot: SchemaTransformerSlot,
    private workspace: Workspace
  ) {}

  private tsServer: TsserverClient;
  /**
   * create a new compiler.
   */
  createCompiler(
    options: TypeScriptCompilerOptions,
    transformers: TsConfigTransformer[] = [],
    tsModule = ts
  ): Compiler {
    const configMutator = new TypescriptConfigMutator(options);
    const transformerContext: TsConfigTransformContext = {};
    const afterMutation = runTransformersWithContext(configMutator.clone(), transformers, transformerContext);
    return new TypescriptCompiler(TypescriptAspect.id, this.logger, afterMutation.raw, tsModule);
  }

  /**
   * get TsserverClient instance if initiated already, otherwise, return undefined.
   */
  getTsserverClient(): TsserverClient | undefined {
    return this.tsServer;
  }

  /**
   * starts a tsserver process to communicate with its API.
   * @param projectPath absolute path of the project root directory
   * @param options TsserverClientOpts
   * @param files optionally, if check-types is enabled, provide files to open and type check.
   * @returns TsserverClient
   */
  async initTsserverClient(
    projectPath: string,
    options: TsserverClientOpts = {},
    files: string[] = []
  ): Promise<TsserverClient> {
    this.tsServer = new TsserverClient(projectPath, this.logger, options, files);
    this.tsServer.init();
    return this.tsServer;
  }

  /**
   * starts a tsserver process to communicate with its API. use only when running on the workspace.
   * @param options TsserverClientOpts
   * @param files optionally, if check-types is enabled, provide files to open and type check.
   * @returns TsserverClient
   */
  async initTsserverClientFromWorkspace(
    options: TsserverClientOpts = {},
    files: string[] = []
  ): Promise<TsserverClient> {
    if (!this.workspace) {
      throw new Error(`initTsserverClientFromWorkspace: workspace was not found`);
    }
    return this.initTsserverClient(this.workspace.path, options, files);
  }

  /**
   * create an instance of a typescript semantic schema extractor.
   */
  createSchemaExtractor(tsconfig: any, path?: string): SchemaExtractor {
    return new TypeScriptExtractor(tsconfig, this.schemaTransformerSlot, this, path || this.workspace.path);
  }

  /**
   * add the default package json properties to the component
   * :TODO @gilad why do we need this DSL? can't I just get the args here.
   */
  getPackageJsonProps(): PackageJsonProps {
    return {
      main: 'dist/{main}.js',
      types: '{main}.ts',
    };
  }

  public getSupportedFilesForTsserver(components: Component[]): string[] {
    const files = components
      .map((c) => c.filesystem.files)
      .flat()
      .map((f) => f.path);
    return files.filter((f) => f.endsWith('.ts') || f.endsWith('.tsx'));
  }

  private async onPreWatch(components: Component[], watchOpts: WatchOptions) {
    const workspace = this.workspace;
    if (!workspace || !watchOpts.spawnTSServer) {
      return;
    }
    const { verbose, checkTypes } = watchOpts;
    const files = checkTypes ? this.getSupportedFilesForTsserver(components) : [];
    const printTypeErrors = Boolean(checkTypes);
    await this.initTsserverClientFromWorkspace({ verbose, checkTypes, printTypeErrors }, files);
  }

  private async onComponentChange(component: Component, files: string[]) {
    if (!this.tsServer) {
      return {
        results: 'N/A',
      };
    }
    await pMapSeries(files, (file) => this.tsServer.onFileChange(file));
    return {
      results: 'succeed',
    };
  }

  static runtime = MainRuntime;
<<<<<<< HEAD
  static dependencies = [SchemaAspect, LoggerAspect, AspectLoaderAspect, WorkspaceAspect];
  static slots = [Slot.withType<SchemaTransformer[]>()];

  static async provider(
    [schema, loggerExt, aspectLoader, workspace]: [SchemaMain, LoggerMain, AspectLoaderMain, Workspace],
    config,
    [schemaTransformerSlot]: [SchemaTransformerSlot]
  ) {
    schema.registerParser(new TypeScriptParser());
    const logger = loggerExt.createLogger(TypescriptAspect.id);
    aspectLoader.registerPlugins([new SchemaTransformerPlugin(schemaTransformerSlot)]);
    const tsMain = new TypescriptMain(logger, schemaTransformerSlot, workspace);
    schemaTransformerSlot.register([
      new ExportDeclaration(),
      new FunctionDeclaration(),
      new VariableStatementTransformer(),
      new SourceFileTransformer(),
      new TypeAliasTransformer(),
    ]);

    if (workspace) {
      workspace.registerOnPreWatch(tsMain.onPreWatch.bind(this));
      workspace.registerOnComponentChange(tsMain.onComponentChange.bind(this));
      workspace.registerOnComponentAdd(tsMain.onComponentChange.bind(this));
    }

    return tsMain;
=======
  static dependencies = [SchemaAspect, LoggerAspect, WorkspaceAspect, CLIAspect];

  static async provider([schema, loggerExt, workspace, cli]: [SchemaMain, LoggerMain, Workspace, CLIMain]) {
    schema.registerParser(new TypeScriptParser());
    const logger = loggerExt.createLogger(TypescriptAspect.id);
    schema.registerParser(new TypeScriptParser(logger));
    const typescriptMain = new TypescriptMain(logger, workspace);
    const checkTypesCmd = new CheckTypesCmd(typescriptMain, workspace, logger);
    cli.register(checkTypesCmd);

    return typescriptMain;
>>>>>>> 2eb2d10f
  }
}

TypescriptAspect.addRuntime(TypescriptMain);

export function runTransformersWithContext(
  config: TypescriptConfigMutator,
  transformers: TsConfigTransformer[] = [],
  context: TsConfigTransformContext
): TypescriptConfigMutator {
  if (!Array.isArray(transformers)) return config;
  const newConfig = transformers.reduce((acc, transformer) => {
    return transformer(acc, context);
  }, config);
  return newConfig;
}<|MERGE_RESOLUTION|>--- conflicted
+++ resolved
@@ -1,11 +1,6 @@
-<<<<<<< HEAD
 import ts from 'typescript';
 import { Slot, SlotRegistry } from '@teambit/harmony';
-import { MainRuntime } from '@teambit/cli';
-=======
-import ts, { TsConfigSourceFile } from 'typescript';
 import { CLIAspect, CLIMain, MainRuntime } from '@teambit/cli';
->>>>>>> 2eb2d10f
 import { Compiler } from '@teambit/compiler';
 import { Logger, LoggerAspect, LoggerMain } from '@teambit/logger';
 import { SchemaAspect, SchemaExtractor, SchemaMain } from '@teambit/schema';
@@ -22,7 +17,6 @@
 import { TypescriptAspect } from './typescript.aspect';
 import { TypescriptCompiler } from './typescript.compiler';
 import { TypeScriptParser } from './typescript.parser';
-<<<<<<< HEAD
 import { SchemaTransformer } from './schema-transformer';
 import { SchemaTransformerPlugin } from './schema-transformer.plugin';
 import {
@@ -32,9 +26,7 @@
   VariableStatementTransformer,
   SourceFileTransformer,
 } from './transformers';
-=======
 import { CheckTypesCmd } from './cmds/check-types.cmd';
->>>>>>> 2eb2d10f
 
 export type TsMode = 'build' | 'dev';
 
@@ -161,12 +153,11 @@
   }
 
   static runtime = MainRuntime;
-<<<<<<< HEAD
-  static dependencies = [SchemaAspect, LoggerAspect, AspectLoaderAspect, WorkspaceAspect];
+  static dependencies = [SchemaAspect, LoggerAspect, AspectLoaderAspect, WorkspaceAspect, CLIAspect];
   static slots = [Slot.withType<SchemaTransformer[]>()];
 
   static async provider(
-    [schema, loggerExt, aspectLoader, workspace]: [SchemaMain, LoggerMain, AspectLoaderMain, Workspace],
+    [schema, loggerExt, aspectLoader, workspace, cli]: [SchemaMain, LoggerMain, AspectLoaderMain, Workspace, CLIMain],
     config,
     [schemaTransformerSlot]: [SchemaTransformerSlot]
   ) {
@@ -188,20 +179,10 @@
       workspace.registerOnComponentAdd(tsMain.onComponentChange.bind(this));
     }
 
+    const checkTypesCmd = new CheckTypesCmd(tsMain, workspace, logger);
+    cli.register(checkTypesCmd);
+
     return tsMain;
-=======
-  static dependencies = [SchemaAspect, LoggerAspect, WorkspaceAspect, CLIAspect];
-
-  static async provider([schema, loggerExt, workspace, cli]: [SchemaMain, LoggerMain, Workspace, CLIMain]) {
-    schema.registerParser(new TypeScriptParser());
-    const logger = loggerExt.createLogger(TypescriptAspect.id);
-    schema.registerParser(new TypeScriptParser(logger));
-    const typescriptMain = new TypescriptMain(logger, workspace);
-    const checkTypesCmd = new CheckTypesCmd(typescriptMain, workspace, logger);
-    cli.register(checkTypesCmd);
-
-    return typescriptMain;
->>>>>>> 2eb2d10f
   }
 }
 

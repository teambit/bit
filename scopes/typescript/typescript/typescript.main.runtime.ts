import ts, { TsConfigSourceFile } from 'typescript';
import { MainRuntime } from '@teambit/cli';
import { Compiler } from '@teambit/compiler';
import { Logger, LoggerAspect, LoggerMain } from '@teambit/logger';
import { SchemaAspect, SchemaExtractor, SchemaMain } from '@teambit/schema';
import { PackageJsonProps } from '@teambit/pkg';
import { TypescriptConfigMutator } from '@teambit/typescript.modules.ts-config-mutator';
import WorkspaceAspect from '@teambit/workspace';
import type { WatchOptions, Workspace } from '@teambit/workspace';
import pMapSeries from 'p-map-series';
import { TsserverClient, TsserverClientOpts } from '@teambit/ts-server';
import type { Component } from '@teambit/component';
import { TypeScriptExtractor } from './typescript.extractor';
import { TypeScriptCompilerOptions } from './compiler-options';
import { TypescriptAspect } from './typescript.aspect';
import { TypescriptCompiler } from './typescript.compiler';
import { TypeScriptParser } from './typescript.parser';

export type TsMode = 'build' | 'dev';

export type TsConfigTransformContext = {
  // mode: TsMode;
};

export type TsConfigTransformer = (
  config: TypescriptConfigMutator,
  context: TsConfigTransformContext
) => TypescriptConfigMutator;

export class TypescriptMain {
  private tsServer: TsserverClient;
  constructor(private logger: Logger, private workspace?: Workspace) {
    if (this.workspace) {
      this.workspace.registerOnPreWatch(this.onPreWatch.bind(this));
      this.workspace.registerOnComponentChange(this.onComponentChange.bind(this));
      this.workspace.registerOnComponentAdd(this.onComponentChange.bind(this));
    }
  }
  /**
   * create a new compiler.
   */
  createCompiler(
    options: TypeScriptCompilerOptions,
    transformers: TsConfigTransformer[] = [],
    tsModule = ts
  ): Compiler {
    const configMutator = new TypescriptConfigMutator(options);
    const transformerContext: TsConfigTransformContext = {};
    const afterMutation = runTransformersWithContext(configMutator.clone(), transformers, transformerContext);
    return new TypescriptCompiler(TypescriptAspect.id, this.logger, afterMutation.raw, tsModule);
  }

  /**
   * get TsserverClient instance if initiated already, otherwise, return undefined.
   */
  getTsserverClient(): TsserverClient | undefined {
    return this.tsServer;
  }

  /**
   * starts a tsserver process to communicate with its API.
   * @param projectPath absolute path of the project root directory
   * @param options TsserverClientOpts
   * @param files optionally, if check-types is enabled, provide files to open and type check.
   * @returns TsserverClient
   */
  async initTsserverClient(
    projectPath: string,
    options: TsserverClientOpts = {},
    files: string[] = []
  ): Promise<TsserverClient> {
    this.tsServer = new TsserverClient(projectPath, this.logger, options, files);
    this.tsServer.init();
    return this.tsServer;
  }

  /**
   * starts a tsserver process to communicate with its API. use only when running on the workspace.
   * @param options TsserverClientOpts
   * @param files optionally, if check-types is enabled, provide files to open and type check.
   * @returns TsserverClient
   */
  async initTsserverClientFromWorkspace(
    options: TsserverClientOpts = {},
    files: string[] = []
  ): Promise<TsserverClient> {
    if (!this.workspace) {
      throw new Error(`initTsserverClientFromWorkspace: workspace was not found`);
    }
    return this.initTsserverClient(this.workspace.path, options, files);
  }

  /**
   * create an instance of a typescript semantic schema extractor.
   */
  createSchemaExtractor(tsconfig: TsConfigSourceFile): SchemaExtractor {
    return new TypeScriptExtractor(tsconfig);
  }

  /**
   * add the default package json properties to the component
   * :TODO @gilad why do we need this DSL? can't I just get the args here.
   */
  getPackageJsonProps(): PackageJsonProps {
    return {
      main: 'dist/{main}.js',
      types: '{main}.ts',
    };
  }

  private getAllFilesForTsserver(components: Component[]): string[] {
    const files = components
      .map((c) => c.filesystem.files)
      .flat()
      .map((f) => f.path);
    return files.filter((f) => f.endsWith('.ts') || f.endsWith('.tsx'));
  }

  private async onPreWatch(components: Component[], watchOpts: WatchOptions) {
    const workspace = this.workspace;
    if (!workspace || !watchOpts.spawnTSServer) {
      return;
    }
    const { verbose, checkTypes } = watchOpts;
    const files = checkTypes ? this.getAllFilesForTsserver(components) : [];
    await this.initTsserverClientFromWorkspace({ verbose, checkTypes }, files);
  }

  private async onComponentChange(component: Component, files: string[]) {
    if (!this.tsServer) {
      return {
        results: 'N/A',
      };
    }
    await pMapSeries(files, (file) => this.tsServer.onFileChange(file));
    return {
<<<<<<< HEAD
      results,
    };
  }

  createCjsCompiler(options: TypeScriptCompilerOptions, transformers: TsConfigTransformer[] = [], tsModule = ts) {
    return this.createCompiler(options, [this.getCjsTransformer(), ...transformers], tsModule);
  }

  createEsmCompiler(options: TypeScriptCompilerOptions, transformers: TsConfigTransformer[] = [], tsModule = ts) {
    return this.createCompiler(options, [this.getEsmTransformer(), ...transformers], tsModule);
  }

  getCjsTransformer(): TsConfigTransformer {
    const cjsTransformer = (config: TypescriptConfigMutator) => {
      config.setDistDir('dist');
      config.setModule('CommonJS');
      return config;
    };
    return cjsTransformer;
  }

  getEsmTransformer(): TsConfigTransformer {
    const esmTransformer = (config: TypescriptConfigMutator) => {
      config.setDistDir('dist-esm');
      config.setModule('ES2020');
      return config;
    };
    return esmTransformer;
  }

  /**
   * create an instance of a typescript semantic schema extractor.
   */
  createSchemaExtractor(tsconfig: TsConfigSourceFile): SchemaExtractor {
    return new TypeScriptExtractor(tsconfig);
  }

  /**
   * add the default package json properties to the component
   * :TODO @gilad why do we need this DSL? can't I just get the args here.
   */
  getCjsPackageJsonProps(): PackageJsonProps {
    return {
      main: 'dist/{main}.js',
      types: '{main}.ts',
=======
      results: 'succeed',
>>>>>>> e7838fdd
    };
  }

  getEsmPackageJsonProps(): PackageJsonProps {
    return {
      main: 'dist-esm/{main}.js',
      type: 'module',
      types: '{main}.ts',
    };
  }

  static runtime = MainRuntime;
  static dependencies = [SchemaAspect, LoggerAspect, WorkspaceAspect];

  static async provider([schema, loggerExt, workspace]: [SchemaMain, LoggerMain, Workspace]) {
    schema.registerParser(new TypeScriptParser());
    const logger = loggerExt.createLogger(TypescriptAspect.id);
    schema.registerParser(new TypeScriptParser(logger));

    return new TypescriptMain(logger, workspace);
  }
}

TypescriptAspect.addRuntime(TypescriptMain);

export function runTransformersWithContext(
  config: TypescriptConfigMutator,
  transformers: TsConfigTransformer[] = [],
  context: TsConfigTransformContext
): TypescriptConfigMutator {
  if (!Array.isArray(transformers)) return config;
  const newConfig = transformers.reduce((acc, transformer) => {
    return transformer(acc, context);
  }, config);
  return newConfig;
}<|MERGE_RESOLUTION|>--- conflicted
+++ resolved
@@ -90,55 +90,6 @@
     return this.initTsserverClient(this.workspace.path, options, files);
   }
 
-  /**
-   * create an instance of a typescript semantic schema extractor.
-   */
-  createSchemaExtractor(tsconfig: TsConfigSourceFile): SchemaExtractor {
-    return new TypeScriptExtractor(tsconfig);
-  }
-
-  /**
-   * add the default package json properties to the component
-   * :TODO @gilad why do we need this DSL? can't I just get the args here.
-   */
-  getPackageJsonProps(): PackageJsonProps {
-    return {
-      main: 'dist/{main}.js',
-      types: '{main}.ts',
-    };
-  }
-
-  private getAllFilesForTsserver(components: Component[]): string[] {
-    const files = components
-      .map((c) => c.filesystem.files)
-      .flat()
-      .map((f) => f.path);
-    return files.filter((f) => f.endsWith('.ts') || f.endsWith('.tsx'));
-  }
-
-  private async onPreWatch(components: Component[], watchOpts: WatchOptions) {
-    const workspace = this.workspace;
-    if (!workspace || !watchOpts.spawnTSServer) {
-      return;
-    }
-    const { verbose, checkTypes } = watchOpts;
-    const files = checkTypes ? this.getAllFilesForTsserver(components) : [];
-    await this.initTsserverClientFromWorkspace({ verbose, checkTypes }, files);
-  }
-
-  private async onComponentChange(component: Component, files: string[]) {
-    if (!this.tsServer) {
-      return {
-        results: 'N/A',
-      };
-    }
-    await pMapSeries(files, (file) => this.tsServer.onFileChange(file));
-    return {
-<<<<<<< HEAD
-      results,
-    };
-  }
-
   createCjsCompiler(options: TypeScriptCompilerOptions, transformers: TsConfigTransformer[] = [], tsModule = ts) {
     return this.createCompiler(options, [this.getCjsTransformer(), ...transformers], tsModule);
   }
@@ -180,9 +131,6 @@
     return {
       main: 'dist/{main}.js',
       types: '{main}.ts',
-=======
-      results: 'succeed',
->>>>>>> e7838fdd
     };
   }
 
@@ -191,6 +139,36 @@
       main: 'dist-esm/{main}.js',
       type: 'module',
       types: '{main}.ts',
+    };
+  }
+
+  private getAllFilesForTsserver(components: Component[]): string[] {
+    const files = components
+      .map((c) => c.filesystem.files)
+      .flat()
+      .map((f) => f.path);
+    return files.filter((f) => f.endsWith('.ts') || f.endsWith('.tsx'));
+  }
+
+  private async onPreWatch(components: Component[], watchOpts: WatchOptions) {
+    const workspace = this.workspace;
+    if (!workspace || !watchOpts.spawnTSServer) {
+      return;
+    }
+    const { verbose, checkTypes } = watchOpts;
+    const files = checkTypes ? this.getAllFilesForTsserver(components) : [];
+    await this.initTsserverClientFromWorkspace({ verbose, checkTypes }, files);
+  }
+
+  private async onComponentChange(component: Component, files: string[]) {
+    if (!this.tsServer) {
+      return {
+        results: 'N/A',
+      };
+    }
+    await pMapSeries(files, (file) => this.tsServer.onFileChange(file));
+    return {
+      results: 'succeed',
     };
   }
 

--- conflicted
+++ resolved
@@ -6,14 +6,11 @@
 import { SchemaAspect, SchemaExtractor, SchemaMain } from '@teambit/schema';
 import { PackageJsonProps } from '@teambit/pkg';
 import { TypescriptConfigMutator } from '@teambit/typescript.modules.ts-config-mutator';
-<<<<<<< HEAD
-=======
-import WorkspaceAspect from '@teambit/workspace';
+import { WorkspaceAspect } from '@teambit/workspace';
 import type { WatchOptions, Workspace } from '@teambit/workspace';
 import pMapSeries from 'p-map-series';
 import { TsserverClient, TsserverClientOpts } from '@teambit/ts-server';
 import type { Component } from '@teambit/component';
->>>>>>> 33ebc5b6
 import { TypeScriptExtractor } from './typescript.extractor';
 import { TypeScriptCompilerOptions } from './compiler-options';
 import { TypescriptAspect } from './typescript.aspect';
@@ -38,18 +35,13 @@
 ) => TypescriptConfigMutator;
 
 export class TypescriptMain {
-<<<<<<< HEAD
-  constructor(private logger: Logger, private schemaTransformerSlot: SchemaTransformerSlot) {}
-=======
+  constructor(
+    private logger: Logger,
+    private schemaTransformerSlot: SchemaTransformerSlot,
+    private workspace: Workspace
+  ) {}
+
   private tsServer: TsserverClient;
-  constructor(private logger: Logger, private workspace?: Workspace) {
-    if (this.workspace) {
-      this.workspace.registerOnPreWatch(this.onPreWatch.bind(this));
-      this.workspace.registerOnComponentChange(this.onComponentChange.bind(this));
-      this.workspace.registerOnComponentAdd(this.onComponentChange.bind(this));
-    }
-  }
->>>>>>> 33ebc5b6
   /**
    * create a new compiler.
    */
@@ -64,11 +56,11 @@
     return new TypescriptCompiler(TypescriptAspect.id, this.logger, afterMutation.raw, tsModule);
   }
 
-<<<<<<< HEAD
   registerSchemaTransformer(schemaTransformers: SchemaTransformer[]) {
     this.schemaTransformerSlot.register(schemaTransformers);
     return this;
-=======
+  }
+
   getTsserverClient(): TsserverClient | undefined {
     return this.tsServer;
   }
@@ -148,7 +140,6 @@
     return {
       results,
     };
->>>>>>> 33ebc5b6
   }
 
   /**
@@ -170,30 +161,28 @@
   }
 
   static runtime = MainRuntime;
-<<<<<<< HEAD
-  static dependencies = [SchemaAspect, LoggerAspect, AspectLoaderAspect];
+  static dependencies = [SchemaAspect, LoggerAspect, AspectLoaderAspect, WorkspaceAspect];
   static slots = [Slot.withType<SchemaTransformer[]>()];
 
   static async provider(
-    [schema, loggerExt, aspectLoader]: [SchemaMain, LoggerMain, AspectLoaderMain],
+    [schema, loggerExt, aspectLoader, workspace]: [SchemaMain, LoggerMain, AspectLoaderMain, Workspace],
     config,
     [schemaTransformerSlot]: [SchemaTransformerSlot]
   ) {
-=======
-  static dependencies = [SchemaAspect, LoggerAspect, WorkspaceAspect];
-
-  static async provider([schema, loggerExt, workspace]: [SchemaMain, LoggerMain, Workspace]) {
->>>>>>> 33ebc5b6
     schema.registerParser(new TypeScriptParser());
     const logger = loggerExt.createLogger(TypescriptAspect.id);
     aspectLoader.registerPlugins([new SchemaTransformerPlugin(schemaTransformerSlot)]);
     schemaTransformerSlot.register([new ExportDeclaration()]);
 
-<<<<<<< HEAD
-    return new TypescriptMain(logger, schemaTransformerSlot);
-=======
-    return new TypescriptMain(logger, workspace);
->>>>>>> 33ebc5b6
+    const tsMain = new TypescriptMain(logger, schemaTransformerSlot, workspace);
+
+    if (workspace) {
+      workspace.registerOnPreWatch(tsMain.onPreWatch.bind(this));
+      workspace.registerOnComponentChange(tsMain.onComponentChange.bind(this));
+      workspace.registerOnComponentAdd(tsMain.onComponentChange.bind(this));
+    }
+
+    return tsMain;
   }
 }
 

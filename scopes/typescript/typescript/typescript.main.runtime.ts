--- conflicted
+++ resolved
@@ -56,17 +56,9 @@
     return new TypescriptCompiler(TypescriptAspect.id, this.logger, afterMutation.raw, tsModule);
   }
 
-<<<<<<< HEAD
-  registerSchemaTransformer(schemaTransformers: SchemaTransformer[]) {
-    this.schemaTransformerSlot.register(schemaTransformers);
-    return this;
-  }
-
-=======
   /**
    * get TsserverClient instance if initiated already, otherwise, return undefined.
    */
->>>>>>> e7838fdd
   getTsserverClient(): TsserverClient | undefined {
     return this.tsServer;
   }
@@ -107,8 +99,8 @@
   /**
    * create an instance of a typescript semantic schema extractor.
    */
-  createSchemaExtractor(tsconfig: TsConfigSourceFile): SchemaExtractor {
-    return new TypeScriptExtractor(tsconfig);
+  createSchemaExtractor(tsconfig: any): SchemaExtractor {
+    return new TypeScriptExtractor(tsconfig, this.schemaTransformerSlot);
   }
 
   /**
@@ -148,29 +140,7 @@
     }
     await pMapSeries(files, (file) => this.tsServer.onFileChange(file));
     return {
-<<<<<<< HEAD
-      results,
-    };
-  }
-
-  /**
-   * create an instance of a typescript semantic schema extractor.
-   */
-  createSchemaExtractor(tsconfig: any): SchemaExtractor {
-    return new TypeScriptExtractor(tsconfig, this.schemaTransformerSlot);
-  }
-
-  /**
-   * add the default package json properties to the component
-   * :TODO @gilad why do we need this DSL? can't I just get the args here.
-   */
-  getPackageJsonProps(): PackageJsonProps {
-    return {
-      main: 'dist/{main}.js',
-      types: '{main}.ts',
-=======
       results: 'succeed',
->>>>>>> e7838fdd
     };
   }
 

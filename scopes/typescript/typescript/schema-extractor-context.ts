import { TsserverClient } from '@teambit/ts-server';
import { getTokenAtPosition, canHaveJsDoc, getJsDoc } from 'tsutils';
import ts, { ExportAssignment, getTextOfJSDocComment, ExportDeclaration, Node, SyntaxKind, TypeNode } from 'typescript';
import { head, uniqBy } from 'lodash';
// @ts-ignore david we should figure fix this.
// eslint-disable-next-line import/no-unresolved
import protocol from 'typescript/lib/protocol';
import { pathNormalizeToLinux } from '@teambit/legacy/dist/utils';
import { resolve, sep, relative } from 'path';
import { Component, ComponentID } from '@teambit/component';
import {
  TypeRefSchema,
  SchemaNode,
  InferenceTypeSchema,
  Location,
  DocSchema,
} from '@teambit/semantics.entities.semantic-schema';
import isRelativeImport from '@teambit/legacy/dist/utils/is-relative-import';
import { ComponentDependency } from '@teambit/dependency-resolver';
import { Formatter } from '@teambit/formatter';
import pMapSeries from 'p-map-series';
import { TypeScriptExtractor } from './typescript.extractor';
import { IdentifierList } from './identifier-list';
import { parseTypeFromQuickInfo } from './transformers/utils/parse-type-from-quick-info';
import { tagParser } from './transformers/utils/jsdoc-to-doc-schema';
import { Identifier } from './identifier';
import { ExportIdentifier } from './export-identifier';

export class SchemaExtractorContext {
  /**
   * list of all declared identifiers (exported and internal) by filename
   */
  private _identifiers = new Map<string, IdentifierList>();
  private _internalIdentifiers = new Map<string, IdentifierList>();

  /**
   * computed nodes by filename and (position (line:character))
   */
  private _computed = new Map<string, SchemaNode>();

  get mainFile() {
    return pathNormalizeToLinux(this.getPathRelativeToComponent(this.component.mainFile.path));
  }

  get identifiers() {
    return this._identifiers;
  }

  get internalIdentifiers() {
    return this._internalIdentifiers;
  }

  get computed() {
    return this._computed;
  }

  get mainFileIdentifierKey() {
    const mainFile = this.component.mainFile;
    return this.getIdentifierKey(mainFile.path);
  }

  get mainModuleIdentifiers() {
    return this.identifiers.get(this.mainFileIdentifierKey);
  }

  constructor(
    readonly tsserver: TsserverClient,
    readonly component: Component,
    readonly extractor: TypeScriptExtractor,
    readonly componentDeps: ComponentDependency[],
    readonly formatter?: Formatter
  ) {}

  getComputedNodeKey({ filePath, line, character }: Location) {
    return `${filePath}:${line}:${character}`;
  }

  getIdentifierKeyForNode(node: Node) {
    const filePath = node.getSourceFile().fileName;
    return this.getIdentifierKey(filePath);
  }

  getIdentifierKey(filePath: string) {
    return pathNormalizeToLinux(filePath);
  }

  setComputed(node: SchemaNode) {
    const { location } = node;
    const key = this.getComputedNodeKey(location);
    this.computed.set(key, node);
  }

  setIdentifiers(filePath: string, identifiers: IdentifierList) {
    this._identifiers.set(this.getIdentifierKey(filePath), identifiers);
  }

  setInternalIdentifiers(filePath: string, identifiers: IdentifierList) {
    const existing = this._internalIdentifiers.get(filePath);
    if (!existing) {
      this._internalIdentifiers.set(filePath, identifiers);
    } else {
      const uniqueIdentifiers = uniqBy(existing.identifiers.concat(identifiers.identifiers), (k) => k.aliasId || k.id);
      this._internalIdentifiers.set(filePath, new IdentifierList(uniqueIdentifiers));
    }
  }

  async computeSchema(node: Node) {
    const location = this.getLocation(node);
    const key = this.getComputedNodeKey(location);
    const existingComputedSchema = this.computed.get(key);

    if (existingComputedSchema) {
      return existingComputedSchema;
    }

    const computedSchema = await this.extractor.computeSchema(node, this);
    this.setComputed(computedSchema);
    return computedSchema;
  }

  /**
   * returns the location of a node in a source file.
   */
  getLocation(node: Node, targetSourceFile?: ts.SourceFile, absolutePath = false): Location {
    const sourceFile = targetSourceFile || node.getSourceFile();
    const position = sourceFile.getLineAndCharacterOfPosition(node.getStart());
    const line = position.line + 1;
    const character = position.character + 1;
    const filePath = absolutePath ? sourceFile.fileName : this.getPathRelativeToComponent(sourceFile.fileName);

    return {
      filePath: pathNormalizeToLinux(filePath),
      line,
      character,
    };
  }

  getLocationAsString(node: Node): string {
    const location = this.getLocation(node);
    return `${node.getSourceFile().fileName}, line: ${location.line}, character: ${location.character}`;
  }

  getPathRelativeToComponent(filePath: string): string {
    const basePath = this.component.filesystem.files[0].base;
    return relative(basePath, filePath);
  }

  /**
   * returns a signature for a node.
   */
  async getSignature(node: Node) {
    return this.tsserver.getSignatureHelp(this.getPath(node), this.getLocation(node));
  }

  /**
   * get the position for the tsserver.
   */
  getPosition(sourceFile: ts.SourceFile, line: number, offset: number): number {
    return sourceFile.getPositionOfLineAndCharacter(line - 1, offset - 1);
  }

  /**
   * get the path for a source file.
   */
  getPath(node: Node) {
    const sourceFile = node.getSourceFile();
    return sourceFile.fileName;
  }

  async getQuickInfo(node: Node) {
    const location = this.getLocation(node);
    try {
      return await this.tsserver.getQuickInfo(this.getPath(node), location);
    } catch (err: any) {
      if (err.message === 'No content available.') {
        throw new Error(
          `unable to get quickinfo data from tsserver at ${this.getPath(node)}, Ln ${location.line}, Col ${
            location.character
          }`
        );
      }
      throw err;
    }
  }

  async getQuickInfoDisplayString(node: Node): Promise<string> {
    const quickInfo = await this.getQuickInfo(node);
    return quickInfo?.body?.displayString || '';
  }

  /**
   * returns the type definition for a type.
   */
  typeDefinition(node: Node) {
    return this.tsserver.getTypeDefinition(this.getPath(node), this.getLocation(node));
  }

  visitTypeDefinition() {}

<<<<<<< HEAD
  findFileInComponent(filePath: string) {
    const matchingFile = this.component.filesystem.files.find((file) => {
=======
  private findFileInComponent(filePath: string) {
    return this.component.filesystem.files.find((file) => {
      const currentFilePath = file.path.replaceAll(/\\/g, '/');
>>>>>>> e3fb4205
      // TODO: fix this line to support further extensions.
      if (currentFilePath.includes(filePath)) {
        const strings = ['ts', 'tsx', 'js', 'jsx'].map((format) => {
          if (filePath.endsWith(format)) return filePath;
          // check if it is an index file export
          return `${filePath}.${format}`;
        });
<<<<<<< HEAD

        const matchesWithExtension = !!strings.find((string) => string === file.path);

        const matchesIndexFile = ['ts', 'js'].some((format) => `${filePath}/index.${format}` === file.path);

        return matchesWithExtension || matchesIndexFile;
=======
        return strings.find((string) => string === currentFilePath);
>>>>>>> e3fb4205
      }

      return false;
    });

    return matchingFile;
  }

  private parsePackageNameFromPath(path: string) {
    const parts = path.split('node_modules');

    if (parts.length === 1) {
      return path;
    }

    const lastPart = parts[parts.length - 1].replace(sep, '');
    const pkgParts = lastPart.split('/');
    if (lastPart.startsWith('@')) {
      // scoped package
      return `${pkgParts[0]}/${pkgParts[1]}`;
    }
    const pkgName = pkgParts[0];
    if (pkgName === 'typescript') {
      // it's a built-in type, such as "string".
      return '';
    }
    return pkgName;
  }

  /**
   * return the file if part of the component.
   * otherwise, a reference to the target package and the type name.
   */
  getSourceFileInsideComponent(filePath: string) {
    const file = this.findFileInComponent(filePath);
    return file && this.extractor.parseSourceFile(file);
  }

  async getSourceFileFromNode(node: Node) {
    const filePath = await this.getFilePathByNode(node);
    if (!filePath) {
      return undefined;
    }
    return this.getSourceFileInsideComponent(filePath);
  }

  async getFilePathByNode(node: Node) {
    const def = await this.tsserver.getDefinition(this.getPath(node), this.getLocation(node));

    const firstDef = head(def.body);
    return firstDef?.file;
  }

  async definitionInfo(node: Node): Promise<protocol.DefinitionInfo | undefined> {
    const location = this.getLocation(node);
    const filePath = this.getPath(node);

    const def = await this.tsserver.getDefinition(filePath, location);

    const firstDef = head(def.body);

    return firstDef;
  }

  /**
   * get a definition for a given node.
   */
  async definition(definition: protocol.DefinitionInfo): Promise<Node | undefined> {
    const startPosition = definition.start;
    const sourceFile = this.getSourceFileInsideComponent(definition.file);
    if (!sourceFile) {
      // it might be an external reference, cant get the node
      return undefined;
    }
    const pos = this.getPosition(sourceFile, startPosition.line, startPosition.offset);
    const nodeAtPos = getTokenAtPosition(sourceFile, pos);
    return nodeAtPos;
  }

  /**
   * visit a definition for node - e.g. return it's schema.
   */
  async visitDefinition(node: Node): Promise<SchemaNode | undefined> {
    const definitionInfo = await this.definitionInfo(node);
    if (!definitionInfo) {
      return undefined;
    }

    const definition = await this.definition(definitionInfo);
    if (!definition) {
      return this.getTypeRefForExternalNode(node);
    }

    return this.visit(definition.parent);
  }

  async visit(node: Node): Promise<SchemaNode> {
    if (node.kind === SyntaxKind.Identifier && node.parent.parent.kind !== SyntaxKind.SourceFile) {
      return this.visit(node.parent);
    }
    return this.extractor.computeSchema(node, this);
  }

  references() {}

  isExported() {}

  isFromComponent() {}

  async getFileIdentifiers(exportDec: ExportDeclaration | ExportAssignment) {
    const file = exportDec.getSourceFile().fileName;
    const specifierPathStr =
      (exportDec.kind === SyntaxKind.ExportDeclaration && exportDec.moduleSpecifier?.getText()) || '';
    const specifierPath = specifierPathStr.substring(1, specifierPathStr.length - 1);
    const absPath = resolve(file, '..', specifierPath);
    const sourceFile = this.getSourceFileInsideComponent(absPath);
    if (!sourceFile) return [];
    return this.getIdentifiers(sourceFile);
  }

  async getFileExports(exportDec: ExportDeclaration | ExportAssignment) {
    const identifiers = await this.getFileIdentifiers(exportDec);
    return identifiers.filter((identifier) => ExportIdentifier.isExportIdentifier(identifier));
  }

  async getFileInternals(exportDec: ExportDeclaration | ExportAssignment) {
    const identifiers = await this.getFileIdentifiers(exportDec);
    return identifiers.filter((identifier) => !ExportIdentifier.isExportIdentifier(identifier));
  }

  getIdentifiers(node: Node) {
    return this.extractor.computeIdentifiers(node, this);
  }

  /**
   * tsserver has two different calls: "definition" and "typeDefinition".
   * normally, we need the "typeDefinition" to get the type data of a node.
   * sometimes, it has no data, for example when the node is of type TypeReference, and then using "definition" is
   * helpful. (couldn't find a rule when to use each one. e.g. "VariableDeclaration" sometimes has data only in
   * "definition" but it's not clear when/why).
   */
  async getDefinition(node: Node) {
    const typeDefinition = await this.typeDefinition(node);
    const headTypeDefinition = head(typeDefinition?.body);
    if (headTypeDefinition) {
      return headTypeDefinition;
    }
    const definition = await this.tsserver.getDefinition(node.getSourceFile().fileName, this.getLocation(node));
    return head(definition?.body);
  }

  // when we can't figure out the component/package/type of this node, we'll use the typeStr as the type.
  private async unknownExactType(node: Node, location: Location, typeStr = 'any', isTypeStrFromQuickInfo = true) {
    if (isTypeStrFromQuickInfo) {
      return new InferenceTypeSchema(location, typeStr || 'any');
    }
    const info = await this.getQuickInfo(node);
    const type = parseTypeFromQuickInfo(info);
    return new InferenceTypeSchema(location, type, typeStr);
  }

  // the reason for this check is to avoid infinite loop when calling `this.jump` with the same file+location
  private isDefInSameLocation(node: Node, definition: protocol.FileSpanWithContext) {
    if (definition.file !== node.getSourceFile().fileName) {
      return false;
    }
    const loc = this.getLocation(node);

    return loc.line === definition.start.line && loc.character === definition.start.offset;
  }

  /**
   * resolve a type by a node and its identifier.
   */
  async resolveType(
    node: Node & { type?: TypeNode },
    typeStr: string,
    isTypeStrFromQuickInfo = true
  ): Promise<SchemaNode> {
    const location = this.getLocation(node);

    // check if internal ref with typeInfo
    const internalRef = await this.getTypeRef(typeStr, this.getIdentifierKeyForNode(node), location);

    if (internalRef) return internalRef;

    // if a node has "type" prop, it has the type data of the node. this normally happens when the code has the type
    // explicitly, e.g. `const str: string` vs implicitly `const str = 'some-string'`, which the node won't have "type"
    if (node.type && ts.isTypeNode(node.type)) {
      return this.computeSchema(node.type);
    }

    const definition = await this.getDefinition(node);
    if (!definition) {
      return this.unknownExactType(node, location, typeStr, isTypeStrFromQuickInfo);
    }

    const file = this.findFileInComponent(definition.file);

    if (!file) return this.getTypeRefForExternalPath(typeStr, definition.file, location);

    if (this.isDefInSameLocation(node, definition)) {
      return this.unknownExactType(node, location, typeStr, isTypeStrFromQuickInfo);
    }

    const definitionNode = await this.definition(definition);

    if (!definitionNode) {
      return this.unknownExactType(node, location, typeStr, isTypeStrFromQuickInfo);
    }

    const definitionNodeName = definitionNode?.getText();

    // check if internal ref with definition info
    const definitionInternalRef = await this.getTypeRef(
      definitionNodeName,
      this.getIdentifierKeyForNode(definitionNode),
      location
    );

    if (definitionInternalRef) return definitionInternalRef;

    const transformer = this.extractor.getTransformer(definitionNode, this);

    if (transformer === undefined) {
      return this.unknownExactType(node, location, typeStr, isTypeStrFromQuickInfo);
    }
    const schemaNode = await this.visit(definitionNode);
    return schemaNode || this.unknownExactType(node, location, typeStr, isTypeStrFromQuickInfo);
  }

  private getCompIdByPkgName(pkgName: string): ComponentID | undefined {
    return this.componentDeps.find((dep) => dep.packageName === pkgName)?.componentId;
  }

  async getTypeRef(typeStr: string, filePath: string, location: Location): Promise<TypeRefSchema | undefined> {
    const nodeIdentifierKey = this.getIdentifierKey(filePath);
    const mainFileIdentifierKey = this.mainFileIdentifierKey;

    const nodeIdentifierList = this.identifiers.get(nodeIdentifierKey);
    const mainIdentifierList = this.identifiers.get(mainFileIdentifierKey);

    const nodeIdentifier = new Identifier(typeStr, nodeIdentifierKey);
    const mainIdentifier = new Identifier(typeStr, mainFileIdentifierKey);

    const parsedNodeIdentifier = nodeIdentifierList?.find(nodeIdentifier);
    const parsedMainIdentifier = mainIdentifierList?.find(mainIdentifier);
    const isExportedFromMain = parsedMainIdentifier && ExportIdentifier.isExportIdentifier(parsedMainIdentifier);

    if (!parsedNodeIdentifier) return undefined;

    const internalRef = !isExportedFromMain;

    if (internalRef) {
      this.setInternalIdentifiers(filePath, new IdentifierList([parsedNodeIdentifier]));
    }

    return this.resolveTypeRef(parsedNodeIdentifier, location, isExportedFromMain);
  }

  async resolveTypeRef(
    identifier: Identifier,
    location: Location,
    isExportedFromMain?: boolean
  ): Promise<TypeRefSchema> {
    const sourceFilePath = identifier.sourceFilePath;

    if (!sourceFilePath || isExportedFromMain) {
      return new TypeRefSchema(
        location,
        identifier.id,
        undefined,
        undefined,
        !isExportedFromMain ? this.getPathRelativeToComponent(identifier.filePath) : undefined
      );
    }

    if (!isRelativeImport(sourceFilePath)) {
      const pkgName = this.parsePackageNameFromPath(sourceFilePath);
      const compIdByPkg = this.getCompIdByPkgName(pkgName);

      const compIdByPath = await this.extractor.getComponentIDByPath(sourceFilePath);

      if (compIdByPath) {
        return new TypeRefSchema(location, identifier.id, compIdByPath);
      }

      if (compIdByPkg) {
        return new TypeRefSchema(location, identifier.id, compIdByPkg);
      }

      // package without comp id
      return new TypeRefSchema(location, identifier.id, undefined, pkgName);
    }

    const relativeDir = identifier.filePath.substring(0, identifier.filePath.lastIndexOf('/'));
    const absFilePath = resolve(relativeDir, sourceFilePath);
    const compFilePath = this.findFileInComponent(absFilePath);

    if (!compFilePath) {
      // @todo handle this better
      throw new Error(
        `cannot find file in component \n absolute path:  ${absFilePath}\n source file path ${sourceFilePath}\n identifier file path ${identifier.filePath} \n relative dir ${relativeDir}`
      );
    }

    const idKey = this.getIdentifierKey(compFilePath?.path);

    // if re exported from a file, recurse until definition
    const exportedIdentifier = (this.identifiers.get(idKey)?.identifiers || []).find((i) => i.id === identifier.id);

    if (exportedIdentifier) {
      return this.resolveTypeRef(exportedIdentifier, location, isExportedFromMain);
    }

    return new TypeRefSchema(location, identifier.id);
  }

  async getTypeRefForExternalNode(node: Node): Promise<TypeRefSchema> {
    const info = await this.getQuickInfo(node);
    const typeStr = parseTypeFromQuickInfo(info);
    const location = this.getLocation(node);
    const filePath = this.getPath(node);
    return this.getTypeRefForExternalPath(typeStr, filePath, location);
  }

  async getTypeRefForExternalPath(typeStr: string, filePath: string, location: Location): Promise<TypeRefSchema> {
    const compIdByPath = await this.extractor.getComponentIDByPath(filePath);
    if (compIdByPath) {
      return new TypeRefSchema(location, typeStr, compIdByPath);
    }
    const pkgName = this.parsePackageNameFromPath(filePath);
    const compIdByPkg = this.getCompIdByPkgName(pkgName);
    if (compIdByPkg) {
      return new TypeRefSchema(location, typeStr, compIdByPkg);
    }
    return new TypeRefSchema(location, typeStr, undefined, pkgName);
  }

  async jsDocToDocSchema(node: Node): Promise<DocSchema | undefined> {
    if (!canHaveJsDoc(node)) {
      return undefined;
    }
    const jsDocs = getJsDoc(node);
    if (!jsDocs.length) {
      return undefined;
    }
    // not sure how common it is to have multiple JSDocs. never seen it before.
    // regardless, in typescript implementation of methods like `getJSDocDeprecatedTag()`, they use the first one. (`getFirstJSDocTag()`)
    const jsDoc = jsDocs[0];
    const location = this.getLocation(jsDoc);
    const comment = getTextOfJSDocComment(jsDoc.comment);
    const tags = jsDoc.tags ? await pMapSeries(jsDoc.tags, (tag) => tagParser(tag, this, this.formatter)) : undefined;
    return new DocSchema(location, jsDoc.getText(), comment, tags);
  }
}<|MERGE_RESOLUTION|>--- conflicted
+++ resolved
@@ -197,14 +197,9 @@
 
   visitTypeDefinition() {}
 
-<<<<<<< HEAD
   findFileInComponent(filePath: string) {
     const matchingFile = this.component.filesystem.files.find((file) => {
-=======
-  private findFileInComponent(filePath: string) {
-    return this.component.filesystem.files.find((file) => {
-      const currentFilePath = file.path.replaceAll(/\\/g, '/');
->>>>>>> e3fb4205
+      const currentFilePath = pathNormalizeToLinux(file.path);
       // TODO: fix this line to support further extensions.
       if (currentFilePath.includes(filePath)) {
         const strings = ['ts', 'tsx', 'js', 'jsx'].map((format) => {
@@ -212,16 +207,12 @@
           // check if it is an index file export
           return `${filePath}.${format}`;
         });
-<<<<<<< HEAD
-
-        const matchesWithExtension = !!strings.find((string) => string === file.path);
-
-        const matchesIndexFile = ['ts', 'js'].some((format) => `${filePath}/index.${format}` === file.path);
+
+        const matchesWithExtension = !!strings.find((string) => string === currentFilePath);
+
+        const matchesIndexFile = ['ts', 'js'].some((format) => `${filePath}/index.${format}` === currentFilePath);
 
         return matchesWithExtension || matchesIndexFile;
-=======
-        return strings.find((string) => string === currentFilePath);
->>>>>>> e3fb4205
       }
 
       return false;

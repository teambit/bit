--- conflicted
+++ resolved
@@ -1,11 +1,6 @@
 import { TsserverClient } from '@teambit/ts-server';
-<<<<<<< HEAD
-import ts, { ExportDeclaration, getTextOfJSDocComment, Node, TypeNode } from 'typescript';
 import { getTokenAtPosition, canHaveJsDoc, getJsDoc } from 'tsutils';
-=======
-import ts, { ExportAssignment, ExportDeclaration, Node, SyntaxKind, TypeNode } from 'typescript';
-import { getTokenAtPosition } from 'tsutils';
->>>>>>> ac99c255
+import ts, { ExportAssignment, getTextOfJSDocComment, ExportDeclaration, Node, SyntaxKind, TypeNode } from 'typescript';
 import { head } from 'lodash';
 // eslint-disable-next-line import/no-unresolved
 import protocol from 'typescript/lib/protocol';

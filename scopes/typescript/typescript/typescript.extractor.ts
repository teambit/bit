--- conflicted
+++ resolved
@@ -32,15 +32,8 @@
 export class TypeScriptExtractor implements SchemaExtractor {
   constructor(
     private tsconfig: any,
-<<<<<<< HEAD
-    // refactor to use a flatten list from slot
-    private schemaTransformerSlot: SchemaTransformerSlot,
-    // refactor to use a flatten list from slot
-    private apiTransformerSlot: APITransformerSlot,
-=======
     private schemaTransformers: SchemaTransformer[],
     private apiTransformers: SchemaNodeTransformer[],
->>>>>>> 6ed50159
     private tsMain: TypescriptMain,
     private rootTsserverPath: string,
     private rootContextPath: string,
@@ -218,12 +211,7 @@
    * select the correct transformer for a node.
    */
   getTransformer(node: Node, context: SchemaExtractorContext) {
-<<<<<<< HEAD
-    // const transformers = flatten(this.schemaTransformerSlot.values());
-    const transformer = this.transformers.find((singleTransformer) => {
-=======
     const transformer = this.schemaTransformers.find((singleTransformer) => {
->>>>>>> 6ed50159
       return singleTransformer.predicate(node);
     });
     if (!transformer) {
@@ -235,12 +223,7 @@
   }
 
   getAPITransformer(node: SchemaNode) {
-<<<<<<< HEAD
-    // const transformers = flatten(this.apiTransformerSlot.values());
-    const transformer = this.transformers.find((singleTransformer) => {
-=======
     const transformer = this.apiTransformers.find((singleTransformer) => {
->>>>>>> 6ed50159
       return singleTransformer.predicate(node);
     });
     if (!transformer) {
@@ -255,13 +238,6 @@
       const tsconfig = getTsconfig(options.tsconfig)?.config || { compilerOptions: options.compilerOptions };
       const tsMain = context.getAspect<TypescriptMain>(TypescriptAspect.id);
       const aspectLoaderMain = context.getAspect<AspectLoaderMain>(AspectLoaderAspect.id);
-<<<<<<< HEAD
-      const transformerFromOptions = options.transformers || [];
-
-      // extract from slot
-      const transformers = options.transformers.concat(tsMain.apiTransformerSlot.values());
-=======
->>>>>>> 6ed50159
       // When loading the env from a scope you don't have a workspace
       const rootPath = tsMain.workspace?.path || tsMain.scope.path || '';
 
@@ -276,13 +252,8 @@
 
       return new TypeScriptExtractor(
         tsconfig,
-<<<<<<< HEAD
-        tsMain.schemaTransformerSlot,
-        transformers,
-=======
         schemaTransformers,
         apiTransformers,
->>>>>>> 6ed50159
         tsMain,
         rootPath,
         rootPath,

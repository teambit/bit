--- conflicted
+++ resolved
@@ -327,16 +327,8 @@
       const withPaths = map.map<string[]>((files, component) => {
         const environment = this.envs.getEnv(component).env;
         const compilerInstance = environment.getCompiler?.();
-<<<<<<< HEAD
-        let modulePath =
-          compilerInstance?.getPreviewComponentRootPath?.(component) || this.pkg.getModulePath(component);
-        if (this.dependencyResolver.hasRootComponents()) {
-          modulePath = `${modulePath}/${modulePath}`;
-        }
-=======
         const modulePath =
           compilerInstance?.getPreviewComponentRootPath?.(component) || this.pkg.getRuntimeModulePath(component);
->>>>>>> 2c6559a4
         return files.map((file) => {
           if (!this.workspace || !compilerInstance) {
             return file.path;

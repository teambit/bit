--- conflicted
+++ resolved
@@ -113,11 +113,7 @@
     return targetPath;
   }
 
-<<<<<<< HEAD
-  private componentsByAspect = new Map<string, RuntimeComponents>();
-=======
   private executionRefs = new Map<string, ExecutionRef>();
->>>>>>> 75172a96
 
   private async getPreviewTarget(
     /** execution context (of the specific env) */
@@ -126,11 +122,7 @@
     // store context for later link-file updates
     // also register related envs that this context is acting on their behalf
     [context.id, ...context.relatedContexts].forEach((ctxId) => {
-<<<<<<< HEAD
-      this.componentsByAspect.set(ctxId, new RuntimeComponents(context.components, context));
-=======
       this.executionRefs.set(ctxId, new ExecutionRef(context));
->>>>>>> 75172a96
     });
 
     const previewRuntime = await this.writePreviewRuntime(context);
@@ -214,13 +206,8 @@
     const env = this.envs.getEnv(c);
     const envId = env.id.toString();
 
-<<<<<<< HEAD
-    const components = this.componentsByAspect.get(envId);
-    if (!components) {
-=======
     const executionRef = this.executionRefs.get(envId);
     if (!executionRef) {
->>>>>>> 75172a96
       this.logger.warn(
         `failed to update link file for component "${c.id.toString()}" - could not find execution context for ${envId}`
       );
@@ -230,11 +217,7 @@
     // add / remove / etc
     updater(executionRef);
 
-<<<<<<< HEAD
-    await this.updateLinkFiles(components.components, components.executionCtx);
-=======
     await this.updateLinkFiles(executionRef.currentComponents, executionRef.executionCtx);
->>>>>>> 75172a96
 
     return noopResult;
   };

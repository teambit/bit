import { ArtifactFactory, BuilderAspect } from '@teambit/builder';
import type { BuilderMain } from '@teambit/builder';
import { Asset, BundlerAspect, BundlerMain } from '@teambit/bundler';
import { PubsubAspect, PubsubMain } from '@teambit/pubsub';
import { MainRuntime } from '@teambit/cli';
import { Component, ComponentAspect, ComponentMain, ComponentMap, ComponentID } from '@teambit/component';
import { EnvsAspect } from '@teambit/envs';
import type { EnvsMain, ExecutionContext, PreviewEnv } from '@teambit/envs';
import { Slot, SlotRegistry, Harmony } from '@teambit/harmony';
import { UIAspect, UiMain } from '@teambit/ui';
import { CACHE_ROOT } from '@teambit/legacy/dist/constants';
import { BitError } from '@teambit/bit-error';
import objectHash from 'object-hash';
import { uniq } from 'lodash';
import { writeFileSync, existsSync, mkdirSync } from 'fs-extra';
import { join } from 'path';
import { PkgAspect, PkgMain } from '@teambit/pkg';
import { AspectLoaderAspect, getAspectDir, getAspectDirFromBvm } from '@teambit/aspect-loader';
import type { AspectDefinition, AspectLoaderMain } from '@teambit/aspect-loader';
import WorkspaceAspect, { Workspace } from '@teambit/workspace';
import { LoggerAspect, LoggerMain, Logger } from '@teambit/logger';
import { DependencyResolverAspect } from '@teambit/dependency-resolver';
import type { DependencyResolverMain } from '@teambit/dependency-resolver';
import { ArtifactFiles } from '@teambit/legacy/dist/consumer/component/sources/artifact-files';
import GraphqlAspect, { GraphqlMain } from '@teambit/graphql';
import { BundlingStrategyNotFound } from './exceptions';
import { generateLink } from './generate-link';
import { PreviewArtifact } from './preview-artifact';
import { PreviewDefinition } from './preview-definition';
import { PreviewAspect, PreviewRuntime } from './preview.aspect';
import { PreviewRoute } from './preview.route';
import { PreviewTask, PREVIEW_TASK_NAME } from './preview.task';
import { BundlingStrategy } from './bundling-strategy';
import { EnvBundlingStrategy, ComponentBundlingStrategy } from './strategies';
import { ExecutionRef } from './execution-ref';
import { PreviewStartPlugin } from './preview.start-plugin';
import {
  EnvPreviewTemplateTask,
  GENERATE_ENV_TEMPLATE_TASK_NAME,
  getArtifactDef as getEnvTemplateArtifactDef,
} from './env-preview-template.task';
import { EnvTemplateRoute } from './env-template.route';
import { ComponentPreviewRoute } from './component-preview.route';
import { COMPONENT_STRATEGY_ARTIFACT_NAME, COMPONENT_STRATEGY_SIZE_KEY_NAME } from './strategies/component-strategy';
import { previewSchema } from './preview.graphql';
import { PreviewAssetsRoute } from './preview-assets.route';

const noopResult = {
  results: [],
  toString: () => `updating link file`,
};

const DEFAULT_TEMP_DIR = join(CACHE_ROOT, PreviewAspect.id);

export type PreviewDefinitionRegistry = SlotRegistry<PreviewDefinition>;

type PreviewFiles = {
  files: string[];
  isBundledWithEnv: boolean;
};

export type ComponentPreviewSizedFile = Asset;

export type ComponentPreviewSize = {
  files: ComponentPreviewSizedFile[];
  assets: ComponentPreviewSizedFile[];
  totalFiles: number;
  compressedTotalFiles?: number;
  totalAssets: number;
  compressedTotalAssets?: number;
  total: number;
  compressedTotal?: number;
};

export type ComponentPreviewMetaData = {
  size?: ComponentPreviewSize;
};

export type PreviewConfig = {
  bundlingStrategy?: string;
  disabled: boolean;
};

export type EnvPreviewConfig = {
  strategyName?: string;
  splitComponentBundle?: boolean;
};

export type BundlingStrategySlot = SlotRegistry<BundlingStrategy>;

export type GenerateLinkFn = (prefix: string, componentMap: ComponentMap<string[]>, defaultModule?: string) => string;

export class PreviewMain {
  constructor(
    /**
     * harmony context.
     */
    private harmony: Harmony,

    /**
     * slot for preview definitions.
     */
    private previewSlot: PreviewDefinitionRegistry,

    private ui: UiMain,

    private envs: EnvsMain,

    private componentAspect: ComponentMain,

    private pkg: PkgMain,

    private aspectLoader: AspectLoaderMain,

    readonly config: PreviewConfig,

    private bundlingStrategySlot: BundlingStrategySlot,

    private builder: BuilderMain,

    private workspace: Workspace | undefined,

    private logger: Logger,

    private dependencyResolver: DependencyResolverMain
  ) {}

  get tempFolder(): string {
    return this.workspace?.getTempDir(PreviewAspect.id) || DEFAULT_TEMP_DIR;
  }

  getComponentBundleSize(component: Component): ComponentPreviewSize | undefined {
    const data = this.builder.getDataByAspect(component, PreviewAspect.id);

    if (!data) return undefined;
    return data[COMPONENT_STRATEGY_SIZE_KEY_NAME];
  }

  async getPreview(component: Component): Promise<PreviewArtifact | undefined> {
    const artifacts = await this.builder.getArtifactsVinylByExtensionAndTaskName(
      component,
      PreviewAspect.id,
      PREVIEW_TASK_NAME
    );
    if (!artifacts) return undefined;
    return new PreviewArtifact(artifacts);
  }

  /**
   * Get a list of all the artifact files generated during the GeneratePreview task
   * @param component
   * @returns
   */
  async getPreviewFiles(component: Component): Promise<PreviewFiles | undefined> {
    const artifacts = await this.getPreview(component);
    const isBundledWithEnv = await this.isBundledWithEnv(component);
    if (!artifacts) return undefined;
    return {
      files: artifacts.getPaths(),
      isBundledWithEnv,
    };
  }

  /**
   * Check if the component preview bundle contain the env as part of the bundle or only the component code
   * (we used in the past to bundle them together, there might also be specific envs which still uses the env strategy)
   * @param component
   * @returns
   */
  async isBundledWithEnv(component: Component): Promise<boolean> {
    const artifacts = await this.builder.getArtifactsVinylByExtensionAndName(
      component,
      PreviewAspect.id,
      COMPONENT_STRATEGY_ARTIFACT_NAME
    );
    if (!artifacts || !artifacts.length) return true;

    return false;
  }

  /**
   * Getting the env template artifact
   * This should be called with the env itself or it will return undefined
   * If you want to get the env template from the env of the component,
   * use: getEnvTemplateFromComponentEnv below
   *
   * @param component
   * @returns
   */
  async getEnvTemplate(component: Component): Promise<PreviewArtifact | undefined> {
    const artifacts = await this.builder.getArtifactsVinylByExtensionAndTaskName(
      component,
      PreviewAspect.id,
      GENERATE_ENV_TEMPLATE_TASK_NAME
    );
    if (!artifacts || !artifacts.length) return undefined;

    return new PreviewArtifact(artifacts);
  }

  /**
   * This is a special method to get a core env template
   * As the core envs doesn't exist in the scope we need to bring it from other place
   * We will bring it from the core env package files
   */
  private async getCoreEnvTemplate(envId: string): Promise<PreviewArtifact | undefined> {
    const coreEnvDir = getAspectDir(envId);
    // const finalDir = join(coreEnvDir, getEnvTemplateArtifactDirectory());
    const artifactDef = getEnvTemplateArtifactDef()[0];
    const artifactFactory = new ArtifactFactory();

    let rootDir = artifactFactory.getRootDir(coreEnvDir, artifactDef);
    if (!existsSync(rootDir)) {
      // fallback to the bvm folder
      const coreEnvDirFromBvm = getAspectDirFromBvm(envId);
      rootDir = artifactFactory.getRootDir(coreEnvDirFromBvm, artifactDef);
    }
    if (!existsSync(rootDir)) {
      return undefined;
    }
    const paths = artifactFactory.resolvePaths(rootDir, artifactDef);
    if (!paths || !paths.length) {
      return undefined;
    }
    const artifactFiles = new ArtifactFiles(paths);

    artifactFiles.populateVinylsFromPaths(rootDir);
    return new PreviewArtifact(artifactFiles.vinyls);
  }

  /**
   * This will fetch the component env, then will take the env template from the component env
   * @param component
   */
  async getEnvTemplateFromComponentEnv(component: Component): Promise<PreviewArtifact | undefined> {
    const envId = this.envs.getEnvId(component);
    return this.getEnvTemplateByEnvId(envId);
  }

  /**
   * This will fetch the component env, then will take the env template from the component env
   * @param component
   */
  async getEnvTemplateByEnvId(envId: string): Promise<PreviewArtifact | undefined> {
    // Special treatment for core envs
    if (this.aspectLoader.isCoreEnv(envId)) {
      return this.getCoreEnvTemplate(envId);
    }
    const host = this.componentAspect.getHost();
    const resolvedEnvId = await host.resolveComponentId(envId);
    const envComponent = await host.get(resolvedEnvId);
    if (!envComponent) {
      throw new BitError(`can't load env. env id is ${envId}`);
    }
    return this.getEnvTemplate(envComponent);
  }

  getDefs(): PreviewDefinition[] {
    return this.previewSlot.values();
  }

  private writeHash = new Map<string, string>();
  private timestamp = Date.now();

  /**
   * write a link to load custom modules dynamically.
   * @param prefix write
   * @param moduleMap map of components to module paths to require.
   * @param defaultModule
   * @param dirName
   */
  writeLink(
    prefix: string,
    moduleMap: ComponentMap<string[]>,
    defaultModule: string | undefined,
    dirName: string,
    isSplitComponentBundle: boolean
  ) {
    const contents = generateLink(prefix, moduleMap, defaultModule, isSplitComponentBundle);
    return this.writeLinkContents(contents, dirName, prefix);
  }

  writeLinkContents(contents: string, targetDir: string, prefix: string) {
    const hash = objectHash(contents);
    const targetPath = join(targetDir, `${prefix}-${this.timestamp}.js`);

    // write only if link has changed (prevents triggering fs watches)
    if (this.writeHash.get(targetPath) !== hash) {
      writeFileSync(targetPath, contents);
      this.writeHash.set(targetPath, hash);
    }

    return targetPath;
  }

  private executionRefs = new Map<string, ExecutionRef>();

  private async getPreviewTarget(
    /** execution context (of the specific env) */
    context: ExecutionContext
  ): Promise<string[]> {
    // store context for later link-file updates
    // also register related envs that this context is acting on their behalf
    [context.id, ...context.relatedContexts].forEach((ctxId) => {
      this.executionRefs.set(ctxId, new ExecutionRef(context));
    });

    const previewRuntime = await this.writePreviewRuntime(context);
    const linkFiles = await this.updateLinkFiles(context.components, context);

    return [...linkFiles, previewRuntime];
  }

  private updateLinkFiles(components: Component[] = [], context: ExecutionContext) {
    const previews = this.previewSlot.values();
    const paths = previews.map(async (previewDef) => {
      const templatePath = await previewDef.renderTemplatePath?.(context);

      const map = await previewDef.getModuleMap(components);
<<<<<<< HEAD
=======
      const environment = context.envRuntime.env;
      const isSplitComponentBundle = this.getEnvPreviewConfig().splitComponentBundle ?? false;
      const compilerInstance = environment.getCompiler?.();
>>>>>>> f0df0baf
      const withPaths = map.map<string[]>((files, component) => {
        const environment = this.envs.getEnv(component).env;
        const compilerInstance = environment.getCompiler?.();
        const modulePath =
          compilerInstance?.getPreviewComponentRootPath?.(component) || this.pkg.getModulePath(component);
        return files.map((file) => {
          if (!this.workspace || !compilerInstance) {
            return file.path;
          }
          const distRelativePath = compilerInstance.getDistPathBySrcPath(file.relative);
          return join(this.workspace.path, modulePath, distRelativePath);
        });
        // return files.map((file) => file.path);
      });

      const dirPath = join(this.tempFolder, context.id);
      if (!existsSync(dirPath)) mkdirSync(dirPath, { recursive: true });

      const link = this.writeLink(previewDef.prefix, withPaths, templatePath, dirPath, isSplitComponentBundle);
      return link;
    });

    return Promise.all(paths);
  }

  async writePreviewRuntime(context: { components: Component[] }, aspectsIdsToNotFilterOut: string[] = []) {
    const ui = this.ui.getUi();
    if (!ui) throw new Error('ui not found');
    const [name, uiRoot] = ui;
    const resolvedAspects = await uiRoot.resolveAspects(PreviewRuntime.name);
    const filteredAspects = this.filterAspectsByExecutionContext(resolvedAspects, context, aspectsIdsToNotFilterOut);
    const filePath = await this.ui.generateRoot(filteredAspects, name, 'preview', PreviewAspect.id);
    return filePath;
  }

  /**
   * Filter the aspects to have only aspects that are:
   * 1. core aspects
   * 2. configured on the host (workspace/scope)
   * 3. used by at least one component from the context
   * @param aspects
   * @param context
   */
  private filterAspectsByExecutionContext(
    aspects: AspectDefinition[],
    context: { components: Component[] },
    aspectsIdsToNotFilterOut: string[] = []
  ) {
    let allComponentContextAspects: string[] = [];
    allComponentContextAspects = context.components.reduce((acc, curr) => {
      return acc.concat(curr.state.aspects.ids);
    }, allComponentContextAspects);
    const hostAspects = Object.keys(this.harmony.config.toObject());
    const allAspectsToInclude = uniq(hostAspects.concat(allComponentContextAspects));
    const filtered = aspects.filter((aspect) => {
      if (!aspect.getId) {
        return false;
      }
      return (
        this.aspectLoader.isCoreAspect(aspect.getId) ||
        allAspectsToInclude.includes(aspect.getId) ||
        aspectsIdsToNotFilterOut.includes(aspect.getId)
      );
    });

    return filtered;
  }

  private getDefaultStrategies() {
    return [new EnvBundlingStrategy(this), new ComponentBundlingStrategy(this, this.pkg, this.dependencyResolver)];
  }

  // TODO - executionContext should be responsible for updating components list, and emit 'update' events
  // instead we keep track of changes
  private handleComponentChange = async (c: Component, updater: (currentComponents: ExecutionRef) => void) => {
    const env = this.envs.getEnv(c);
    const envId = env.id.toString();

    const executionRef = this.executionRefs.get(envId);
    if (!executionRef) {
      this.logger.warn(
        `failed to update link file for component "${c.id.toString()}" - could not find execution context for ${envId}`
      );
      return noopResult;
    }

    // add / remove / etc
    updater(executionRef);

    await this.updateLinkFiles(executionRef.currentComponents, executionRef.executionCtx);

    return noopResult;
  };

  private handleComponentRemoval = (cId: ComponentID) => {
    let component: Component | undefined;
    this.executionRefs.forEach((components) => {
      const found = components.get(cId);
      if (found) component = found;
    });
    if (!component) return Promise.resolve(noopResult);

    return this.handleComponentChange(component, (currentComponents) => currentComponents.remove(cId));
  };

  getEnvPreviewConfig(env?: PreviewEnv): EnvPreviewConfig {
    const config = env?.getPreviewConfig && typeof env?.getPreviewConfig === 'function' ? env?.getPreviewConfig() : {};

    return config;
  }

  /**
   * return the configured bundling strategy.
   */
  getBundlingStrategy(env?: PreviewEnv): BundlingStrategy {
    const defaultStrategies = this.getDefaultStrategies();
    const envPreviewConfig = this.getEnvPreviewConfig(env);
    const strategyFromEnv = envPreviewConfig?.strategyName;
    const strategyName = strategyFromEnv || this.config.bundlingStrategy || 'env';
    const strategies = this.bundlingStrategySlot.values().concat(defaultStrategies);
    const selected = strategies.find((strategy) => {
      return strategy.name === strategyName;
    });

    if (!selected) throw new BundlingStrategyNotFound(strategyName);

    return selected;
  }

  /**
   * register a new bundling strategy. default available strategies are `env` and ``
   */
  registerBundlingStrategy(bundlingStrategy: BundlingStrategy) {
    this.bundlingStrategySlot.register(bundlingStrategy);
    return this;
  }

  /**
   * register a new preview definition.
   */
  registerDefinition(previewDef: PreviewDefinition) {
    this.previewSlot.register(previewDef);
  }

  static slots = [Slot.withType<PreviewDefinition>(), Slot.withType<BundlingStrategy>()];

  static runtime = MainRuntime;
  static dependencies = [
    BundlerAspect,
    BuilderAspect,
    ComponentAspect,
    UIAspect,
    EnvsAspect,
    WorkspaceAspect,
    PkgAspect,
    PubsubAspect,
    AspectLoaderAspect,
    LoggerAspect,
    DependencyResolverAspect,
    GraphqlAspect,
  ];

  static defaultConfig = {
    disabled: false,
  };

  static async provider(
    // eslint-disable-next-line max-len
    [
      bundler,
      builder,
      componentExtension,
      uiMain,
      envs,
      workspace,
      pkg,
      pubsub,
      aspectLoader,
      loggerMain,
      dependencyResolver,
      graphql,
    ]: [
      BundlerMain,
      BuilderMain,
      ComponentMain,
      UiMain,
      EnvsMain,
      Workspace | undefined,
      PkgMain,
      PubsubMain,
      AspectLoaderMain,
      LoggerMain,
      DependencyResolverMain,
      GraphqlMain
    ],
    config: PreviewConfig,
    [previewSlot, bundlingStrategySlot]: [PreviewDefinitionRegistry, BundlingStrategySlot],
    harmony: Harmony
  ) {
    const logger = loggerMain.createLogger(PreviewAspect.id);
    // app.registerApp(new PreviewApp());
    const preview = new PreviewMain(
      harmony,
      previewSlot,
      uiMain,
      envs,
      componentExtension,
      pkg,
      aspectLoader,
      config,
      bundlingStrategySlot,
      builder,
      workspace,
      logger,
      dependencyResolver
    );

    if (workspace) uiMain.registerStartPlugin(new PreviewStartPlugin(workspace, bundler, uiMain, pubsub, logger));

    componentExtension.registerRoute([
      new PreviewRoute(preview, logger),
      new ComponentPreviewRoute(preview, logger),
      // @ts-ignore
      new EnvTemplateRoute(preview, logger),
      new PreviewAssetsRoute(preview, logger),
    ]);

    bundler.registerTarget([
      {
        entry: preview.getPreviewTarget.bind(preview),
      },
    ]);

    if (!config.disabled)
      builder.registerBuildTasks([new EnvPreviewTemplateTask(preview, envs), new PreviewTask(bundler, preview)]);

    if (workspace) {
      workspace.registerOnComponentAdd((c) =>
        preview.handleComponentChange(c, (currentComponents) => currentComponents.add(c))
      );
      workspace.registerOnComponentChange((c) =>
        preview.handleComponentChange(c, (currentComponents) => currentComponents.update(c))
      );
      workspace.registerOnComponentRemove((cId) => preview.handleComponentRemoval(cId));
    }

    graphql.register(previewSchema(preview));

    return preview;
  }
}

PreviewAspect.addRuntime(PreviewMain);<|MERGE_RESOLUTION|>--- conflicted
+++ resolved
@@ -317,12 +317,7 @@
       const templatePath = await previewDef.renderTemplatePath?.(context);
 
       const map = await previewDef.getModuleMap(components);
-<<<<<<< HEAD
-=======
-      const environment = context.envRuntime.env;
       const isSplitComponentBundle = this.getEnvPreviewConfig().splitComponentBundle ?? false;
-      const compilerInstance = environment.getCompiler?.();
->>>>>>> f0df0baf
       const withPaths = map.map<string[]>((files, component) => {
         const environment = this.envs.getEnv(component).env;
         const compilerInstance = environment.getCompiler?.();

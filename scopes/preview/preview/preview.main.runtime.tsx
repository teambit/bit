--- conflicted
+++ resolved
@@ -151,15 +151,11 @@
   }
 
   async getPreview(component: Component): Promise<PreviewArtifact | undefined> {
-<<<<<<< HEAD
-    const artifacts = await this.builder.getArtifactsVinylByExtension(component, PreviewAspect.id, PREVIEW_TASK_NAME);
-=======
     const { artifacts } = await this.builder.getArtifactsByExtensionAndName(
       component,
       PreviewAspect.id,
       PREVIEW_TASK_NAME
     );
->>>>>>> 8f856a52
     if (!artifacts) return undefined;
     return new PreviewArtifact(artifacts);
   }
@@ -225,11 +221,7 @@
    * @returns
    */
   async getEnvTemplate(component: Component): Promise<PreviewArtifact | undefined> {
-<<<<<<< HEAD
-    const artifacts = await this.builder.getArtifactsVinylByExtension(
-=======
     const artifacts = await this.builder.getArtifactsVinylByExtensionAndName(
->>>>>>> 8f856a52
       component,
       PreviewAspect.id,
       GENERATE_ENV_TEMPLATE_TASK_NAME
@@ -248,10 +240,6 @@
     const coreEnvDir = getAspectDir(envId);
     // const finalDir = join(coreEnvDir, getEnvTemplateArtifactDirectory());
     const artifactDef = getEnvTemplateArtifactDef()[0];
-<<<<<<< HEAD
-    // const coreComponent =
-=======
->>>>>>> 8f856a52
     const artifactFactory = new ArtifactFactory(this.builder.getStorageResolversMap());
 
     let rootDir = artifactFactory.getRootDir(coreEnvDir, artifactDef);

import { ArtifactFactory, BuilderAspect } from '@teambit/builder';
import type { BuilderMain } from '@teambit/builder';
import { BundlerAspect, BundlerMain } from '@teambit/bundler';
import { PubsubAspect, PubsubMain } from '@teambit/pubsub';
import { MainRuntime } from '@teambit/cli';
import { Component, ComponentAspect, ComponentMain, ComponentMap, ComponentID } from '@teambit/component';
import { EnvsAspect } from '@teambit/envs';
import type { EnvsMain, ExecutionContext, PreviewEnv } from '@teambit/envs';
import { Slot, SlotRegistry, Harmony } from '@teambit/harmony';
import { UIAspect, UiMain } from '@teambit/ui';
import { CACHE_ROOT } from '@teambit/legacy/dist/constants';
import { BitError } from '@teambit/bit-error';
import objectHash from 'object-hash';
import { uniq } from 'lodash';
import { writeFileSync, existsSync, mkdirSync } from 'fs-extra';
import { join } from 'path';
import { PkgAspect, PkgMain } from '@teambit/pkg';
import { AspectLoaderAspect, getAspectDir, getAspectDirFromBvm } from '@teambit/aspect-loader';
import type { AspectDefinition, AspectLoaderMain } from '@teambit/aspect-loader';
import WorkspaceAspect, { Workspace } from '@teambit/workspace';
import { LoggerAspect, LoggerMain, Logger } from '@teambit/logger';
import { DependencyResolverAspect } from '@teambit/dependency-resolver';
import type { DependencyResolverMain } from '@teambit/dependency-resolver';
import { ArtifactFiles } from '@teambit/legacy/dist/consumer/component/sources/artifact-files';
import GraphqlAspect, { GraphqlMain } from '@teambit/graphql';
import { BundlingStrategyNotFound } from './exceptions';
import { generateLink } from './generate-link';
import { PreviewArtifact } from './preview-artifact';
import { PreviewDefinition } from './preview-definition';
import { PreviewAspect, PreviewRuntime } from './preview.aspect';
import { PreviewRoute } from './preview.route';
import { PreviewTask, PREVIEW_TASK_NAME } from './preview.task';
import { BundlingStrategy } from './bundling-strategy';
import { EnvBundlingStrategy, ComponentBundlingStrategy } from './strategies';
import { ExecutionRef } from './execution-ref';
import { PreviewStartPlugin } from './preview.start-plugin';
import {
  EnvPreviewTemplateTask,
  GENERATE_ENV_TEMPLATE_TASK_NAME,
  getArtifactDef as getEnvTemplateArtifactDef,
} from './env-preview-template.task';
import { EnvTemplateRoute } from './env-template.route';
import { ComponentPreviewRoute } from './component-preview.route';
import { COMPONENT_STRATEGY_ARTIFACT_NAME, COMPONENT_STRATEGY_SIZE_KEY_NAME } from './strategies/component-strategy';
import { previewSchema } from './preview.graphql';
import { PreviewAssetsRoute } from './preview-assets.route';

const noopResult = {
  results: [],
  toString: () => `updating link file`,
};

const DEFAULT_TEMP_DIR = join(CACHE_ROOT, PreviewAspect.id);

export type PreviewDefinitionRegistry = SlotRegistry<PreviewDefinition>;

type PreviewFiles = {
  files: string[];
};

export type PreviewConfig = {
  bundlingStrategy?: string;
  disabled: boolean;
};

export type EnvPreviewConfig = {
  strategyName?: string;
  splitComponentBundle?: boolean;
};

export type BundlingStrategySlot = SlotRegistry<BundlingStrategy>;

export type GenerateLinkFn = (prefix: string, componentMap: ComponentMap<string[]>, defaultModule?: string) => string;

export class PreviewMain {
  constructor(
    /**
     * harmony context.
     */
    private harmony: Harmony,

    /**
     * slot for preview definitions.
     */
    private previewSlot: PreviewDefinitionRegistry,

    private ui: UiMain,

    private envs: EnvsMain,

    private componentAspect: ComponentMain,

    private pkg: PkgMain,

    private aspectLoader: AspectLoaderMain,

    readonly config: PreviewConfig,

    private bundlingStrategySlot: BundlingStrategySlot,

    private builder: BuilderMain,

    private workspace: Workspace | undefined,

    private logger: Logger,

    private dependencyResolver: DependencyResolverMain
  ) {}

  get tempFolder(): string {
    return this.workspace?.getTempDir(PreviewAspect.id) || DEFAULT_TEMP_DIR;
  }

  getComponentBundleSize(component: Component): number | undefined {
    const data = this.builder.getDataByAspect(component, PreviewAspect.id);

    if (!data) return undefined;
    return data[COMPONENT_STRATEGY_SIZE_KEY_NAME];
  }

  async getPreview(component: Component): Promise<PreviewArtifact | undefined> {
    const artifacts = await this.builder.getArtifactsVinylByExtensionAndTaskName(
      component,
      PreviewAspect.id,
      PREVIEW_TASK_NAME
    );
    if (!artifacts || !artifacts.length) return undefined;
    return new PreviewArtifact(artifacts);
  }

  /**
   * Get a list of all the artifact files generated during the GeneratePreview task
   * @param component
   * @returns
   */
  async getPreviewFiles(component: Component): Promise<PreviewFiles | undefined> {
    const artifacts = await this.getPreview(component);
    if (!artifacts) return undefined;
    return {
      files: artifacts.getPaths(),
    };
  }

  /**
   * Check if the component preview bundle contain the env as part of the bundle or only the component code
   * (we used in the past to bundle them together, there might also be specific envs which still uses the env strategy)
   * @param component
   * @returns
   */
  async isBundledWithEnv(component: Component): Promise<boolean> {
    const artifacts = await this.builder.getArtifactsVinylByExtensionAndName(
      component,
      PreviewAspect.id,
      COMPONENT_STRATEGY_ARTIFACT_NAME
    );
    if (!artifacts || !artifacts.length) return true;

    return false;
  }

  /**
   * Getting the env template artifact
   * This should be called with the env itself or it will return undefined
   * If you want to get the env template from the env of the component,
   * use: getEnvTemplateFromComponentEnv below
   *
   * @param component
   * @returns
   */
  async getEnvTemplate(component: Component): Promise<PreviewArtifact | undefined> {
    const artifacts = await this.builder.getArtifactsVinylByExtensionAndTaskName(
      component,
      PreviewAspect.id,
      GENERATE_ENV_TEMPLATE_TASK_NAME
    );
    if (!artifacts || !artifacts.length) return undefined;

    return new PreviewArtifact(artifacts);
  }

  /**
   * This is a special method to get a core env template
   * As the core envs doesn't exist in the scope we need to bring it from other place
   * We will bring it from the core env package files
   */
  private async getCoreEnvTemplate(envId: string): Promise<PreviewArtifact | undefined> {
    const coreEnvDir = getAspectDir(envId);
    // const finalDir = join(coreEnvDir, getEnvTemplateArtifactDirectory());
    const artifactDef = getEnvTemplateArtifactDef()[0];
    const artifactFactory = new ArtifactFactory();

    let rootDir = artifactFactory.getRootDir(coreEnvDir, artifactDef);
    if (!existsSync(rootDir)) {
      // fallback to the bvm folder
      const coreEnvDirFromBvm = getAspectDirFromBvm(envId);
      rootDir = artifactFactory.getRootDir(coreEnvDirFromBvm, artifactDef);
    }
    if (!existsSync(rootDir)) {
      return undefined;
    }
    const paths = artifactFactory.resolvePaths(rootDir, artifactDef);
    if (!paths || !paths.length) {
      return undefined;
    }
    const artifactFiles = new ArtifactFiles(paths);

    artifactFiles.populateVinylsFromPaths(rootDir);
    return new PreviewArtifact(artifactFiles.vinyls);
  }

  /**
   * This will fetch the component env, then will take the env template from the component env
   * @param component
   */
  async getEnvTemplateFromComponentEnv(component: Component): Promise<PreviewArtifact | undefined> {
    const envId = this.envs.getEnvId(component);
    return this.getEnvTemplateByEnvId(envId);
  }

  /**
   * This will fetch the component env, then will take the env template from the component env
   * @param component
   */
  async getEnvTemplateByEnvId(envId: string): Promise<PreviewArtifact | undefined> {
    // Special treatment for core envs
    if (this.aspectLoader.isCoreEnv(envId)) {
      return this.getCoreEnvTemplate(envId);
    }
    const host = this.componentAspect.getHost();
    const resolvedEnvId = await host.resolveComponentId(envId);
    const envComponent = await host.get(resolvedEnvId);
    if (!envComponent) {
      throw new BitError(`can't load env. env id is ${envId}`);
    }
    return this.getEnvTemplate(envComponent);
  }

  getDefs(): PreviewDefinition[] {
    return this.previewSlot.values();
  }

  private writeHash = new Map<string, string>();
  private timestamp = Date.now();

  /**
   * write a link to load custom modules dynamically.
   * @param prefix write
   * @param moduleMap map of components to module paths to require.
   * @param defaultModule
   * @param dirName
   */
  writeLink(
    prefix: string,
    moduleMap: ComponentMap<string[]>,
    defaultModule: string | undefined,
    dirName: string,
    isSplitComponentBundle: boolean
  ) {
    const contents = generateLink(prefix, moduleMap, defaultModule, isSplitComponentBundle);
    return this.writeLinkContents(contents, dirName, prefix);
  }

  writeLinkContents(contents: string, targetDir: string, prefix: string) {
    const hash = objectHash(contents);
<<<<<<< HEAD
    const targetPath = join(dirName, `${prefix}-${this.timestamp}.js`);
=======
    const targetPath = join(targetDir, `__${prefix}-${this.timestamp}.js`);
>>>>>>> b649285d

    // write only if link has changed (prevents triggering fs watches)
    if (this.writeHash.get(targetPath) !== hash) {
      writeFileSync(targetPath, contents);
      this.writeHash.set(targetPath, hash);
    }

    return targetPath;
  }

  private executionRefs = new Map<string, ExecutionRef>();

  private async getPreviewTarget(
    /** execution context (of the specific env) */
    context: ExecutionContext
  ): Promise<string[]> {
    // store context for later link-file updates
    // also register related envs that this context is acting on their behalf
    [context.id, ...context.relatedContexts].forEach((ctxId) => {
      this.executionRefs.set(ctxId, new ExecutionRef(context));
    });

    const previewRuntime = await this.writePreviewRuntime(context);
    const linkFiles = await this.updateLinkFiles(context.components, context);

    return [...linkFiles, previewRuntime];
  }

  private updateLinkFiles(components: Component[] = [], context: ExecutionContext) {
    const previews = this.previewSlot.values();
    const paths = previews.map(async (previewDef) => {
      const templatePath = await previewDef.renderTemplatePath?.(context);

      const map = await previewDef.getModuleMap(components);
      const environment = context.envRuntime.env;
      const isSplitComponentBundle = this.getEnvPreviewConfig().splitComponentBundle ?? false;
      const compilerInstance = environment.getCompiler?.();
      const withPaths = map.map<string[]>((files, component) => {
        const modulePath =
          compilerInstance?.getPreviewComponentRootPath?.(component) || this.pkg.getModulePath(component);
        return files.map((file) => {
          if (!this.workspace || !compilerInstance) {
            return file.path;
          }
          const distRelativePath = compilerInstance.getDistPathBySrcPath(file.relative);
          return join(this.workspace.path, modulePath, distRelativePath);
        });
        // return files.map((file) => file.path);
      });

      const dirPath = join(this.tempFolder, context.id);
      if (!existsSync(dirPath)) mkdirSync(dirPath, { recursive: true });

      const link = this.writeLink(previewDef.prefix, withPaths, templatePath, dirPath, isSplitComponentBundle);
      return link;
    });

    return Promise.all(paths);
  }

  async writePreviewRuntime(context: { components: Component[] }) {
    const ui = this.ui.getUi();
    if (!ui) throw new Error('ui not found');
    const [name, uiRoot] = ui;
    const resolvedAspects = await uiRoot.resolveAspects(PreviewRuntime.name);
    const filteredAspects = this.filterAspectsByExecutionContext(resolvedAspects, context);
    const filePath = await this.ui.generateRoot(filteredAspects, name, 'preview', PreviewAspect.id);
    return filePath;
  }

  /**
   * Filter the aspects to have only aspects that are:
   * 1. core aspects
   * 2. configured on the host (workspace/scope)
   * 3. used by at least one component from the context
   * @param aspects
   * @param context
   */
  private filterAspectsByExecutionContext(aspects: AspectDefinition[], context: { components: Component[] }) {
    let allComponentContextAspects: string[] = [];
    allComponentContextAspects = context.components.reduce((acc, curr) => {
      return acc.concat(curr.state.aspects.ids);
    }, allComponentContextAspects);
    const hostAspects = Object.keys(this.harmony.config.toObject());
    const allAspectsToInclude = uniq(hostAspects.concat(allComponentContextAspects));
    const filtered = aspects.filter((aspect) => {
      if (!aspect.getId) {
        return false;
      }
      return this.aspectLoader.isCoreAspect(aspect.getId) || allAspectsToInclude.includes(aspect.getId);
    });
    return filtered;
  }

  private getDefaultStrategies() {
    return [new EnvBundlingStrategy(this), new ComponentBundlingStrategy(this, this.pkg, this.dependencyResolver)];
  }

  // TODO - executionContext should be responsible for updating components list, and emit 'update' events
  // instead we keep track of changes
  private handleComponentChange = async (c: Component, updater: (currentComponents: ExecutionRef) => void) => {
    const env = this.envs.getEnv(c);
    const envId = env.id.toString();

    const executionRef = this.executionRefs.get(envId);
    if (!executionRef) {
      this.logger.warn(
        `failed to update link file for component "${c.id.toString()}" - could not find execution context for ${envId}`
      );
      return noopResult;
    }

    // add / remove / etc
    updater(executionRef);

    await this.updateLinkFiles(executionRef.currentComponents, executionRef.executionCtx);

    return noopResult;
  };

  private handleComponentRemoval = (cId: ComponentID) => {
    let component: Component | undefined;
    this.executionRefs.forEach((components) => {
      const found = components.get(cId);
      if (found) component = found;
    });
    if (!component) return Promise.resolve(noopResult);

    return this.handleComponentChange(component, (currentComponents) => currentComponents.remove(cId));
  };

  getEnvPreviewConfig(env?: PreviewEnv): EnvPreviewConfig {
    const config = env?.getPreviewConfig && typeof env?.getPreviewConfig === 'function' ? env?.getPreviewConfig() : {};

    return config;
  }

  /**
   * return the configured bundling strategy.
   */
  getBundlingStrategy(env?: PreviewEnv): BundlingStrategy {
    const defaultStrategies = this.getDefaultStrategies();
    const envPreviewConfig = this.getEnvPreviewConfig(env);
    const strategyFromEnv = envPreviewConfig?.strategyName;
    const strategyName = strategyFromEnv || this.config.bundlingStrategy || 'env';
    const strategies = this.bundlingStrategySlot.values().concat(defaultStrategies);
    const selected = strategies.find((strategy) => {
      return strategy.name === strategyName;
    });

    if (!selected) throw new BundlingStrategyNotFound(strategyName);

    return selected;
  }

  /**
   * register a new bundling strategy. default available strategies are `env` and ``
   */
  registerBundlingStrategy(bundlingStrategy: BundlingStrategy) {
    this.bundlingStrategySlot.register(bundlingStrategy);
    return this;
  }

  /**
   * register a new preview definition.
   */
  registerDefinition(previewDef: PreviewDefinition) {
    this.previewSlot.register(previewDef);
  }

  static slots = [Slot.withType<PreviewDefinition>(), Slot.withType<BundlingStrategy>()];

  static runtime = MainRuntime;
  static dependencies = [
    BundlerAspect,
    BuilderAspect,
    ComponentAspect,
    UIAspect,
    EnvsAspect,
    WorkspaceAspect,
    PkgAspect,
    PubsubAspect,
    AspectLoaderAspect,
    LoggerAspect,
    DependencyResolverAspect,
    GraphqlAspect,
  ];

  static defaultConfig = {
    disabled: false,
  };

  static async provider(
    // eslint-disable-next-line max-len
    [
      bundler,
      builder,
      componentExtension,
      uiMain,
      envs,
      workspace,
      pkg,
      pubsub,
      aspectLoader,
      loggerMain,
      dependencyResolver,
      graphql,
    ]: [
      BundlerMain,
      BuilderMain,
      ComponentMain,
      UiMain,
      EnvsMain,
      Workspace | undefined,
      PkgMain,
      PubsubMain,
      AspectLoaderMain,
      LoggerMain,
      DependencyResolverMain,
      GraphqlMain
    ],
    config: PreviewConfig,
    [previewSlot, bundlingStrategySlot]: [PreviewDefinitionRegistry, BundlingStrategySlot],
    harmony: Harmony
  ) {
    const logger = loggerMain.createLogger(PreviewAspect.id);
    // app.registerApp(new PreviewApp());
    const preview = new PreviewMain(
      harmony,
      previewSlot,
      uiMain,
      envs,
      componentExtension,
      pkg,
      aspectLoader,
      config,
      bundlingStrategySlot,
      builder,
      workspace,
      logger,
      dependencyResolver
    );

    if (workspace) uiMain.registerStartPlugin(new PreviewStartPlugin(workspace, bundler, uiMain, pubsub, logger));

    componentExtension.registerRoute([
      new PreviewRoute(preview, logger),
      new ComponentPreviewRoute(preview, logger),
      // @ts-ignore
      new EnvTemplateRoute(preview, logger),
      new PreviewAssetsRoute(preview, logger),
    ]);

    bundler.registerTarget([
      {
        entry: preview.getPreviewTarget.bind(preview),
      },
    ]);

    if (!config.disabled)
      builder.registerBuildTasks([new EnvPreviewTemplateTask(preview, envs), new PreviewTask(bundler, preview)]);

    if (workspace) {
      workspace.registerOnComponentAdd((c) =>
        preview.handleComponentChange(c, (currentComponents) => currentComponents.add(c))
      );
      workspace.registerOnComponentChange((c) =>
        preview.handleComponentChange(c, (currentComponents) => currentComponents.update(c))
      );
      workspace.registerOnComponentRemove((cId) => preview.handleComponentRemoval(cId));
    }

    graphql.register(previewSchema(preview));

    return preview;
  }
}

PreviewAspect.addRuntime(PreviewMain);<|MERGE_RESOLUTION|>--- conflicted
+++ resolved
@@ -262,11 +262,7 @@
 
   writeLinkContents(contents: string, targetDir: string, prefix: string) {
     const hash = objectHash(contents);
-<<<<<<< HEAD
-    const targetPath = join(dirName, `${prefix}-${this.timestamp}.js`);
-=======
-    const targetPath = join(targetDir, `__${prefix}-${this.timestamp}.js`);
->>>>>>> b649285d
+    const targetPath = join(targetDir, `${prefix}-${this.timestamp}.js`);
 
     // write only if link has changed (prevents triggering fs watches)
     if (this.writeHash.get(targetPath) !== hash) {

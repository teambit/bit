export { PreviewAspect as default, PreviewAspect, PreviewRuntime } from './preview.aspect';
export { PREVIEW_TASK_NAME } from './preview.task';

export * from './events';
<<<<<<< HEAD
export type { PreviewMain, EnvPreviewConfig, ComponentPreviewSize, PreviewFiles } from './preview.main.runtime';
=======
export type { PreviewMain, EnvPreviewConfig, ComponentPreviewSize, PreviewStrategyName } from './preview.main.runtime';
>>>>>>> dc973d38
export type { PreviewPreview, RenderingContextOptions, RenderingContextProvider } from './preview.preview.runtime';
export { PreviewDefinition } from './preview-definition';
export type { PreviewModule, ModuleFile } from './types/preview-module';
export type { RenderingContext } from './rendering-context';
// Exporting directly from the inner file to prevent breaking the bundling process
export { ENV_PREVIEW_STRATEGY_NAME, COMPONENT_PREVIEW_STRATEGY_NAME } from './strategies/strategies-names';<|MERGE_RESOLUTION|>--- conflicted
+++ resolved
@@ -2,11 +2,13 @@
 export { PREVIEW_TASK_NAME } from './preview.task';
 
 export * from './events';
-<<<<<<< HEAD
-export type { PreviewMain, EnvPreviewConfig, ComponentPreviewSize, PreviewFiles } from './preview.main.runtime';
-=======
-export type { PreviewMain, EnvPreviewConfig, ComponentPreviewSize, PreviewStrategyName } from './preview.main.runtime';
->>>>>>> dc973d38
+export type {
+  PreviewMain,
+  EnvPreviewConfig,
+  ComponentPreviewSize,
+  PreviewStrategyName,
+  PreviewFiles,
+} from './preview.main.runtime';
 export type { PreviewPreview, RenderingContextOptions, RenderingContextProvider } from './preview.preview.runtime';
 export { PreviewDefinition } from './preview-definition';
 export type { PreviewModule, ModuleFile } from './types/preview-module';

import { Request, Response, Route } from '@teambit/express';
import mime from 'mime';
import type { Component } from '@teambit/component';
import { noPreview, serverError } from '@teambit/ui-foundation.ui.pages.static-error';
import type { Logger } from '@teambit/logger';

import { PreviewMain } from './preview.main.runtime';
import { PreviewArtifact } from './preview-artifact';

type UrlParams = {
  /** `/preview/:previewPath(*)` */
  previewPath?: string;
};

export class PreviewRoute implements Route {
  constructor(
    /**
     * preview extension.
     */
    private preview: PreviewMain,
    private logger: Logger
  ) {}

  route = `/preview/:previewPath(*)`;
  method = 'get';

  middlewares = [
<<<<<<< HEAD
    async (req: Request<UrlParams>, res: Response) => {
      // @ts-ignore TODO: @guy please fix.
      const component = req.component as Component | undefined;
      if (!component) {
        return res.status(404).send(noPreview());
      }

      let artifact: PreviewArtifact | undefined;
      // TODO - prevent error `getVinylsAndImportIfMissing is not a function` #4680
=======
    async (req: Request, res: Response) => {
>>>>>>> d5701e5b
      try {
        // @ts-ignore TODO: @guy please fix.
        const component = req.component as Component | undefined;
        if (!component) return res.status(404).send(noPreview());

        let artifact: PreviewArtifact | undefined;
        // TODO - prevent error `getVinylsAndImportIfMissing is not a function` #4680
        try {
          artifact = await this.preview.getPreview(component);
        } catch (e) {
          return res.status(404).send(noPreview());
        }
        // TODO: please fix file path concatenation here.
        const file = artifact?.getFile(`public/${req.params.previewPath || 'index.html'}`);
        if (!file) return res.status(404).send(noPreview());

        const contents = file.contents;
        const str = `${file.cwd}/${file.path}`;
        const contentType = mime.getType(str);
        if (contentType) res.set('Content-Type', contentType);
        return res.send(contents);
      } catch (e) {
        this.logger.error('failed getting preview', e);
        return res.status(500).send(serverError());
      }
    },
  ];
}<|MERGE_RESOLUTION|>--- conflicted
+++ resolved
@@ -25,19 +25,7 @@
   method = 'get';
 
   middlewares = [
-<<<<<<< HEAD
     async (req: Request<UrlParams>, res: Response) => {
-      // @ts-ignore TODO: @guy please fix.
-      const component = req.component as Component | undefined;
-      if (!component) {
-        return res.status(404).send(noPreview());
-      }
-
-      let artifact: PreviewArtifact | undefined;
-      // TODO - prevent error `getVinylsAndImportIfMissing is not a function` #4680
-=======
-    async (req: Request, res: Response) => {
->>>>>>> d5701e5b
       try {
         // @ts-ignore TODO: @guy please fix.
         const component = req.component as Component | undefined;

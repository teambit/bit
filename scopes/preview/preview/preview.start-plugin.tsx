import React, { useState } from 'react';
import { flatten } from 'lodash';
import { PreviewServerStatus } from '@teambit/cli.preview-server-status';
import { BundlerMain, ComponentServer } from '@teambit/bundler';
import { PubsubMain } from '@teambit/pubsub';
import { StartPlugin, StartPluginOptions, UiMain } from '@teambit/ui';
import { Workspace } from '@teambit/workspace';
import { SubscribeToWebpackEvents, CompilationResult } from '@teambit/cli.webpack-events-listener';

type CompilationServers = Record<string, CompilationResult>;

export class PreviewStartPlugin implements StartPlugin {
  constructor(
    private workspace: Workspace,
    private bundler: BundlerMain,
    private ui: UiMain,
    private pubsub: PubsubMain
  ) {}

  previewServers: ComponentServer[] = [];

  async initiate(options: StartPluginOptions) {
<<<<<<< HEAD
=======
    this.listenToDevServers();

    const [, uiRoot] = this.ui.getUi();
>>>>>>> 3a0dd689
    const components = await this.workspace.byPattern(options.pattern || '');
    // TODO: logic for creating preview servers must be refactored to this aspect from the DevServer aspect.
    const previewServers = await this.bundler.devServer(components);
    previewServers.forEach((server) => server.listen());
    // DON'T add wait! this promise never resolve so it's stop all the start process!
    // eslint-disable-next-line @typescript-eslint/no-floating-promises
    this.workspace.watcher.watchAll({
      msgs: {
        onAll: () => {},
        onStart: () => {},
        onReady: () => {},
        onChange: () => {},
        onAdd: () => {},
        onError: () => {},
        onUnlink: () => {},
      },
    });
    this.previewServers = this.previewServers.concat(previewServers);
  }

  getProxy() {
    const proxyConfigs = this.previewServers.map((server) => {
      return [
        {
          context: [`/preview/${server.context.envRuntime.id}`],
          target: `http://localhost:${server.port}`,
        },
        {
          context: [`/_hmr/${server.context.envRuntime.id}`],
          target: `http://localhost:${server.port}`,
          ws: true,
        },
      ];
    });

    return flatten(proxyConfigs);
  }

  // TODO: this should be a part of the devServer
  private listenToDevServers() {
    // keep state changes immutable!
    SubscribeToWebpackEvents(this.pubsub, {
      onStart: (id) => {
        this.updateServers((state) => ({
          ...state,
          [id]: { compiling: true },
        }));
      },
      onDone: (id, results) => {
        this.updateServers((state) => ({
          ...state,
          [id]: results,
        }));
      },
    });
  }

  private initialState: CompilationServers = {};
  // implements react-like setter (value or updater)
  private updateServers: React.Dispatch<React.SetStateAction<CompilationServers>> = (servers) => {
    this.initialState = typeof servers === 'function' ? servers(this.initialState) : servers;
    return servers;
  };

  render() {
    const PreviewPlugin = () => {
      const [servers, setServers] = useState<CompilationServers>(this.initialState);
      this.updateServers = setServers;
      this.initialState = {};

      return <PreviewServerStatus previewServers={this.previewServers} serverStats={servers} />;
    };

    return PreviewPlugin;
  }
}<|MERGE_RESOLUTION|>--- conflicted
+++ resolved
@@ -20,12 +20,9 @@
   previewServers: ComponentServer[] = [];
 
   async initiate(options: StartPluginOptions) {
-<<<<<<< HEAD
-=======
     this.listenToDevServers();
 
-    const [, uiRoot] = this.ui.getUi();
->>>>>>> 3a0dd689
+    // const [, uiRoot] = this.ui.getUi();
     const components = await this.workspace.byPattern(options.pattern || '');
     // TODO: logic for creating preview servers must be refactored to this aspect from the DevServer aspect.
     const previewServers = await this.bundler.devServer(components);

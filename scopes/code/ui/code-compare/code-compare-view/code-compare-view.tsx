<<<<<<< HEAD
import React, { HTMLAttributes, useMemo, useRef } from 'react';
import { BlockSkeleton, WordSkeleton } from '@teambit/base-ui.loaders.skeleton';
import { DiffEditor, DiffOnMount, DiffBeforeMount } from '@monaco-editor/react';
// import { Toggle } from '@teambit/design.inputs.toggle-switch';
import { H4 } from '@teambit/documenter.ui.heading';
=======
import React, { HTMLAttributes, useMemo, useRef, useState, ComponentType } from 'react';
import { LineSkeleton } from '@teambit/base-ui.loaders.skeleton';
import { DiffEditor, DiffOnMount } from '@monaco-editor/react';
import { FileIconSlot } from '@teambit/code';
import flatten from 'lodash.flatten';
>>>>>>> 7b77cd5e
import classNames from 'classnames';
import { darkMode } from '@teambit/base-ui.theme.dark-theme';
import { useFileContent } from '@teambit/code.ui.queries.get-file-content';
import { useComponentCompare } from '@teambit/component.ui.component-compare.context';
<<<<<<< HEAD
import { createReviewManager } from '@teambit/code.ui.code-compare-review';

=======
import { CollapsibleMenuNav, NavPlugin } from '@teambit/component';
import { FileIconMatch, getFileIcon } from '@teambit/code.ui.utils.get-file-icon';
import { Dropdown } from '@teambit/evangelist.surfaces.dropdown';
import { Radio } from '@teambit/design.ui.input.radio';
import { CheckboxItem } from '@teambit/design.inputs.selectors.checkbox-item';
import { WidgetProps } from '@teambit/ui-foundation.ui.tree.tree-node';
>>>>>>> 7b77cd5e
import styles from './code-compare-view.module.scss';

export type CodeCompareViewProps = {
  fileName: string;
  files: string[];
  onTabClicked?: (id: string, event?: React.MouseEvent) => void;
  getHref: (node: { id: string }) => string;
  fileIconSlot?: FileIconSlot;
  widgets?: ComponentType<WidgetProps<any>>[];
} & HTMLAttributes<HTMLDivElement>;

// a translation list of specific monaco languages that are not the same as their file ending.
const languageOverrides = {
  ts: 'typescript',
  tsx: 'typescript',
  js: 'javascript',
  jsx: 'javascript',
  mdx: 'markdown',
  md: 'markdown',
};

type CodeCompareView = 'split' | 'inline';

export function CodeCompareView({
  className,
  fileName,
  files,
  onTabClicked,
  getHref,
  fileIconSlot,
  widgets,
}: CodeCompareViewProps) {
  const fileIconMatchers: FileIconMatch[] = useMemo(() => flatten(fileIconSlot?.values()), [fileIconSlot]);

  const componentCompareContext = useComponentCompare();
  const loadingFromContext =
    componentCompareContext?.loading || componentCompareContext?.fileCompareDataByName === undefined;
  const comparingLocalChanges = componentCompareContext?.compare?.hasLocalChanges;

  const [ignoreWhitespace, setIgnoreWhitespace] = useState<boolean>(false);
  const [view, setView] = useState<CodeCompareView>('inline');
  const [wrap, setWrap] = useState<boolean>(false);

  const monacoRef = useRef<any>();

  const language = useMemo(() => {
    if (!fileName) return languageOverrides.ts;
    const fileEnding = fileName?.split('.').pop();
    return languageOverrides[fileEnding || ''] || fileEnding;
  }, [fileName]);

  const codeCompareDataForFile = componentCompareContext?.fileCompareDataByName?.get(fileName);

  /**
   * when comparing with workspace changes, query without id
   */
  const compareId = comparingLocalChanges
    ? componentCompareContext?.compare?.model.id.changeVersion(undefined)
    : componentCompareContext?.compare?.model.id;

  /**
   * when there is no component to compare with, fetch file content
   */
  const { fileContent: downloadedCompareFileContent, loading: loadingDownloadedCompareFileContent } = useFileContent(
    compareId,
    fileName,
    loadingFromContext || !!codeCompareDataForFile?.compareContent
  );
  const { fileContent: downloadedBaseFileContent, loading: loadingDownloadedBaseFileContent } = useFileContent(
    componentCompareContext?.base?.model.id,
    fileName,
    loadingFromContext || !!codeCompareDataForFile?.baseContent
  );

  const loading =
    loadingFromContext ||
    loadingDownloadedCompareFileContent ||
    loadingDownloadedBaseFileContent ||
    componentCompareContext?.loading;

  const originalFileContent = codeCompareDataForFile?.baseContent || downloadedBaseFileContent;

  const modifiedFileContent = codeCompareDataForFile?.compareContent || downloadedCompareFileContent;

  const handleEditorDidMount: DiffOnMount = (_, monaco) => {
    /**
     * disable syntax check
     * ts cant validate all types because imported files aren't available to the editor
     */
    monacoRef.current = monaco;
    if (monacoRef.current) {
      monacoRef.current.languages.typescript.typescriptDefaults.setDiagnosticsOptions({
        noSemanticValidation: true,
        noSyntaxValidation: true,
      });
    }
    monaco.editor.defineTheme('bit', {
      base: 'vs-dark',
      inherit: true,
      rules: [],
      colors: {
        'scrollbar.shadow': '#222222',
      },
    });
    monaco.editor.setTheme('bit');
    createReviewManager(
      _.getOriginalEditor(),
      'luv',
      (actions) => {
        console.log(actions);
      },
      [],
      {},
      true
    );
    createReviewManager(
      _.getModifiedEditor(),
      'luv',
      (actions) => {
        console.log(actions);
      },
      [],
      {},
      true
    );
  };

  const handleEditorWillMount: DiffBeforeMount = (monaco) => {
    console.log('🚀 ~ file: code-compare-view.tsx:159 ~ CodeCompareView ~ monaco', monaco);
  };

  const originalPath = `${componentCompareContext?.base?.model.id.toString()}-${fileName}`;
  const modifiedPath = `${componentCompareContext?.compare?.model.id.toString()}-${fileName}`;

  const diffEditor = useMemo(
    () => (
      <DiffEditor
        modified={modifiedFileContent}
        original={originalFileContent}
        language={language}
        originalModelPath={originalPath}
        modifiedModelPath={modifiedPath}
        height={'100%'}
        onMount={handleEditorDidMount}
        className={darkMode}
        theme={'vs-dark'}
        beforeMount={handleEditorWillMount}
        options={{
          ignoreTrimWhitespace: ignoreWhitespace,
          readOnly: true,
          renderSideBySide: view === 'split',
          minimap: { enabled: false },
          scrollbar: { alwaysConsumeMouseWheel: false },
          scrollBeyondLastLine: false,
          folding: false,
          overviewRulerLanes: 0,
          overviewRulerBorder: false,
          wordWrap: (wrap && 'on') || 'off',
          wrappingStrategy: (wrap && 'advanced') || undefined,
          fixedOverflowWidgets: true,
          renderLineHighlight: 'none',
          lineHeight: 18,
          padding: { top: 8 },
        }}
        loading={<CodeCompareViewLoader />}
      />
    ),
    [modifiedFileContent, originalFileContent, ignoreWhitespace, view, wrap]
  );

  return (
    <div
      key={`component-compare-code-view-${fileName}`}
      className={classNames(styles.componentCompareCodeViewContainer, className, loading && styles.loading)}
    >
      {!loading && (
        <CodeCompareNav
          files={files}
          selectedFile={fileName}
          fileIconMatchers={fileIconMatchers}
          onTabClicked={onTabClicked}
          getHref={getHref}
          widgets={widgets}
        >
          <Dropdown
            className={styles.codeCompareWidgets}
            dropClass={styles.codeCompareMenu}
            placeholder={
              <div className={styles.codeCompareWidgets}>
                <div className={styles.settings}>
                  <img src={'https://static.bit.dev/bit-icons/setting.svg'}></img>
                </div>
              </div>
            }
            clickPlaceholderToggles={true}
            position={'left-start'}
            clickToggles={false}
          >
            <div className={styles.settingsMenu}>
              <div className={styles.settingsTitle}>Diff View</div>
              <div className={styles.splitSettings}>
                <Radio
                  className={styles.splitOption}
                  checked={view === 'inline'}
                  value={'inline'}
                  onInputChanged={() => setView('inline')}
                >
                  <span>Inline</span>
                </Radio>
                <Radio
                  className={styles.splitOption}
                  checked={view === 'split'}
                  value={'split'}
                  onInputChanged={() => setView('split')}
                >
                  <span>Split</span>
                </Radio>
              </div>
              <div className={styles.ignoreWhitespaceSettings}>
                <CheckboxItem checked={ignoreWhitespace} onInputChanged={() => setIgnoreWhitespace((value) => !value)}>
                  Hide whitespace
                </CheckboxItem>
              </div>
              <div className={styles.wordWrapSettings}>
                <CheckboxItem checked={wrap} onInputChanged={() => setWrap((value) => !value)}>
                  Word wrap
                </CheckboxItem>
              </div>
            </div>
          </Dropdown>
        </CodeCompareNav>
      )}
      {loading && <LineSkeleton className={styles.loader} count={3} />}
      <div className={classNames(styles.componentCompareCodeDiffEditorContainer, loading && styles.loading)}>
        {loading ? <CodeCompareViewLoader /> : diffEditor}
      </div>
    </div>
  );
}

function CodeCompareViewLoader() {
  return <LineSkeleton className={styles.loader} count={50} />;
}

function CodeCompareNav({
  files,
  selectedFile,
  fileIconMatchers,
  onTabClicked,
  getHref,
  children,
  widgets,
}: {
  files: string[];
  selectedFile: string;
  fileIconMatchers: FileIconMatch[];
  getHref: (node: { id: string }) => string;
  onTabClicked?: (id: string, event?: React.MouseEvent) => void;
  children: React.ReactNode;
  widgets?: ComponentType<WidgetProps<any>>[];
}) {
  const extractedTabs: [string, NavPlugin][] = files.map((file, index) => {
    const isActive = file === selectedFile;
    const href = getHref({ id: file });

    return [
      file,
      {
        props: {
          href,
          displayName: file,
          active: isActive,
          onClick: onTabClicked && ((e) => onTabClicked(file, e)),
          activeClassName: styles.activeNav,
          className: classNames(styles.compareNavItem, index === 0 && styles.first),
          children: (
            <div className={styles.codeCompareTab}>
              <img src={getFileIcon(fileIconMatchers, file)}></img>
              <span>{file}</span>
              <div className={styles.codeCompareTabRight}>
                {widgets?.map((Widget, widgetIndex) => (
                  <Widget key={widgetIndex} node={{ id: file }} />
                ))}
              </div>
            </div>
          ),
          ignoreStickyQueryParams: true,
        },
      },
    ];
  });

  return (
    <div className={styles.navContainer}>
      <CollapsibleMenuNav
        className={styles.compareNav}
        secondaryNavClassName={styles.compareSecondaryNav}
        navPlugins={extractedTabs}
      >
        {children}
      </CollapsibleMenuNav>
    </div>
  );
}<|MERGE_RESOLUTION|>--- conflicted
+++ resolved
@@ -1,31 +1,20 @@
-<<<<<<< HEAD
-import React, { HTMLAttributes, useMemo, useRef } from 'react';
-import { BlockSkeleton, WordSkeleton } from '@teambit/base-ui.loaders.skeleton';
-import { DiffEditor, DiffOnMount, DiffBeforeMount } from '@monaco-editor/react';
-// import { Toggle } from '@teambit/design.inputs.toggle-switch';
-import { H4 } from '@teambit/documenter.ui.heading';
-=======
 import React, { HTMLAttributes, useMemo, useRef, useState, ComponentType } from 'react';
 import { LineSkeleton } from '@teambit/base-ui.loaders.skeleton';
 import { DiffEditor, DiffOnMount } from '@monaco-editor/react';
 import { FileIconSlot } from '@teambit/code';
 import flatten from 'lodash.flatten';
->>>>>>> 7b77cd5e
 import classNames from 'classnames';
 import { darkMode } from '@teambit/base-ui.theme.dark-theme';
 import { useFileContent } from '@teambit/code.ui.queries.get-file-content';
 import { useComponentCompare } from '@teambit/component.ui.component-compare.context';
-<<<<<<< HEAD
 import { createReviewManager } from '@teambit/code.ui.code-compare-review';
 
-=======
 import { CollapsibleMenuNav, NavPlugin } from '@teambit/component';
 import { FileIconMatch, getFileIcon } from '@teambit/code.ui.utils.get-file-icon';
 import { Dropdown } from '@teambit/evangelist.surfaces.dropdown';
 import { Radio } from '@teambit/design.ui.input.radio';
 import { CheckboxItem } from '@teambit/design.inputs.selectors.checkbox-item';
 import { WidgetProps } from '@teambit/ui-foundation.ui.tree.tree-node';
->>>>>>> 7b77cd5e
 import styles from './code-compare-view.module.scss';
 
 export type CodeCompareViewProps = {
@@ -153,10 +142,6 @@
     );
   };
 
-  const handleEditorWillMount: DiffBeforeMount = (monaco) => {
-    console.log('🚀 ~ file: code-compare-view.tsx:159 ~ CodeCompareView ~ monaco', monaco);
-  };
-
   const originalPath = `${componentCompareContext?.base?.model.id.toString()}-${fileName}`;
   const modifiedPath = `${componentCompareContext?.compare?.model.id.toString()}-${fileName}`;
 

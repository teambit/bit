--- conflicted
+++ resolved
@@ -252,24 +252,6 @@
   };
 
   const diffEditor = useMemo(
-<<<<<<< HEAD
-    () => (
-      <CodeCompareEditor
-        language={language}
-        modifiedPath={modifiedPath}
-        originalPath={originalPath}
-        originalFileContent={originalFileContent}
-        modifiedFileContent={modifiedFileContent}
-        handleEditorDidMount={handleEditorDidMount}
-        ignoreWhitespace={ignoreWhitespace}
-        editorViewMode={view}
-        wordWrap={wrap}
-        Loader={<CodeCompareViewLoader />}
-        DiffEditor={DiffEditor}
-      />
-    ),
-    [modifiedFileContent, originalFileContent, ignoreWhitespace, view, wrap]
-=======
     () =>
       loading || files.length === 0 ? null : (
         <CodeCompareEditor
@@ -286,7 +268,6 @@
         />
       ),
     [modifiedFileContent, originalFileContent, ignoreWhitespace, view, wrap, loading, files.length]
->>>>>>> 134732ba
   );
 
   const containerHeightStyle = isFullScreen

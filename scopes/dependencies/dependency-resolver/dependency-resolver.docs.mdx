---
<<<<<<< HEAD
description: A scalable and simple dependency resolution for components.
=======
description: A simple and scalable dependency resolution for components.
>>>>>>> de0da113
labels: ['core aspect', 'dependencies', 'bit']
---

import { DependencyResolver } from '@teambit/dependencies.aspect-docs.dependency-resolver';

<DependencyResolver /><|MERGE_RESOLUTION|>--- conflicted
+++ resolved
@@ -1,9 +1,5 @@
 ---
-<<<<<<< HEAD
-description: A scalable and simple dependency resolution for components.
-=======
 description: A simple and scalable dependency resolution for components.
->>>>>>> de0da113
 labels: ['core aspect', 'dependencies', 'bit']
 ---
 

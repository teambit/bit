import { uniqBy, property } from 'lodash';
import { Dependency, DependencyLifecycleType, SerializedDependency, SemverVersion, PackageName } from './dependency';
import { KEY_NAME_BY_LIFECYCLE_TYPE } from './constants';
import { ComponentDependency } from './component-dependency';

export type LifecycleDependenciesManifest = Record<PackageName, SemverVersion>;

export interface DependenciesManifest {
  dependencies?: LifecycleDependenciesManifest;
  devDependencies?: LifecycleDependenciesManifest;
  peerDependencies?: LifecycleDependenciesManifest;
}

export type FindDependencyOptions = {
  ignoreVersion?: boolean;
};
export class DependencyList {
  constructor(private _dependencies: Array<Dependency>) {
    this._dependencies = uniqDeps(_dependencies);
  }
  // constructor(private _dependencies: Dependency[]){}

  get dependencies(): Dependency[] {
    return this._dependencies;
  }

  /**
   * @param componentIdStr complete string include the scope and the version
   */
  findDependency(componentIdStr: string, opts: FindDependencyOptions = {}): Dependency | undefined {
    const ignoreVersion = opts.ignoreVersion;
    if (!ignoreVersion) {
      return this.dependencies.find((dep) => dep.id === componentIdStr);
    }
    const componentIdStrWithoutVersion = removeVersion(componentIdStr);
    return this.dependencies.find((dep) => removeVersion(dep.id) === componentIdStrWithoutVersion);
  }

  forEach(predicate: (dep: Dependency, index?: number) => void): void {
    this.dependencies.forEach(predicate);
  }

  map(predicate: (dep: Dependency, index?: number) => any) {
    return this.dependencies.map(predicate);
  }

  filter(predicate: (dep: Dependency, index?: number) => boolean): DependencyList {
    const filtered = this.dependencies.filter(predicate);
    return DependencyList.fromArray(filtered);
  }

  toTypeArray<T extends Dependency>(typeName: string): T[] {
    const list: T[] = this.dependencies.filter((dep) => dep.type === typeName) as any as T[];
    return list;
  }

  byTypeName(typeName: string): DependencyList {
    const filtered = this.dependencies.filter((dep) => dep.type === typeName);
    return DependencyList.fromArray(filtered);
  }

  byLifecycle(lifecycle: DependencyLifecycleType): DependencyList {
    const filtered = this.dependencies.filter((dep) => dep.lifecycle === lifecycle);
    return DependencyList.fromArray(filtered);
  }

  serialize(): SerializedDependency[] {
    const serialized = this.dependencies.map((dep) => {
      return dep.serialize();
    });
    return serialized;
  }

<<<<<<< HEAD
  toDependenciesManifest(): Required<DependenciesManifest> {
    const manifest: Required<DependenciesManifest> = {
=======
  getComponentDependencies(): ComponentDependency[] {
    return this.dependencies.filter((dep) => dep instanceof ComponentDependency) as ComponentDependency[];
  }

  toDependenciesManifest(): DependenciesManifest {
    const manifest: DependenciesManifest = {
>>>>>>> ddbb8018
      dependencies: {},
      devDependencies: {},
      peerDependencies: {},
    };
    this.forEach((dep) => {
      const keyName = KEY_NAME_BY_LIFECYCLE_TYPE[dep.lifecycle];
      const entry = dep.toManifest();
      if (entry) {
        manifest[keyName][entry.packageName] = entry.version;
      }
    });
    return manifest;
  }

  static merge(lists: DependencyList[]): DependencyList {
    const res: Dependency[] = [];
    const deps = lists.reduce((acc, curr) => {
      acc = acc.concat(curr.dependencies);
      return acc;
    }, res);
    return new DependencyList(deps);
  }

  static fromArray(dependencies: Array<Dependency>) {
    return new DependencyList(dependencies);
  }
}

function uniqDeps(dependencies: Array<Dependency>): Array<Dependency> {
  const uniq = uniqBy(dependencies, property('id'));
  return uniq;
}

function removeVersion(id: string): string {
  return id.split('@')[0];
}<|MERGE_RESOLUTION|>--- conflicted
+++ resolved
@@ -71,17 +71,12 @@
     return serialized;
   }
 
-<<<<<<< HEAD
-  toDependenciesManifest(): Required<DependenciesManifest> {
-    const manifest: Required<DependenciesManifest> = {
-=======
   getComponentDependencies(): ComponentDependency[] {
     return this.dependencies.filter((dep) => dep instanceof ComponentDependency) as ComponentDependency[];
   }
 
-  toDependenciesManifest(): DependenciesManifest {
-    const manifest: DependenciesManifest = {
->>>>>>> ddbb8018
+  toDependenciesManifest(): Required<DependenciesManifest> {
+    const manifest: Required<DependenciesManifest> = {
       dependencies: {},
       devDependencies: {},
       peerDependencies: {},

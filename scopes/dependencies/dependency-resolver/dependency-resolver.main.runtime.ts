--- conflicted
+++ resolved
@@ -2,12 +2,8 @@
 import { MainRuntime } from '@teambit/cli';
 import ComponentAspect, { Component, ComponentMap, ComponentMain } from '@teambit/component';
 import type { ConfigMain } from '@teambit/config';
-<<<<<<< HEAD
 import { join } from 'path';
-import { get, pick } from 'lodash';
-=======
 import { get, pick, uniq } from 'lodash';
->>>>>>> f48c2de4
 import { ConfigAspect } from '@teambit/config';
 import { DependenciesEnv, EnvsAspect, EnvsMain } from '@teambit/envs';
 import { Slot, SlotRegistry, ExtensionManifest, Aspect, RuntimeManifest } from '@teambit/harmony';
@@ -228,16 +224,15 @@
   packageImportMethod?: PackageImportMethod;
 
   /*
-<<<<<<< HEAD
+   * Use and cache the results of (pre/post)install hooks.
+   */
+  sideEffectsCache?: boolean;
+
+  /*
    * The list of components that should be installed in isolation from the workspace.
    * The component's package names should be used in this list, not their component IDs.
    */
   rootComponents?: boolean;
-=======
-   * Use and cache the results of (pre/post)install hooks.
-   */
-  sideEffectsCache?: boolean
->>>>>>> f48c2de4
 }
 
 export interface DependencyResolverVariantConfig {

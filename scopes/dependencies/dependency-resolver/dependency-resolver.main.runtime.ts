import mapSeries from 'p-map-series';
import { MainRuntime } from '@teambit/cli';
import ComponentAspect, { Component, ComponentMap, ComponentMain } from '@teambit/component';
import type { ConfigMain } from '@teambit/config';
import { join } from 'path';
import { get, pick, uniq } from 'lodash';
import { ConfigAspect } from '@teambit/config';
import { DependenciesEnv, EnvsAspect, EnvsMain } from '@teambit/envs';
import { Slot, SlotRegistry, ExtensionManifest, Aspect, RuntimeManifest } from '@teambit/harmony';
import { RequireableComponent } from '@teambit/harmony.modules.requireable-component';
import type { LoggerMain } from '@teambit/logger';
import { GraphqlAspect, GraphqlMain } from '@teambit/graphql';
import { Logger, LoggerAspect } from '@teambit/logger';
import { CFG_PACKAGE_MANAGER_CACHE, CFG_USER_TOKEN_KEY } from '@teambit/legacy/dist/constants';
// TODO: it's weird we take it from here.. think about it../workspace/utils
import { DependencyResolver } from '@teambit/legacy/dist/consumer/component/dependencies/dependency-resolver';
import { ExtensionDataList } from '@teambit/legacy/dist/consumer/config/extension-data';
import componentIdToPackageName from '@teambit/legacy/dist/utils/bit/component-id-to-package-name';
import { DetectorHook } from '@teambit/legacy/dist/consumer/component/dependencies/files-dependency-builder/detector-hook';
import { Http, ProxyConfig, NetworkConfig } from '@teambit/legacy/dist/scope/network/http';
import {
  registerUpdateDependenciesOnTag,
  onTagIdTransformer,
} from '@teambit/legacy/dist/scope/component-ops/tag-model-component';
import {
  registerUpdateDependenciesOnExport,
  OnExportIdTransformer,
} from '@teambit/legacy/dist/scope/component-ops/export-scope-components';
import { Version as VersionModel } from '@teambit/legacy/dist/scope/models';
import LegacyComponent from '@teambit/legacy/dist/consumer/component';
import fs from 'fs-extra';
import { BitId } from '@teambit/legacy-bit-id';
import semver, { SemVer } from 'semver';
import AspectLoaderAspect, { AspectLoaderMain } from '@teambit/aspect-loader';
import GlobalConfigAspect, { GlobalConfigMain } from '@teambit/global-config';
import { Registries, Registry } from './registry';
import { applyUpdates } from './apply-updates';
import { ROOT_NAME } from './dependencies/constants';
import { DependencyInstaller, PreInstallSubscriberList, PostInstallSubscriberList } from './dependency-installer';
import { DependencyResolverAspect } from './dependency-resolver.aspect';
import { DependencyVersionResolver } from './dependency-version-resolver';
import { DependencyLinker, LinkingOptions } from './dependency-linker';
import { getAllPolicyPkgs, OutdatedPkg } from './get-all-policy-pkgs';
import { InvalidVersionWithPrefix, PackageManagerNotFound } from './exceptions';
import {
  CreateFromComponentsOptions,
  WorkspaceManifest,
  WorkspaceManifestFactory,
  ManifestDependenciesObject,
} from './manifest';
import {
  WorkspacePolicyConfigObject,
  VariantPolicyConfigObject,
  WorkspacePolicy,
  WorkspacePolicyFactory,
  VariantPolicy,
  VariantPolicyFactory,
  WorkspacePolicyAddEntryOptions,
  WorkspacePolicyEntry,
  SerializedVariantPolicy,
} from './policy';
import {
  PackageImportMethod,
  PackageManager,
  PeerDependencyIssuesByProjects,
  PackageManagerGetPeerDependencyIssuesOptions,
} from './package-manager';

import {
  SerializedDependency,
  DependencyListFactory,
  DependencyFactory,
  ComponentDependencyFactory,
  COMPONENT_DEP_TYPE,
  DependencyList,
} from './dependencies';
import { DependenciesFragment, DevDependenciesFragment, PeerDependenciesFragment } from './show-fragments';
import { dependencyResolverSchema } from './dependency-resolver.graphql';
import { DependencyDetector } from './dependency-detector';
import { DependenciesService } from './dependencies.service';
import { EnvPolicy, EnvPolicyFactory } from './policy/env-policy';

/**
 * @deprecated use BIT_CLOUD_REGISTRY instead
 */
export const BIT_DEV_REGISTRY = 'https://node.bit.dev/';
export const BIT_CLOUD_REGISTRY = 'https://node.bit.cloud/';
export const NPM_REGISTRY = 'https://registry.npmjs.org/';

export { ProxyConfig, NetworkConfig } from '@teambit/legacy/dist/scope/network/http';

export interface DependencyResolverWorkspaceConfig {
  policy: WorkspacePolicyConfigObject;
  /**
   * choose the package manager for Bit to use. you can choose between 'npm', 'yarn', 'pnpm'
   * and 'librarian'. our recommendation is use 'librarian' which reduces package duplicates
   * and totally removes the need of a 'node_modules' directory in your project.
   */
  packageManager: string;

  /**
   * A proxy server for out going network requests by the package manager
   * Used for both http and https requests (unless the httpsProxy is defined)
   */
  proxy?: string;

  /**
   * A proxy server for outgoing https requests by the package manager (fallback to proxy server if not defined)
   * Use this in case you want different proxy for http and https requests.
   */
  httpsProxy?: string;

  /**
   * A path to a file containing one or multiple Certificate Authority signing certificates.
   * allows for multiple CA's, as well as for the CA information to be stored in a file on disk.
   */
  ca?: string;

  /**
   * Whether or not to do SSL key validation when making requests to the registry via https
   */
  strictSsl?: string;

  /**
   * A client certificate to pass when accessing the registry. Values should be in PEM format (Windows calls it "Base-64 encoded X.509 (.CER)") with newlines replaced by the string "\n". For example:
   * cert="-----BEGIN CERTIFICATE-----\nXXXX\nXXXX\n-----END CERTIFICATE-----"
   * It is not the path to a certificate file (and there is no "certfile" option).
   */
  cert?: string;

  /**
   * A client key to pass when accessing the registry. Values should be in PEM format with newlines replaced by the string "\n". For example:
   * key="-----BEGIN PRIVATE KEY-----\nXXXX\nXXXX\n-----END PRIVATE KEY-----"
   * It is not the path to a key file (and there is no "keyfile" option).
   */
  key?: string;

  /**
   * A comma-separated string of domain extensions that a proxy should not be used for.
   */
  noProxy?: string;

  /**
   * The IP address of the local interface to use when making connections to the npm registry.
   */
  localAddress?: string;

  /**
   * How many times to retry if Bit fails to fetch from the registry.
   */
  fetchRetries?: number;

  /*
   * The exponential factor for retry backoff.
   */
  fetchRetryFactor?: number;

  /*
   * The minimum (base) timeout for retrying requests.
   */
  fetchRetryMintimeout?: number;

  /*
   * The maximum fallback timeout to ensure the retry factor does not make requests too long.
   */
  fetchRetryMaxtimeout?: number;

  /*
   * The maximum amount of time (in milliseconds) to wait for HTTP requests to complete.
   */
  fetchTimeout?: number;

  /*
   * The maximum number of connections to use per origin (protocol/host/port combination).
   */
  maxSockets?: number;

  /*
   * Controls the maximum number of HTTP(S) requests to process simultaneously.
   */
  networkConcurrency?: number;

  /*
   * Set the prefix to use when adding dependency to workspace.jsonc via bit install
   * to lock version to exact version you can use empty string (default)
   */
  savePrefix?: string;

  /*
   * in case you want to disable this proxy set this config to false
   *
   */
  installFromBitDevRegistry?: boolean;

  /*
   * map of extra arguments to pass to the configured package manager upon the installation
   * of dependencies.
   */
  packageManagerArgs?: string[];

  /*
   * This field allows to instruct the package manager to override any dependency in the dependency graph.
   * This is useful to enforce all your packages to use a single version of a dependency, backport a fix,
   * or replace a dependency with a fork.
   */
  overrides?: Record<string, string>;

  /**
   * This is similar to overrides, but will only affect installation in capsules.
   * In case overrides is configured and this not, the regular overrides will affect capsules as well.
   * in case both configured, capsulesOverrides will be used for capsules, and overrides will affect the workspace.
   */
  capsulesOverrides?: Record<string, string>;

  /*
   * Defines what linker should be used for installing Node.js packages.
   * Supported values are hoisted and isolated.
   */
  nodeLinker?: 'hoisted' | 'isolated';

  /*
   * Controls the way packages are imported from the store.
   */
  packageImportMethod?: PackageImportMethod;

  /*
   * Use and cache the results of (pre/post)install hooks.
   */
  sideEffectsCache?: boolean;

  /*
<<<<<<< HEAD
   * The list of components that should be installed in isolation from the workspace.
   * The component's package names should be used in this list, not their component IDs.
   */
  rootComponents?: boolean;
=======
   * The node version to use when checking a package's engines setting.
   */
  nodeVersion?: string;

  /*
   * Refuse to install any package that claims to not be compatible with the current Node.js version.
   */
  engineStrict?: boolean;
>>>>>>> ddbb8018
}

export interface DependencyResolverVariantConfig {
  policy: VariantPolicyConfigObject;
}

export type RootPolicyRegistry = SlotRegistry<WorkspacePolicy>;
export type PoliciesRegistry = SlotRegistry<VariantPolicyConfigObject>;
export type PackageManagerSlot = SlotRegistry<PackageManager>;
export type DependencyFactorySlot = SlotRegistry<DependencyFactory[]>;
export type PreInstallSlot = SlotRegistry<PreInstallSubscriberList>;
export type PostInstallSlot = SlotRegistry<PostInstallSubscriberList>;

export type MergeDependenciesFunc = (configuredExtensions: ExtensionDataList) => Promise<VariantPolicyConfigObject>;

export type GetInstallerOptions = {
  rootDir?: string;
  packageManager?: string;
  cacheRootDirectory?: string;
};

export type GetLinkerOptions = {
  rootDir?: string;
  linkingOptions?: LinkingOptions;
};

export type GetVersionResolverOptions = {
  cacheRootDirectory?: string;
};

const defaultLinkingOptions: LinkingOptions = {
  legacyLink: true,
  linkTeambitBit: true,
  linkCoreAspects: true,
};

const defaultCreateFromComponentsOptions: CreateFromComponentsOptions = {
  filterComponentsFromManifests: true,
  createManifestForComponentsWithoutDependencies: true,
};

export class DependencyResolverMain {
  constructor(
    /**
     * Dependency resolver  extension configuration.
     */
    readonly config: DependencyResolverWorkspaceConfig,

    /**
     * Registry for changes by other extensions.
     */
    private rootPolicyRegistry: RootPolicyRegistry,

    /**
     * Registry for changes by other extensions.
     */
    private policiesRegistry: PoliciesRegistry,

    /**
     * envs extension.
     */
    private envs: EnvsMain,

    private logger: Logger,

    private configAspect: ConfigMain,

    private aspectLoader: AspectLoaderMain,

    private globalConfig: GlobalConfigMain,

    /**
     * component aspect.
     */
    readonly componentAspect: ComponentMain,

    private packageManagerSlot: PackageManagerSlot,

    private dependencyFactorySlot: DependencyFactorySlot,

    private preInstallSlot: PreInstallSlot,

    private postInstallSlot: PostInstallSlot
  ) {}

  hasRootComponents(): boolean {
    return Boolean(this.config.rootComponents);
  }

  /**
   * register a new package manager to the dependency resolver.
   */
  registerPackageManager(packageManager: PackageManager) {
    this.packageManagerSlot.register(packageManager);
  }

  registerDependencyFactories(factories: DependencyFactory[]) {
    this.dependencyFactorySlot.register(factories);
  }

  registerPreInstallSubscribers(subscribers: PreInstallSubscriberList) {
    this.preInstallSlot.register(subscribers);
  }

  registerPostInstallSubscribers(subscribers: PreInstallSubscriberList) {
    this.postInstallSlot.register(subscribers);
  }

  getSavePrefix(): string {
    return this.config.savePrefix || '';
  }

  getVersionWithSavePrefix(version: string, overridePrefix?: string): string {
    const prefix = overridePrefix || this.getSavePrefix();
    const versionWithPrefix = `${prefix}${version}`;
    if (!semver.validRange(versionWithPrefix)) {
      throw new InvalidVersionWithPrefix(versionWithPrefix);
    }
    return versionWithPrefix;
  }

  async getPolicy(component: Component): Promise<VariantPolicy> {
    const entry = component.state.aspects.get(DependencyResolverAspect.id);
    const factory = new VariantPolicyFactory();
    if (!entry) {
      return factory.getEmpty();
    }
    const serializedPolicy: SerializedVariantPolicy = get(entry, ['data', 'policy'], []);
    return factory.parse(serializedPolicy);
  }

  /**
   * This function called on component load in order to calculate the dependencies based on the legacy (consumer) component
   * and write them to the dependencyResolver data.
   * Do not use this function for other purpose.
   * If you want to get the component dependencies call getDependencies (which will give you the dependencies from the data itself)
   * TODO: once we switch deps resolver <> workspace relation we should make it private
   * TODO: once we switch deps resolver <> workspace relation we should remove the resolveId func here
   * @param component
   */
  async extractDepsFromLegacy(component: Component, policy?: VariantPolicy): Promise<SerializedDependency[]> {
    const componentPolicy = policy || (await this.getPolicy(component));
    const legacyComponent: LegacyComponent = component.state._consumer;
    const listFactory = this.getDependencyListFactory();
    const dependencyList = await listFactory.fromLegacyComponent(legacyComponent);
    dependencyList.forEach((dep) => {
      const found = componentPolicy.find(dep.id);
      // if no policy found, the dependency was auto-resolved from the source code
      dep.source = found?.source || 'auto';
    });
    return dependencyList.serialize();
  }

  private getDependencyListFactory(): DependencyListFactory {
    const factories = this.dependencyFactorySlot.values().flat();
    const factoriesMap = factories.reduce((acc, factory) => {
      acc[factory.type] = factory;
      return acc;
    }, {});
    const listFactory = new DependencyListFactory(factoriesMap);
    return listFactory;
  }

  /**
   * Main function to get the dependency list of a given component
   * @param component
   */
  async getDependencies(component: Component): Promise<DependencyList> {
    const entry = component.state.aspects.get(DependencyResolverAspect.id);
    if (!entry) {
      return DependencyList.fromArray([]);
    }
    const serializedDependencies: SerializedDependency[] = entry?.data?.dependencies || [];
    return this.getDependenciesFromSerializedDependencies(serializedDependencies);
  }

  private async getDependenciesFromSerializedDependencies(
    dependencies: SerializedDependency[]
  ): Promise<DependencyList> {
    if (!dependencies.length) {
      return DependencyList.fromArray([]);
    }
    const listFactory = this.getDependencyListFactory();
    const deps = await listFactory.fromSerializedDependencies(dependencies);
    return deps;
  }

  /**
   * Getting the merged workspace policy (from dep resolver config and others like root package.json)
   * @returns
   */
  getWorkspacePolicy(): WorkspacePolicy {
    const policyFromConfig = this.getWorkspacePolicyFromConfig();
    const externalPolicies = this.rootPolicyRegistry.toArray().map(([, policy]) => policy);
    return this.mergeWorkspacePolices([policyFromConfig, ...externalPolicies]);
  }

  /**
   * Getting the workspace policy as defined in the workspace.jsonc in the dependencyResolver aspect
   * This will not take into account packages that defined in the package.json of the root for example
   * in most cases you should use getWorkspacePolicy
   * @returns
   */
  getWorkspacePolicyFromConfig(): WorkspacePolicy {
    const factory = new WorkspacePolicyFactory();
    return factory.fromConfigObject(this.config.policy);
  }

  getWorkspacePolicyFromPackageJson(packageJson: Record<string, any>): WorkspacePolicy {
    const factory = new WorkspacePolicyFactory();
    return factory.fromPackageJson(packageJson);
  }

  mergeWorkspacePolices(polices: WorkspacePolicy[]): WorkspacePolicy {
    return WorkspacePolicy.mergePolices(polices);
  }

  /**
   * Create a workspace manifest
   * The term workspace here is not the same as "bit workspace" but a workspace that represent a shared root
   * for installation of many components (sometime it might point to the workspace path)
   * in other case it can be for example the capsules root dir
   *
   * @param {string} [name=ROOT_NAME]
   * @param {SemVer} [version=new SemVer('1.0.0')]
   * @param {ManifestDependenciesObject} dependencies
   * @param {string} rootDir
   * @param {Component[]} components
   * @param {CreateFromComponentsOptions} [options={
   *       filterComponentsFromManifests: true,
   *       createManifestForComponentsWithoutDependencies: true,
   *     }]
   * @returns {WorkspaceManifest}
   * @memberof DependencyResolverMain
   */
  async getWorkspaceManifest(
    name: string = ROOT_NAME,
    version: SemVer = new SemVer('1.0.0'),
    rootPolicy: WorkspacePolicy,
    rootDir: string,
    components: Component[],
    options: CreateFromComponentsOptions = defaultCreateFromComponentsOptions
  ): Promise<WorkspaceManifest> {
    this.logger.setStatusLine('deduping dependencies for installation');
    const concreteOpts = {
      ...defaultCreateFromComponentsOptions,
      ...options,
    };
    const workspaceManifestFactory = new WorkspaceManifestFactory(this, this.aspectLoader);
    const res = await workspaceManifestFactory.createFromComponents(
      name,
      version,
      rootPolicy,
      rootDir,
      components,
      concreteOpts
    );
    this.logger.consoleSuccess();
    return res;
  }

  /**
   * get the package name of a component.
   */
  getPackageName(component: Component) {
    return componentIdToPackageName(component.state._consumer);
  }

  /*
   * Returns the location where the component is installed with its peer dependencies
   * This is used in cases you want to actually run the components and make sure all the dependencies (especially peers) are resolved correctly
   */
  getRuntimeModulePath(component: Component) {
    const modulePath = this.getModulePath(component);
    if (!this.hasRootComponents()) {
      return modulePath;
    }
    const pkgName = this.getPackageName(component);
    return join(modulePath, 'node_modules', pkgName);
  }

  /**
   * returns the package path in the /node_modules/ folder
   * In case you call this in order to run the code from the path, please refer to the `getRuntimeModulePath` API
   */
  getModulePath(component: Component) {
    const pkgName = this.getPackageName(component);
    const relativePath = join('node_modules', pkgName);
    return relativePath;
  }

  /**
   * get a component dependency installer.
   */
  getInstaller(options: GetInstallerOptions = {}) {
    const packageManagerName = options.packageManager || this.config.packageManager;
    const packageManager = this.packageManagerSlot.get(packageManagerName);
    const cacheRootDir = options.cacheRootDirectory || this.globalConfig.getSync(CFG_PACKAGE_MANAGER_CACHE);

    if (!packageManager) {
      throw new PackageManagerNotFound(this.config.packageManager);
    }

    if (cacheRootDir && !fs.pathExistsSync(cacheRootDir)) {
      this.logger.debug(`creating package manager cache dir at ${cacheRootDir}`);
      fs.ensureDirSync(cacheRootDir);
    }
    const preInstallSubscribers = this.getPreInstallSubscribers();
    const postInstallSubscribers = this.getPostInstallSubscribers();
    // TODO: we should somehow pass the cache root dir to the package manager constructor
    return new DependencyInstaller(
      packageManager,
      this.aspectLoader,
      this.logger,
      options.rootDir,
      cacheRootDir,
      preInstallSubscribers,
      postInstallSubscribers,
      this.config.nodeLinker,
      this.config.packageImportMethod,
      this.config.sideEffectsCache,
      this.config.nodeVersion,
      this.config.engineStrict,
    );
  }

  private getPreInstallSubscribers(): PreInstallSubscriberList {
    return this.preInstallSlot.values().flat();
  }

  private getPostInstallSubscribers(): PostInstallSubscriberList {
    return this.postInstallSlot.values().flat();
  }

  /**
   * get a component dependency linker.
   */
  getLinker(options: GetLinkerOptions = {}) {
    const linkingOptions = Object.assign({}, defaultLinkingOptions, options?.linkingOptions || {});
    // TODO: we should somehow pass the cache root dir to the package manager constructor
    return new DependencyLinker(
      this,
      this.aspectLoader,
      this.componentAspect,
      this.envs,
      this.logger,
      options.rootDir,
      linkingOptions
    );
  }

  getPackageManagerName() {
    return this.config.packageManager;
  }

  async getVersionResolver(options: GetVersionResolverOptions = {}) {
    const packageManager = this.packageManagerSlot.get(this.config.packageManager);
    const cacheRootDir = options.cacheRootDirectory || this.globalConfig.getSync(CFG_PACKAGE_MANAGER_CACHE);

    if (!packageManager) {
      throw new PackageManagerNotFound(this.config.packageManager);
    }

    if (cacheRootDir && !fs.pathExistsSync(cacheRootDir)) {
      this.logger.debug(`creating package manager cache dir at ${cacheRootDir}`);
      fs.ensureDirSync(cacheRootDir);
    }
    const { networkConcurrency } = await this.getNetworkConfig();
    // TODO: we should somehow pass the cache root dir to the package manager constructor
    return new DependencyVersionResolver(packageManager, cacheRootDir, networkConcurrency);
  }

  /**
   * return the system configured package manager. by default pnpm.
   */
  getSystemPackageManager(): PackageManager {
    const defaultPm = 'teambit.dependencies/pnpm';
    const packageManager = this.packageManagerSlot.get(defaultPm);
    if (!packageManager) throw new Error(`default package manager: ${defaultPm} was not found`);
    return packageManager;
  }

  async getProxyConfig(): Promise<ProxyConfig> {
    const proxyConfigFromDepResolverConfig = this.getProxyConfigFromDepResolverConfig();
    let httpProxy = proxyConfigFromDepResolverConfig.httpProxy;
    let httpsProxy = proxyConfigFromDepResolverConfig.httpsProxy;

    // Take config from the aspect config if defined
    if (httpProxy || httpsProxy) {
      this.logger.debug(
        `proxy config taken from the dep resolver config. proxy: ${httpProxy} httpsProxy: ${httpsProxy}`
      );
      return proxyConfigFromDepResolverConfig;
    }

    // Take config from the package manager (npmrc) config if defined
    const proxyConfigFromPackageManager = await this.getProxyConfigFromPackageManager();
    if (proxyConfigFromPackageManager?.httpProxy || proxyConfigFromPackageManager?.httpsProxy) {
      this.logger.debug(
        `proxy config taken from the package manager config (npmrc). proxy: ${proxyConfigFromPackageManager.httpProxy} httpsProxy: ${proxyConfigFromPackageManager.httpsProxy}`
      );
      return proxyConfigFromPackageManager;
    }

    // Take config from global bit config
    const proxyConfigFromGlobalConfig = await this.getProxyConfigFromGlobalConfig();
    httpProxy = proxyConfigFromGlobalConfig.httpProxy;
    httpsProxy = proxyConfigFromGlobalConfig.httpsProxy;
    if (httpProxy || httpsProxy) {
      this.logger.debug(`proxy config taken from the global bit config. proxy: ${httpProxy} httpsProxy: ${httpsProxy}`);
      return proxyConfigFromGlobalConfig;
    }
    return {};
  }

  private getProxyConfigFromDepResolverConfig(): ProxyConfig {
    return {
      ca: this.config.ca,
      cert: this.config.cert,
      httpProxy: this.config.proxy,
      httpsProxy: this.config.httpsProxy || this.config.proxy,
      key: this.config.key,
      noProxy: this.config.noProxy,
      strictSSL: this.config.strictSsl?.toLowerCase() === 'true',
    };
  }

  async getNetworkConfig(): Promise<NetworkConfig> {
    return {
      ...(await this.getNetworkConfigFromGlobalConfig()),
      ...(await this.getNetworkConfigFromPackageManager()),
      ...this.getNetworkConfigFromDepResolverConfig(),
    };
  }

  private async getNetworkConfigFromGlobalConfig(): Promise<NetworkConfig> {
    return Http.getNetworkConfig();
  }

  private getNetworkConfigFromDepResolverConfig(): NetworkConfig {
    return pick(this.config, [
      'fetchTimeout',
      'fetchRetries',
      'fetchRetryFactor',
      'fetchRetryMintimeout',
      'fetchRetryMaxtimeout',
      'maxSockets',
      'networkConcurrency',
    ]);
  }

  private async getNetworkConfigFromPackageManager(): Promise<NetworkConfig> {
    const packageManager = this.getPackageManager();
    if (typeof packageManager?.getNetworkConfig !== 'function') return {};
    return packageManager.getNetworkConfig();
  }

  private getPackageManager() {
    const packageManager = this.packageManagerSlot.get(this.config.packageManager);
    return packageManager ?? this.getSystemPackageManager();
  }

  private async getProxyConfigFromPackageManager(): Promise<ProxyConfig> {
    const packageManager = this.packageManagerSlot.get(this.config.packageManager);
    let proxyConfigFromPackageManager: ProxyConfig = {};
    if (packageManager?.getProxyConfig && typeof packageManager?.getProxyConfig === 'function') {
      proxyConfigFromPackageManager = await packageManager?.getProxyConfig();
    } else {
      const systemPm = this.getSystemPackageManager();
      if (!systemPm.getProxyConfig) throw new Error('system package manager must implement `getProxyConfig()`');
      proxyConfigFromPackageManager = await systemPm.getProxyConfig();
    }
    return proxyConfigFromPackageManager;
  }

  private async getProxyConfigFromGlobalConfig(): Promise<ProxyConfig> {
    return Http.getProxyConfig();
  }

  /**
   * Return the peer dependencies and their ranges that may be installed
   * without causing unmet peer dependency issues in some of the dependencies.
   */
  async getMissingPeerDependencies(
    rootDir: string,
    rootPolicy: WorkspacePolicy,
    componentDirectoryMap: ComponentMap<string>,
    options: PackageManagerGetPeerDependencyIssuesOptions
  ): Promise<Record<string, string>> {
    this.logger.setStatusLine('finding missing peer dependencies');
    const packageManager = this.packageManagerSlot.get(this.config.packageManager);
    let peerDependencyIssues!: PeerDependencyIssuesByProjects;
    if (packageManager?.getPeerDependencyIssues && typeof packageManager?.getPeerDependencyIssues === 'function') {
      peerDependencyIssues = await packageManager?.getPeerDependencyIssues(
        rootDir,
        rootPolicy,
        componentDirectoryMap,
        options
      );
    } else {
      const systemPm = this.getSystemPackageManager();
      if (!systemPm.getPeerDependencyIssues)
        throw new Error('system package manager must implement `getPeerDependencyIssues()`');
      peerDependencyIssues = await systemPm?.getPeerDependencyIssues(
        rootDir,
        rootPolicy,
        componentDirectoryMap,
        options
      );
    }
    this.logger.consoleSuccess();
    return peerDependencyIssues['.']?.intersections;
  }

  async getRegistries(): Promise<Registries> {
    const packageManager = this.packageManagerSlot.get(this.config.packageManager);
    let registries;
    if (packageManager?.getRegistries && typeof packageManager?.getRegistries === 'function') {
      registries = await packageManager?.getRegistries();
    } else {
      const systemPm = this.getSystemPackageManager();
      if (!systemPm.getRegistries) throw new Error('system package manager must implement `getRegistries()`');
      registries = await systemPm.getRegistries();
    }

    const bitScope = registries.scopes.bit;

    const getDefaultBitRegistry = (): Registry => {
      const bitRegistry = bitScope?.uri || BIT_DEV_REGISTRY;

      const { bitOriginalAuthType, bitAuthHeaderValue, bitOriginalAuthValue } = this.getBitAuthConfig(bitScope);

      const alwaysAuth = bitAuthHeaderValue !== undefined;
      const bitDefaultRegistry = new Registry(
        bitRegistry,
        alwaysAuth,
        bitAuthHeaderValue,
        bitOriginalAuthType,
        bitOriginalAuthValue
      );
      return bitDefaultRegistry;
    };

    const bitDefaultRegistry = getDefaultBitRegistry();

    const installFromBitDevRegistry = this.config.installFromBitDevRegistry ?? true;

    // Override default registry to use bit registry in case npmjs is the default - bit registry will proxy it
    // We check also NPM_REGISTRY.startsWith because the uri might not have the trailing / we have in NPM_REGISTRY
    if (
      installFromBitDevRegistry &&
      (!registries.defaultRegistry.uri ||
        registries.defaultRegistry.uri === NPM_REGISTRY ||
        NPM_REGISTRY.startsWith(registries.defaultRegistry.uri))
    ) {
      // TODO: this will not handle cases where you have token for private npm registries stored on npmjs
      // it should be handled by somehow in such case (default is npmjs and there is token for default) by sending the token of npmjs to the registry
      // (for example by setting some special header in the request)
      // then in the registry server it should be use it when proxies
      registries = registries.setDefaultRegistry(bitDefaultRegistry);
    }
    // Make sure @bit scope is register with alwaysAuth
    if (!bitScope || (bitScope && !bitScope.alwaysAuth)) {
      registries = registries.updateScopedRegistry('bit', bitDefaultRegistry);
    }

    registries = this.addAuthToScopedBitRegistries(registries, bitScope);
    return registries;
  }

  /**
   * This will mutate any registry which point to BIT_DEV_REGISTRY to have the auth config from the @bit scoped registry or from the user.token in bit's config
   */
  private addAuthToScopedBitRegistries(registries: Registries, bitScopeRegistry: Registry): Registries {
    const { bitOriginalAuthType, bitAuthHeaderValue, bitOriginalAuthValue } = this.getBitAuthConfig(bitScopeRegistry);
    const alwaysAuth = bitAuthHeaderValue !== undefined;
    let updatedRegistries = registries;
    Object.entries(registries.scopes).map(([name, registry]) => {
      if (!registry.authHeaderValue && BIT_DEV_REGISTRY.includes(registry.uri)) {
        const registryWithAuth = new Registry(
          registry.uri,
          alwaysAuth,
          bitAuthHeaderValue,
          bitOriginalAuthType,
          bitOriginalAuthValue
        );
        updatedRegistries = updatedRegistries.updateScopedRegistry(name, registryWithAuth);
      }
      return updatedRegistries;
    });
    return updatedRegistries;
  }

  private getBitAuthConfig(
    bitScopeRegistry: Registry
  ): Partial<{ bitOriginalAuthType: string; bitAuthHeaderValue: string; bitOriginalAuthValue: string }> {
    const bitGlobalConfigToken = this.globalConfig.getSync(CFG_USER_TOKEN_KEY);
    let bitAuthHeaderValue = bitScopeRegistry?.authHeaderValue;
    let bitOriginalAuthType = bitScopeRegistry?.originalAuthType;
    let bitOriginalAuthValue = bitScopeRegistry?.originalAuthValue;

    // In case there is no auth configuration in the npmrc, but there is token in bit config, take it from the config
    if ((!bitScopeRegistry || !bitScopeRegistry.authHeaderValue) && bitGlobalConfigToken) {
      bitOriginalAuthType = 'authToken';
      bitAuthHeaderValue = `Bearer ${bitGlobalConfigToken}`;
      bitOriginalAuthValue = bitGlobalConfigToken;
    }

    return {
      bitOriginalAuthType,
      bitAuthHeaderValue,
      bitOriginalAuthValue,
    };
  }

  get packageManagerName(): string {
    return this.config.packageManager;
  }

  addToRootPolicy(entries: WorkspacePolicyEntry[], options?: WorkspacePolicyAddEntryOptions): WorkspacePolicy {
    const workspacePolicy = this.getWorkspacePolicyFromConfig();
    entries.forEach((entry) => workspacePolicy.add(entry, options));
    this.updateConfigPolicy(workspacePolicy);
    return workspacePolicy;
  }

  removeFromRootPolicy(dependencyIds: string[]) {
    const workspacePolicy = this.getWorkspacePolicyFromConfig();
    const workspacePolicyUpdated = workspacePolicy.remove(dependencyIds);
    this.updateConfigPolicy(workspacePolicyUpdated);
  }

  private updateConfigPolicy(workspacePolicy: WorkspacePolicy) {
    const workspacePolicyObject = workspacePolicy.toConfigObject();
    this.config.policy = workspacePolicyObject;
    this.configAspect.setExtension(DependencyResolverAspect.id, this.config, {
      overrideExisting: true,
      ignoreVersion: true,
    });
  }

  async persistConfig(workspaceDir?: string) {
    return this.configAspect.workspaceConfig?.write({ dir: workspaceDir });
  }

  /**
   * register new dependencies policies
   */
  registerDependenciesPolicies(policy: VariantPolicyConfigObject): void {
    return this.policiesRegistry.register(policy);
  }

  /**
   * register new dependencies policies
   */
  registerRootPolicy(policy: WorkspacePolicy): void {
    return this.rootPolicyRegistry.register(policy);
  }

  async getComponentEnvPolicyFromExtension(configuredExtensions: ExtensionDataList): Promise<EnvPolicy> {
    const env = this.envs.calculateEnvFromExtensions(configuredExtensions).env;
    return this.getComponentEnvPolicyFromEnv(env);
  }

  async getEnvPolicyFromEnvLegacyId(id: BitId): Promise<EnvPolicy | undefined> {
    const envDef = await this.envs.getEnvDefinitionByLegacyId(id);
    if (!envDef) return undefined;
    const env = envDef.env;
    return this.getComponentEnvPolicyFromEnv(env);
  }

  async getComponentEnvPolicy(component: Component): Promise<EnvPolicy> {
    const env = this.envs.getEnv(component).env;
    return this.getComponentEnvPolicyFromEnv(env);
  }

  async getComponentEnvPolicyFromEnv(env: DependenciesEnv): Promise<EnvPolicy> {
    if (env.getDependencies && typeof env.getDependencies === 'function') {
      const policiesFromEnvConfig = await env.getDependencies();
      if (policiesFromEnvConfig) {
        const allPoliciesFromEnv = new EnvPolicyFactory().fromConfigObject(policiesFromEnvConfig);
        return allPoliciesFromEnv;
      }
    }
    return new EnvPolicyFactory().getEmpty();
  }

  /**
   * Get a list of peer dependencies applied from an env
   * This will merge different peers list like:
   * 1. peerDependencies from the getDependencies
   * 2. peers from getDependencies
   * 3. getAdditionalHostDependencies
   * @param env
   */
  async getPeerDependenciesListFromEnv(env: DependenciesEnv): Promise<string[]> {
    const envPolicy = await this.getComponentEnvPolicyFromEnv(env);
    const peers = uniq(
      envPolicy.peersAutoDetectPolicy.names.concat(envPolicy.variantPolicy.byLifecycleType('peer').names)
    );
    let additionalHostDeps: string[] = [];
    if (env.getAdditionalHostDependencies && typeof env.getAdditionalHostDependencies === 'function') {
      additionalHostDeps = await env.getAdditionalHostDependencies();
    }
    return uniq(peers.concat(additionalHostDeps));
  }

  /**
   * Merge the dependencies provided by:
   * 1. envs configured in the component - via dependencies method
   * 2. extensions that registered to the registerDependencyPolicy slot (and configured for the component)
   * 3. props defined by the user (they are the strongest one)
   * @param configuredExtensions
   */
  async mergeVariantPolicies(configuredExtensions: ExtensionDataList): Promise<VariantPolicy> {
    const variantPolicyFactory = new VariantPolicyFactory();
    let policiesFromSlots: VariantPolicy = variantPolicyFactory.getEmpty();
    let policiesFromConfig: VariantPolicy = variantPolicyFactory.getEmpty();
    const policiesFromEnv: VariantPolicy = (await this.getComponentEnvPolicyFromExtension(configuredExtensions))
      ?.variantPolicy;
    const configuredIds = configuredExtensions.ids;
    const policiesTuples = this.policiesRegistry.toArray();
    configuredIds.forEach((extId) => {
      // TODO: change this way of search, once we have workspace as dep-resolver dependency
      // we can use something like:
      // const resolvedId = this.workspace.resolveComponentId(extId)
      // const currentPolicy = this.policiesRegistry.get(resolvedId.toString());
      // Only get props from configured extensions on this specific component
      const policyTupleToApply = policiesTuples.find(([policyRegistrar]) => {
        return policyRegistrar === extId || policyRegistrar.includes(extId);
      });

      if (policyTupleToApply && policyTupleToApply[1]) {
        const currentPolicy = variantPolicyFactory.fromConfigObject(policyTupleToApply[1], 'slots');
        policiesFromSlots = VariantPolicy.mergePolices([policiesFromSlots, currentPolicy]);
      }
    });
    const currentExtension = configuredExtensions.findExtension(DependencyResolverAspect.id);
    const currentConfig = currentExtension?.config as unknown as DependencyResolverVariantConfig;
    if (currentConfig && currentConfig.policy) {
      policiesFromConfig = variantPolicyFactory.fromConfigObject(currentConfig.policy, 'config');
    }

    const result = VariantPolicy.mergePolices([policiesFromEnv, policiesFromSlots, policiesFromConfig]);
    return result;
  }

  updateDepsOnLegacyTag(component: LegacyComponent, idTransformer: onTagIdTransformer): LegacyComponent {
    const entry = component.extensions.findCoreExtension(DependencyResolverAspect.id);
    if (!entry) {
      return component;
    }
    const dependencies = get(entry, ['data', 'dependencies'], []);
    dependencies.forEach((dep) => {
      if (dep.__type === COMPONENT_DEP_TYPE) {
        const depId = new BitId(dep.componentId);
        const newDepId = idTransformer(depId);
        dep.componentId = (newDepId || depId).serialize();
        dep.id = (newDepId || depId).toString();
        dep.version = (newDepId || depId).version;
      }
    });
    return component;
  }

  updateDepsOnLegacyExport(version: VersionModel, idTransformer: OnExportIdTransformer): VersionModel {
    const entry = version.extensions.findCoreExtension(DependencyResolverAspect.id);
    if (!entry) {
      return version;
    }
    const dependencies = get(entry, ['data', 'dependencies'], []);
    dependencies.forEach((dep) => {
      if (dep.__type === COMPONENT_DEP_TYPE) {
        const depId = new BitId(dep.componentId);
        const newDepId = idTransformer(depId);
        dep.componentId = (newDepId || depId).serialize();
        dep.id = (newDepId || depId).toString();
      }
    });
    return version;
  }

  /**
   * Register a new dependency detector. Detectors allow to extend Bit's dependency detection
   * mechanism to support new file extensions and types.
   */
  registerDetector(detector: DependencyDetector) {
    DetectorHook.hooks.push(detector);
    return this;
  }

  /**
   * This function registered to the onLoadRequireableExtensionSlot of the aspect-loader
   * Update the aspect / manifest deps versions in the runtimes (recursively)
   * This function mutate the manifest directly as otherwise it becomes very complicated
   * TODO: think if this funciton should be here as it about dependencies, or on the aspect loader
   * (as it's aware of the internal structure of aspects)
   * Maybe only register the dep resolution part to the aspect loader
   * at the moment it here for simplify the process
   * @param requireableExtension
   * @param manifest
   * @returns
   */
  async onLoadRequireableExtensionSubscriber(
    requireableExtension: RequireableComponent,
    manifest: ExtensionManifest | Aspect
  ): Promise<ExtensionManifest | Aspect> {
    const parentComponent = requireableExtension.component;
    return this.resolveRequireableExtensionManifestDepsVersionsRecursively(parentComponent, manifest);
  }

  /**
   * Update the aspect / manifest deps versions in the runtimes (recursively)
   * @param parentComponent
   * @param manifest
   */
  private async resolveRequireableExtensionManifestDepsVersionsRecursively(
    // Allow getting here string for lazy load the component
    // we only want to load the component in case there are deps to resolve
    parentComponent: Component | string,
    manifest: ExtensionManifest | Aspect
    // TODO: add visited = new Map() for performence improve
  ): Promise<ExtensionManifest | Aspect> {
    // Not resolve it immediately for performance sake
    let resolvedParentComponent: Component | undefined;
    let resolvedParentDeps: DependencyList;
    const updateDirectDepsVersions = (deps: Array<ExtensionManifest | Aspect>): Promise<void[]> => {
      return mapSeries(deps, async (dep) => {
        // Nothing to update (this shouldn't happen ever)
        if (!dep.id) return;
        // In case of core aspect, do not update the version, as it's loaded to harmony without version
        if (this.aspectLoader.isCoreAspect(dep.id)) return;
        // Lazily get the parent component
        if (typeof parentComponent === 'string') {
          const parentComponentId = await this.componentAspect.getHost().resolveComponentId(parentComponent);
          resolvedParentComponent = await this.componentAspect.getHost().get(parentComponentId);
        } else {
          // it's of type component;
          resolvedParentComponent = parentComponent;
        }
        if (!resolvedParentComponent) {
          this.logger.error(
            `could not resolve the component ${parentComponent} during manifest deps resolution. it shouldn't happen`
          );
          return;
        }
        // Lazily get the dependencies
        resolvedParentDeps = resolvedParentDeps || (await this.getDependencies(resolvedParentComponent));
        const resolvedDep = resolvedParentDeps.findDependency(dep.id, { ignoreVersion: true });
        dep.id = resolvedDep?.id ?? dep.id;
        await this.resolveRequireableExtensionManifestDepsVersionsRecursively(dep.id, dep);
      });
    };
    if (manifest.dependencies) {
      manifest.dependencies = manifest.dependencies.map((dep) => this.aspectLoader.cloneManifest(dep));
      await updateDirectDepsVersions(manifest.dependencies);
    }
    // @ts-ignore
    if (manifest?._runtimes) {
      // @ts-ignore
      await mapSeries(manifest?._runtimes, async (runtime: RuntimeManifest) => {
        if (runtime.dependencies) {
          runtime.dependencies = runtime.dependencies.map((dep) => this.aspectLoader.cloneManifest(dep));
          await updateDirectDepsVersions(runtime.dependencies);
        }
      });
    }

    return manifest;
  }

  /**
   * Return a list of outdated policy dependencies.
   */
  getOutdatedPkgsFromPolicies({
    rootDir,
    variantPoliciesByPatterns,
    componentPoliciesById,
  }: {
    rootDir: string;
    variantPoliciesByPatterns: Record<string, VariantPolicyConfigObject>;
    componentPoliciesById: Record<string, any>;
  }): Promise<OutdatedPkg[]> {
    const allPkgs = getAllPolicyPkgs({
      rootPolicy: this.getWorkspacePolicyFromConfig(),
      variantPoliciesByPatterns,
      componentPoliciesById,
    });
    return this.getOutdatedPkgs(rootDir, allPkgs);
  }

  /**
   * Accepts a list of package dependency policies and returns a list of outdated policies extended with their "latestRange"
   */
  async getOutdatedPkgs<T>(
    rootDir: string,
    pkgs: Array<{ name: string; currentRange: string } & T>
  ): Promise<Array<{ name: string; currentRange: string; latestRange: string } & T>> {
    this.logger.setStatusLine('checking the latest versions of dependencies');
    const resolver = await this.getVersionResolver();
    const resolve = async (spec: string) =>
      (
        await resolver.resolveRemoteVersion(spec, {
          rootDir,
        })
      ).version;
    const outdatedPkgs = (
      await Promise.all(
        pkgs.map(async (pkg) => {
          const latestVersion = await resolve(`${pkg.name}@latest`);
          return {
            ...pkg,
            latestRange: latestVersion ? repeatPrefix(pkg.currentRange, latestVersion) : null,
          } as any;
        })
      )
    ).filter(({ latestRange, currentRange }) => latestRange != null && latestRange !== currentRange);
    this.logger.consoleSuccess();
    return outdatedPkgs;
  }

  /**
   * Update the specified packages to their latest versions in all policies;
   * root polcies, variant pocilicies, and component configuration policies (component.json).
   */
  applyUpdates(
    outdatedPkgs: Array<Omit<OutdatedPkg, 'currentRange'>>,
    options: {
      variantPoliciesByPatterns: Record<string, any>;
      componentPoliciesById: Record<string, any>;
    }
  ): {
    updatedVariants: string[];
    updatedComponents: string[];
  } {
    const { updatedVariants, updatedComponents, updatedWorkspacePolicyEntries } = applyUpdates(outdatedPkgs, {
      variantPoliciesByPatterns: options.variantPoliciesByPatterns,
      componentPoliciesById: options.componentPoliciesById,
    });
    this.addToRootPolicy(updatedWorkspacePolicyEntries, {
      updateExisting: true,
    });
    return {
      updatedVariants,
      updatedComponents,
    };
  }

  static runtime = MainRuntime;
  static dependencies = [
    EnvsAspect,
    LoggerAspect,
    ConfigAspect,
    AspectLoaderAspect,
    ComponentAspect,
    GraphqlAspect,
    GlobalConfigAspect,
  ];

  static slots = [
    Slot.withType<WorkspacePolicy>(),
    Slot.withType<VariantPolicyConfigObject>(),
    Slot.withType<PackageManager>(),
    Slot.withType<RegExp>(),
    Slot.withType<DependencyFactory>(),
    Slot.withType<PreInstallSubscriberList>(),
    Slot.withType<PostInstallSubscriberList>(),
    Slot.withType<DependencyDetector>(),
  ];

  static defaultConfig: DependencyResolverWorkspaceConfig = {
    /**
     * default package manager.
     */
    packageManager: 'teambit.dependencies/pnpm',
    policy: {},
  };

  static async provider(
    [envs, loggerExt, configMain, aspectLoader, componentAspect, graphql, globalConfig]: [
      EnvsMain,
      LoggerMain,
      ConfigMain,
      AspectLoaderMain,
      ComponentMain,
      GraphqlMain,
      GlobalConfigMain
    ],
    config: DependencyResolverWorkspaceConfig,
    [
      rootPolicyRegistry,
      policiesRegistry,
      packageManagerSlot,
      dependencyFactorySlot,
      preInstallSlot,
      postInstallSlot,
    ]: [
      RootPolicyRegistry,
      PoliciesRegistry,
      PackageManagerSlot,
      DependencyFactorySlot,
      PreInstallSlot,
      PostInstallSlot
    ]
  ) {
    // const packageManager = new PackageManagerLegacy(config.packageManager, logger);
    const logger = loggerExt.createLogger(DependencyResolverAspect.id);
    const dependencyResolver = new DependencyResolverMain(
      config,
      rootPolicyRegistry,
      policiesRegistry,
      envs,
      logger,
      configMain,
      aspectLoader,
      globalConfig,
      componentAspect,
      packageManagerSlot,
      dependencyFactorySlot,
      preInstallSlot,
      postInstallSlot
    );

    componentAspect.registerShowFragments([
      new DependenciesFragment(dependencyResolver),
      new DevDependenciesFragment(dependencyResolver),
      new PeerDependenciesFragment(dependencyResolver),
    ]);
    // TODO: solve this generics issue and remove the ts-ignore
    // @ts-ignore
    dependencyResolver.registerDependencyFactories([new ComponentDependencyFactory(componentAspect)]);

    DependencyResolver.getDepResolverAspectName = () => DependencyResolverAspect.id;

    LegacyComponent.registerOnComponentOverridesLoading(
      DependencyResolverAspect.id,
      async (configuredExtensions: ExtensionDataList) => {
        const policy = await dependencyResolver.mergeVariantPolicies(configuredExtensions);
        return policy.toLegacyDepsOverrides();
      }
    );
    DependencyResolver.registerWorkspacePolicyGetter(() => {
      const workspacePolicy = dependencyResolver.getWorkspacePolicy();
      return workspacePolicy.toManifest();
    });
    DependencyResolver.registerHarmonyEnvPeersPolicyForComponentGetter(
      async (configuredExtensions: ExtensionDataList) => {
        const envPolicy = await dependencyResolver.getComponentEnvPolicyFromExtension(configuredExtensions);
        return envPolicy.peersAutoDetectPolicy.toNameSupportedRangeMap();
      }
    );
    DependencyResolver.registerHarmonyEnvPeersPolicyForEnvItselfGetter(async (id: BitId) => {
      const envPolicy = await dependencyResolver.getEnvPolicyFromEnvLegacyId(id);
      if (!envPolicy) return undefined;
      return envPolicy.peersAutoDetectPolicy.toVersionManifest();
    });
    registerUpdateDependenciesOnTag(dependencyResolver.updateDepsOnLegacyTag.bind(dependencyResolver));
    registerUpdateDependenciesOnExport(dependencyResolver.updateDepsOnLegacyExport.bind(dependencyResolver));
    aspectLoader.registerOnLoadRequireableExtensionSlot(
      dependencyResolver.onLoadRequireableExtensionSubscriber.bind(dependencyResolver)
    );

    graphql.register(dependencyResolverSchema(dependencyResolver));
    envs.registerService(new DependenciesService());

    return dependencyResolver;
  }

  getEmptyDepsObject(): ManifestDependenciesObject {
    return {
      dependencies: {},
      devDependencies: {},
      peerDependencies: {},
    };
  }

  /**
   * Returns a list of target locations where that given component was hard linked to.
   *
   * @param rootDir - The root directory of the workspace
   * @param componentDir - Relative path to the component's directory
   * @param packageName - The injected component's packageName
   */
  async getInjectedDirs(rootDir: string, componentDir: string, packageName: string): Promise<string[]> {
    const packageManager = this.packageManagerSlot.get(this.config.packageManager);
    if (typeof packageManager?.getInjectedDirs === 'function') {
      return packageManager.getInjectedDirs(rootDir, componentDir, packageName);
    }
    return [];
  }
}

DependencyResolverAspect.addRuntime(DependencyResolverMain);

function repeatPrefix(originalSpec: string, newVersion: string): string {
  switch (originalSpec[0]) {
    case '~':
    case '^':
      return `${originalSpec[0]}${newVersion}`;
    default:
      return newVersion;
  }
}<|MERGE_RESOLUTION|>--- conflicted
+++ resolved
@@ -229,12 +229,12 @@
   sideEffectsCache?: boolean;
 
   /*
-<<<<<<< HEAD
    * The list of components that should be installed in isolation from the workspace.
    * The component's package names should be used in this list, not their component IDs.
    */
   rootComponents?: boolean;
-=======
+
+  /*
    * The node version to use when checking a package's engines setting.
    */
   nodeVersion?: string;
@@ -243,7 +243,6 @@
    * Refuse to install any package that claims to not be compatible with the current Node.js version.
    */
   engineStrict?: boolean;
->>>>>>> ddbb8018
 }
 
 export interface DependencyResolverVariantConfig {

import multimatch from 'multimatch';
import { isSnap } from '@teambit/component-version';
import mapSeries from 'p-map-series';
import { DEPS_GRAPH, isFeatureEnabled } from '@teambit/harmony.modules.feature-toggle';
import { MainRuntime } from '@teambit/cli';
import { getRootComponentDir } from '@teambit/workspace.root-components';
import type { Component, ComponentMap, ComponentMain, IComponent } from '@teambit/component';
import { ComponentAspect } from '@teambit/component';
import { isRange1GreaterThanRange2Naively } from '@teambit/pkg.modules.semver-helper';
import type { ConfigMain } from '@teambit/config';
import { join, relative } from 'path';
import { compact, get, pick, uniq, omit, cloneDeep } from 'lodash';
import { ConfigAspect } from '@teambit/config';
import { EnvsAspect } from '@teambit/envs';
import type { DependenciesEnv, EnvDefinition, EnvJsonc, EnvsMain } from '@teambit/envs';
import type { SlotRegistry, ExtensionManifest, Aspect, RuntimeManifest } from '@teambit/harmony';
import { Slot } from '@teambit/harmony';
import type { RequireableComponent } from '@teambit/harmony.modules.requireable-component';
import type { LoggerMain, Logger } from '@teambit/logger';
import type { GraphqlMain } from '@teambit/graphql';
import { GraphqlAspect } from '@teambit/graphql';
import { LoggerAspect } from '@teambit/logger';
import {
  CFG_PACKAGE_MANAGER_CACHE,
  CFG_REGISTRY_URL_KEY,
  CFG_USER_TOKEN_KEY,
  CFG_ISOLATED_SCOPE_CAPSULES,
  DEFAULT_HARMONY_PACKAGE_MANAGER,
  getCloudDomain,
} from '@teambit/legacy.constants';
import { ExtensionDataList } from '@teambit/legacy.extension-data';
import { componentIdToPackageName } from '@teambit/pkg.modules.component-package-name';
import { DetectorHook } from './detector-hook';
import type { ProxyConfig, NetworkConfig } from '@teambit/scope.network';
import { Http } from '@teambit/scope.network';
import type { Dependency as LegacyDependency } from '@teambit/legacy.consumer-component';
import { ConsumerComponent as LegacyComponent } from '@teambit/legacy.consumer-component';
import fs from 'fs-extra';
import { assign } from 'comment-json';
import { ComponentID } from '@teambit/component-id';
import { readCAFileSync } from '@pnpm/network.ca-file';
import { parseBareSpecifier } from '@pnpm/npm-resolver';
import type { SourceFile } from '@teambit/component.sources';
import type { ProjectManifest, DependencyManifest } from '@pnpm/types';
import semver, { SemVer } from 'semver';
import type { AspectLoaderMain } from '@teambit/aspect-loader';
import { AspectLoaderAspect } from '@teambit/aspect-loader';
import { PackageJsonTransformer } from '@teambit/workspace.modules.node-modules-linker';
import type { Registries } from '@teambit/pkg.entities.registry';
import { Registry } from '@teambit/pkg.entities.registry';
import type { UpdatedComponent } from './apply-updates';
import { applyUpdates } from './apply-updates';
import { ROOT_NAME } from './dependencies/constants';
import type { PreInstallSubscriberList, PostInstallSubscriberList, DepInstallerContext } from './dependency-installer';
import { DependencyInstaller } from './dependency-installer';
import { DependencyResolverAspect } from './dependency-resolver.aspect';
import { DependencyVersionResolver } from './dependency-version-resolver';
import type { DepLinkerContext, LinkingOptions } from './dependency-linker';
import { DependencyLinker } from './dependency-linker';
import type {
  ComponentRangePrefix,
  DependencyResolverWorkspaceConfig,
  NodeLinker,
} from './dependency-resolver-workspace-config';
import type { ComponentModelVersion, CurrentPkg, OutdatedPkg, CurrentPkgSource } from './get-all-policy-pkgs';
import { getAllPolicyPkgs } from './get-all-policy-pkgs';
import { InvalidVersionWithPrefix, PackageManagerNotFound } from './exceptions';
import type { CreateFromComponentsOptions, WorkspaceManifest, ManifestDependenciesObject } from './manifest';
import { WorkspaceManifestFactory } from './manifest';
import type {
  WorkspacePolicyConfigObject,
  VariantPolicyConfigObject,
  WorkspacePolicyAddEntryOptions,
  WorkspacePolicyEntry,
  SerializedVariantPolicy,
} from './policy';
import { WorkspacePolicy, WorkspacePolicyFactory, VariantPolicy } from './policy';
import type {
  PackageManager,
  PeerDependencyIssuesByProjects,
  PackageManagerGetPeerDependencyIssuesOptions,
} from './package-manager';

import type { SerializedDependency, DependencyFactory, ComponentDependency } from './dependencies';
import { DependencyListFactory, ComponentDependencyFactory, COMPONENT_DEP_TYPE, DependencyList } from './dependencies';
import { DependenciesFragment, DevDependenciesFragment, PeerDependenciesFragment } from './show-fragments';
import { dependencyResolverSchema } from './dependency-resolver.graphql';
import type { DependencyDetector } from './detector-hook';
import { DependenciesService } from './dependencies.service';
import { EnvPolicy } from './policy/env-policy';
import type { ConfigStoreMain } from '@teambit/config-store';
import { ConfigStoreAspect } from '@teambit/config-store';

export const BIT_CLOUD_REGISTRY = `https://node-registry.${getCloudDomain()}/`;
export const NPM_REGISTRY = 'https://registry.npmjs.org/';

export { ProxyConfig, NetworkConfig } from '@teambit/scope.network';

export interface DependencyResolverComponentData {
  packageName: string;
  policy: SerializedVariantPolicy;
  dependencies: SerializedDependency[];
  componentRangePrefix?: ComponentRangePrefix;
}

export interface DependencyResolverVariantConfig {
  policy: VariantPolicyConfigObject;
}

export type RootPolicyRegistry = SlotRegistry<WorkspacePolicy>;
export type PoliciesRegistry = SlotRegistry<VariantPolicyConfigObject>;
export type PackageManagerSlot = SlotRegistry<PackageManager>;
export type DependencyFactorySlot = SlotRegistry<DependencyFactory[]>;
export type PreInstallSlot = SlotRegistry<PreInstallSubscriberList>;
export type PostInstallSlot = SlotRegistry<PostInstallSubscriberList>;
type AddPackagesToLink = () => string[];
type AddPackagesToLinkSlot = SlotRegistry<AddPackagesToLink>;

export type MergeDependenciesFunc = (configuredExtensions: ExtensionDataList) => Promise<VariantPolicyConfigObject>;

export type GetInstallerOptions = {
  rootDir?: string;
  packageManager?: string;
  cacheRootDirectory?: string;
  installingContext?: DepInstallerContext;
  nodeLinker?: NodeLinker;
};

export type GetLinkerOptions = {
  rootDir?: string;
  linkingOptions?: LinkingOptions;
  linkingContext?: DepLinkerContext;
};

export type GetDependenciesOptions = {
  includeHidden?: boolean;
};

export type GetVersionResolverOptions = {
  cacheRootDirectory?: string;
};

const defaultLinkingOptions: LinkingOptions = {
  linkTeambitBit: true,
  linkCoreAspects: true,
};

const defaultCreateFromComponentsOptions: CreateFromComponentsOptions = {
  filterComponentsFromManifests: true,
  createManifestForComponentsWithoutDependencies: true,
};

/**
 * see @teambit/dependencies.aspect-docs.dependency-resolver for more information about this aspect.
 *
 * The data of this aspect gets saved in workspace-component-loader.ts, `executeLoadSlot()`.
 * The type of the data is `DependencyResolverComponentData`.
 */
export class DependencyResolverMain {
  /**
   * cache the workspace policy to improve performance. when workspace.jsonc is changed, this gets cleared.
   * @see workspace.triggerOnWorkspaceConfigChange
   */
  private _workspacePolicy: WorkspacePolicy | undefined;
  private _additionalPackagesToLink?: string[];
  constructor(
    /**
     * Dependency resolver  extension configuration.
     */
    public config: DependencyResolverWorkspaceConfig,

    /**
     * Registry for changes by other extensions.
     */
    private rootPolicyRegistry: RootPolicyRegistry,

    /**
     * Registry for changes by other extensions.
     */
    private policiesRegistry: PoliciesRegistry,

    /**
     * envs extension.
     */
    private envs: EnvsMain,

    private logger: Logger,

    private configAspect: ConfigMain,

    private aspectLoader: AspectLoaderMain,

    private configStore: ConfigStoreMain,

    /**
     * component aspect.
     */
    readonly componentAspect: ComponentMain,

    private packageManagerSlot: PackageManagerSlot,

    private dependencyFactorySlot: DependencyFactorySlot,

    private preInstallSlot: PreInstallSlot,

    private postInstallSlot: PostInstallSlot,

    private addPackagesToLinkSlot: AddPackagesToLinkSlot
  ) {}

  /**
   * Save list of envs that doesn't contains env.jsonc file
   * this is used to show warning / instuctions to the user
   */
  public envsWithoutManifest = new Set<string>();

  /**
   * This function is a temporary workaround for installation in capsules with pnpm.
   * Currently pnpm breaks the root node_modules inside the capsule because it removes deps from it.
   * Install runs several times in the same capsule and pnpm removes deps from the previous runs.
   *
   * This workaround unfortunately also breaks pnpm on angular projects. Because dedupe doesn't work properly.
   * To fix this issue we'll either have to switch to root components or try to change pnpm code.
   *
   * Here is the PR where initially dedupe was turned off for pnpm: https://github.com/teambit/bit/pull/5410
   */
  supportsDedupingOnExistingRoot(): boolean {
    const packageManager = this.getPackageManager();
    return packageManager?.supportsDedupingOnExistingRoot?.() === true && !this.isolatedCapsules();
  }

  setConfig(config: DependencyResolverWorkspaceConfig) {
    this.config = config;
  }

  hasRootComponents(): boolean {
    return Boolean(this.config.rootComponents);
  }

  isolatedCapsules(): boolean {
    const globalConfig = this.configStore.getConfig(CFG_ISOLATED_SCOPE_CAPSULES);
    // @ts-ignore
    const defaultVal = globalConfig !== undefined ? globalConfig === true || globalConfig === 'true' : true;
    const res = this.config.isolatedCapsules ?? defaultVal;
    return res;
  }

  harmonyVersionInRootPolicy(): string | undefined {
    const rootPolicy = this.getWorkspacePolicyFromConfig();
    return rootPolicy.entries.find(({ dependencyId }) => dependencyId === '@teambit/harmony')?.value?.version;
  }

  nodeLinker(packageManagerName?: string): NodeLinker {
    if (this.config.nodeLinker) return this.config.nodeLinker;
    const pmName = packageManagerName || this.config.packageManager;
    if (pmName === 'teambit.dependencies/yarn') return 'hoisted';
    return 'isolated';
  }

  linkCoreAspects(): boolean {
    return this.config.linkCoreAspects ?? DependencyResolverMain.defaultConfig.linkCoreAspects;
  }

  /**
   * register a new package manager to the dependency resolver.
   */
  registerPackageManager(packageManager: PackageManager) {
    this.packageManagerSlot.register(packageManager);
  }

  registerDependencyFactories(factories: DependencyFactory[]) {
    this.dependencyFactorySlot.register(factories);
  }

  registerPreInstallSubscribers(subscribers: PreInstallSubscriberList) {
    this.preInstallSlot.register(subscribers);
  }

  registerPostInstallSubscribers(subscribers: PreInstallSubscriberList) {
    this.postInstallSlot.register(subscribers);
  }

  registerAddPackagesToLink(fn: AddPackagesToLink) {
    this.addPackagesToLinkSlot.register(fn);
  }

  getSavePrefix(): string {
    return this.config.savePrefix || '^';
  }

  getVersionWithSavePrefix({
    version,
    overridePrefix,
    wantedRange,
  }: {
    version: string;
    overridePrefix?: string;
    wantedRange?: string;
  }): string {
    // A prerelease version is always added as an exact version.
    // A package installed by its exact version is also added as an exact version.
    if (semver.parse(version)?.prerelease.length || wantedRange === version) {
      return version;
    }
    if (wantedRange && ['~', '^'].includes(wantedRange[0])) {
      return wantedRange;
    }
    const prefix = overridePrefix || this.getSavePrefix();
    const versionWithPrefix = `${prefix}${version}`;
    if (!semver.validRange(versionWithPrefix)) {
      throw new InvalidVersionWithPrefix(versionWithPrefix);
    }
    return versionWithPrefix;
  }

  async getPolicy(component: Component): Promise<VariantPolicy> {
    const entry = component.state.aspects.get(DependencyResolverAspect.id);
    if (!entry) {
      return VariantPolicy.getEmpty();
    }
    const serializedPolicy: SerializedVariantPolicy = get(entry, ['data', 'policy'], []);
    return VariantPolicy.parse(serializedPolicy);
  }

  /**
   * This function called on component load in order to calculate the dependencies based on the legacy (consumer) component
   * and write them to the dependencyResolver data.
   * Do not use this function for other purpose.
   * If you want to get the component dependencies call getDependencies (which will give you the dependencies from the data itself)
   * TODO: once we switch deps resolver <> workspace relation we should make it private
   * TODO: once we switch deps resolver <> workspace relation we should remove the resolveId func here
   * @param component
   */
  async extractDepsFromLegacy(component: Component, policy?: VariantPolicy): Promise<DependencyList> {
    const componentPolicy = policy || (await this.getPolicy(component));
    const legacyComponent: LegacyComponent = component.state._consumer;
    const listFactory = this.getDependencyListFactory();
    const dependencyList = await listFactory.fromLegacyComponent(legacyComponent);

    dependencyList.forEach((dep) => {
      let found = componentPolicy.find(dep.id);
      if (!found) {
        const packageName = dep?.getPackageName?.();
        found = packageName ? componentPolicy.find(packageName) : undefined;
      }
      // if no policy found, the dependency was auto-resolved from the source code
      dep.source = found?.source || 'auto';
      dep.hidden = found?.hidden;
      dep.optional = found?.optional;
    });
    return dependencyList;
  }

  private getDependencyListFactory(): DependencyListFactory {
    const factories = this.dependencyFactorySlot.values().flat();
    const factoriesMap = factories.reduce((acc, factory) => {
      acc[factory.type] = factory;
      return acc;
    }, {});
    const listFactory = new DependencyListFactory(factoriesMap);
    return listFactory;
  }

  /**
   * Main function to get the dependency list of a given component
   * @param component
   */
  getDependencies(component: IComponent, { includeHidden = false }: GetDependenciesOptions = {}): DependencyList {
    const entry = component.get(DependencyResolverAspect.id);
    if (!entry) {
      return DependencyList.fromArray([]);
    }
    const serializedDependencies: SerializedDependency[] = entry?.data?.dependencies || [];
    const depList = this.getDependenciesFromSerializedDependencies(serializedDependencies);
    if (includeHidden) return depList;
    return depList.filterHidden();
  }

  getDependenciesFromLegacyComponent(
    component: LegacyComponent,
    { includeHidden = false }: GetDependenciesOptions = {}
  ) {
    const entry = component.extensions.findCoreExtension(DependencyResolverAspect.id);
    if (!entry) {
      return DependencyList.fromArray([]);
    }
    const serializedDependencies: SerializedDependency[] = entry?.data?.dependencies || [];
    const depList = this.getDependenciesFromSerializedDependencies(serializedDependencies);
    if (includeHidden) return depList;
    return depList.filterHidden();
  }

  /**
   * returns only the dependencies that are bit-components.
   */
  getComponentDependencies(component: IComponent): ComponentDependency[] {
    const dependencyList = this.getDependencies(component);
    return dependencyList.getComponentDependencies();
  }

  getDependenciesFromSerializedDependencies(dependencies: SerializedDependency[]): DependencyList {
    if (!dependencies.length) {
      return DependencyList.fromArray([]);
    }
    const listFactory = this.getDependencyListFactory();
    const deps = listFactory.fromSerializedDependencies(dependencies);
    return deps;
  }

  /**
   * Getting the merged workspace policy (from dep resolver config and others like root package.json)
   */
  getWorkspacePolicy(): WorkspacePolicy {
    if (!this._workspacePolicy) {
      const policyFromConfig = this.getWorkspacePolicyFromConfig();
      const externalPolicies = this.rootPolicyRegistry.toArray().map(([, policy]) => policy);
      this._workspacePolicy = this.mergeWorkspacePolices([policyFromConfig, ...externalPolicies]);
    }
    return this._workspacePolicy;
  }

  getWorkspacePolicyManifest() {
    const workspacePolicy = this.getWorkspacePolicy();
    return workspacePolicy.toManifest();
  }

  clearCache() {
    this._workspacePolicy = undefined;
  }

  /**
   * Getting the workspace policy as defined in the workspace.jsonc in the dependencyResolver aspect
   * This will not take into account packages that defined in the package.json of the root for example
   * in most cases you should use getWorkspacePolicy
   * @returns
   */
  getWorkspacePolicyFromConfig(): WorkspacePolicy {
    const factory = new WorkspacePolicyFactory();
    return factory.fromConfigObject(this.config.policy);
  }

  getWorkspacePolicyFromConfigObject(obj: WorkspacePolicyConfigObject): WorkspacePolicy {
    const factory = new WorkspacePolicyFactory();
    return factory.fromConfigObject(obj);
  }

  getWorkspacePolicyFromPackageJson(packageJson: Record<string, any>): WorkspacePolicy {
    const factory = new WorkspacePolicyFactory();
    return factory.fromPackageJson(packageJson);
  }

  mergeWorkspacePolices(polices: WorkspacePolicy[]): WorkspacePolicy {
    return WorkspacePolicy.mergePolices(polices);
  }

  /**
   * Create a workspace manifest
   * The term workspace here is not the same as "bit workspace" but a workspace that represent a shared root
   * for installation of many components (sometime it might point to the workspace path)
   * in other case it can be for example the capsules root dir
   *
   * @param {string} [name=ROOT_NAME]
   * @param {SemVer} [version=new SemVer('1.0.0')]
   * @param {ManifestDependenciesObject} dependencies
   * @param {string} rootDir
   * @param {Component[]} components
   * @param {CreateFromComponentsOptions} [options={
   *       filterComponentsFromManifests: true,
   *       createManifestForComponentsWithoutDependencies: true,
   *     }]
   * @returns {WorkspaceManifest}
   * @memberof DependencyResolverMain
   */
  async getWorkspaceManifest(
    name: string = ROOT_NAME,
    version: SemVer = new SemVer('1.0.0'),
    rootPolicy: WorkspacePolicy,
    rootDir: string,
    components: Component[],
    options: CreateFromComponentsOptions = defaultCreateFromComponentsOptions,
    context: DepInstallerContext = {}
  ): Promise<WorkspaceManifest> {
    const statusMessage = context?.inCapsule
      ? `(capsule) deduping dependencies for installation in root dir ${rootDir}`
      : 'deduping dependencies for installation';
    if (!context?.inCapsule) {
      this.logger.setStatusLine(statusMessage);
    }
    const concreteOpts = {
      ...defaultCreateFromComponentsOptions,
      ...options,
    };
    const workspaceManifestFactory = new WorkspaceManifestFactory(this, this.aspectLoader);
    const res = await workspaceManifestFactory.createFromComponents(
      name,
      version,
      rootPolicy,
      rootDir,
      components,
      concreteOpts
    );
    if (!context?.inCapsule) {
      this.logger.consoleSuccess();
    }
    return res;
  }

  /**
   * get the package name of a component.
   */
  getPackageName(component: Component): string {
    return this.getDepResolverData(component)?.packageName ?? this.calcPackageName(component);
  }

  createComponentIdByPkgNameMap(components: Component[]): Map<string, ComponentID> {
    const componentIdByPkgName = new Map<string, ComponentID>();
    for (const component of components) {
      componentIdByPkgName.set(this.getPackageName(component), component.id);
    }
    return componentIdByPkgName;
  }

  getDepResolverData(component: Component): DependencyResolverComponentData | undefined {
    return component.state.aspects.get(DependencyResolverAspect.id)?.data as DependencyResolverComponentData;
  }

  calcPackageName(component: Component): string {
    return componentIdToPackageName(component.state._consumer);
  }

  /*
   * Returns the location where the component is installed with its peer dependencies
   * This is used in cases you want to actually run the components and make sure all the dependencies (especially peers) are resolved correctly
   */
  getRuntimeModulePath(
    component: Component,
    options: {
      workspacePath: string;
      rootComponentsPath: string;
      isInWorkspace?: boolean;
    }
  ) {
    if (!this.hasRootComponents()) {
      const modulePath = this.getModulePath(component);
      return modulePath;
    }
    const pkgName = this.getPackageName(component);
    const rootComponentsRelativePath = relative(options.workspacePath, options.rootComponentsPath);
    const getRelativeRootComponentDir = getRootComponentDir.bind(null, rootComponentsRelativePath ?? '');
    const selfRootDir = getRelativeRootComponentDir(
      options.isInWorkspace ? component.id.toStringWithoutVersion() : component.id.toString()
    );
    // In case the component is it's own root we want to load it from it's own root folder
    if (fs.pathExistsSync(selfRootDir)) {
      const innerDir = join(selfRootDir, 'node_modules', pkgName);
      if (fs.pathExistsSync(innerDir)) return innerDir;
      // sometime for the env itself we don't have the env package in the env root dir, because it was hoisted
      // in that case we return the dir from the root node_modules
      return this.getModulePath(component);
    }
    const dirInEnvRoot = join(this.getComponentDirInBitRoots(component, options), 'node_modules', pkgName);
    if (fs.pathExistsSync(dirInEnvRoot)) return dirInEnvRoot;
    return this.getModulePath(component);
  }

  getComponentDirInBitRoots(
    component: Component,
    options: {
      workspacePath: string;
      rootComponentsPath: string;
    }
  ) {
    const envId = this.envs.getEnvId(component);
    const rootComponentsRelativePath = relative(options.workspacePath, options.rootComponentsPath);
    return getRootComponentDir(rootComponentsRelativePath ?? '', envId);
  }

  /**
   * returns the package path in the /node_modules/ folder
   * In case you call this in order to run the code from the path, please refer to the `getRuntimeModulePath` API
   */
  getModulePath(component: Component) {
    const pkgName = this.getPackageName(component);
    const relativePath = join('node_modules', pkgName);
    return relativePath;
  }

  async addDependenciesGraph(
    components: Array<{
      component: Component;
      componentRelativeDir: string;
    }>,
    options: {
      rootDir: string;
      rootComponentsPath?: string;
      componentIdByPkgName: Map<string, ComponentID>;
    }
  ): Promise<void> {
    try {
      let componentsForCalc = components.map(({ component, componentRelativeDir }) => ({
        component,
        componentRootDir: options.rootComponentsPath
          ? this.getComponentDirInBitRoots(component, {
              workspacePath: options.rootDir,
              rootComponentsPath: options.rootComponentsPath,
            })
          : undefined,
        pkgName: this.getPackageName(component),
        componentRelativeDir,
<<<<<<< HEAD
      }));
=======
      }))
      if (!isFeatureEnabled(DEPS_GRAPH)) {
        // We need to optimize the performance of dependency graph calculation.
        // Temporarily we only calculate it for a limited number of components.
        componentsForCalc = componentsForCalc.slice(0, 10);
      }
>>>>>>> c32e2161
      await this.getPackageManager()?.calcDependenciesGraph?.({
        components: componentsForCalc,
        rootDir: options.rootDir,
        componentIdByPkgName: options.componentIdByPkgName,
      });
    } catch (err) {
      // If the dependencies graph feature is disabled, we ignore the error
      if (isFeatureEnabled(DEPS_GRAPH)) {
        throw err;
      }
    }
  }

  /**
   * get a component dependency installer.
   */
  getInstaller(options: GetInstallerOptions = {}) {
    const packageManagerName = options.packageManager || this.packageManagerName;
    const packageManager = this.packageManagerSlot.get(packageManagerName);
    const cacheRootDir = options.cacheRootDirectory || this.configStore.getConfig(CFG_PACKAGE_MANAGER_CACHE);

    if (!packageManager) {
      throw new PackageManagerNotFound(this.packageManagerName);
    }

    if (cacheRootDir && !fs.pathExistsSync(cacheRootDir)) {
      this.logger.debug(`creating package manager cache dir at ${cacheRootDir}`);
      fs.ensureDirSync(cacheRootDir);
    }
    const preInstallSubscribers = this.getPreInstallSubscribers();
    const postInstallSubscribers = this.getPostInstallSubscribers();
    // TODO: we should somehow pass the cache root dir to the package manager constructor
    return new DependencyInstaller(
      packageManager,
      this.aspectLoader,
      this.logger,
      this,
      options.rootDir,
      cacheRootDir,
      preInstallSubscribers,
      postInstallSubscribers,
      options.nodeLinker || this.nodeLinker(packageManagerName),
      this.config.packageImportMethod,
      this.config.sideEffectsCache,
      this.config.nodeVersion,
      this.config.engineStrict,
      this.config.peerDependencyRules,
      this.config.neverBuiltDependencies,
      this.config.preferOffline,
      this.config.minimumReleaseAge,
      this.config.minimumReleaseAgeExclude,
      options.installingContext
    );
  }

  private getPreInstallSubscribers(): PreInstallSubscriberList {
    return this.preInstallSlot.values().flat();
  }

  private getPostInstallSubscribers(): PostInstallSubscriberList {
    return this.postInstallSlot.values().flat();
  }

  private getAdditionalPackagesToLink(): string[] {
    if (!this._additionalPackagesToLink) {
      const additionalPackagesToLinkFn = this.addPackagesToLinkSlot.values().flat();
      this._additionalPackagesToLink = additionalPackagesToLinkFn.map((fn) => fn()).flat();
    }

    return this._additionalPackagesToLink;
  }

  /**
   * get a component dependency linker.
   */
  getLinker(options: GetLinkerOptions = {}) {
    const additionalPackagesToLink = this.getAdditionalPackagesToLink();
    const linkingOptions = Object.assign(
      { additionalPackagesToLink },
      defaultLinkingOptions,
      options?.linkingOptions || {}
    );
    // TODO: we should somehow pass the cache root dir to the package manager constructor
    return new DependencyLinker(
      this,
      this.aspectLoader,
      this.componentAspect,
      this.envs,
      this.logger,
      options.rootDir,
      linkingOptions,
      options.linkingContext
    );
  }

  /**
   * This function returns the package manager if it exists, otherwise it returns undefined.
   * @returns The `getPackageManager()` function returns a `PackageManager` object or `undefined`.
   */
  getPackageManager(): PackageManager | undefined {
    const packageManager = this.packageManagerSlot.get(this.packageManagerName);
    return packageManager;
  }

  async getVersionResolver(options: GetVersionResolverOptions = {}) {
    const packageManager = this.getPackageManager();
    const cacheRootDir = options.cacheRootDirectory || this.configStore.getConfig(CFG_PACKAGE_MANAGER_CACHE);

    if (!packageManager) {
      throw new PackageManagerNotFound(this.packageManagerName);
    }

    if (cacheRootDir && !fs.pathExistsSync(cacheRootDir)) {
      this.logger.debug(`creating package manager cache dir at ${cacheRootDir}`);
      fs.ensureDirSync(cacheRootDir);
    }
    const { networkConcurrency } = await this.getNetworkConfig();
    // TODO: we should somehow pass the cache root dir to the package manager constructor
    return new DependencyVersionResolver(packageManager, cacheRootDir, networkConcurrency);
  }

  /**
   * these ids should not be in the dependencyResolver policy normally.
   * one exception is bit itself, which needs teambit.harmony/harmony in the dependencies.
   *
   * returns component-ids string without a version.
   */
  getCompIdsThatShouldNotBeInPolicy(): string[] {
    return [...this.aspectLoader.getCoreAspectIds(), 'teambit.harmony/harmony'];
  }

  /**
   * return the system configured package manager. by default pnpm.
   */
  getSystemPackageManager(): PackageManager {
    const packageManager = this.packageManagerSlot.get(DEFAULT_HARMONY_PACKAGE_MANAGER);
    if (!packageManager) throw new Error(`default package manager: ${DEFAULT_HARMONY_PACKAGE_MANAGER} was not found`);
    return packageManager;
  }

  async getProxyConfig(): Promise<ProxyConfig> {
    const proxyConfigFromDepResolverConfig = this.getProxyConfigFromDepResolverConfig();
    let httpProxy = proxyConfigFromDepResolverConfig.httpProxy;
    let httpsProxy = proxyConfigFromDepResolverConfig.httpsProxy;

    // Take config from the aspect config if defined
    if (httpProxy || httpsProxy) {
      this.logger.debug(
        `proxy config taken from the dep resolver config. proxy: ${httpProxy} httpsProxy: ${httpsProxy}`
      );
      return proxyConfigFromDepResolverConfig;
    }

    // Take config from the package manager (npmrc) config if defined
    const proxyConfigFromPackageManager = await this.getProxyConfigFromPackageManager();
    if (proxyConfigFromPackageManager?.httpProxy || proxyConfigFromPackageManager?.httpsProxy) {
      this.logger.debug(
        `proxy config taken from the package manager config (npmrc). proxy: ${proxyConfigFromPackageManager.httpProxy} httpsProxy: ${proxyConfigFromPackageManager.httpsProxy}`
      );
      return proxyConfigFromPackageManager;
    }

    // Take config from global bit config
    const proxyConfigFromGlobalConfig = await this.getProxyConfigFromGlobalConfig();
    httpProxy = proxyConfigFromGlobalConfig.httpProxy;
    httpsProxy = proxyConfigFromGlobalConfig.httpsProxy;
    if (httpProxy || httpsProxy) {
      this.logger.debug(`proxy config taken from the global bit config. proxy: ${httpProxy} httpsProxy: ${httpsProxy}`);
      return proxyConfigFromGlobalConfig;
    }
    return {};
  }

  private getProxyConfigFromDepResolverConfig(): ProxyConfig {
    return {
      httpProxy: this.config.proxy,
      httpsProxy: this.config.httpsProxy || this.config.proxy,
      noProxy: this.config.noProxy,
    };
  }

  async getNetworkConfig(): Promise<NetworkConfig> {
    const networkConfig = {
      ...(await this.getNetworkConfigFromGlobalConfig()),
      ...(await this.getNetworkConfigFromPackageManager()),
      ...this.getNetworkConfigFromDepResolverConfig(),
    };
    this.logger.debug(
      `the next network configuration is used in dependency-resolver: ${JSON.stringify(
        {
          ...networkConfig,
          key: networkConfig.key ? 'set' : 'not set', // this is sensitive information, we should not log it
        },
        null,
        2
      )}`
    );
    return networkConfig;
  }

  private async getNetworkConfigFromGlobalConfig(): Promise<NetworkConfig> {
    const globalNetworkConfig = await Http.getNetworkConfig();
    if (!globalNetworkConfig.ca && globalNetworkConfig.cafile) {
      globalNetworkConfig.ca = readCAFileSync(globalNetworkConfig.cafile);
    }
    return globalNetworkConfig;
  }

  private getNetworkConfigFromDepResolverConfig(): NetworkConfig {
    const config: NetworkConfig = pick(this.config, [
      'fetchTimeout',
      'fetchRetries',
      'fetchRetryFactor',
      'fetchRetryMintimeout',
      'fetchRetryMaxtimeout',
      'maxSockets',
      'networkConcurrency',
      'key',
      'cert',
      'ca',
      'cafile',
    ]);
    if (this.config.strictSsl != null) {
      config.strictSSL =
        typeof this.config.strictSsl === 'string'
          ? this.config.strictSsl.toLowerCase() === 'true'
          : this.config.strictSsl;
    }
    return config;
  }

  private async getNetworkConfigFromPackageManager(): Promise<NetworkConfig> {
    const packageManager = this.getPackageManager();
    let networkConfigFromPackageManager: NetworkConfig = {};
    if (typeof packageManager?.getNetworkConfig === 'function') {
      networkConfigFromPackageManager = await packageManager?.getNetworkConfig();
    } else {
      const systemPm = this.getSystemPackageManager();
      if (!systemPm.getNetworkConfig) throw new Error('system package manager must implement `getNetworkConfig()`');
      networkConfigFromPackageManager = await systemPm.getNetworkConfig();
    }
    return networkConfigFromPackageManager;
  }

  private async getProxyConfigFromPackageManager(): Promise<ProxyConfig> {
    const packageManager = this.getPackageManager();
    let proxyConfigFromPackageManager: ProxyConfig = {};
    if (packageManager?.getProxyConfig && typeof packageManager?.getProxyConfig === 'function') {
      proxyConfigFromPackageManager = await packageManager?.getProxyConfig();
    } else {
      const systemPm = this.getSystemPackageManager();
      if (!systemPm.getProxyConfig) throw new Error('system package manager must implement `getProxyConfig()`');
      proxyConfigFromPackageManager = await systemPm.getProxyConfig();
    }
    return proxyConfigFromPackageManager;
  }

  private getProxyConfigFromGlobalConfig(): Promise<ProxyConfig> {
    return Http.getProxyConfig();
  }

  /**
   * Return the peer dependencies and their ranges that may be installed
   * without causing unmet peer dependency issues in some of the dependencies.
   */
  async getMissingPeerDependencies(
    rootDir: string,
    rootPolicy: WorkspacePolicy,
    componentDirectoryMap: ComponentMap<string>,
    options: PackageManagerGetPeerDependencyIssuesOptions
  ): Promise<Record<string, string>> {
    this.logger.setStatusLine('finding missing peer dependencies');
    const packageManager = this.getPackageManager();
    let peerDependencyIssues!: PeerDependencyIssuesByProjects;
    const installer = this.getInstaller();
    const manifests = await installer.getComponentManifests({
      ...options,
      componentDirectoryMap,
      rootPolicy,
      rootDir,
    });
    if (packageManager?.getPeerDependencyIssues && typeof packageManager?.getPeerDependencyIssues === 'function') {
      peerDependencyIssues = await packageManager?.getPeerDependencyIssues(rootDir, manifests, options);
    } else {
      const systemPm = this.getSystemPackageManager();
      if (!systemPm.getPeerDependencyIssues)
        throw new Error('system package manager must implement `getPeerDependencyIssues()`');
      peerDependencyIssues = await systemPm?.getPeerDependencyIssues(rootDir, manifests, options);
    }
    this.logger.consoleSuccess();
    return peerDependencyIssues['.']?.intersections;
  }

  async getRegistries(): Promise<Registries> {
    const packageManager = this.getPackageManager();
    let registries;
    if (packageManager?.getRegistries && typeof packageManager?.getRegistries === 'function') {
      registries = await packageManager?.getRegistries();
    } else {
      const systemPm = this.getSystemPackageManager();
      if (!systemPm.getRegistries) throw new Error('system package manager must implement `getRegistries()`');
      registries = await systemPm.getRegistries();
    }

    const getDefaultBitRegistry = (): Registry => {
      const bitGlobalConfigRegistry = this.configStore.getConfig(CFG_REGISTRY_URL_KEY);
      const bitRegistry = bitGlobalConfigRegistry || BIT_CLOUD_REGISTRY;

      const { bitOriginalAuthType, bitAuthHeaderValue, bitOriginalAuthValue } = this.getBitAuthConfig();

      const alwaysAuth = !!bitAuthHeaderValue;
      const bitDefaultRegistry = new Registry(
        bitRegistry,
        alwaysAuth,
        bitAuthHeaderValue,
        bitOriginalAuthType,
        bitOriginalAuthValue
      );
      return bitDefaultRegistry;
    };

    const bitDefaultRegistry = getDefaultBitRegistry();

    const installFromBitDevRegistry = this.config.installFromBitDevRegistry ?? true;

    // Override default registry to use bit registry in case npmjs is the default - bit registry will proxy it
    // We check also NPM_REGISTRY.startsWith because the uri might not have the trailing / we have in NPM_REGISTRY
    if (
      installFromBitDevRegistry &&
      (!registries.defaultRegistry.uri ||
        registries.defaultRegistry.uri === NPM_REGISTRY ||
        NPM_REGISTRY.startsWith(registries.defaultRegistry.uri))
    ) {
      // TODO: this will not handle cases where you have token for private npm registries stored on npmjs
      // it should be handled by somehow in such case (default is npmjs and there is token for default) by sending the token of npmjs to the registry
      // (for example by setting some special header in the request)
      // then in the registry server it should be use it when proxies
      registries = registries.setDefaultRegistry(bitDefaultRegistry);
    }

    registries = this.addAuthToScopedBitRegistries(registries);
    return registries;
  }

  /**
   * This will mutate any registry which point to BIT_DEV_REGISTRY to have the auth config from the @bit scoped registry or from the user.token in bit's config
   */
  private addAuthToScopedBitRegistries(registries: Registries): Registries {
    const { bitOriginalAuthType, bitAuthHeaderValue, bitOriginalAuthValue } = this.getBitAuthConfig();
    const alwaysAuth = bitAuthHeaderValue !== undefined;
    let updatedRegistries = registries;
    Object.entries(registries.scopes).map(([name, registry]) => {
      if (!registry.authHeaderValue && BIT_CLOUD_REGISTRY.includes(registry.uri)) {
        const registryWithAuth = new Registry(
          registry.uri,
          alwaysAuth,
          bitAuthHeaderValue,
          bitOriginalAuthType,
          bitOriginalAuthValue
        );
        updatedRegistries = updatedRegistries.updateScopedRegistry(name, registryWithAuth);
      }
      return updatedRegistries;
    });
    return updatedRegistries;
  }

  private getBitAuthConfig(): Partial<{
    bitOriginalAuthType: string;
    bitAuthHeaderValue: string;
    bitOriginalAuthValue: string;
  }> {
    const bitGlobalConfigToken = this.configStore.getConfig(CFG_USER_TOKEN_KEY);
    const res = {
      bitOriginalAuthType: '',
      bitAuthHeaderValue: '',
      bitOriginalAuthValue: '',
    };

    // In case there is no auth configuration in the npmrc, but there is token in bit config, take it from the config
    if (bitGlobalConfigToken) {
      res.bitOriginalAuthType = 'authToken';
      res.bitAuthHeaderValue = `Bearer ${bitGlobalConfigToken}`;
      res.bitOriginalAuthValue = bitGlobalConfigToken;
    }

    return res;
  }

  get packageManagerName(): string {
    return this.config.packageManager ?? DEFAULT_HARMONY_PACKAGE_MANAGER;
  }

  addToRootPolicy(entries: WorkspacePolicyEntry[], options?: WorkspacePolicyAddEntryOptions): WorkspacePolicy {
    const workspacePolicy = this.getWorkspacePolicyFromConfig();
    entries.forEach((entry) => workspacePolicy.add(entry, options));
    this.updateConfigPolicy(workspacePolicy);
    return workspacePolicy;
  }

  removeFromRootPolicy(dependencyIds: string[]): boolean {
    const workspacePolicy = this.getWorkspacePolicyFromConfig();
    const workspacePolicyUpdated = workspacePolicy.remove(dependencyIds);
    const isRemoved = workspacePolicyUpdated.entries.length !== workspacePolicy.entries.length;
    if (isRemoved) this.updateConfigPolicy(workspacePolicyUpdated);
    return isRemoved;
  }

  private updateConfigPolicy(workspacePolicy: WorkspacePolicy) {
    const workspacePolicyObject = workspacePolicy.toConfigObject();
    // Use assign from comment-json to preserve comments when merging policy
    assign(this.config.policy, workspacePolicyObject);
    this.configAspect.setExtension(DependencyResolverAspect.id, this.config, {
      mergeIntoExisting: true,
      ignoreVersion: true,
    });
  }

  async persistConfig(reasonForChange?: string) {
    await this.configAspect.workspaceConfig?.write({ reasonForChange });
    this.clearCache();
  }

  /**
   * register new dependencies policies
   */
  registerDependenciesPolicies(policy: VariantPolicyConfigObject): void {
    return this.policiesRegistry.register(policy);
  }

  /**
   * register new dependencies policies
   */
  registerRootPolicy(policy: WorkspacePolicy): void {
    return this.rootPolicyRegistry.register(policy);
  }

  // async getComponentEnvPolicyFromExtension(configuredExtensions: ExtensionDataList): Promise<EnvPolicy> {
  //   const env = this.envs.calculateEnvFromExtensions(configuredExtensions);
  //   const fromFile = await this.getEnvPolicyFromFile(env.id);
  //   if (fromFile) return fromFile;
  //   return this.getComponentEnvPolicyFromEnv(env.env);
  // }

  async getComponentEnvPolicyFromExtension(configuredExtensions: ExtensionDataList): Promise<EnvPolicy> {
    const envId = await this.envs.calculateEnvIdFromExtensions(configuredExtensions);
    if (this.envs.isCoreEnv(envId)) {
      const env = await this.envs.calculateEnvFromExtensions(configuredExtensions);
      return this.getComponentEnvPolicyFromEnv(env.env, { envId });
    }

    const fromFile = await this.getEnvPolicyFromFile(envId);
    if (fromFile) return fromFile;
    const env = await this.envs.calculateEnvFromExtensions(configuredExtensions);
    return this.getComponentEnvPolicyFromEnv(env.env, { envId });
  }

  async getEnvPolicyFromEnvId(
    id: ComponentID,
    legacyFiles?: SourceFile[],
    envExtendsDeps?: LegacyDependency[]
  ): Promise<EnvPolicy | undefined> {
    const fromFile = await this.getEnvPolicyFromFile(id.toString(), legacyFiles, envExtendsDeps);
    if (fromFile) return fromFile;
    const envDef = this.envs.getEnvDefinitionById(id);
    if (!envDef) return undefined;
    const env = envDef.env;
    return this.getComponentEnvPolicyFromEnv(env, {
      envId: id.toStringWithoutVersion(),
    });
  }

  /**
   * @deprecated use getEnvPolicyFromEnvId instead (it's the same)
   */
  async getEnvPolicyFromEnvLegacyId(id: ComponentID, legacyFiles?: SourceFile[]): Promise<EnvPolicy | undefined> {
    return this.getEnvPolicyFromEnvId(id, legacyFiles);
  }

  async getComponentEnvPolicy(component: Component): Promise<EnvPolicy> {
    // const envComponent = await this.envs.getEnvComponent(component);
    const envId = await this.envs.calculateEnvId(component);
    const envIdWithoutVersion = envId.toStringWithoutVersion();
    if (this.envs.isCoreEnv(envIdWithoutVersion)) {
      const env = this.envs.getEnv(component).env;
      return this.getComponentEnvPolicyFromEnv(env, { envId: envIdWithoutVersion });
    }
    const fromFile = await this.getEnvPolicyFromFile(envId.toString());
    if (fromFile) return fromFile;

    this.envsWithoutManifest.add(envId.toString());
    const env = this.envs.getEnv(component).env;
    return this.getComponentEnvPolicyFromEnv(env, { envId: envIdWithoutVersion });
  }

  async getEnvManifest(
    envComponent?: Component,
    legacyFiles?: SourceFile[],
    envExtendsDeps?: LegacyDependency[]
  ): Promise<EnvPolicy | undefined> {
    let envManifest;
    if (envComponent) {
      envManifest = (await this.envs.getOrCalculateEnvManifest(envComponent, legacyFiles, envExtendsDeps)) as any;
    }
    if (!envManifest && legacyFiles) {
      envManifest = await this.envs.calculateEnvManifest(undefined, legacyFiles, envExtendsDeps);
    }
    const policy = envManifest?.policy;
    if (!policy) return undefined;
    const allPoliciesFromEnv = EnvPolicy.fromConfigObject(policy, {
      includeLegacyPeersInSelfPolicy: envComponent && this.envs.isCoreEnv(envComponent.id.toStringWithoutVersion()),
    });
    return allPoliciesFromEnv;
  }

  /**
   * Merge policy from parent and child env.jsonc files
   * The rule is that for each type of dependency (dev, runtime, peer) we check each item.
   * if a dep with a name exists on the child we will take the entire object from the child (including the version,
   * supported range, force etc')
   * if a dep exists with a version value "-" we will remove it from the policy
   */
  mergeEnvManifestPolicy(parent: EnvJsonc, child: EnvJsonc): object {
    const policy = {};
    ['peers', 'dev', 'runtime'].forEach((key) => {
      policy[key] = cloneDeep(parent.policy?.[key] || []);
      const childEntries = cloneDeep(child.policy?.[key] || []);

      policy[key] = policy[key].filter((entry) => {
        const foundChildEntry = childEntries.find((childEntry) => {
          return childEntry.name === entry.name;
        });
        return !foundChildEntry;
      });
      policy[key] = policy[key].concat(childEntries);
      policy[key] = policy[key].filter((entry) => {
        return entry.version !== '-';
      });
    });
    return { policy };
  }

  private async getEnvPolicyFromFile(
    envId: string,
    legacyFiles?: SourceFile[],
    envExtendsDeps?: LegacyDependency[]
  ): Promise<EnvPolicy | undefined> {
    const isCoreEnv = this.envs.isCoreEnv(envId);
    if (isCoreEnv) return undefined;
    if (legacyFiles) {
      const envJsonc = legacyFiles.find((file) => file.basename === 'env.jsonc');
      if (envJsonc) {
        return this.getEnvManifest(undefined, legacyFiles, envExtendsDeps);
      }
      return undefined;
    }
    const envComponent = await this.envs.getEnvComponentByEnvId(envId, envId);
    return this.getEnvManifest(envComponent);
  }

  async getComponentEnvPolicyFromEnv(env: DependenciesEnv, options: { envId: string }): Promise<EnvPolicy> {
    if (env.getDependencies && typeof env.getDependencies === 'function') {
      const policiesFromEnvConfig = await env.getDependencies();
      if (policiesFromEnvConfig) {
        const idWithoutVersion = options.envId.split('@')[0];
        const allPoliciesFromEnv = EnvPolicy.fromConfigObject(policiesFromEnvConfig, {
          includeLegacyPeersInSelfPolicy: this.envs.isCoreEnv(idWithoutVersion),
        });
        return allPoliciesFromEnv;
      }
    }
    return EnvPolicy.getEmpty();
  }

  async getComponentEnvPolicyFromEnvDefinition(envDef: EnvDefinition): Promise<EnvPolicy> {
    const fromFile = await this.getEnvPolicyFromFile(envDef.id);
    if (fromFile) return fromFile;
    return this.getComponentEnvPolicyFromEnv(envDef.env, { envId: envDef.id });
  }

  /**
   *
   * dependencies that will bundled as part of the env template and will configured as externals for the component bundle
   * these dependencies will be available in the preview on the window.
   * these dependencies will have only one instance on the page.
   * for dev server these dependencies will be aliased.
   * TODO: this should probably moved to the preview aspect. the main issue is that is used for dev server which can't bring the preview aspect.
   * @param env
   */
  async getPreviewHostDependenciesFromEnv(env: DependenciesEnv): Promise<string[]> {
    let hostDeps: string[] = [];
    if (env.getAdditionalHostDependencies && typeof env.getAdditionalHostDependencies === 'function') {
      hostDeps = await env.getAdditionalHostDependencies();
    }
    return uniq(hostDeps);
  }

  /**
   * Merge the dependencies provided by:
   * 1. envs configured in the component - via dependencies method
   * 2. extensions that registered to the registerDependencyPolicy slot (and configured for the component)
   * 3. props defined by the user (they are the strongest one)
   * @param configuredExtensions
   */
  async mergeVariantPolicies(
    configuredExtensions: ExtensionDataList,
    id: ComponentID,
    legacyFiles?: SourceFile[],
    envExtendsDeps?: LegacyDependency[]
  ): Promise<VariantPolicy> {
    let policiesFromSlots: VariantPolicy = VariantPolicy.getEmpty();
    let policiesFromConfig: VariantPolicy = VariantPolicy.getEmpty();
    const policiesFromEnv: VariantPolicy = await this.getComponentEnvPolicyFromExtension(configuredExtensions);
    const configuredIds = configuredExtensions.ids;
    const policiesTuples = this.policiesRegistry.toArray();
    configuredIds.forEach((extId) => {
      // TODO: change this way of search, once we have workspace as dep-resolver dependency
      // we can use something like:
      // const resolvedId = this.workspace.resolveComponentId(extId)
      // const currentPolicy = this.policiesRegistry.get(resolvedId.toString());
      // Only get props from configured extensions on this specific component
      const policyTupleToApply = policiesTuples.find(([policyRegistrar]) => {
        return policyRegistrar === extId || policyRegistrar.includes(extId);
      });

      if (policyTupleToApply && policyTupleToApply[1]) {
        const currentPolicy = VariantPolicy.fromConfigObject(policyTupleToApply[1], { source: 'slots' });
        policiesFromSlots = VariantPolicy.mergePolices([policiesFromSlots, currentPolicy]);
      }
    });
    const currentExtension = configuredExtensions.findExtension(DependencyResolverAspect.id);
    const currentConfig = currentExtension?.config as unknown as DependencyResolverVariantConfig;

    if (currentConfig && currentConfig.policy) {
      policiesFromConfig = VariantPolicy.fromConfigObject(currentConfig.policy, { source: 'config' });
    }
    const policiesFromEnvForItself =
      (await this.getPoliciesFromEnvForItself(id, legacyFiles, envExtendsDeps)) ?? VariantPolicy.getEmpty();

    const result = VariantPolicy.mergePolices([
      policiesFromEnv,
      policiesFromEnvForItself,
      policiesFromSlots,
      policiesFromConfig,
    ]);

    return result;
  }

  /**
   * These are the policies that the env itself defines for itself.
   * So policies installed only locally for the env, not to any components that use the env.
   */
  async getPoliciesFromEnvForItself(
    id: ComponentID,
    legacyFiles?: SourceFile[],
    envExtendsDeps?: LegacyDependency[]
  ): Promise<VariantPolicy | undefined> {
    const envPolicy = await this.getEnvPolicyFromEnvId(id, legacyFiles, envExtendsDeps);
    return envPolicy?.selfPolicy;
  }

  /**
   * Register a new dependency detector. Detectors allow to extend Bit's dependency detection
   * mechanism to support new file extensions and types.
   */
  registerDetector(detector: DependencyDetector) {
    DetectorHook.hooks.push(detector);
    return this;
  }

  /**
   * This function called on component load in order to calculate the custom
   * dependency detectors from an env, which is got by extension data list.
   * Do not use this function for other purposes.
   */
  async calcComponentEnvDepDetectors(extensions: ExtensionDataList) {
    const envDef = await this.envs.calculateEnvFromExtensions(extensions);
    const depEnv = envDef.env as DependenciesEnv;
    if (typeof depEnv?.getDepDetectors === 'function') {
      return depEnv.getDepDetectors();
    }
    return null;
  }

  /**
   * This function registered to the onLoadRequireableExtensionSlot of the aspect-loader
   * Update the aspect / manifest deps versions in the runtimes (recursively)
   * This function mutate the manifest directly as otherwise it becomes very complicated
   * TODO: think if this funciton should be here as it about dependencies, or on the aspect loader
   * (as it's aware of the internal structure of aspects)
   * Maybe only register the dep resolution part to the aspect loader
   * at the moment it here for simplify the process
   * @param requireableExtension
   * @param manifest
   * @returns
   */
  async onLoadRequireableExtensionSubscriber(
    requireableExtension: RequireableComponent,
    manifest: ExtensionManifest | Aspect
  ): Promise<ExtensionManifest | Aspect> {
    const parentComponent = requireableExtension.component;
    return this.resolveRequireableExtensionManifestDepsVersionsRecursively(parentComponent, manifest);
  }

  /**
   * Update the aspect / manifest deps versions in the runtimes (recursively)
   * @param parentComponent
   * @param manifest
   */
  private async resolveRequireableExtensionManifestDepsVersionsRecursively(
    // Allow getting here string for lazy load the component
    // we only want to load the component in case there are deps to resolve
    parentComponent: Component | string,
    manifest: ExtensionManifest | Aspect
    // TODO: add visited = new Map() for performence improve
  ): Promise<ExtensionManifest | Aspect> {
    // Not resolve it immediately for performance sake
    let resolvedParentComponent: Component | undefined;
    let resolvedParentDeps: DependencyList;
    const updateDirectDepsVersions = (deps: Array<ExtensionManifest | Aspect>): Promise<void[]> => {
      return mapSeries(deps, async (dep) => {
        // Nothing to update (this shouldn't happen ever)
        if (!dep.id) return;
        // In case of core aspect, do not update the version, as it's loaded to harmony without version
        if (this.aspectLoader.isCoreAspect(dep.id)) return;
        // Lazily get the parent component
        if (typeof parentComponent === 'string') {
          const parentComponentId = await this.componentAspect.getHost().resolveComponentId(parentComponent);
          resolvedParentComponent = await this.componentAspect.getHost().get(parentComponentId);
        } else {
          // it's of type component;
          resolvedParentComponent = parentComponent;
        }
        if (!resolvedParentComponent) {
          this.logger.error(
            `could not resolve the component ${parentComponent} during manifest deps resolution. it shouldn't happen`
          );
          return;
        }
        // Lazily get the dependencies
        resolvedParentDeps = resolvedParentDeps || (await this.getDependencies(resolvedParentComponent));
        const resolvedDep = resolvedParentDeps.findDependency(dep.id, { ignoreVersion: true });
        dep.id = resolvedDep?.id ?? dep.id;
        await this.resolveRequireableExtensionManifestDepsVersionsRecursively(dep.id, dep);
      });
    };
    if (manifest.dependencies) {
      manifest.dependencies = manifest.dependencies.map((dep) => this.aspectLoader.cloneManifest(dep));
      await updateDirectDepsVersions(manifest.dependencies);
    }
    // @ts-ignore
    if (manifest?._runtimes) {
      // @ts-ignore
      await mapSeries(manifest?._runtimes, async (runtime: RuntimeManifest) => {
        if (runtime.dependencies) {
          runtime.dependencies = runtime.dependencies.map((dep) => this.aspectLoader.cloneManifest(dep));
          await updateDirectDepsVersions(runtime.dependencies);
        }
      });
    }

    return manifest;
  }

  validateAspectData(data: DependencyResolverComponentData) {
    const errorPrefix = `failed validating ${DependencyResolverAspect.id} aspect-data.`;
    const allowedPrefixes = ['https://', 'git:', 'git+ssh://', 'git+https://'];
    let errorMsg: undefined | string;
    data.dependencies?.forEach((dep) => {
      if (this.isValidVersionSpecifier(dep.version)) return;
      if (dep.__type === COMPONENT_DEP_TYPE && isSnap(dep.version)) return;
      if (allowedPrefixes.some((prefix) => dep.version.startsWith(prefix))) return; // some packages are installed from https/git
      errorMsg = `${errorPrefix} the dependency version "${dep.version}" of ${dep.id} is not a valid semver version or range`;
    });
    data.policy?.forEach((policy) => {
      const policyVersion = policy.value.version;
      const allowedSpecialChars = ['+', '-'];
      if (policyVersion === '*') {
        // this is only valid for packages, not for components.
        const isComp = data.dependencies.find(
          (d) => d.__type === COMPONENT_DEP_TYPE && d.packageName === policy.dependencyId
        );
        if (!isComp) return;
        errorMsg = `${errorPrefix} the policy version "${policyVersion}" of ${policy.dependencyId} is not valid for components, only for packages.
as an alternative, you can use "+" to keep the same version installed in the workspace`;
      }
      const isVersionValid = Boolean(
        this.isValidVersionSpecifier(policyVersion) || allowedSpecialChars.includes(policyVersion)
      );
      if (isVersionValid) return;
      errorMsg = `${errorPrefix} the policy version "${policyVersion}" of ${policy.dependencyId} is not a valid semver version or range`;
    });

    if (errorMsg) {
      return { errorMsg, minBitVersion: '1.9.107' };
    }
  }

  /**
   * This function returns true for any of the following version specifiers:
   * - exact version
   * - version range
   * - dist-tag
   * - alias: npm:<pkgName>@<version>
   * - direct URL specifiers to the public npm registry.
   *   E.g.: https://registry.npmjs.org/is-odd/-/is-odd-0.1.0.tgz)
   */
  isValidVersionSpecifier(spec: string): boolean {
    return (
      parseBareSpecifier(
        spec,
        'pkgname', // This argument is the package but we don't need it
        'latest',
        'https://registry.npmjs.org/'
      ) != null
    );
  }

  /**
   * Return a list of outdated policy dependencies.
   */
  async getOutdatedPkgsFromPolicies({
    rootDir,
    variantPoliciesByPatterns,
    componentPolicies,
    components,
    patterns,
    forceVersionBump,
  }: {
    rootDir: string;
    variantPoliciesByPatterns: Record<string, VariantPolicyConfigObject>;
    componentPolicies: Array<{ componentId: ComponentID; policy: any }>;
    components: Component[];
    patterns?: string[];
    forceVersionBump?: 'major' | 'minor' | 'patch' | 'compatible';
  }): Promise<MergedOutdatedPkg[] | null> {
    let allPkgs = this.getAllDependencies({
      variantPoliciesByPatterns,
      componentPolicies,
      components,
    });
    if (patterns?.length) {
      const selectedPkgNames = new Set(
        multimatch(
          allPkgs.map(({ name }) => name),
          patterns
        )
      );
      allPkgs = allPkgs.filter(({ name }) => selectedPkgNames.has(name));
      if (!allPkgs.length) {
        return null;
      }
    }
    const outdatedPkgs = await this.getOutdatedPkgs({ rootDir, forceVersionBump }, allPkgs);
    return mergeOutdatedPkgs(outdatedPkgs);
  }

  getAllDependencies({
    variantPoliciesByPatterns,
    componentPolicies,
    components,
  }: {
    variantPoliciesByPatterns: Record<string, VariantPolicyConfigObject>;
    componentPolicies: Array<{ componentId: ComponentID; policy: any }>;
    components: Component[];
  }): CurrentPkg[] {
    const localComponentPkgNames = new Set(components.map((component) => this.getPackageName(component)));
    const componentModelVersions: ComponentModelVersion[] = components
      .map((component) => {
        const depList = this.getDependencies(component);
        return depList
          .filter(
            (dep) =>
              typeof dep.getPackageName === 'function' &&
              // If the dependency is referenced not via a valid range it means that it wasn't yet published to the registry
              semver.validRange(dep.version) != null &&
              !dep['isExtension'] && // eslint-disable-line
              dep.lifecycle !== 'peer' &&
              !localComponentPkgNames.has(dep.getPackageName())
          )
          .map((dep) => ({
            name: dep.getPackageName!(), // eslint-disable-line
            version: dep.version,
            isAuto: dep.source === 'auto',
            componentId: component.id,
            lifecycleType: dep.lifecycle,
          }));
      })
      .flat();
    return getAllPolicyPkgs({
      rootPolicy: this.getWorkspacePolicyFromConfig(),
      variantPoliciesByPatterns,
      componentPolicies,
      componentModelVersions,
    });
  }

  getAllDedupedDirectDependencies(opts: {
    variantPoliciesByPatterns: Record<string, VariantPolicyConfigObject>;
    componentPolicies: Array<{ componentId: ComponentID; policy: any }>;
    components: Component[];
  }): CurrentPkg[] {
    const allDeps = this.getAllDependencies(opts);
    const mergedDeps: Record<string, CurrentPkg> = {};
    for (const dep of allDeps) {
      const existing = mergedDeps[dep.name];
      if (existing) {
        if (existing.currentRange === dep.currentRange) continue;
        if (shouldOverwrite(existing, dep)) {
          this.warnAboutOverwrite(existing, dep);
          mergedDeps[dep.name] = dep;
        } else {
          this.warnAboutOverwrite(dep, existing);
        }
      } else {
        mergedDeps[dep.name] = dep;
      }
    }
    return Object.values(mergedDeps);

    function shouldOverwrite(existing: CurrentPkg, incoming: CurrentPkg): boolean {
      if (isRootPolicy(existing)) {
        if (!isRootPolicy(incoming)) return false;
        return isRange1GreaterThanRange2Naively(incoming.currentRange, existing.currentRange);
      }
      return isRootPolicy(incoming) || isRange1GreaterThanRange2Naively(incoming.currentRange, existing.currentRange);
    }
  }

  private warnAboutOverwrite(originalPkg: CurrentPkg, newPkg: CurrentPkg) {
    const message = `${originalPkg.name}@${originalPkg.currentRange} from ${originalPkg.source} overwritten by ${newPkg.currentRange} from ${newPkg.source}`;
    if (isRootPolicy(newPkg)) {
      this.logger.info(message);
    } else {
      this.logger.warn(message);
    }
  }

  /**
   * Fetching the package manifest from the full package document.
   * By default, we always request the abbreviated package document,
   * which is much smaller in size but doesn't include all the fields published in the package's package.json file.
   */
  async fetchFullPackageManifest(packageName: string): Promise<DependencyManifest | undefined> {
    const pm = this.getSystemPackageManager();
    const { manifest } = await pm.resolveRemoteVersion(packageName, {
      cacheRootDir: this.configStore.getConfig(CFG_PACKAGE_MANAGER_CACHE),
      fullMetadata: true,
      // We can set anything here. The rootDir option is ignored, when resolving npm-hosted packages.
      rootDir: process.cwd(),
    });
    return manifest;
  }

  /**
   * Accepts a list of package dependency policies and returns a list of outdated policies extended with their "latestRange"
   */
  async getOutdatedPkgs<T>(
    {
      rootDir,
      forceVersionBump,
    }: {
      rootDir: string;
      forceVersionBump?: 'major' | 'minor' | 'patch' | 'compatible';
    },
    pkgs: Array<
      { name: string; currentRange: string; source: 'variants' | 'component' | 'rootPolicy' | 'component-model' } & T
    >
  ): Promise<Array<{ name: string; currentRange: string; latestRange: string } & T>> {
    this.logger.setStatusLine('checking the latest versions of dependencies');
    const resolver = await this.getVersionResolver();
    const tryResolve = async (spec: string) => {
      try {
        return (
          await resolver.resolveRemoteVersion(spec, {
            rootDir,
          })
        ).version;
      } catch {
        // If latest cannot be found for the package, then just ignore it
        return null;
      }
    };
    const outdatedPkgs = compact(
      await Promise.all(
        pkgs.map(async (pkg) => {
          const latestVersion = await tryResolve(
            `${pkg.name}@${newVersionRange(pkg.currentRange, { pkgSource: pkg.source, forceVersionBump })}`
          );
          if (!latestVersion) return null;
          const currentVersion = semver.valid(pkg.currentRange.replace(/[\^~]/, ''));
          // If the current version is newer than the latest, then no need to update the dependency
          if (currentVersion && (semver.gt(currentVersion, latestVersion) || currentVersion === latestVersion))
            return null;
          return {
            ...pkg,
            latestRange:
              pkg.source === 'component-model' && this.config.savePrefix != null
                ? `${this.config.savePrefix}${latestVersion}`
                : repeatPrefix(pkg.currentRange, latestVersion),
          } as any;
        })
      )
    );
    this.logger.consoleSuccess();
    return outdatedPkgs;
  }

  /**
   * Update the specified packages to their latest versions in all policies;
   * root polcies, variant pocilicies, and component configuration policies (component.json).
   */
  applyUpdates(
    outdatedPkgs: Array<Omit<OutdatedPkg, 'currentRange'>>,
    options: {
      variantPoliciesByPatterns: Record<string, any>;
    }
  ): {
    updatedVariants: string[];
    updatedComponents: UpdatedComponent[];
  } {
    const { updatedVariants, updatedComponents, updatedWorkspacePolicyEntries } = applyUpdates(outdatedPkgs, {
      variantPoliciesByPatterns: options.variantPoliciesByPatterns,
    });
    this.addToRootPolicy(updatedWorkspacePolicyEntries, {
      updateExisting: true,
    });
    return {
      updatedVariants,
      updatedComponents,
    };
  }

  getWorkspaceComponentRangePrefix(): ComponentRangePrefix | undefined {
    return this.config.componentRangePrefix;
  }
  calcComponentRangePrefixByConsumerComponent(component: LegacyComponent): ComponentRangePrefix | undefined {
    const fromWs = this.getWorkspaceComponentRangePrefix();
    if (fromWs) {
      return fromWs;
    }
    const modelData = component.componentFromModel?.extensions.findCoreExtension(DependencyResolverAspect.id);
    if (modelData?.data?.componentRangePrefix) {
      return modelData.data.componentRangePrefix;
    }
    const currentData = component.extensions?.findCoreExtension(DependencyResolverAspect.id)?.data;
    if (currentData?.componentRangePrefix) {
      return currentData.componentRangePrefix;
    }
    return undefined;
  }

  static runtime = MainRuntime;
  static dependencies = [
    EnvsAspect,
    LoggerAspect,
    ConfigAspect,
    AspectLoaderAspect,
    ComponentAspect,
    GraphqlAspect,
    ConfigStoreAspect,
  ];

  static slots = [
    Slot.withType<WorkspacePolicy>(),
    Slot.withType<VariantPolicyConfigObject>(),
    Slot.withType<PackageManager>(),
    Slot.withType<RegExp>(),
    Slot.withType<DependencyFactory>(),
    Slot.withType<PreInstallSubscriberList>(),
    Slot.withType<PostInstallSubscriberList>(),
    Slot.withType<DependencyDetector>(),
    Slot.withType<AddPackagesToLinkSlot>(),
  ];

  static defaultConfig: DependencyResolverWorkspaceConfig &
    Required<Pick<DependencyResolverWorkspaceConfig, 'linkCoreAspects'>> = {
    policy: {},
    linkCoreAspects: true,
  };

  static async provider(
    [envs, loggerExt, configMain, aspectLoader, componentAspect, graphql, configStore]: [
      EnvsMain,
      LoggerMain,
      ConfigMain,
      AspectLoaderMain,
      ComponentMain,
      GraphqlMain,
      ConfigStoreMain,
    ],
    config: DependencyResolverWorkspaceConfig,
    [
      rootPolicyRegistry,
      policiesRegistry,
      packageManagerSlot,
      dependencyFactorySlot,
      preInstallSlot,
      postInstallSlot,
      addPackagesToLinkSlot,
    ]: [
      RootPolicyRegistry,
      PoliciesRegistry,
      PackageManagerSlot,
      DependencyFactorySlot,
      PreInstallSlot,
      PostInstallSlot,
      AddPackagesToLinkSlot,
    ]
  ) {
    // const packageManager = new PackageManagerLegacy(config.packageManager, logger);
    const logger = loggerExt.createLogger(DependencyResolverAspect.id);
    const dependencyResolver = new DependencyResolverMain(
      config,
      rootPolicyRegistry,
      policiesRegistry,
      envs,
      logger,
      configMain,
      aspectLoader,
      configStore,
      componentAspect,
      packageManagerSlot,
      dependencyFactorySlot,
      preInstallSlot,
      postInstallSlot,
      addPackagesToLinkSlot
    );

    const envJsoncDetector = envs.getEnvJsoncDetector();
    dependencyResolver.registerDetector(envJsoncDetector);

    componentAspect.registerShowFragments([
      new DependenciesFragment(dependencyResolver),
      new DevDependenciesFragment(dependencyResolver),
      new PeerDependenciesFragment(dependencyResolver),
    ]);
    componentAspect.dependencyResolver = dependencyResolver;
    // TODO: solve this generics issue and remove the ts-ignore
    // @ts-ignore
    dependencyResolver.registerDependencyFactories([new ComponentDependencyFactory(componentAspect)]);

    LegacyComponent.registerOnComponentOverridesLoading(
      DependencyResolverAspect.id,
      async (
        configuredExtensions: ExtensionDataList,
        id: ComponentID,
        legacyFiles: SourceFile[],
        envExtendsDeps?: LegacyDependency[]
      ) => {
        const policy = await dependencyResolver.mergeVariantPolicies(
          configuredExtensions,
          id,
          legacyFiles,
          envExtendsDeps
        );
        return policy.toLegacyDepsOverrides();
      }
    );
    if (aspectLoader)
      aspectLoader.registerOnLoadRequireableExtensionSlot(
        dependencyResolver.onLoadRequireableExtensionSubscriber.bind(dependencyResolver)
      );

    graphql.register(() => dependencyResolverSchema(dependencyResolver));
    envs.registerService(new DependenciesService());
    envs.registerEnvJsoncMergeCustomizer(dependencyResolver.mergeEnvManifestPolicy.bind(dependencyResolver));

    // this is needed because during tag process, the data.dependencies can be loaded and the componentId can become
    // an instance of ComponentID class. it needs to be serialized before saved into objects.
    const serializeDepResolverDataBeforePersist = (extDataList: ExtensionDataList) => {
      const entry = extDataList.findCoreExtension(DependencyResolverAspect.id);
      if (!entry) return;
      const dependencies = get(entry, ['data', 'dependencies'], []);
      dependencies.forEach((dep) => {
        if (dep.__type === COMPONENT_DEP_TYPE) {
          dep.componentId = dep.componentId instanceof ComponentID ? dep.componentId.serialize() : dep.componentId;
        }
      });
    };
    ExtensionDataList.toModelObjectsHook.push(serializeDepResolverDataBeforePersist);
    PackageJsonTransformer.registerPackageJsonTransformer(async (component, packageJsonObject) => {
      const deps = dependencyResolver.getDependencies(component);
      const { optionalDependencies, peerDependenciesMeta } = deps.toDependenciesManifest();
      packageJsonObject.optionalDependencies = optionalDependencies;
      packageJsonObject.peerDependenciesMeta = peerDependenciesMeta;
      const entry = component.get(DependencyResolverAspect.id);
      if (entry?.config.peer) {
        if (!packageJsonObject.bit) {
          packageJsonObject.bit = {};
        }
        packageJsonObject.bit.peer = true;
        if (entry.config.defaultPeerRange) {
          packageJsonObject.bit.defaultPeerRange = entry.config.defaultPeerRange;
        }
      }
      return packageJsonObject;
    });

    return dependencyResolver;
  }

  getEmptyDepsObject(): ManifestDependenciesObject {
    return {
      dependencies: {},
      devDependencies: {},
      peerDependencies: {},
    };
  }

  /**
   * Returns a list of target locations where that given component was hard linked to.
   *
   * @param rootDir - The root directory of the workspace
   * @param componentDir - Relative path to the component's directory
   * @param packageName - The injected component's packageName
   */
  async getInjectedDirs(rootDir: string, componentDir: string, packageName: string): Promise<string[]> {
    const packageManager = this.getPackageManager();
    if (typeof packageManager?.getInjectedDirs === 'function') {
      return packageManager.getInjectedDirs(rootDir, componentDir, packageName);
    }
    return [];
  }

  getWorkspaceDepsOfBitRoots(manifests: ProjectManifest[]): Record<string, string> {
    const packageManager = this.getPackageManager();
    if (!packageManager) {
      throw new PackageManagerNotFound(this.packageManagerName);
    }
    return packageManager.getWorkspaceDepsOfBitRoots(manifests);
  }
}

DependencyResolverAspect.addRuntime(DependencyResolverMain);

function repeatPrefix(originalSpec: string, newVersion: string): string {
  switch (originalSpec[0]) {
    case '~':
    case '^':
      return `${originalSpec[0]}${newVersion}`;
    default:
      return newVersion;
  }
}

function newVersionRange(
  currentRange: string,
  opts: { pkgSource: CurrentPkgSource; forceVersionBump?: 'major' | 'minor' | 'patch' | 'compatible' }
) {
  if (opts.forceVersionBump == null || opts.forceVersionBump === 'major') return 'latest';
  const currentVersion = semver.valid(currentRange.replace(/[\^~]/, ''));
  if (opts.forceVersionBump === 'compatible') {
    if ((opts.pkgSource === 'component' || opts.pkgSource === 'component-model') && currentVersion === currentRange) {
      return `^${currentVersion}`;
    }
    return currentRange;
  }
  if (!currentVersion) return null;
  const [major, minor] = currentVersion.split('.');
  switch (opts.forceVersionBump) {
    case 'patch':
      return `>=${currentVersion} <${major}.${+minor + 1}.0`;
    case 'minor':
      return `>=${currentVersion} <${+major + 1}.0.0`;
    default:
      return null;
  }
}

export interface MergedOutdatedPkg extends OutdatedPkg {
  dependentComponents?: ComponentID[];
  hasDifferentRanges?: boolean;
}

function mergeOutdatedPkgs(outdatedPkgs: OutdatedPkg[]): MergedOutdatedPkg[] {
  const mergedOutdatedPkgs: Record<
    string,
    MergedOutdatedPkg & Required<Pick<MergedOutdatedPkg, 'dependentComponents'>>
  > = {};
  const outdatedPkgsNotFromComponentModel: OutdatedPkg[] = [];
  for (const outdatedPkg of outdatedPkgs) {
    if (outdatedPkg.source === 'component-model' && outdatedPkg.componentId) {
      if (!mergedOutdatedPkgs[outdatedPkg.name]) {
        mergedOutdatedPkgs[outdatedPkg.name] = {
          ...omit(outdatedPkg, ['componentId']),
          source: 'rootPolicy',
          dependentComponents: [outdatedPkg.componentId],
        };
      } else {
        if (mergedOutdatedPkgs[outdatedPkg.name].currentRange !== outdatedPkg.currentRange) {
          mergedOutdatedPkgs[outdatedPkg.name].hasDifferentRanges = true;
        }
        mergedOutdatedPkgs[outdatedPkg.name].currentRange = tryPickLowestRange(
          mergedOutdatedPkgs[outdatedPkg.name].currentRange,
          outdatedPkg.currentRange
        );
        mergedOutdatedPkgs[outdatedPkg.name].dependentComponents.push(outdatedPkg.componentId);
        if (outdatedPkg.targetField === 'dependencies') {
          mergedOutdatedPkgs[outdatedPkg.name].targetField = outdatedPkg.targetField;
        }
      }
    } else {
      outdatedPkgsNotFromComponentModel.push(outdatedPkg);
    }
  }
  return [...Object.values(mergedOutdatedPkgs), ...outdatedPkgsNotFromComponentModel];
}

function tryPickLowestRange(range1: string, range2: string) {
  if (range1 === '*' || range2 === '*') return '*';
  try {
    return semver.lt(rangeToVersion(range1), rangeToVersion(range2)) ? range1 : range2;
  } catch {
    return '*';
  }
}

function rangeToVersion(range: string) {
  if (range.startsWith('~') || range.startsWith('^')) {
    return range.substring(1);
  }
  return range;
}

function isRootPolicy(dep: CurrentPkg): boolean {
  return dep.source === 'rootPolicy';
}<|MERGE_RESOLUTION|>--- conflicted
+++ resolved
@@ -607,16 +607,12 @@
           : undefined,
         pkgName: this.getPackageName(component),
         componentRelativeDir,
-<<<<<<< HEAD
       }));
-=======
-      }))
       if (!isFeatureEnabled(DEPS_GRAPH)) {
         // We need to optimize the performance of dependency graph calculation.
         // Temporarily we only calculate it for a limited number of components.
         componentsForCalc = componentsForCalc.slice(0, 10);
       }
->>>>>>> c32e2161
       await this.getPackageManager()?.calcDependenciesGraph?.({
         components: componentsForCalc,
         rootDir: options.rootDir,

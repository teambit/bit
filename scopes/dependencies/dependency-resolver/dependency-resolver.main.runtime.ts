import mapSeries from 'p-map-series';
import { MainRuntime } from '@teambit/cli';
import { getAllCoreAspectsIds } from '@teambit/bit';
import { getRelativeRootComponentDir } from '@teambit/bit-roots';
import ComponentAspect, { Component, ComponentMap, ComponentMain, IComponent, ComponentID } from '@teambit/component';
import type { ConfigMain } from '@teambit/config';
import { join } from 'path';
import { compact, get, pick, uniq } from 'lodash';
import { ConfigAspect } from '@teambit/config';
import { DependenciesEnv, EnvDefinition, EnvsAspect, EnvsMain } from '@teambit/envs';
import { Slot, SlotRegistry, ExtensionManifest, Aspect, RuntimeManifest } from '@teambit/harmony';
import { RequireableComponent } from '@teambit/harmony.modules.requireable-component';
import type { LoggerMain } from '@teambit/logger';
import { GraphqlAspect, GraphqlMain } from '@teambit/graphql';
import { Logger, LoggerAspect } from '@teambit/logger';
import {
  CFG_PACKAGE_MANAGER_CACHE,
  CFG_REGISTRY_URL_KEY,
  CFG_USER_TOKEN_KEY,
  getCloudDomain,
} from '@teambit/legacy/dist/constants';
// TODO: it's weird we take it from here.. think about it../workspace/utils
import { DependencyResolver } from '@teambit/legacy/dist/consumer/component/dependencies/dependency-resolver';
import { ExtensionDataList } from '@teambit/legacy/dist/consumer/config/extension-data';
import componentIdToPackageName from '@teambit/legacy/dist/utils/bit/component-id-to-package-name';
import { DetectorHook } from '@teambit/legacy/dist/consumer/component/dependencies/files-dependency-builder/detector-hook';
import { Http, ProxyConfig, NetworkConfig } from '@teambit/legacy/dist/scope/network/http';
import { onTagIdTransformer } from '@teambit/snapping';
import { Version as VersionModel } from '@teambit/legacy/dist/scope/models';
import LegacyComponent from '@teambit/legacy/dist/consumer/component';
import fs from 'fs-extra';
import { BitId } from '@teambit/legacy-bit-id';
import { readCAFileSync } from '@pnpm/network.ca-file';
import { SourceFile } from '@teambit/legacy/dist/consumer/component/sources';
import { PeerDependencyRules, ProjectManifest } from '@pnpm/types';
import semver, { SemVer } from 'semver';
import AspectLoaderAspect, { AspectLoaderMain } from '@teambit/aspect-loader';
import GlobalConfigAspect, { GlobalConfigMain } from '@teambit/global-config';
import { Registries, Registry } from './registry';
import { applyUpdates } from './apply-updates';
import { ROOT_NAME } from './dependencies/constants';
import {
  DependencyInstaller,
  PreInstallSubscriberList,
  PostInstallSubscriberList,
  DepInstallerContext,
} from './dependency-installer';
import { DependencyResolverAspect } from './dependency-resolver.aspect';
import { DependencyVersionResolver } from './dependency-version-resolver';
import { DepLinkerContext, DependencyLinker, LinkingOptions } from './dependency-linker';
import { ComponentModelVersion, getAllPolicyPkgs, OutdatedPkg } from './get-all-policy-pkgs';
import { InvalidVersionWithPrefix, PackageManagerNotFound } from './exceptions';
import {
  CreateFromComponentsOptions,
  WorkspaceManifest,
  WorkspaceManifestFactory,
  ManifestDependenciesObject,
} from './manifest';
import {
  WorkspacePolicyConfigObject,
  VariantPolicyConfigObject,
  WorkspacePolicy,
  WorkspacePolicyFactory,
  VariantPolicy,
  WorkspacePolicyAddEntryOptions,
  WorkspacePolicyEntry,
  SerializedVariantPolicy,
} from './policy';
import {
  PackageImportMethod,
  PackageManager,
  PeerDependencyIssuesByProjects,
  PackageManagerGetPeerDependencyIssuesOptions,
} from './package-manager';

import {
  SerializedDependency,
  DependencyListFactory,
  DependencyFactory,
  ComponentDependencyFactory,
  COMPONENT_DEP_TYPE,
  DependencyList,
  ComponentDependency,
} from './dependencies';
import { DependenciesFragment, DevDependenciesFragment, PeerDependenciesFragment } from './show-fragments';
import { dependencyResolverSchema } from './dependency-resolver.graphql';
import { DependencyDetector } from './dependency-detector';
import { DependenciesService } from './dependencies.service';
import { EnvPolicy } from './policy/env-policy';

/**
 * @deprecated use BIT_CLOUD_REGISTRY instead
 */
export const BIT_DEV_REGISTRY = 'https://node.bit.dev/';
export const BIT_CLOUD_REGISTRY = `https://node.${getCloudDomain()}/`;
export const NPM_REGISTRY = 'https://registry.npmjs.org/';

export { ProxyConfig, NetworkConfig } from '@teambit/legacy/dist/scope/network/http';

export interface DependencyResolverComponentData {
  packageName: string;
  policy: SerializedVariantPolicy;
  dependencies: SerializedDependency;
}

export interface DependencyResolverWorkspaceConfig {
  policy: WorkspacePolicyConfigObject;
  /**
   * choose the package manager for Bit to use. you can choose between 'npm', 'yarn', 'pnpm'
   * and 'librarian'. our recommendation is use 'librarian' which reduces package duplicates
   * and totally removes the need of a 'node_modules' directory in your project.
   */
  packageManager: string;

  /**
   * A proxy server for out going network requests by the package manager
   * Used for both http and https requests (unless the httpsProxy is defined)
   */
  proxy?: string;

  /**
   * A proxy server for outgoing https requests by the package manager (fallback to proxy server if not defined)
   * Use this in case you want different proxy for http and https requests.
   */
  httpsProxy?: string;

  /**
   * A path to a file containing one or multiple Certificate Authority signing certificates.
   * allows for multiple CA's, as well as for the CA information to be stored in a file on disk.
   */
  ca?: string;

  /**
   * Whether or not to do SSL key validation when making requests to the registry via https
   */
  strictSsl?: string;

  /**
   * A client certificate to pass when accessing the registry. Values should be in PEM format (Windows calls it "Base-64 encoded X.509 (.CER)") with newlines replaced by the string "\n". For example:
   * cert="-----BEGIN CERTIFICATE-----\nXXXX\nXXXX\n-----END CERTIFICATE-----"
   * It is not the path to a certificate file (and there is no "certfile" option).
   */
  cert?: string;

  /**
   * A client key to pass when accessing the registry. Values should be in PEM format with newlines replaced by the string "\n". For example:
   * key="-----BEGIN PRIVATE KEY-----\nXXXX\nXXXX\n-----END PRIVATE KEY-----"
   * It is not the path to a key file (and there is no "keyfile" option).
   */
  key?: string;

  /**
   * A comma-separated string of domain extensions that a proxy should not be used for.
   */
  noProxy?: string;

  /**
   * The IP address of the local interface to use when making connections to the npm registry.
   */
  localAddress?: string;

  /**
   * How many times to retry if Bit fails to fetch from the registry.
   */
  fetchRetries?: number;

  /*
   * The exponential factor for retry backoff.
   */
  fetchRetryFactor?: number;

  /*
   * The minimum (base) timeout for retrying requests.
   */
  fetchRetryMintimeout?: number;

  /*
   * The maximum fallback timeout to ensure the retry factor does not make requests too long.
   */
  fetchRetryMaxtimeout?: number;

  /*
   * The maximum amount of time (in milliseconds) to wait for HTTP requests to complete.
   */
  fetchTimeout?: number;

  /*
   * The maximum number of connections to use per origin (protocol/host/port combination).
   */
  maxSockets?: number;

  /*
   * Controls the maximum number of HTTP(S) requests to process simultaneously.
   */
  networkConcurrency?: number;

  /*
   * Set the prefix to use when adding dependency to workspace.jsonc via bit install
   * to lock version to exact version you can use empty string (default)
   */
  savePrefix?: string;

  /*
   * in case you want to disable this proxy set this config to false
   *
   */
  installFromBitDevRegistry?: boolean;

  /*
   * map of extra arguments to pass to the configured package manager upon the installation
   * of dependencies.
   */
  packageManagerArgs?: string[];

  /*
   * This field allows to instruct the package manager to override any dependency in the dependency graph.
   * This is useful to enforce all your packages to use a single version of a dependency, backport a fix,
   * or replace a dependency with a fork.
   */
  overrides?: Record<string, string>;

  /**
   * This is similar to overrides, but will only affect installation in capsules.
   * In case overrides is configured and this not, the regular overrides will affect capsules as well.
   * in case both configured, capsulesOverrides will be used for capsules, and overrides will affect the workspace.
   */
  capsulesOverrides?: Record<string, string>;

  /*
   * Defines what linker should be used for installing Node.js packages.
   * Supported values are hoisted and isolated.
   */
  nodeLinker?: 'hoisted' | 'isolated';

  /*
   * Controls the way packages are imported from the store.
   */
  packageImportMethod?: PackageImportMethod;

  /*
   * Use and cache the results of (pre/post)install hooks.
   */
  sideEffectsCache?: boolean;

  /*
   * The list of components that should be installed in isolation from the workspace.
   * The component's package names should be used in this list, not their component IDs.
   */
  rootComponents?: boolean;

  /*
   * The node version to use when checking a package's engines setting.
   */
  nodeVersion?: string;

  /*
   * Refuse to install any package that claims to not be compatible with the current Node.js version.
   */
  engineStrict?: boolean;

  /*
   * Rules to mute specific peer dependeny warnings.
   */
  peerDependencyRules?: PeerDependencyRules;

  /*
   * This setting is "true" by default and tells bit to link core aspects to the node_modules of the workspace.
   * It only makes sense to set this to "false" in a workspace in which core aspects are actually developed.
   */
  linkCoreAspects?: boolean;

<<<<<<< HEAD
  /**
   * When false, Bit will create a shared node_modules directory for all components in a capsule.
   */
  isolatedCapsules?: boolean;
=======
  /*
   * Ignore the builds of specific dependencies. The "preinstall", "install", and "postinstall" scripts
   * of the listed packages will not be executed during installation.
   */
  neverBuiltDependencies?: string[];
>>>>>>> 9f97749b
}

export interface DependencyResolverVariantConfig {
  policy: VariantPolicyConfigObject;
}

export type RootPolicyRegistry = SlotRegistry<WorkspacePolicy>;
export type PoliciesRegistry = SlotRegistry<VariantPolicyConfigObject>;
export type PackageManagerSlot = SlotRegistry<PackageManager>;
export type DependencyFactorySlot = SlotRegistry<DependencyFactory[]>;
export type PreInstallSlot = SlotRegistry<PreInstallSubscriberList>;
export type PostInstallSlot = SlotRegistry<PostInstallSubscriberList>;

export type MergeDependenciesFunc = (configuredExtensions: ExtensionDataList) => Promise<VariantPolicyConfigObject>;

export type GetInstallerOptions = {
  rootDir?: string;
  packageManager?: string;
  cacheRootDirectory?: string;
  installingContext?: DepInstallerContext;
};

export type GetLinkerOptions = {
  rootDir?: string;
  linkingOptions?: LinkingOptions;
  linkingContext?: DepLinkerContext;
};

export type GetDependenciesOptions = {
  includeHidden?: boolean;
};

export type GetVersionResolverOptions = {
  cacheRootDirectory?: string;
};

type OnExportIdTransformer = (id: BitId) => BitId;

const defaultLinkingOptions: LinkingOptions = {
  linkTeambitBit: true,
  linkCoreAspects: true,
};

const defaultCreateFromComponentsOptions: CreateFromComponentsOptions = {
  filterComponentsFromManifests: true,
  createManifestForComponentsWithoutDependencies: true,
};

export class DependencyResolverMain {
  constructor(
    /**
     * Dependency resolver  extension configuration.
     */
    readonly config: DependencyResolverWorkspaceConfig,

    /**
     * Registry for changes by other extensions.
     */
    private rootPolicyRegistry: RootPolicyRegistry,

    /**
     * Registry for changes by other extensions.
     */
    private policiesRegistry: PoliciesRegistry,

    /**
     * envs extension.
     */
    private envs: EnvsMain,

    private logger: Logger,

    private configAspect: ConfigMain,

    private aspectLoader: AspectLoaderMain,

    private globalConfig: GlobalConfigMain,

    /**
     * component aspect.
     */
    readonly componentAspect: ComponentMain,

    private packageManagerSlot: PackageManagerSlot,

    private dependencyFactorySlot: DependencyFactorySlot,

    private preInstallSlot: PreInstallSlot,

    private postInstallSlot: PostInstallSlot
  ) {}

  /**
   * Save list of envs that doesn't contains env.jsonc file
   * this is used to show warning / instuctions to the user
   */
  public envsWithoutManifest = new Set<string>();

  /**
   * This function is a temporary workaround for installation in capsules with pnpm.
   * Currently pnpm breaks the root node_modules inside the capsule because it removes deps from it.
   * Install runs several times in the same capsule and pnpm removes deps from the previous runs.
   *
   * This workaround unfortunately also breaks pnpm on angular projects. Because dedupe doesn't work properly.
   * To fix this issue we'll either have to switch to root components or try to change pnpm code.
   *
   * Here is the PR where initially dedupe was turned off for pnpm: https://github.com/teambit/bit/pull/5410
   */
  supportsDedupingOnExistingRoot(): boolean {
    const packageManager = this.getPackageManager();
    return packageManager?.supportsDedupingOnExistingRoot?.() === true && !this.isolatedCapsules();
  }

  hasRootComponents(): boolean {
    return Boolean(this.config.rootComponents);
  }

<<<<<<< HEAD
  isolatedCapsules(): boolean {
    return this.config.isolatedCapsules ?? true;
=======
  hasHarmonyInRootPolicy(): boolean {
    const rootPolicy = this.getWorkspacePolicyFromConfig();
    return rootPolicy.entries.some(({ dependencyId }) => dependencyId === '@teambit/harmony');
>>>>>>> 9f97749b
  }

  nodeLinker(): 'hoisted' | 'isolated' {
    if (this.config.nodeLinker) return this.config.nodeLinker;
    if (this.config.packageManager === 'teambit.dependencies/pnpm') return 'isolated';
    return 'hoisted';
  }

  linkCoreAspects(): boolean {
    return this.config.linkCoreAspects ?? DependencyResolverMain.defaultConfig.linkCoreAspects;
  }

  /**
   * register a new package manager to the dependency resolver.
   */
  registerPackageManager(packageManager: PackageManager) {
    this.packageManagerSlot.register(packageManager);
  }

  registerDependencyFactories(factories: DependencyFactory[]) {
    this.dependencyFactorySlot.register(factories);
  }

  registerPreInstallSubscribers(subscribers: PreInstallSubscriberList) {
    this.preInstallSlot.register(subscribers);
  }

  registerPostInstallSubscribers(subscribers: PreInstallSubscriberList) {
    this.postInstallSlot.register(subscribers);
  }

  getSavePrefix(): string {
    return this.config.savePrefix || '^';
  }

  getVersionWithSavePrefix({
    version,
    overridePrefix,
    wantedRange,
  }: {
    version: string;
    overridePrefix?: string;
    wantedRange?: string;
  }): string {
    if (wantedRange && ['~', '^'].includes(wantedRange[0])) {
      return wantedRange;
    }
    const prefix = overridePrefix || this.getSavePrefix();
    const versionWithPrefix = `${prefix}${version}`;
    if (!semver.validRange(versionWithPrefix)) {
      throw new InvalidVersionWithPrefix(versionWithPrefix);
    }
    return versionWithPrefix;
  }

  async getPolicy(component: Component): Promise<VariantPolicy> {
    const entry = component.state.aspects.get(DependencyResolverAspect.id);
    if (!entry) {
      return VariantPolicy.getEmpty();
    }
    const serializedPolicy: SerializedVariantPolicy = get(entry, ['data', 'policy'], []);
    return VariantPolicy.parse(serializedPolicy);
  }

  /**
   * This function called on component load in order to calculate the dependencies based on the legacy (consumer) component
   * and write them to the dependencyResolver data.
   * Do not use this function for other purpose.
   * If you want to get the component dependencies call getDependencies (which will give you the dependencies from the data itself)
   * TODO: once we switch deps resolver <> workspace relation we should make it private
   * TODO: once we switch deps resolver <> workspace relation we should remove the resolveId func here
   * @param component
   */
  async extractDepsFromLegacy(component: Component, policy?: VariantPolicy): Promise<DependencyList> {
    const componentPolicy = policy || (await this.getPolicy(component));
    const legacyComponent: LegacyComponent = component.state._consumer;
    const listFactory = this.getDependencyListFactory();
    const dependencyList = await listFactory.fromLegacyComponent(legacyComponent);
    dependencyList.forEach((dep) => {
      const found = componentPolicy.find(dep.id);
      // if no policy found, the dependency was auto-resolved from the source code
      dep.source = found?.source || 'auto';
      dep.hidden = found?.hidden;
    });
    return dependencyList;
  }

  private getDependencyListFactory(): DependencyListFactory {
    const factories = this.dependencyFactorySlot.values().flat();
    const factoriesMap = factories.reduce((acc, factory) => {
      acc[factory.type] = factory;
      return acc;
    }, {});
    const listFactory = new DependencyListFactory(factoriesMap);
    return listFactory;
  }

  /**
   * Main function to get the dependency list of a given component
   * @param component
   */
  async getDependencies(
    component: IComponent,
    { includeHidden = false }: GetDependenciesOptions = {}
  ): Promise<DependencyList> {
    const entry = component.get(DependencyResolverAspect.id);
    if (!entry) {
      return DependencyList.fromArray([]);
    }
    const serializedDependencies: SerializedDependency[] = entry?.data?.dependencies || [];
    const depList = await this.getDependenciesFromSerializedDependencies(serializedDependencies);
    if (includeHidden) return depList;
    return depList.filterHidden();
  }

  /**
   * returns only the dependencies that are bit-components.
   */
  async getComponentDependencies(component: IComponent): Promise<ComponentDependency[]> {
    const dependencyList = await this.getDependencies(component);
    return dependencyList.getComponentDependencies();
  }

  private async getDependenciesFromSerializedDependencies(
    dependencies: SerializedDependency[]
  ): Promise<DependencyList> {
    if (!dependencies.length) {
      return DependencyList.fromArray([]);
    }
    const listFactory = this.getDependencyListFactory();
    const deps = await listFactory.fromSerializedDependencies(dependencies);
    return deps;
  }

  /**
   * Getting the merged workspace policy (from dep resolver config and others like root package.json)
   * @returns
   */
  getWorkspacePolicy(): WorkspacePolicy {
    const policyFromConfig = this.getWorkspacePolicyFromConfig();
    const externalPolicies = this.rootPolicyRegistry.toArray().map(([, policy]) => policy);
    return this.mergeWorkspacePolices([policyFromConfig, ...externalPolicies]);
  }

  /**
   * Getting the workspace policy as defined in the workspace.jsonc in the dependencyResolver aspect
   * This will not take into account packages that defined in the package.json of the root for example
   * in most cases you should use getWorkspacePolicy
   * @returns
   */
  getWorkspacePolicyFromConfig(): WorkspacePolicy {
    const factory = new WorkspacePolicyFactory();
    return factory.fromConfigObject(this.config.policy);
  }

  getWorkspacePolicyFromConfigObject(obj: WorkspacePolicyConfigObject): WorkspacePolicy {
    const factory = new WorkspacePolicyFactory();
    return factory.fromConfigObject(obj);
  }

  getWorkspacePolicyFromPackageJson(packageJson: Record<string, any>): WorkspacePolicy {
    const factory = new WorkspacePolicyFactory();
    return factory.fromPackageJson(packageJson);
  }

  mergeWorkspacePolices(polices: WorkspacePolicy[]): WorkspacePolicy {
    return WorkspacePolicy.mergePolices(polices);
  }

  /**
   * Create a workspace manifest
   * The term workspace here is not the same as "bit workspace" but a workspace that represent a shared root
   * for installation of many components (sometime it might point to the workspace path)
   * in other case it can be for example the capsules root dir
   *
   * @param {string} [name=ROOT_NAME]
   * @param {SemVer} [version=new SemVer('1.0.0')]
   * @param {ManifestDependenciesObject} dependencies
   * @param {string} rootDir
   * @param {Component[]} components
   * @param {CreateFromComponentsOptions} [options={
   *       filterComponentsFromManifests: true,
   *       createManifestForComponentsWithoutDependencies: true,
   *     }]
   * @returns {WorkspaceManifest}
   * @memberof DependencyResolverMain
   */
  async getWorkspaceManifest(
    name: string = ROOT_NAME,
    version: SemVer = new SemVer('1.0.0'),
    rootPolicy: WorkspacePolicy,
    rootDir: string,
    components: Component[],
    options: CreateFromComponentsOptions = defaultCreateFromComponentsOptions,
    context: DepInstallerContext = {}
  ): Promise<WorkspaceManifest> {
    const statusMessage = context?.inCapsule
      ? `(capsule) deduping dependencies for installation in root dir ${rootDir}`
      : 'deduping dependencies for installation';
    if (!context?.inCapsule) {
      this.logger.setStatusLine(statusMessage);
    }
    const concreteOpts = {
      ...defaultCreateFromComponentsOptions,
      ...options,
    };
    const workspaceManifestFactory = new WorkspaceManifestFactory(this, this.aspectLoader);
    const res = await workspaceManifestFactory.createFromComponents(
      name,
      version,
      rootPolicy,
      rootDir,
      components,
      concreteOpts
    );
    if (!context?.inCapsule) {
      this.logger.consoleSuccess();
    }
    return res;
  }

  /**
   * get the package name of a component.
   */
  getPackageName(component: Component): string {
    return this.getDepResolverData(component)?.packageName ?? this.calcPackageName(component);
  }

  getDepResolverData(component: Component): DependencyResolverComponentData | undefined {
    return component.state.aspects.get(DependencyResolverAspect.id)?.data as DependencyResolverComponentData;
  }

  calcPackageName(component: Component): string {
    return componentIdToPackageName(component.state._consumer);
  }

  /*
   * Returns the location where the component is installed with its peer dependencies
   * This is used in cases you want to actually run the components and make sure all the dependencies (especially peers) are resolved correctly
   */
  getRuntimeModulePath(component: Component) {
    if (!this.hasRootComponents()) {
      const modulePath = this.getModulePath(component);
      return modulePath;
    }
    const pkgName = this.getPackageName(component);
    const selfRootDir = getRelativeRootComponentDir(component.id.toString());
    // In case the component is it's own root we want to load it from it's own root folder
    if (fs.pathExistsSync(selfRootDir)) {
      const innerDir = join(selfRootDir, 'node_modules', pkgName);
      if (fs.pathExistsSync(innerDir)) return innerDir;
      // sometime for the env itself we don't have the env package in the env root dir, because it was hoisted
      // in that case we return the dir from the root node_modules
      return this.getModulePath(component);
    }
    const envId = this.envs.getEnvId(component);
    const dirInEnvRoot = join(getRelativeRootComponentDir(envId), 'node_modules', pkgName);
    if (fs.pathExistsSync(dirInEnvRoot)) return dirInEnvRoot;
    return this.getModulePath(component);
  }

  /**
   * returns the package path in the /node_modules/ folder
   * In case you call this in order to run the code from the path, please refer to the `getRuntimeModulePath` API
   */
  getModulePath(component: Component) {
    const pkgName = this.getPackageName(component);
    const relativePath = join('node_modules', pkgName);
    return relativePath;
  }

  /**
   * get a component dependency installer.
   */
  getInstaller(options: GetInstallerOptions = {}) {
    const packageManagerName = options.packageManager || this.config.packageManager;
    const packageManager = this.packageManagerSlot.get(packageManagerName);
    const cacheRootDir = options.cacheRootDirectory || this.globalConfig.getSync(CFG_PACKAGE_MANAGER_CACHE);

    if (!packageManager) {
      throw new PackageManagerNotFound(this.config.packageManager);
    }

    if (cacheRootDir && !fs.pathExistsSync(cacheRootDir)) {
      this.logger.debug(`creating package manager cache dir at ${cacheRootDir}`);
      fs.ensureDirSync(cacheRootDir);
    }
    const preInstallSubscribers = this.getPreInstallSubscribers();
    const postInstallSubscribers = this.getPostInstallSubscribers();
    // TODO: we should somehow pass the cache root dir to the package manager constructor
    return new DependencyInstaller(
      packageManager,
      this.aspectLoader,
      this.logger,
      this,
      options.rootDir,
      cacheRootDir,
      preInstallSubscribers,
      postInstallSubscribers,
      this.config.nodeLinker,
      this.config.packageImportMethod,
      this.config.sideEffectsCache,
      this.config.nodeVersion,
      this.config.engineStrict,
      this.config.peerDependencyRules,
      this.config.neverBuiltDependencies,
      options.installingContext
    );
  }

  private getPreInstallSubscribers(): PreInstallSubscriberList {
    return this.preInstallSlot.values().flat();
  }

  private getPostInstallSubscribers(): PostInstallSubscriberList {
    return this.postInstallSlot.values().flat();
  }

  /**
   * get a component dependency linker.
   */
  getLinker(options: GetLinkerOptions = {}) {
    const linkingOptions = Object.assign({}, defaultLinkingOptions, options?.linkingOptions || {});
    // TODO: we should somehow pass the cache root dir to the package manager constructor
    return new DependencyLinker(
      this,
      this.aspectLoader,
      this.componentAspect,
      this.envs,
      this.logger,
      options.rootDir,
      linkingOptions,
      options.linkingContext
    );
  }

  /**
   * This function returns the package manager if it exists, otherwise it returns undefined.
   * @returns The `getPackageManager()` function returns a `PackageManager` object or `undefined`.
   */
  getPackageManager(): PackageManager | undefined {
    const packageManager = this.packageManagerSlot.get(this.config.packageManager);
    return packageManager;
  }

  getPackageManagerName() {
    return this.config.packageManager;
  }

  async getVersionResolver(options: GetVersionResolverOptions = {}) {
    const packageManager = this.getPackageManager();
    const cacheRootDir = options.cacheRootDirectory || this.globalConfig.getSync(CFG_PACKAGE_MANAGER_CACHE);

    if (!packageManager) {
      throw new PackageManagerNotFound(this.config.packageManager);
    }

    if (cacheRootDir && !fs.pathExistsSync(cacheRootDir)) {
      this.logger.debug(`creating package manager cache dir at ${cacheRootDir}`);
      fs.ensureDirSync(cacheRootDir);
    }
    const { networkConcurrency } = await this.getNetworkConfig();
    // TODO: we should somehow pass the cache root dir to the package manager constructor
    return new DependencyVersionResolver(packageManager, cacheRootDir, networkConcurrency);
  }

  /**
   * these ids should not be in the dependencyResolver policy normally.
   * one exception is bit itself, which needs teambit.harmony/harmony in the dependencies.
   *
   * returns component-ids string without a version.
   */
  getCompIdsThatShouldNotBeInPolicy(): string[] {
    return [...getAllCoreAspectsIds(), 'teambit.harmony/harmony'];
  }

  /**
   * return the system configured package manager. by default pnpm.
   */
  getSystemPackageManager(): PackageManager {
    const defaultPm = 'teambit.dependencies/pnpm';
    const packageManager = this.packageManagerSlot.get(defaultPm);
    if (!packageManager) throw new Error(`default package manager: ${defaultPm} was not found`);
    return packageManager;
  }

  async getProxyConfig(): Promise<ProxyConfig> {
    const proxyConfigFromDepResolverConfig = this.getProxyConfigFromDepResolverConfig();
    let httpProxy = proxyConfigFromDepResolverConfig.httpProxy;
    let httpsProxy = proxyConfigFromDepResolverConfig.httpsProxy;

    // Take config from the aspect config if defined
    if (httpProxy || httpsProxy) {
      this.logger.debug(
        `proxy config taken from the dep resolver config. proxy: ${httpProxy} httpsProxy: ${httpsProxy}`
      );
      return proxyConfigFromDepResolverConfig;
    }

    // Take config from the package manager (npmrc) config if defined
    const proxyConfigFromPackageManager = await this.getProxyConfigFromPackageManager();
    if (proxyConfigFromPackageManager?.httpProxy || proxyConfigFromPackageManager?.httpsProxy) {
      this.logger.debug(
        `proxy config taken from the package manager config (npmrc). proxy: ${proxyConfigFromPackageManager.httpProxy} httpsProxy: ${proxyConfigFromPackageManager.httpsProxy}`
      );
      return proxyConfigFromPackageManager;
    }

    // Take config from global bit config
    const proxyConfigFromGlobalConfig = await this.getProxyConfigFromGlobalConfig();
    httpProxy = proxyConfigFromGlobalConfig.httpProxy;
    httpsProxy = proxyConfigFromGlobalConfig.httpsProxy;
    if (httpProxy || httpsProxy) {
      this.logger.debug(`proxy config taken from the global bit config. proxy: ${httpProxy} httpsProxy: ${httpsProxy}`);
      return proxyConfigFromGlobalConfig;
    }
    return {};
  }

  private getProxyConfigFromDepResolverConfig(): ProxyConfig {
    return {
      httpProxy: this.config.proxy,
      httpsProxy: this.config.httpsProxy || this.config.proxy,
      noProxy: this.config.noProxy,
    };
  }

  async getNetworkConfig(): Promise<NetworkConfig> {
    const networkConfig = {
      ...(await this.getNetworkConfigFromGlobalConfig()),
      ...(await this.getNetworkConfigFromPackageManager()),
      ...this.getNetworkConfigFromDepResolverConfig(),
    };
    this.logger.debug(
      `the next network configuration is used in dependency-resolver: ${JSON.stringify(
        {
          ...networkConfig,
          key: networkConfig.key ? 'set' : 'not set', // this is sensitive information, we should not log it
        },
        null,
        2
      )}`
    );
    return networkConfig;
  }

  private async getNetworkConfigFromGlobalConfig(): Promise<NetworkConfig> {
    const globalNetworkConfig = await Http.getNetworkConfig();
    if (!globalNetworkConfig.ca && globalNetworkConfig.cafile) {
      globalNetworkConfig.ca = readCAFileSync(globalNetworkConfig.cafile);
    }
    return globalNetworkConfig;
  }

  private getNetworkConfigFromDepResolverConfig(): NetworkConfig {
    const config: NetworkConfig = pick(this.config, [
      'fetchTimeout',
      'fetchRetries',
      'fetchRetryFactor',
      'fetchRetryMintimeout',
      'fetchRetryMaxtimeout',
      'maxSockets',
      'networkConcurrency',
      'key',
      'cert',
      'ca',
      'cafile',
    ]);
    if (this.config.strictSsl != null) {
      config.strictSSL =
        typeof this.config.strictSsl === 'string'
          ? this.config.strictSsl.toLowerCase() === 'true'
          : this.config.strictSsl;
    }
    return config;
  }

  private async getNetworkConfigFromPackageManager(): Promise<NetworkConfig> {
    const packageManager = this.getPackageManager();
    let networkConfigFromPackageManager: NetworkConfig = {};
    if (typeof packageManager?.getNetworkConfig === 'function') {
      networkConfigFromPackageManager = await packageManager?.getNetworkConfig();
    } else {
      const systemPm = this.getSystemPackageManager();
      if (!systemPm.getNetworkConfig) throw new Error('system package manager must implement `getNetworkConfig()`');
      networkConfigFromPackageManager = await systemPm.getNetworkConfig();
    }
    return networkConfigFromPackageManager;
  }

  private async getProxyConfigFromPackageManager(): Promise<ProxyConfig> {
    const packageManager = this.getPackageManager();
    let proxyConfigFromPackageManager: ProxyConfig = {};
    if (packageManager?.getProxyConfig && typeof packageManager?.getProxyConfig === 'function') {
      proxyConfigFromPackageManager = await packageManager?.getProxyConfig();
    } else {
      const systemPm = this.getSystemPackageManager();
      if (!systemPm.getProxyConfig) throw new Error('system package manager must implement `getProxyConfig()`');
      proxyConfigFromPackageManager = await systemPm.getProxyConfig();
    }
    return proxyConfigFromPackageManager;
  }

  private getProxyConfigFromGlobalConfig(): Promise<ProxyConfig> {
    return Http.getProxyConfig();
  }

  /**
   * Return the peer dependencies and their ranges that may be installed
   * without causing unmet peer dependency issues in some of the dependencies.
   */
  async getMissingPeerDependencies(
    rootDir: string,
    rootPolicy: WorkspacePolicy,
    componentDirectoryMap: ComponentMap<string>,
    options: PackageManagerGetPeerDependencyIssuesOptions
  ): Promise<Record<string, string>> {
    this.logger.setStatusLine('finding missing peer dependencies');
    const packageManager = this.getPackageManager();
    let peerDependencyIssues!: PeerDependencyIssuesByProjects;
    const installer = this.getInstaller();
    const manifests = await installer.getComponentManifests({
      ...options,
      componentDirectoryMap,
      rootPolicy,
      rootDir,
    });
    if (packageManager?.getPeerDependencyIssues && typeof packageManager?.getPeerDependencyIssues === 'function') {
      peerDependencyIssues = await packageManager?.getPeerDependencyIssues(rootDir, manifests, options);
    } else {
      const systemPm = this.getSystemPackageManager();
      if (!systemPm.getPeerDependencyIssues)
        throw new Error('system package manager must implement `getPeerDependencyIssues()`');
      peerDependencyIssues = await systemPm?.getPeerDependencyIssues(rootDir, manifests, options);
    }
    this.logger.consoleSuccess();
    return peerDependencyIssues['.']?.intersections;
  }

  async getRegistries(): Promise<Registries> {
    const packageManager = this.getPackageManager();
    let registries;
    if (packageManager?.getRegistries && typeof packageManager?.getRegistries === 'function') {
      registries = await packageManager?.getRegistries();
    } else {
      const systemPm = this.getSystemPackageManager();
      if (!systemPm.getRegistries) throw new Error('system package manager must implement `getRegistries()`');
      registries = await systemPm.getRegistries();
    }

    const bitScope = registries.scopes.bit;

    const getDefaultBitRegistry = (): Registry => {
      const bitGlobalConfigRegistry = this.globalConfig.getSync(CFG_REGISTRY_URL_KEY);
      const bitRegistry = bitGlobalConfigRegistry || bitScope?.uri || BIT_DEV_REGISTRY;

      const { bitOriginalAuthType, bitAuthHeaderValue, bitOriginalAuthValue } = this.getBitAuthConfig(bitScope);

      const alwaysAuth = bitAuthHeaderValue !== undefined;
      const bitDefaultRegistry = new Registry(
        bitRegistry,
        alwaysAuth,
        bitAuthHeaderValue,
        bitOriginalAuthType,
        bitOriginalAuthValue
      );
      return bitDefaultRegistry;
    };

    const bitDefaultRegistry = getDefaultBitRegistry();

    const installFromBitDevRegistry = this.config.installFromBitDevRegistry ?? true;

    // Override default registry to use bit registry in case npmjs is the default - bit registry will proxy it
    // We check also NPM_REGISTRY.startsWith because the uri might not have the trailing / we have in NPM_REGISTRY
    if (
      installFromBitDevRegistry &&
      (!registries.defaultRegistry.uri ||
        registries.defaultRegistry.uri === NPM_REGISTRY ||
        NPM_REGISTRY.startsWith(registries.defaultRegistry.uri))
    ) {
      // TODO: this will not handle cases where you have token for private npm registries stored on npmjs
      // it should be handled by somehow in such case (default is npmjs and there is token for default) by sending the token of npmjs to the registry
      // (for example by setting some special header in the request)
      // then in the registry server it should be use it when proxies
      registries = registries.setDefaultRegistry(bitDefaultRegistry);
    }
    // Make sure @bit scope is register with alwaysAuth
    if (!bitScope || (bitScope && !bitScope.alwaysAuth)) {
      registries = registries.updateScopedRegistry('bit', bitDefaultRegistry);
    }

    registries = this.addAuthToScopedBitRegistries(registries, bitScope);
    return registries;
  }

  /**
   * This will mutate any registry which point to BIT_DEV_REGISTRY to have the auth config from the @bit scoped registry or from the user.token in bit's config
   */
  private addAuthToScopedBitRegistries(registries: Registries, bitScopeRegistry: Registry): Registries {
    const { bitOriginalAuthType, bitAuthHeaderValue, bitOriginalAuthValue } = this.getBitAuthConfig(bitScopeRegistry);
    const alwaysAuth = bitAuthHeaderValue !== undefined;
    let updatedRegistries = registries;
    Object.entries(registries.scopes).map(([name, registry]) => {
      if (!registry.authHeaderValue && BIT_DEV_REGISTRY.includes(registry.uri)) {
        const registryWithAuth = new Registry(
          registry.uri,
          alwaysAuth,
          bitAuthHeaderValue,
          bitOriginalAuthType,
          bitOriginalAuthValue
        );
        updatedRegistries = updatedRegistries.updateScopedRegistry(name, registryWithAuth);
      }
      return updatedRegistries;
    });
    return updatedRegistries;
  }

  private getBitAuthConfig(
    bitScopeRegistry: Registry
  ): Partial<{ bitOriginalAuthType: string; bitAuthHeaderValue: string; bitOriginalAuthValue: string }> {
    const bitGlobalConfigToken = this.globalConfig.getSync(CFG_USER_TOKEN_KEY);
    let bitAuthHeaderValue = bitScopeRegistry?.authHeaderValue;
    let bitOriginalAuthType = bitScopeRegistry?.originalAuthType;
    let bitOriginalAuthValue = bitScopeRegistry?.originalAuthValue;

    // In case there is no auth configuration in the npmrc, but there is token in bit config, take it from the config
    if ((!bitScopeRegistry || !bitScopeRegistry.authHeaderValue) && bitGlobalConfigToken) {
      bitOriginalAuthType = 'authToken';
      bitAuthHeaderValue = `Bearer ${bitGlobalConfigToken}`;
      bitOriginalAuthValue = bitGlobalConfigToken;
    }

    return {
      bitOriginalAuthType,
      bitAuthHeaderValue,
      bitOriginalAuthValue,
    };
  }

  get packageManagerName(): string {
    return this.config.packageManager;
  }

  addToRootPolicy(entries: WorkspacePolicyEntry[], options?: WorkspacePolicyAddEntryOptions): WorkspacePolicy {
    const workspacePolicy = this.getWorkspacePolicyFromConfig();
    entries.forEach((entry) => workspacePolicy.add(entry, options));
    this.updateConfigPolicy(workspacePolicy);
    return workspacePolicy;
  }

  removeFromRootPolicy(dependencyIds: string[]) {
    const workspacePolicy = this.getWorkspacePolicyFromConfig();
    const workspacePolicyUpdated = workspacePolicy.remove(dependencyIds);
    this.updateConfigPolicy(workspacePolicyUpdated);
  }

  private updateConfigPolicy(workspacePolicy: WorkspacePolicy) {
    const workspacePolicyObject = workspacePolicy.toConfigObject();
    this.config.policy = workspacePolicyObject;
    this.configAspect.setExtension(DependencyResolverAspect.id, this.config, {
      overrideExisting: true,
      ignoreVersion: true,
    });
  }

  async persistConfig(workspaceDir?: string) {
    return this.configAspect.workspaceConfig?.write({ dir: workspaceDir });
  }

  /**
   * register new dependencies policies
   */
  registerDependenciesPolicies(policy: VariantPolicyConfigObject): void {
    return this.policiesRegistry.register(policy);
  }

  /**
   * register new dependencies policies
   */
  registerRootPolicy(policy: WorkspacePolicy): void {
    return this.rootPolicyRegistry.register(policy);
  }

  // async getComponentEnvPolicyFromExtension(configuredExtensions: ExtensionDataList): Promise<EnvPolicy> {
  //   const env = this.envs.calculateEnvFromExtensions(configuredExtensions);
  //   const fromFile = await this.getEnvPolicyFromFile(env.id);
  //   if (fromFile) return fromFile;
  //   return this.getComponentEnvPolicyFromEnv(env.env);
  // }

  async getComponentEnvPolicyFromExtension(configuredExtensions: ExtensionDataList): Promise<EnvPolicy> {
    const envId = await this.envs.calculateEnvIdFromExtensions(configuredExtensions);
    if (this.envs.isCoreEnv(envId)) {
      const env = await this.envs.calculateEnvFromExtensions(configuredExtensions);
      return this.getComponentEnvPolicyFromEnv(env.env);
    }

    const fromFile = await this.getEnvPolicyFromFile(envId);
    if (fromFile) return fromFile;
    const env = await this.envs.calculateEnvFromExtensions(configuredExtensions);
    return this.getComponentEnvPolicyFromEnv(env.env);
  }

  async getEnvPolicyFromEnvId(id: ComponentID, legacyFiles?: SourceFile[]): Promise<EnvPolicy | undefined> {
    return this.getEnvPolicyFromEnvLegacyId(id._legacy, legacyFiles);
  }

  async getEnvPolicyFromEnvLegacyId(id: BitId, legacyFiles?: SourceFile[]): Promise<EnvPolicy | undefined> {
    const fromFile = await this.getEnvPolicyFromFile(id.toString(), legacyFiles);
    if (fromFile) return fromFile;
    const envDef = await this.envs.getEnvDefinitionByLegacyId(id);
    if (!envDef) return undefined;
    const env = envDef.env;
    return this.getComponentEnvPolicyFromEnv(env);
  }

  async getComponentEnvPolicy(component: Component): Promise<EnvPolicy> {
    // const envComponent = await this.envs.getEnvComponent(component);
    const envId = await this.envs.calculateEnvId(component);
    if (this.envs.isCoreEnv(envId.toStringWithoutVersion())) {
      const env = this.envs.getEnv(component).env;
      return this.getComponentEnvPolicyFromEnv(env);
    }
    const fromFile = await this.getEnvPolicyFromFile(envId.toString());
    if (fromFile) return fromFile;
    this.envsWithoutManifest.add(envId.toString());
    const env = this.envs.getEnv(component).env;
    return this.getComponentEnvPolicyFromEnv(env);
  }

  getEnvManifest(envComponent?: Component, legacyFiles?: SourceFile[]): EnvPolicy | undefined {
    const object = this.envs.getEnvManifest(envComponent, legacyFiles) as any;
    const policy = object?.policy;
    if (!policy) return undefined;
    const allPoliciesFromEnv = EnvPolicy.fromConfigObject(policy);
    return allPoliciesFromEnv;
  }

  private async getEnvPolicyFromFile(envId: string, legacyFiles?: SourceFile[]): Promise<EnvPolicy | undefined> {
    const isCoreEnv = this.envs.isCoreEnv(envId);
    if (isCoreEnv) return undefined;
    if (legacyFiles) {
      return this.getEnvManifest(undefined, legacyFiles);
    }
    const envComponent = await this.envs.getEnvComponentByEnvId(envId, envId);
    return this.getEnvManifest(envComponent);
  }

  async getComponentEnvPolicyFromEnv(env: DependenciesEnv): Promise<EnvPolicy> {
    if (env.getDependencies && typeof env.getDependencies === 'function') {
      const policiesFromEnvConfig = await env.getDependencies();
      if (policiesFromEnvConfig) {
        const allPoliciesFromEnv = EnvPolicy.fromConfigObject(policiesFromEnvConfig);
        return allPoliciesFromEnv;
      }
    }
    return EnvPolicy.getEmpty();
  }

  async getComponentEnvPolicyFromEnvDefinition(envDef: EnvDefinition): Promise<EnvPolicy> {
    const fromFile = await this.getEnvPolicyFromFile(envDef.id);
    if (fromFile) return fromFile;
    return this.getComponentEnvPolicyFromEnv(envDef.env);
  }

  /**
   *
   * dependencies that will bundled as part of the env template and will configured as externals for the component bundle
   * these dependencies will be available in the preview on the window.
   * these dependencies will have only one instance on the page.
   * for dev server these dependencies will be aliased.
   * TODO: this should probably moved to the preview aspect. the main issue is that is used for dev server which can't bring the preview aspect.
   * @param env
   */
  async getPreviewHostDependenciesFromEnv(env: DependenciesEnv): Promise<string[]> {
    let hostDeps: string[] = [];
    if (env.getAdditionalHostDependencies && typeof env.getAdditionalHostDependencies === 'function') {
      hostDeps = await env.getAdditionalHostDependencies();
    }
    return uniq(hostDeps);
  }

  /**
   * Merge the dependencies provided by:
   * 1. envs configured in the component - via dependencies method
   * 2. extensions that registered to the registerDependencyPolicy slot (and configured for the component)
   * 3. props defined by the user (they are the strongest one)
   * @param configuredExtensions
   */
  async mergeVariantPolicies(
    configuredExtensions: ExtensionDataList,
    id: BitId,
    legacyFiles?: SourceFile[]
  ): Promise<VariantPolicy> {
    let policiesFromSlots: VariantPolicy = VariantPolicy.getEmpty();
    let policiesFromConfig: VariantPolicy = VariantPolicy.getEmpty();
    const policiesFromEnv: VariantPolicy = await this.getComponentEnvPolicyFromExtension(configuredExtensions);
    const configuredIds = configuredExtensions.ids;
    const policiesTuples = this.policiesRegistry.toArray();
    configuredIds.forEach((extId) => {
      // TODO: change this way of search, once we have workspace as dep-resolver dependency
      // we can use something like:
      // const resolvedId = this.workspace.resolveComponentId(extId)
      // const currentPolicy = this.policiesRegistry.get(resolvedId.toString());
      // Only get props from configured extensions on this specific component
      const policyTupleToApply = policiesTuples.find(([policyRegistrar]) => {
        return policyRegistrar === extId || policyRegistrar.includes(extId);
      });

      if (policyTupleToApply && policyTupleToApply[1]) {
        const currentPolicy = VariantPolicy.fromConfigObject(policyTupleToApply[1], 'slots');
        policiesFromSlots = VariantPolicy.mergePolices([policiesFromSlots, currentPolicy]);
      }
    });
    const currentExtension = configuredExtensions.findExtension(DependencyResolverAspect.id);
    const currentConfig = currentExtension?.config as unknown as DependencyResolverVariantConfig;
    if (currentConfig && currentConfig.policy) {
      policiesFromConfig = VariantPolicy.fromConfigObject(currentConfig.policy, 'config');
    }
    const policiesFromEnvForItself =
      (await this.getPoliciesFromEnvForItself(id, legacyFiles)) ?? VariantPolicy.getEmpty();

    const result = VariantPolicy.mergePolices([
      policiesFromEnv,
      policiesFromEnvForItself,
      policiesFromSlots,
      policiesFromConfig,
    ]);
    return result;
  }

  /**
   * These are the policies that the env itself defines for itself.
   * So policies installed only locally for the env, not to any components that use the env.
   */
  async getPoliciesFromEnvForItself(id: BitId, legacyFiles?: SourceFile[]): Promise<VariantPolicy | undefined> {
    const envPolicy = await this.getEnvPolicyFromEnvLegacyId(id, legacyFiles);
    return envPolicy?.selfPolicy;
  }

  updateDepsOnLegacyTag(component: LegacyComponent, idTransformer: onTagIdTransformer): LegacyComponent {
    const entry = component.extensions.findCoreExtension(DependencyResolverAspect.id);
    if (!entry) {
      return component;
    }
    const dependencies = get(entry, ['data', 'dependencies'], []);
    dependencies.forEach((dep) => {
      if (dep.__type === COMPONENT_DEP_TYPE) {
        const depId = new BitId(dep.componentId);
        const newDepId = idTransformer(depId);
        dep.componentId = (newDepId || depId).serialize();
        dep.id = (newDepId || depId).toString();
        dep.version = (newDepId || depId).version;
      }
    });
    return component;
  }

  updateDepsOnLegacyExport(version: VersionModel, idTransformer: OnExportIdTransformer): VersionModel {
    const entry = version.extensions.findCoreExtension(DependencyResolverAspect.id);
    if (!entry) {
      return version;
    }
    const dependencies = get(entry, ['data', 'dependencies'], []);
    dependencies.forEach((dep) => {
      if (dep.__type === COMPONENT_DEP_TYPE) {
        const depId = new BitId(dep.componentId);
        const newDepId = idTransformer(depId);
        dep.componentId = (newDepId || depId).serialize();
        dep.id = (newDepId || depId).toString();
      }
    });
    return version;
  }

  /**
   * Register a new dependency detector. Detectors allow to extend Bit's dependency detection
   * mechanism to support new file extensions and types.
   */
  registerDetector(detector: DependencyDetector) {
    DetectorHook.hooks.push(detector);
    return this;
  }

  /**
   * This function called on component load in order to calculate the custom
   * dependency detectors from an env, which is got by extension data list.
   * Do not use this function for other purposes.
   */
  async calcComponentEnvDepDetectors(extensions: ExtensionDataList) {
    const envDef = await this.envs.calculateEnvFromExtensions(extensions);
    const depEnv = envDef.env as DependenciesEnv;
    if (typeof depEnv?.getDepDetectors === 'function') {
      return depEnv.getDepDetectors();
    }
    return null;
  }

  /**
   * This function registered to the onLoadRequireableExtensionSlot of the aspect-loader
   * Update the aspect / manifest deps versions in the runtimes (recursively)
   * This function mutate the manifest directly as otherwise it becomes very complicated
   * TODO: think if this funciton should be here as it about dependencies, or on the aspect loader
   * (as it's aware of the internal structure of aspects)
   * Maybe only register the dep resolution part to the aspect loader
   * at the moment it here for simplify the process
   * @param requireableExtension
   * @param manifest
   * @returns
   */
  async onLoadRequireableExtensionSubscriber(
    requireableExtension: RequireableComponent,
    manifest: ExtensionManifest | Aspect
  ): Promise<ExtensionManifest | Aspect> {
    const parentComponent = requireableExtension.component;
    return this.resolveRequireableExtensionManifestDepsVersionsRecursively(parentComponent, manifest);
  }

  /**
   * Update the aspect / manifest deps versions in the runtimes (recursively)
   * @param parentComponent
   * @param manifest
   */
  private async resolveRequireableExtensionManifestDepsVersionsRecursively(
    // Allow getting here string for lazy load the component
    // we only want to load the component in case there are deps to resolve
    parentComponent: Component | string,
    manifest: ExtensionManifest | Aspect
    // TODO: add visited = new Map() for performence improve
  ): Promise<ExtensionManifest | Aspect> {
    // Not resolve it immediately for performance sake
    let resolvedParentComponent: Component | undefined;
    let resolvedParentDeps: DependencyList;
    const updateDirectDepsVersions = (deps: Array<ExtensionManifest | Aspect>): Promise<void[]> => {
      return mapSeries(deps, async (dep) => {
        // Nothing to update (this shouldn't happen ever)
        if (!dep.id) return;
        // In case of core aspect, do not update the version, as it's loaded to harmony without version
        if (this.aspectLoader.isCoreAspect(dep.id)) return;
        // Lazily get the parent component
        if (typeof parentComponent === 'string') {
          const parentComponentId = await this.componentAspect.getHost().resolveComponentId(parentComponent);
          resolvedParentComponent = await this.componentAspect.getHost().get(parentComponentId);
        } else {
          // it's of type component;
          resolvedParentComponent = parentComponent;
        }
        if (!resolvedParentComponent) {
          this.logger.error(
            `could not resolve the component ${parentComponent} during manifest deps resolution. it shouldn't happen`
          );
          return;
        }
        // Lazily get the dependencies
        resolvedParentDeps = resolvedParentDeps || (await this.getDependencies(resolvedParentComponent));
        const resolvedDep = resolvedParentDeps.findDependency(dep.id, { ignoreVersion: true });
        dep.id = resolvedDep?.id ?? dep.id;
        await this.resolveRequireableExtensionManifestDepsVersionsRecursively(dep.id, dep);
      });
    };
    if (manifest.dependencies) {
      manifest.dependencies = manifest.dependencies.map((dep) => this.aspectLoader.cloneManifest(dep));
      await updateDirectDepsVersions(manifest.dependencies);
    }
    // @ts-ignore
    if (manifest?._runtimes) {
      // @ts-ignore
      await mapSeries(manifest?._runtimes, async (runtime: RuntimeManifest) => {
        if (runtime.dependencies) {
          runtime.dependencies = runtime.dependencies.map((dep) => this.aspectLoader.cloneManifest(dep));
          await updateDirectDepsVersions(runtime.dependencies);
        }
      });
    }

    return manifest;
  }

  /**
   * Return a list of outdated policy dependencies.
   */
  async getOutdatedPkgsFromPolicies({
    rootDir,
    variantPoliciesByPatterns,
    componentPoliciesById,
    components,
  }: {
    rootDir: string;
    variantPoliciesByPatterns: Record<string, VariantPolicyConfigObject>;
    componentPoliciesById: Record<string, any>;
    components: Component[];
  }): Promise<OutdatedPkg[]> {
    const componentModelVersions: ComponentModelVersion[] = (
      await Promise.all(
        components.map(async (component) => {
          const depList = await this.getDependencies(component);
          return depList
            .filter(
              (dep) =>
                typeof dep.getPackageName === 'function' &&
                // If the dependency is referenced not via a valid range it means that it wasn't yet published to the registry
                semver.validRange(dep.version) != null &&
                !dep['isExtension'] && // eslint-disable-line
                dep.lifecycle !== 'peer'
            )
            .map((dep) => ({
              name: dep.getPackageName!(), // eslint-disable-line
              version: dep.version,
              componentId: component.id.toString(),
              lifecycleType: dep.lifecycle,
            }));
        })
      )
    ).flat();
    const allPkgs = getAllPolicyPkgs({
      rootPolicy: this.getWorkspacePolicyFromConfig(),
      variantPoliciesByPatterns,
      componentPoliciesById,
      componentModelVersions,
    });
    return this.getOutdatedPkgs(rootDir, allPkgs);
  }

  /**
   * Accepts a list of package dependency policies and returns a list of outdated policies extended with their "latestRange"
   */
  async getOutdatedPkgs<T>(
    rootDir: string,
    pkgs: Array<{ name: string; currentRange: string } & T>
  ): Promise<Array<{ name: string; currentRange: string; latestRange: string } & T>> {
    this.logger.setStatusLine('checking the latest versions of dependencies');
    const resolver = await this.getVersionResolver();
    const tryResolve = async (spec: string) => {
      try {
        return (
          await resolver.resolveRemoteVersion(spec, {
            rootDir,
          })
        ).version;
      } catch {
        // If latest cannot be found for the package, then just ignore it
        return null;
      }
    };
    const outdatedPkgs = compact(
      await Promise.all(
        pkgs.map(async (pkg) => {
          const latestVersion = await tryResolve(`${pkg.name}@latest`);
          if (!latestVersion) return null;
          const currentVersion = semver.valid(pkg.currentRange.replace(/[\^~]/, ''));
          // If the current version is newer than the latest, then no need to update the dependency
          if (currentVersion && (semver.gt(currentVersion, latestVersion) || currentVersion === latestVersion))
            return null;
          return {
            ...pkg,
            latestRange: repeatPrefix(pkg.currentRange, latestVersion),
          } as any;
        })
      )
    );
    this.logger.consoleSuccess();
    return outdatedPkgs;
  }

  /**
   * Update the specified packages to their latest versions in all policies;
   * root polcies, variant pocilicies, and component configuration policies (component.json).
   */
  applyUpdates(
    outdatedPkgs: Array<Omit<OutdatedPkg, 'currentRange'>>,
    options: {
      variantPoliciesByPatterns: Record<string, any>;
      componentPoliciesById: Record<string, any>;
    }
  ): {
    updatedVariants: string[];
    updatedComponents: string[];
  } {
    const { updatedVariants, updatedComponents, updatedWorkspacePolicyEntries } = applyUpdates(outdatedPkgs, {
      variantPoliciesByPatterns: options.variantPoliciesByPatterns,
      componentPoliciesById: options.componentPoliciesById,
    });
    this.addToRootPolicy(updatedWorkspacePolicyEntries, {
      updateExisting: true,
    });
    return {
      updatedVariants,
      updatedComponents,
    };
  }

  static runtime = MainRuntime;
  static dependencies = [
    EnvsAspect,
    LoggerAspect,
    ConfigAspect,
    AspectLoaderAspect,
    ComponentAspect,
    GraphqlAspect,
    GlobalConfigAspect,
  ];

  static slots = [
    Slot.withType<WorkspacePolicy>(),
    Slot.withType<VariantPolicyConfigObject>(),
    Slot.withType<PackageManager>(),
    Slot.withType<RegExp>(),
    Slot.withType<DependencyFactory>(),
    Slot.withType<PreInstallSubscriberList>(),
    Slot.withType<PostInstallSubscriberList>(),
    Slot.withType<DependencyDetector>(),
  ];

  static defaultConfig: DependencyResolverWorkspaceConfig &
    Required<Pick<DependencyResolverWorkspaceConfig, 'linkCoreAspects'>> = {
    /**
     * default package manager.
     */
    packageManager: 'teambit.dependencies/pnpm',
    policy: {},
    linkCoreAspects: true,
  };

  static async provider(
    [envs, loggerExt, configMain, aspectLoader, componentAspect, graphql, globalConfig]: [
      EnvsMain,
      LoggerMain,
      ConfigMain,
      AspectLoaderMain,
      ComponentMain,
      GraphqlMain,
      GlobalConfigMain
    ],
    config: DependencyResolverWorkspaceConfig,
    [
      rootPolicyRegistry,
      policiesRegistry,
      packageManagerSlot,
      dependencyFactorySlot,
      preInstallSlot,
      postInstallSlot,
    ]: [
      RootPolicyRegistry,
      PoliciesRegistry,
      PackageManagerSlot,
      DependencyFactorySlot,
      PreInstallSlot,
      PostInstallSlot
    ]
  ) {
    // const packageManager = new PackageManagerLegacy(config.packageManager, logger);
    const logger = loggerExt.createLogger(DependencyResolverAspect.id);
    const dependencyResolver = new DependencyResolverMain(
      config,
      rootPolicyRegistry,
      policiesRegistry,
      envs,
      logger,
      configMain,
      aspectLoader,
      globalConfig,
      componentAspect,
      packageManagerSlot,
      dependencyFactorySlot,
      preInstallSlot,
      postInstallSlot
    );

    componentAspect.registerShowFragments([
      new DependenciesFragment(dependencyResolver),
      new DevDependenciesFragment(dependencyResolver),
      new PeerDependenciesFragment(dependencyResolver),
    ]);
    // TODO: solve this generics issue and remove the ts-ignore
    // @ts-ignore
    dependencyResolver.registerDependencyFactories([new ComponentDependencyFactory(componentAspect)]);

    DependencyResolver.getDepResolverAspectName = () => DependencyResolverAspect.id;

    LegacyComponent.registerOnComponentOverridesLoading(
      DependencyResolverAspect.id,
      async (configuredExtensions: ExtensionDataList, id: BitId, legacyFiles: SourceFile[]) => {
        const policy = await dependencyResolver.mergeVariantPolicies(configuredExtensions, id, legacyFiles);
        return policy.toLegacyDepsOverrides();
      }
    );
    DependencyResolver.registerWorkspacePolicyGetter(() => {
      const workspacePolicy = dependencyResolver.getWorkspacePolicy();
      return workspacePolicy.toManifest();
    });
    DependencyResolver.registerEnvDetectorGetter(async (extensions: ExtensionDataList) => {
      return dependencyResolver.calcComponentEnvDepDetectors(extensions);
    });
    DependencyResolver.registerHarmonyEnvPeersPolicyForEnvItselfGetter(async (id: BitId, files: SourceFile[]) => {
      const envPolicy = await dependencyResolver.getEnvPolicyFromEnvLegacyId(id, files);
      if (!envPolicy) return undefined;
      return envPolicy.selfPolicy.toVersionManifest();
    });
    if (aspectLoader)
      aspectLoader.registerOnLoadRequireableExtensionSlot(
        dependencyResolver.onLoadRequireableExtensionSubscriber.bind(dependencyResolver)
      );

    graphql.register(dependencyResolverSchema(dependencyResolver));
    envs.registerService(new DependenciesService());

    return dependencyResolver;
  }

  getEmptyDepsObject(): ManifestDependenciesObject {
    return {
      dependencies: {},
      devDependencies: {},
      peerDependencies: {},
    };
  }

  /**
   * Returns a list of target locations where that given component was hard linked to.
   *
   * @param rootDir - The root directory of the workspace
   * @param componentDir - Relative path to the component's directory
   * @param packageName - The injected component's packageName
   */
  async getInjectedDirs(rootDir: string, componentDir: string, packageName: string): Promise<string[]> {
    const packageManager = this.getPackageManager();
    if (typeof packageManager?.getInjectedDirs === 'function') {
      return packageManager.getInjectedDirs(rootDir, componentDir, packageName);
    }
    return [];
  }

  getWorkspaceDepsOfBitRoots(manifests: ProjectManifest[]): Record<string, string> {
    const packageManager = this.getPackageManager();
    if (!packageManager) {
      throw new PackageManagerNotFound(this.config.packageManager);
    }
    return packageManager.getWorkspaceDepsOfBitRoots(manifests);
  }
}

DependencyResolverAspect.addRuntime(DependencyResolverMain);

function repeatPrefix(originalSpec: string, newVersion: string): string {
  switch (originalSpec[0]) {
    case '~':
    case '^':
      return `${originalSpec[0]}${newVersion}`;
    default:
      return newVersion;
  }
}<|MERGE_RESOLUTION|>--- conflicted
+++ resolved
@@ -269,18 +269,16 @@
    */
   linkCoreAspects?: boolean;
 
-<<<<<<< HEAD
   /**
    * When false, Bit will create a shared node_modules directory for all components in a capsule.
    */
   isolatedCapsules?: boolean;
-=======
+
   /*
    * Ignore the builds of specific dependencies. The "preinstall", "install", and "postinstall" scripts
    * of the listed packages will not be executed during installation.
    */
   neverBuiltDependencies?: string[];
->>>>>>> 9f97749b
 }
 
 export interface DependencyResolverVariantConfig {
@@ -398,14 +396,13 @@
     return Boolean(this.config.rootComponents);
   }
 
-<<<<<<< HEAD
   isolatedCapsules(): boolean {
     return this.config.isolatedCapsules ?? true;
-=======
+  }
+
   hasHarmonyInRootPolicy(): boolean {
     const rootPolicy = this.getWorkspacePolicyFromConfig();
     return rootPolicy.entries.some(({ dependencyId }) => dependencyId === '@teambit/harmony');
->>>>>>> 9f97749b
   }
 
   nodeLinker(): 'hoisted' | 'isolated' {

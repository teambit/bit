import multimatch from 'multimatch';
import mapSeries from 'p-map-series';
import { MainRuntime } from '@teambit/cli';
import { getAllCoreAspectsIds } from '@teambit/bit';
import { getRelativeRootComponentDir } from '@teambit/bit-roots';
import ComponentAspect, { Component, ComponentMap, ComponentMain, IComponent, ComponentID } from '@teambit/component';
import type { ConfigMain } from '@teambit/config';
import { join } from 'path';
import { compact, get, pick, uniq, omit } from 'lodash';
import { ConfigAspect } from '@teambit/config';
import { DependenciesEnv, EnvDefinition, EnvsAspect, EnvsMain } from '@teambit/envs';
import { Slot, SlotRegistry, ExtensionManifest, Aspect, RuntimeManifest } from '@teambit/harmony';
import { RequireableComponent } from '@teambit/harmony.modules.requireable-component';
import type { LoggerMain } from '@teambit/logger';
import { GraphqlAspect, GraphqlMain } from '@teambit/graphql';
import { Logger, LoggerAspect } from '@teambit/logger';
import {
  CFG_PACKAGE_MANAGER_CACHE,
  CFG_REGISTRY_URL_KEY,
  CFG_USER_TOKEN_KEY,
  CFG_ISOLATED_SCOPE_CAPSULES,
  getCloudDomain,
} from '@teambit/legacy/dist/constants';
// TODO: it's weird we take it from here.. think about it../workspace/utils
import { DependencyResolver } from '@teambit/legacy/dist/consumer/component/dependencies/dependency-resolver';
import { ExtensionDataList } from '@teambit/legacy/dist/consumer/config/extension-data';
import componentIdToPackageName from '@teambit/legacy/dist/utils/bit/component-id-to-package-name';
import { DetectorHook } from '@teambit/legacy/dist/consumer/component/dependencies/files-dependency-builder/detector-hook';
import { Http, ProxyConfig, NetworkConfig } from '@teambit/legacy/dist/scope/network/http';
import { onTagIdTransformer } from '@teambit/snapping';
import { Version as VersionModel } from '@teambit/legacy/dist/scope/models';
import LegacyComponent from '@teambit/legacy/dist/consumer/component';
import fs from 'fs-extra';
import { BitId } from '@teambit/legacy-bit-id';
import { readCAFileSync } from '@pnpm/network.ca-file';
import { SourceFile } from '@teambit/legacy/dist/consumer/component/sources';
import { PeerDependencyRules, ProjectManifest } from '@pnpm/types';
import semver, { SemVer } from 'semver';
import AspectLoaderAspect, { AspectLoaderMain } from '@teambit/aspect-loader';
import GlobalConfigAspect, { GlobalConfigMain } from '@teambit/global-config';
import { Registries, Registry } from './registry';
import { applyUpdates, UpdatedComponent } from './apply-updates';
import { ROOT_NAME } from './dependencies/constants';
import {
  DependencyInstaller,
  PreInstallSubscriberList,
  PostInstallSubscriberList,
  DepInstallerContext,
} from './dependency-installer';
import { DependencyResolverAspect } from './dependency-resolver.aspect';
import { DependencyVersionResolver } from './dependency-version-resolver';
import { DepLinkerContext, DependencyLinker, LinkingOptions } from './dependency-linker';
import { ComponentModelVersion, getAllPolicyPkgs, OutdatedPkg } from './get-all-policy-pkgs';
import { InvalidVersionWithPrefix, PackageManagerNotFound } from './exceptions';
import {
  CreateFromComponentsOptions,
  WorkspaceManifest,
  WorkspaceManifestFactory,
  ManifestDependenciesObject,
} from './manifest';
import {
  WorkspacePolicyConfigObject,
  VariantPolicyConfigObject,
  WorkspacePolicy,
  WorkspacePolicyFactory,
  VariantPolicy,
  WorkspacePolicyAddEntryOptions,
  WorkspacePolicyEntry,
  SerializedVariantPolicy,
} from './policy';
import {
  PackageImportMethod,
  PackageManager,
  PeerDependencyIssuesByProjects,
  PackageManagerGetPeerDependencyIssuesOptions,
} from './package-manager';

import {
  SerializedDependency,
  DependencyListFactory,
  DependencyFactory,
  ComponentDependencyFactory,
  COMPONENT_DEP_TYPE,
  DependencyList,
  ComponentDependency,
} from './dependencies';
import { DependenciesFragment, DevDependenciesFragment, PeerDependenciesFragment } from './show-fragments';
import { dependencyResolverSchema } from './dependency-resolver.graphql';
import { DependencyDetector } from './dependency-detector';
import { DependenciesService } from './dependencies.service';
import { EnvPolicy } from './policy/env-policy';

export const BIT_CLOUD_REGISTRY = `https://node-registry.${getCloudDomain()}/`;
export const NPM_REGISTRY = 'https://registry.npmjs.org/';

export { ProxyConfig, NetworkConfig } from '@teambit/legacy/dist/scope/network/http';

export type NodeLinker = 'hoisted' | 'isolated';

export interface DependencyResolverComponentData {
  packageName: string;
  policy: SerializedVariantPolicy;
  dependencies: SerializedDependency;
}

export interface DependencyResolverWorkspaceConfig {
  policy: WorkspacePolicyConfigObject;
  /**
   * choose the package manager for Bit to use. you can choose between 'npm', 'yarn', 'pnpm'
   * and 'librarian'. our recommendation is use 'librarian' which reduces package duplicates
   * and totally removes the need of a 'node_modules' directory in your project.
   */
  packageManager: string;

  /**
   * A proxy server for out going network requests by the package manager
   * Used for both http and https requests (unless the httpsProxy is defined)
   */
  proxy?: string;

  /**
   * A proxy server for outgoing https requests by the package manager (fallback to proxy server if not defined)
   * Use this in case you want different proxy for http and https requests.
   */
  httpsProxy?: string;

  /**
   * A path to a file containing one or multiple Certificate Authority signing certificates.
   * allows for multiple CA's, as well as for the CA information to be stored in a file on disk.
   */
  ca?: string;

  /**
   * Whether or not to do SSL key validation when making requests to the registry via https
   */
  strictSsl?: string;

  /**
   * A client certificate to pass when accessing the registry. Values should be in PEM format (Windows calls it "Base-64 encoded X.509 (.CER)") with newlines replaced by the string "\n". For example:
   * cert="-----BEGIN CERTIFICATE-----\nXXXX\nXXXX\n-----END CERTIFICATE-----"
   * It is not the path to a certificate file (and there is no "certfile" option).
   */
  cert?: string;

  /**
   * A client key to pass when accessing the registry. Values should be in PEM format with newlines replaced by the string "\n". For example:
   * key="-----BEGIN PRIVATE KEY-----\nXXXX\nXXXX\n-----END PRIVATE KEY-----"
   * It is not the path to a key file (and there is no "keyfile" option).
   */
  key?: string;

  /**
   * A comma-separated string of domain extensions that a proxy should not be used for.
   */
  noProxy?: string;

  /**
   * The IP address of the local interface to use when making connections to the npm registry.
   */
  localAddress?: string;

  /**
   * How many times to retry if Bit fails to fetch from the registry.
   */
  fetchRetries?: number;

  /*
   * The exponential factor for retry backoff.
   */
  fetchRetryFactor?: number;

  /*
   * The minimum (base) timeout for retrying requests.
   */
  fetchRetryMintimeout?: number;

  /*
   * The maximum fallback timeout to ensure the retry factor does not make requests too long.
   */
  fetchRetryMaxtimeout?: number;

  /*
   * The maximum amount of time (in milliseconds) to wait for HTTP requests to complete.
   */
  fetchTimeout?: number;

  /*
   * The maximum number of connections to use per origin (protocol/host/port combination).
   */
  maxSockets?: number;

  /*
   * Controls the maximum number of HTTP(S) requests to process simultaneously.
   */
  networkConcurrency?: number;

  /*
   * Set the prefix to use when adding dependency to workspace.jsonc via bit install
   * to lock version to exact version you can use empty string (default)
   */
  savePrefix?: string;

  /*
   * in case you want to disable this proxy set this config to false
   *
   */
  installFromBitDevRegistry?: boolean;

  /*
   * map of extra arguments to pass to the configured package manager upon the installation
   * of dependencies.
   */
  packageManagerArgs?: string[];

  /*
   * This field allows to instruct the package manager to override any dependency in the dependency graph.
   * This is useful to enforce all your packages to use a single version of a dependency, backport a fix,
   * or replace a dependency with a fork.
   */
  overrides?: Record<string, string>;

  /**
   * This is similar to overrides, but will only affect installation in capsules.
   * In case overrides is configured and this not, the regular overrides will affect capsules as well.
   * in case both configured, capsulesOverrides will be used for capsules, and overrides will affect the workspace.
   */
  capsulesOverrides?: Record<string, string>;

  /*
   * Defines what linker should be used for installing Node.js packages.
   * Supported values are hoisted and isolated.
   */
  nodeLinker?: NodeLinker;

  /*
   * Controls the way packages are imported from the store.
   */
  packageImportMethod?: PackageImportMethod;

  /*
   * Use and cache the results of (pre/post)install hooks.
   */
  sideEffectsCache?: boolean;

  /*
   * The list of components that should be installed in isolation from the workspace.
   * The component's package names should be used in this list, not their component IDs.
   */
  rootComponents?: boolean;

  /*
   * The node version to use when checking a package's engines setting.
   */
  nodeVersion?: string;

  /*
   * Refuse to install any package that claims to not be compatible with the current Node.js version.
   */
  engineStrict?: boolean;

  /*
   * Rules to mute specific peer dependeny warnings.
   */
  peerDependencyRules?: PeerDependencyRules;

  /*
   * This setting is "true" by default and tells bit to link core aspects to the node_modules of the workspace.
   * It only makes sense to set this to "false" in a workspace in which core aspects are actually developed.
   */
  linkCoreAspects?: boolean;

  /**
   * When false, Bit will create a shared node_modules directory for all components in a capsule.
   */
  isolatedCapsules?: boolean;

  /*
   * Ignore the builds of specific dependencies. The "preinstall", "install", and "postinstall" scripts
   * of the listed packages will not be executed during installation.
   */
  neverBuiltDependencies?: string[];

  /**
   * If true, staleness checks for cached data will be bypassed, but missing data will be requested from the server.
   */
  preferOffline?: boolean;
}

export interface DependencyResolverVariantConfig {
  policy: VariantPolicyConfigObject;
}

export type RootPolicyRegistry = SlotRegistry<WorkspacePolicy>;
export type PoliciesRegistry = SlotRegistry<VariantPolicyConfigObject>;
export type PackageManagerSlot = SlotRegistry<PackageManager>;
export type DependencyFactorySlot = SlotRegistry<DependencyFactory[]>;
export type PreInstallSlot = SlotRegistry<PreInstallSubscriberList>;
export type PostInstallSlot = SlotRegistry<PostInstallSubscriberList>;

export type MergeDependenciesFunc = (configuredExtensions: ExtensionDataList) => Promise<VariantPolicyConfigObject>;

export type GetInstallerOptions = {
  rootDir?: string;
  packageManager?: string;
  cacheRootDirectory?: string;
  installingContext?: DepInstallerContext;
  nodeLinker?: NodeLinker;
};

export type GetLinkerOptions = {
  rootDir?: string;
  linkingOptions?: LinkingOptions;
  linkingContext?: DepLinkerContext;
};

export type GetDependenciesOptions = {
  includeHidden?: boolean;
};

export type GetVersionResolverOptions = {
  cacheRootDirectory?: string;
};

type OnExportIdTransformer = (id: BitId) => BitId;

const defaultLinkingOptions: LinkingOptions = {
  linkTeambitBit: true,
  linkCoreAspects: true,
};

const defaultCreateFromComponentsOptions: CreateFromComponentsOptions = {
  filterComponentsFromManifests: true,
  createManifestForComponentsWithoutDependencies: true,
};

export class DependencyResolverMain {
  constructor(
    /**
     * Dependency resolver  extension configuration.
     */
    readonly config: DependencyResolverWorkspaceConfig,

    /**
     * Registry for changes by other extensions.
     */
    private rootPolicyRegistry: RootPolicyRegistry,

    /**
     * Registry for changes by other extensions.
     */
    private policiesRegistry: PoliciesRegistry,

    /**
     * envs extension.
     */
    private envs: EnvsMain,

    private logger: Logger,

    private configAspect: ConfigMain,

    private aspectLoader: AspectLoaderMain,

    private globalConfig: GlobalConfigMain,

    /**
     * component aspect.
     */
    readonly componentAspect: ComponentMain,

    private packageManagerSlot: PackageManagerSlot,

    private dependencyFactorySlot: DependencyFactorySlot,

    private preInstallSlot: PreInstallSlot,

    private postInstallSlot: PostInstallSlot
  ) {}

  /**
   * Save list of envs that doesn't contains env.jsonc file
   * this is used to show warning / instuctions to the user
   */
  public envsWithoutManifest = new Set<string>();

  /**
   * This function is a temporary workaround for installation in capsules with pnpm.
   * Currently pnpm breaks the root node_modules inside the capsule because it removes deps from it.
   * Install runs several times in the same capsule and pnpm removes deps from the previous runs.
   *
   * This workaround unfortunately also breaks pnpm on angular projects. Because dedupe doesn't work properly.
   * To fix this issue we'll either have to switch to root components or try to change pnpm code.
   *
   * Here is the PR where initially dedupe was turned off for pnpm: https://github.com/teambit/bit/pull/5410
   */
  supportsDedupingOnExistingRoot(): boolean {
    const packageManager = this.getPackageManager();
    return packageManager?.supportsDedupingOnExistingRoot?.() === true && !this.isolatedCapsules();
  }

  hasRootComponents(): boolean {
    return Boolean(this.config.rootComponents);
  }

  isolatedCapsules(): boolean {
    const globalConfig = this.globalConfig.getSync(CFG_ISOLATED_SCOPE_CAPSULES);
    // @ts-ignore
    const defaultVal = globalConfig !== undefined ? globalConfig === true || globalConfig === 'true' : true;
    const res = this.config.isolatedCapsules ?? defaultVal;
    return res;
  }

  hasHarmonyInRootPolicy(): boolean {
    const rootPolicy = this.getWorkspacePolicyFromConfig();
    return rootPolicy.entries.some(({ dependencyId }) => dependencyId === '@teambit/harmony');
  }

  nodeLinker(packageManagerName?: string): NodeLinker {
    if (this.config.nodeLinker) return this.config.nodeLinker;
    const pmName = packageManagerName || this.config.packageManager;
    if (pmName === 'teambit.dependencies/yarn') return 'hoisted';
    return 'isolated';
  }

  linkCoreAspects(): boolean {
    return this.config.linkCoreAspects ?? DependencyResolverMain.defaultConfig.linkCoreAspects;
  }

  /**
   * register a new package manager to the dependency resolver.
   */
  registerPackageManager(packageManager: PackageManager) {
    this.packageManagerSlot.register(packageManager);
  }

  registerDependencyFactories(factories: DependencyFactory[]) {
    this.dependencyFactorySlot.register(factories);
  }

  registerPreInstallSubscribers(subscribers: PreInstallSubscriberList) {
    this.preInstallSlot.register(subscribers);
  }

  registerPostInstallSubscribers(subscribers: PreInstallSubscriberList) {
    this.postInstallSlot.register(subscribers);
  }

  getSavePrefix(): string {
    return this.config.savePrefix || '^';
  }

  getVersionWithSavePrefix({
    version,
    overridePrefix,
    wantedRange,
  }: {
    version: string;
    overridePrefix?: string;
    wantedRange?: string;
  }): string {
    if (wantedRange && ['~', '^'].includes(wantedRange[0])) {
      return wantedRange;
    }
    const prefix = overridePrefix || this.getSavePrefix();
    const versionWithPrefix = `${prefix}${version}`;
    if (!semver.validRange(versionWithPrefix)) {
      throw new InvalidVersionWithPrefix(versionWithPrefix);
    }
    return versionWithPrefix;
  }

  async getPolicy(component: Component): Promise<VariantPolicy> {
    const entry = component.state.aspects.get(DependencyResolverAspect.id);
    if (!entry) {
      return VariantPolicy.getEmpty();
    }
    const serializedPolicy: SerializedVariantPolicy = get(entry, ['data', 'policy'], []);
    return VariantPolicy.parse(serializedPolicy);
  }

  /**
   * This function called on component load in order to calculate the dependencies based on the legacy (consumer) component
   * and write them to the dependencyResolver data.
   * Do not use this function for other purpose.
   * If you want to get the component dependencies call getDependencies (which will give you the dependencies from the data itself)
   * TODO: once we switch deps resolver <> workspace relation we should make it private
   * TODO: once we switch deps resolver <> workspace relation we should remove the resolveId func here
   * @param component
   */
  async extractDepsFromLegacy(component: Component, policy?: VariantPolicy): Promise<DependencyList> {
    const componentPolicy = policy || (await this.getPolicy(component));
    const legacyComponent: LegacyComponent = component.state._consumer;
    const listFactory = this.getDependencyListFactory();
    const dependencyList = await listFactory.fromLegacyComponent(legacyComponent);
    dependencyList.forEach((dep) => {
      const found = componentPolicy.find(dep.id);
      // if no policy found, the dependency was auto-resolved from the source code
      dep.source = found?.source || 'auto';
      dep.hidden = found?.hidden;
    });
    return dependencyList;
  }

  private getDependencyListFactory(): DependencyListFactory {
    const factories = this.dependencyFactorySlot.values().flat();
    const factoriesMap = factories.reduce((acc, factory) => {
      acc[factory.type] = factory;
      return acc;
    }, {});
    const listFactory = new DependencyListFactory(factoriesMap);
    return listFactory;
  }

  /**
   * Main function to get the dependency list of a given component
   * @param component
   */
  async getDependencies(
    component: IComponent,
    { includeHidden = false }: GetDependenciesOptions = {}
  ): Promise<DependencyList> {
    const entry = component.get(DependencyResolverAspect.id);
    if (!entry) {
      return DependencyList.fromArray([]);
    }
    const serializedDependencies: SerializedDependency[] = entry?.data?.dependencies || [];
    const depList = await this.getDependenciesFromSerializedDependencies(serializedDependencies);
    if (includeHidden) return depList;
    return depList.filterHidden();
  }

  /**
   * returns only the dependencies that are bit-components.
   */
  async getComponentDependencies(component: IComponent): Promise<ComponentDependency[]> {
    const dependencyList = await this.getDependencies(component);
    return dependencyList.getComponentDependencies();
  }

  private async getDependenciesFromSerializedDependencies(
    dependencies: SerializedDependency[]
  ): Promise<DependencyList> {
    if (!dependencies.length) {
      return DependencyList.fromArray([]);
    }
    const listFactory = this.getDependencyListFactory();
    const deps = await listFactory.fromSerializedDependencies(dependencies);
    return deps;
  }

  /**
   * Getting the merged workspace policy (from dep resolver config and others like root package.json)
   * @returns
   */
  getWorkspacePolicy(): WorkspacePolicy {
    const policyFromConfig = this.getWorkspacePolicyFromConfig();
    const externalPolicies = this.rootPolicyRegistry.toArray().map(([, policy]) => policy);
    return this.mergeWorkspacePolices([policyFromConfig, ...externalPolicies]);
  }

  /**
   * Getting the workspace policy as defined in the workspace.jsonc in the dependencyResolver aspect
   * This will not take into account packages that defined in the package.json of the root for example
   * in most cases you should use getWorkspacePolicy
   * @returns
   */
  getWorkspacePolicyFromConfig(): WorkspacePolicy {
    const factory = new WorkspacePolicyFactory();
    return factory.fromConfigObject(this.config.policy);
  }

  getWorkspacePolicyFromConfigObject(obj: WorkspacePolicyConfigObject): WorkspacePolicy {
    const factory = new WorkspacePolicyFactory();
    return factory.fromConfigObject(obj);
  }

  getWorkspacePolicyFromPackageJson(packageJson: Record<string, any>): WorkspacePolicy {
    const factory = new WorkspacePolicyFactory();
    return factory.fromPackageJson(packageJson);
  }

  mergeWorkspacePolices(polices: WorkspacePolicy[]): WorkspacePolicy {
    return WorkspacePolicy.mergePolices(polices);
  }

  /**
   * Create a workspace manifest
   * The term workspace here is not the same as "bit workspace" but a workspace that represent a shared root
   * for installation of many components (sometime it might point to the workspace path)
   * in other case it can be for example the capsules root dir
   *
   * @param {string} [name=ROOT_NAME]
   * @param {SemVer} [version=new SemVer('1.0.0')]
   * @param {ManifestDependenciesObject} dependencies
   * @param {string} rootDir
   * @param {Component[]} components
   * @param {CreateFromComponentsOptions} [options={
   *       filterComponentsFromManifests: true,
   *       createManifestForComponentsWithoutDependencies: true,
   *     }]
   * @returns {WorkspaceManifest}
   * @memberof DependencyResolverMain
   */
  async getWorkspaceManifest(
    name: string = ROOT_NAME,
    version: SemVer = new SemVer('1.0.0'),
    rootPolicy: WorkspacePolicy,
    rootDir: string,
    components: Component[],
    options: CreateFromComponentsOptions = defaultCreateFromComponentsOptions,
    context: DepInstallerContext = {}
  ): Promise<WorkspaceManifest> {
    const statusMessage = context?.inCapsule
      ? `(capsule) deduping dependencies for installation in root dir ${rootDir}`
      : 'deduping dependencies for installation';
    if (!context?.inCapsule) {
      this.logger.setStatusLine(statusMessage);
    }
    const concreteOpts = {
      ...defaultCreateFromComponentsOptions,
      ...options,
    };
    const workspaceManifestFactory = new WorkspaceManifestFactory(this, this.aspectLoader);
    const res = await workspaceManifestFactory.createFromComponents(
      name,
      version,
      rootPolicy,
      rootDir,
      components,
      concreteOpts
    );
    if (!context?.inCapsule) {
      this.logger.consoleSuccess();
    }
    return res;
  }

  /**
   * get the package name of a component.
   */
  getPackageName(component: Component): string {
    return this.getDepResolverData(component)?.packageName ?? this.calcPackageName(component);
  }

  getDepResolverData(component: Component): DependencyResolverComponentData | undefined {
    return component.state.aspects.get(DependencyResolverAspect.id)?.data as DependencyResolverComponentData;
  }

  calcPackageName(component: Component): string {
    return componentIdToPackageName(component.state._consumer);
  }

  /*
   * Returns the location where the component is installed with its peer dependencies
   * This is used in cases you want to actually run the components and make sure all the dependencies (especially peers) are resolved correctly
   */
  getRuntimeModulePath(component: Component, isInWorkspace = false) {
    if (!this.hasRootComponents()) {
      const modulePath = this.getModulePath(component);
      return modulePath;
    }
    const pkgName = this.getPackageName(component);
<<<<<<< HEAD
    const selfRootDir = getRelativeRootComponentDir(!isInWorkspace
=======
    const selfRootDir = getRelativeRootComponentDir(!isInWorkspace 
>>>>>>> 8916e67a
      ? component.id.toString()
      : component.id.toStringWithoutVersion()
    );
    // In case the component is it's own root we want to load it from it's own root folder
    if (fs.pathExistsSync(selfRootDir)) {
      const innerDir = join(selfRootDir, 'node_modules', pkgName);
      if (fs.pathExistsSync(innerDir)) return innerDir;
      // sometime for the env itself we don't have the env package in the env root dir, because it was hoisted
      // in that case we return the dir from the root node_modules
      return this.getModulePath(component);
    }
    const envId = this.envs.getEnvId(component);
    const dirInEnvRoot = join(getRelativeRootComponentDir(envId), 'node_modules', pkgName);
    if (fs.pathExistsSync(dirInEnvRoot)) return dirInEnvRoot;
    return this.getModulePath(component);
  }

  /**
   * returns the package path in the /node_modules/ folder
   * In case you call this in order to run the code from the path, please refer to the `getRuntimeModulePath` API
   */
  getModulePath(component: Component) {
    const pkgName = this.getPackageName(component);
    const relativePath = join('node_modules', pkgName);
    return relativePath;
  }

  /**
   * get a component dependency installer.
   */
  getInstaller(options: GetInstallerOptions = {}) {
    const packageManagerName = options.packageManager || this.config.packageManager;
    const packageManager = this.packageManagerSlot.get(packageManagerName);
    const cacheRootDir = options.cacheRootDirectory || this.globalConfig.getSync(CFG_PACKAGE_MANAGER_CACHE);

    if (!packageManager) {
      throw new PackageManagerNotFound(this.config.packageManager);
    }

    if (cacheRootDir && !fs.pathExistsSync(cacheRootDir)) {
      this.logger.debug(`creating package manager cache dir at ${cacheRootDir}`);
      fs.ensureDirSync(cacheRootDir);
    }
    const preInstallSubscribers = this.getPreInstallSubscribers();
    const postInstallSubscribers = this.getPostInstallSubscribers();
    // TODO: we should somehow pass the cache root dir to the package manager constructor
    return new DependencyInstaller(
      packageManager,
      this.aspectLoader,
      this.logger,
      this,
      options.rootDir,
      cacheRootDir,
      preInstallSubscribers,
      postInstallSubscribers,
      options.nodeLinker || this.nodeLinker(packageManagerName),
      this.config.packageImportMethod,
      this.config.sideEffectsCache,
      this.config.nodeVersion,
      this.config.engineStrict,
      this.config.peerDependencyRules,
      this.config.neverBuiltDependencies,
      this.config.preferOffline,
      options.installingContext
    );
  }

  private getPreInstallSubscribers(): PreInstallSubscriberList {
    return this.preInstallSlot.values().flat();
  }

  private getPostInstallSubscribers(): PostInstallSubscriberList {
    return this.postInstallSlot.values().flat();
  }

  /**
   * get a component dependency linker.
   */
  getLinker(options: GetLinkerOptions = {}) {
    const linkingOptions = Object.assign({}, defaultLinkingOptions, options?.linkingOptions || {});
    // TODO: we should somehow pass the cache root dir to the package manager constructor
    return new DependencyLinker(
      this,
      this.aspectLoader,
      this.componentAspect,
      this.envs,
      this.logger,
      options.rootDir,
      linkingOptions,
      options.linkingContext
    );
  }

  /**
   * This function returns the package manager if it exists, otherwise it returns undefined.
   * @returns The `getPackageManager()` function returns a `PackageManager` object or `undefined`.
   */
  getPackageManager(): PackageManager | undefined {
    const packageManager = this.packageManagerSlot.get(this.config.packageManager);
    return packageManager;
  }

  getPackageManagerName() {
    return this.config.packageManager;
  }

  async getVersionResolver(options: GetVersionResolverOptions = {}) {
    const packageManager = this.getPackageManager();
    const cacheRootDir = options.cacheRootDirectory || this.globalConfig.getSync(CFG_PACKAGE_MANAGER_CACHE);

    if (!packageManager) {
      throw new PackageManagerNotFound(this.config.packageManager);
    }

    if (cacheRootDir && !fs.pathExistsSync(cacheRootDir)) {
      this.logger.debug(`creating package manager cache dir at ${cacheRootDir}`);
      fs.ensureDirSync(cacheRootDir);
    }
    const { networkConcurrency } = await this.getNetworkConfig();
    // TODO: we should somehow pass the cache root dir to the package manager constructor
    return new DependencyVersionResolver(packageManager, cacheRootDir, networkConcurrency);
  }

  /**
   * these ids should not be in the dependencyResolver policy normally.
   * one exception is bit itself, which needs teambit.harmony/harmony in the dependencies.
   *
   * returns component-ids string without a version.
   */
  getCompIdsThatShouldNotBeInPolicy(): string[] {
    return [...getAllCoreAspectsIds(), 'teambit.harmony/harmony'];
  }

  /**
   * return the system configured package manager. by default pnpm.
   */
  getSystemPackageManager(): PackageManager {
    const defaultPm = 'teambit.dependencies/pnpm';
    const packageManager = this.packageManagerSlot.get(defaultPm);
    if (!packageManager) throw new Error(`default package manager: ${defaultPm} was not found`);
    return packageManager;
  }

  async getProxyConfig(): Promise<ProxyConfig> {
    const proxyConfigFromDepResolverConfig = this.getProxyConfigFromDepResolverConfig();
    let httpProxy = proxyConfigFromDepResolverConfig.httpProxy;
    let httpsProxy = proxyConfigFromDepResolverConfig.httpsProxy;

    // Take config from the aspect config if defined
    if (httpProxy || httpsProxy) {
      this.logger.debug(
        `proxy config taken from the dep resolver config. proxy: ${httpProxy} httpsProxy: ${httpsProxy}`
      );
      return proxyConfigFromDepResolverConfig;
    }

    // Take config from the package manager (npmrc) config if defined
    const proxyConfigFromPackageManager = await this.getProxyConfigFromPackageManager();
    if (proxyConfigFromPackageManager?.httpProxy || proxyConfigFromPackageManager?.httpsProxy) {
      this.logger.debug(
        `proxy config taken from the package manager config (npmrc). proxy: ${proxyConfigFromPackageManager.httpProxy} httpsProxy: ${proxyConfigFromPackageManager.httpsProxy}`
      );
      return proxyConfigFromPackageManager;
    }

    // Take config from global bit config
    const proxyConfigFromGlobalConfig = await this.getProxyConfigFromGlobalConfig();
    httpProxy = proxyConfigFromGlobalConfig.httpProxy;
    httpsProxy = proxyConfigFromGlobalConfig.httpsProxy;
    if (httpProxy || httpsProxy) {
      this.logger.debug(`proxy config taken from the global bit config. proxy: ${httpProxy} httpsProxy: ${httpsProxy}`);
      return proxyConfigFromGlobalConfig;
    }
    return {};
  }

  private getProxyConfigFromDepResolverConfig(): ProxyConfig {
    return {
      httpProxy: this.config.proxy,
      httpsProxy: this.config.httpsProxy || this.config.proxy,
      noProxy: this.config.noProxy,
    };
  }

  async getNetworkConfig(): Promise<NetworkConfig> {
    const networkConfig = {
      ...(await this.getNetworkConfigFromGlobalConfig()),
      ...(await this.getNetworkConfigFromPackageManager()),
      ...this.getNetworkConfigFromDepResolverConfig(),
    };
    this.logger.debug(
      `the next network configuration is used in dependency-resolver: ${JSON.stringify(
        {
          ...networkConfig,
          key: networkConfig.key ? 'set' : 'not set', // this is sensitive information, we should not log it
        },
        null,
        2
      )}`
    );
    return networkConfig;
  }

  private async getNetworkConfigFromGlobalConfig(): Promise<NetworkConfig> {
    const globalNetworkConfig = await Http.getNetworkConfig();
    if (!globalNetworkConfig.ca && globalNetworkConfig.cafile) {
      globalNetworkConfig.ca = readCAFileSync(globalNetworkConfig.cafile);
    }
    return globalNetworkConfig;
  }

  private getNetworkConfigFromDepResolverConfig(): NetworkConfig {
    const config: NetworkConfig = pick(this.config, [
      'fetchTimeout',
      'fetchRetries',
      'fetchRetryFactor',
      'fetchRetryMintimeout',
      'fetchRetryMaxtimeout',
      'maxSockets',
      'networkConcurrency',
      'key',
      'cert',
      'ca',
      'cafile',
    ]);
    if (this.config.strictSsl != null) {
      config.strictSSL =
        typeof this.config.strictSsl === 'string'
          ? this.config.strictSsl.toLowerCase() === 'true'
          : this.config.strictSsl;
    }
    return config;
  }

  private async getNetworkConfigFromPackageManager(): Promise<NetworkConfig> {
    const packageManager = this.getPackageManager();
    let networkConfigFromPackageManager: NetworkConfig = {};
    if (typeof packageManager?.getNetworkConfig === 'function') {
      networkConfigFromPackageManager = await packageManager?.getNetworkConfig();
    } else {
      const systemPm = this.getSystemPackageManager();
      if (!systemPm.getNetworkConfig) throw new Error('system package manager must implement `getNetworkConfig()`');
      networkConfigFromPackageManager = await systemPm.getNetworkConfig();
    }
    return networkConfigFromPackageManager;
  }

  private async getProxyConfigFromPackageManager(): Promise<ProxyConfig> {
    const packageManager = this.getPackageManager();
    let proxyConfigFromPackageManager: ProxyConfig = {};
    if (packageManager?.getProxyConfig && typeof packageManager?.getProxyConfig === 'function') {
      proxyConfigFromPackageManager = await packageManager?.getProxyConfig();
    } else {
      const systemPm = this.getSystemPackageManager();
      if (!systemPm.getProxyConfig) throw new Error('system package manager must implement `getProxyConfig()`');
      proxyConfigFromPackageManager = await systemPm.getProxyConfig();
    }
    return proxyConfigFromPackageManager;
  }

  private getProxyConfigFromGlobalConfig(): Promise<ProxyConfig> {
    return Http.getProxyConfig();
  }

  /**
   * Return the peer dependencies and their ranges that may be installed
   * without causing unmet peer dependency issues in some of the dependencies.
   */
  async getMissingPeerDependencies(
    rootDir: string,
    rootPolicy: WorkspacePolicy,
    componentDirectoryMap: ComponentMap<string>,
    options: PackageManagerGetPeerDependencyIssuesOptions
  ): Promise<Record<string, string>> {
    this.logger.setStatusLine('finding missing peer dependencies');
    const packageManager = this.getPackageManager();
    let peerDependencyIssues!: PeerDependencyIssuesByProjects;
    const installer = this.getInstaller();
    const manifests = await installer.getComponentManifests({
      ...options,
      componentDirectoryMap,
      rootPolicy,
      rootDir,
    });
    if (packageManager?.getPeerDependencyIssues && typeof packageManager?.getPeerDependencyIssues === 'function') {
      peerDependencyIssues = await packageManager?.getPeerDependencyIssues(rootDir, manifests, options);
    } else {
      const systemPm = this.getSystemPackageManager();
      if (!systemPm.getPeerDependencyIssues)
        throw new Error('system package manager must implement `getPeerDependencyIssues()`');
      peerDependencyIssues = await systemPm?.getPeerDependencyIssues(rootDir, manifests, options);
    }
    this.logger.consoleSuccess();
    return peerDependencyIssues['.']?.intersections;
  }

  async getRegistries(): Promise<Registries> {
    const packageManager = this.getPackageManager();
    let registries;
    if (packageManager?.getRegistries && typeof packageManager?.getRegistries === 'function') {
      registries = await packageManager?.getRegistries();
    } else {
      const systemPm = this.getSystemPackageManager();
      if (!systemPm.getRegistries) throw new Error('system package manager must implement `getRegistries()`');
      registries = await systemPm.getRegistries();
    }

    const getDefaultBitRegistry = (): Registry => {
      const bitGlobalConfigRegistry = this.globalConfig.getSync(CFG_REGISTRY_URL_KEY);
      const bitRegistry = bitGlobalConfigRegistry || BIT_CLOUD_REGISTRY;

      const { bitOriginalAuthType, bitAuthHeaderValue, bitOriginalAuthValue } = this.getBitAuthConfig();

      const alwaysAuth = !!bitAuthHeaderValue;
      const bitDefaultRegistry = new Registry(
        bitRegistry,
        alwaysAuth,
        bitAuthHeaderValue,
        bitOriginalAuthType,
        bitOriginalAuthValue
      );
      return bitDefaultRegistry;
    };

    const bitDefaultRegistry = getDefaultBitRegistry();

    const installFromBitDevRegistry = this.config.installFromBitDevRegistry ?? true;

    // Override default registry to use bit registry in case npmjs is the default - bit registry will proxy it
    // We check also NPM_REGISTRY.startsWith because the uri might not have the trailing / we have in NPM_REGISTRY
    if (
      installFromBitDevRegistry &&
      (!registries.defaultRegistry.uri ||
        registries.defaultRegistry.uri === NPM_REGISTRY ||
        NPM_REGISTRY.startsWith(registries.defaultRegistry.uri))
    ) {
      // TODO: this will not handle cases where you have token for private npm registries stored on npmjs
      // it should be handled by somehow in such case (default is npmjs and there is token for default) by sending the token of npmjs to the registry
      // (for example by setting some special header in the request)
      // then in the registry server it should be use it when proxies
      registries = registries.setDefaultRegistry(bitDefaultRegistry);
    }

    registries = this.addAuthToScopedBitRegistries(registries);
    return registries;
  }

  /**
   * This will mutate any registry which point to BIT_DEV_REGISTRY to have the auth config from the @bit scoped registry or from the user.token in bit's config
   */
  private addAuthToScopedBitRegistries(registries: Registries): Registries {
    const { bitOriginalAuthType, bitAuthHeaderValue, bitOriginalAuthValue } = this.getBitAuthConfig();
    const alwaysAuth = bitAuthHeaderValue !== undefined;
    let updatedRegistries = registries;
    Object.entries(registries.scopes).map(([name, registry]) => {
      if (!registry.authHeaderValue && BIT_CLOUD_REGISTRY.includes(registry.uri)) {
        const registryWithAuth = new Registry(
          registry.uri,
          alwaysAuth,
          bitAuthHeaderValue,
          bitOriginalAuthType,
          bitOriginalAuthValue
        );
        updatedRegistries = updatedRegistries.updateScopedRegistry(name, registryWithAuth);
      }
      return updatedRegistries;
    });
    return updatedRegistries;
  }

  private getBitAuthConfig(): Partial<{
    bitOriginalAuthType: string;
    bitAuthHeaderValue: string;
    bitOriginalAuthValue: string;
  }> {
    const bitGlobalConfigToken = this.globalConfig.getSync(CFG_USER_TOKEN_KEY);
    const res = {
      bitOriginalAuthType: '',
      bitAuthHeaderValue: '',
      bitOriginalAuthValue: '',
    };

    // In case there is no auth configuration in the npmrc, but there is token in bit config, take it from the config
    if (bitGlobalConfigToken) {
      res.bitOriginalAuthType = 'authToken';
      res.bitAuthHeaderValue = `Bearer ${bitGlobalConfigToken}`;
      res.bitOriginalAuthValue = bitGlobalConfigToken;
    }

    return res;
  }

  get packageManagerName(): string {
    return this.config.packageManager;
  }

  addToRootPolicy(entries: WorkspacePolicyEntry[], options?: WorkspacePolicyAddEntryOptions): WorkspacePolicy {
    const workspacePolicy = this.getWorkspacePolicyFromConfig();
    entries.forEach((entry) => workspacePolicy.add(entry, options));
    this.updateConfigPolicy(workspacePolicy);
    return workspacePolicy;
  }

  removeFromRootPolicy(dependencyIds: string[]) {
    const workspacePolicy = this.getWorkspacePolicyFromConfig();
    const workspacePolicyUpdated = workspacePolicy.remove(dependencyIds);
    this.updateConfigPolicy(workspacePolicyUpdated);
  }

  private updateConfigPolicy(workspacePolicy: WorkspacePolicy) {
    const workspacePolicyObject = workspacePolicy.toConfigObject();
    this.config.policy = workspacePolicyObject;
    this.configAspect.setExtension(DependencyResolverAspect.id, this.config, {
      overrideExisting: true,
      ignoreVersion: true,
    });
  }

  async persistConfig(workspaceDir?: string) {
    return this.configAspect.workspaceConfig?.write({ dir: workspaceDir });
  }

  /**
   * register new dependencies policies
   */
  registerDependenciesPolicies(policy: VariantPolicyConfigObject): void {
    return this.policiesRegistry.register(policy);
  }

  /**
   * register new dependencies policies
   */
  registerRootPolicy(policy: WorkspacePolicy): void {
    return this.rootPolicyRegistry.register(policy);
  }

  // async getComponentEnvPolicyFromExtension(configuredExtensions: ExtensionDataList): Promise<EnvPolicy> {
  //   const env = this.envs.calculateEnvFromExtensions(configuredExtensions);
  //   const fromFile = await this.getEnvPolicyFromFile(env.id);
  //   if (fromFile) return fromFile;
  //   return this.getComponentEnvPolicyFromEnv(env.env);
  // }

  async getComponentEnvPolicyFromExtension(configuredExtensions: ExtensionDataList): Promise<EnvPolicy> {
    const envId = await this.envs.calculateEnvIdFromExtensions(configuredExtensions);
    if (this.envs.isCoreEnv(envId)) {
      const env = await this.envs.calculateEnvFromExtensions(configuredExtensions);
      return this.getComponentEnvPolicyFromEnv(env.env);
    }

    const fromFile = await this.getEnvPolicyFromFile(envId);
    if (fromFile) return fromFile;
    const env = await this.envs.calculateEnvFromExtensions(configuredExtensions);
    return this.getComponentEnvPolicyFromEnv(env.env);
  }

  async getEnvPolicyFromEnvId(id: ComponentID, legacyFiles?: SourceFile[]): Promise<EnvPolicy | undefined> {
    return this.getEnvPolicyFromEnvLegacyId(id._legacy, legacyFiles);
  }

  async getEnvPolicyFromEnvLegacyId(id: BitId, legacyFiles?: SourceFile[]): Promise<EnvPolicy | undefined> {
    const fromFile = await this.getEnvPolicyFromFile(id.toString(), legacyFiles);
    if (fromFile) return fromFile;
    const envDef = await this.envs.getEnvDefinitionByLegacyId(id);
    if (!envDef) return undefined;
    const env = envDef.env;
    return this.getComponentEnvPolicyFromEnv(env);
  }

  async getComponentEnvPolicy(component: Component): Promise<EnvPolicy> {
    // const envComponent = await this.envs.getEnvComponent(component);
    const envId = await this.envs.calculateEnvId(component);
    if (this.envs.isCoreEnv(envId.toStringWithoutVersion())) {
      const env = this.envs.getEnv(component).env;
      return this.getComponentEnvPolicyFromEnv(env);
    }
    const fromFile = await this.getEnvPolicyFromFile(envId.toString());
    if (fromFile) return fromFile;
    this.envsWithoutManifest.add(envId.toString());
    const env = this.envs.getEnv(component).env;
    return this.getComponentEnvPolicyFromEnv(env);
  }

  getEnvManifest(envComponent?: Component, legacyFiles?: SourceFile[]): EnvPolicy | undefined {
    const object = this.envs.getEnvManifest(envComponent, legacyFiles) as any;
    const policy = object?.policy;
    if (!policy) return undefined;
    const allPoliciesFromEnv = EnvPolicy.fromConfigObject(policy);
    return allPoliciesFromEnv;
  }

  private async getEnvPolicyFromFile(envId: string, legacyFiles?: SourceFile[]): Promise<EnvPolicy | undefined> {
    const isCoreEnv = this.envs.isCoreEnv(envId);
    if (isCoreEnv) return undefined;
    if (legacyFiles) {
      return this.getEnvManifest(undefined, legacyFiles);
    }
    const envComponent = await this.envs.getEnvComponentByEnvId(envId, envId);
    return this.getEnvManifest(envComponent);
  }

  async getComponentEnvPolicyFromEnv(env: DependenciesEnv): Promise<EnvPolicy> {
    if (env.getDependencies && typeof env.getDependencies === 'function') {
      const policiesFromEnvConfig = await env.getDependencies();
      if (policiesFromEnvConfig) {
        const allPoliciesFromEnv = EnvPolicy.fromConfigObject(policiesFromEnvConfig);
        return allPoliciesFromEnv;
      }
    }
    return EnvPolicy.getEmpty();
  }

  async getComponentEnvPolicyFromEnvDefinition(envDef: EnvDefinition): Promise<EnvPolicy> {
    const fromFile = await this.getEnvPolicyFromFile(envDef.id);
    if (fromFile) return fromFile;
    return this.getComponentEnvPolicyFromEnv(envDef.env);
  }

  /**
   *
   * dependencies that will bundled as part of the env template and will configured as externals for the component bundle
   * these dependencies will be available in the preview on the window.
   * these dependencies will have only one instance on the page.
   * for dev server these dependencies will be aliased.
   * TODO: this should probably moved to the preview aspect. the main issue is that is used for dev server which can't bring the preview aspect.
   * @param env
   */
  async getPreviewHostDependenciesFromEnv(env: DependenciesEnv): Promise<string[]> {
    let hostDeps: string[] = [];
    if (env.getAdditionalHostDependencies && typeof env.getAdditionalHostDependencies === 'function') {
      hostDeps = await env.getAdditionalHostDependencies();
    }
    return uniq(hostDeps);
  }

  /**
   * Merge the dependencies provided by:
   * 1. envs configured in the component - via dependencies method
   * 2. extensions that registered to the registerDependencyPolicy slot (and configured for the component)
   * 3. props defined by the user (they are the strongest one)
   * @param configuredExtensions
   */
  async mergeVariantPolicies(
    configuredExtensions: ExtensionDataList,
    id: BitId,
    legacyFiles?: SourceFile[]
  ): Promise<VariantPolicy> {
    let policiesFromSlots: VariantPolicy = VariantPolicy.getEmpty();
    let policiesFromConfig: VariantPolicy = VariantPolicy.getEmpty();
    const policiesFromEnv: VariantPolicy = await this.getComponentEnvPolicyFromExtension(configuredExtensions);
    const configuredIds = configuredExtensions.ids;
    const policiesTuples = this.policiesRegistry.toArray();
    configuredIds.forEach((extId) => {
      // TODO: change this way of search, once we have workspace as dep-resolver dependency
      // we can use something like:
      // const resolvedId = this.workspace.resolveComponentId(extId)
      // const currentPolicy = this.policiesRegistry.get(resolvedId.toString());
      // Only get props from configured extensions on this specific component
      const policyTupleToApply = policiesTuples.find(([policyRegistrar]) => {
        return policyRegistrar === extId || policyRegistrar.includes(extId);
      });

      if (policyTupleToApply && policyTupleToApply[1]) {
        const currentPolicy = VariantPolicy.fromConfigObject(policyTupleToApply[1], 'slots');
        policiesFromSlots = VariantPolicy.mergePolices([policiesFromSlots, currentPolicy]);
      }
    });
    const currentExtension = configuredExtensions.findExtension(DependencyResolverAspect.id);
    const currentConfig = currentExtension?.config as unknown as DependencyResolverVariantConfig;
    if (currentConfig && currentConfig.policy) {
      policiesFromConfig = VariantPolicy.fromConfigObject(currentConfig.policy, 'config');
    }
    const policiesFromEnvForItself =
      (await this.getPoliciesFromEnvForItself(id, legacyFiles)) ?? VariantPolicy.getEmpty();

    const result = VariantPolicy.mergePolices([
      policiesFromEnv,
      policiesFromEnvForItself,
      policiesFromSlots,
      policiesFromConfig,
    ]);
    return result;
  }

  /**
   * These are the policies that the env itself defines for itself.
   * So policies installed only locally for the env, not to any components that use the env.
   */
  async getPoliciesFromEnvForItself(id: BitId, legacyFiles?: SourceFile[]): Promise<VariantPolicy | undefined> {
    const envPolicy = await this.getEnvPolicyFromEnvLegacyId(id, legacyFiles);
    return envPolicy?.selfPolicy;
  }

  updateDepsOnLegacyTag(component: LegacyComponent, idTransformer: onTagIdTransformer): LegacyComponent {
    const entry = component.extensions.findCoreExtension(DependencyResolverAspect.id);
    if (!entry) {
      return component;
    }
    const dependencies = get(entry, ['data', 'dependencies'], []);
    dependencies.forEach((dep) => {
      if (dep.__type === COMPONENT_DEP_TYPE) {
        const depId = new BitId(dep.componentId);
        const newDepId = idTransformer(depId);
        dep.componentId = (newDepId || depId).serialize();
        dep.id = (newDepId || depId).toString();
        dep.version = (newDepId || depId).version;
      }
    });
    return component;
  }

  updateDepsOnLegacyExport(version: VersionModel, idTransformer: OnExportIdTransformer): VersionModel {
    const entry = version.extensions.findCoreExtension(DependencyResolverAspect.id);
    if (!entry) {
      return version;
    }
    const dependencies = get(entry, ['data', 'dependencies'], []);
    dependencies.forEach((dep) => {
      if (dep.__type === COMPONENT_DEP_TYPE) {
        const depId = new BitId(dep.componentId);
        const newDepId = idTransformer(depId);
        dep.componentId = (newDepId || depId).serialize();
        dep.id = (newDepId || depId).toString();
      }
    });
    return version;
  }

  /**
   * Register a new dependency detector. Detectors allow to extend Bit's dependency detection
   * mechanism to support new file extensions and types.
   */
  registerDetector(detector: DependencyDetector) {
    DetectorHook.hooks.push(detector);
    return this;
  }

  /**
   * This function called on component load in order to calculate the custom
   * dependency detectors from an env, which is got by extension data list.
   * Do not use this function for other purposes.
   */
  async calcComponentEnvDepDetectors(extensions: ExtensionDataList) {
    const envDef = await this.envs.calculateEnvFromExtensions(extensions);
    const depEnv = envDef.env as DependenciesEnv;
    if (typeof depEnv?.getDepDetectors === 'function') {
      return depEnv.getDepDetectors();
    }
    return null;
  }

  /**
   * This function registered to the onLoadRequireableExtensionSlot of the aspect-loader
   * Update the aspect / manifest deps versions in the runtimes (recursively)
   * This function mutate the manifest directly as otherwise it becomes very complicated
   * TODO: think if this funciton should be here as it about dependencies, or on the aspect loader
   * (as it's aware of the internal structure of aspects)
   * Maybe only register the dep resolution part to the aspect loader
   * at the moment it here for simplify the process
   * @param requireableExtension
   * @param manifest
   * @returns
   */
  async onLoadRequireableExtensionSubscriber(
    requireableExtension: RequireableComponent,
    manifest: ExtensionManifest | Aspect
  ): Promise<ExtensionManifest | Aspect> {
    const parentComponent = requireableExtension.component;
    return this.resolveRequireableExtensionManifestDepsVersionsRecursively(parentComponent, manifest);
  }

  /**
   * Update the aspect / manifest deps versions in the runtimes (recursively)
   * @param parentComponent
   * @param manifest
   */
  private async resolveRequireableExtensionManifestDepsVersionsRecursively(
    // Allow getting here string for lazy load the component
    // we only want to load the component in case there are deps to resolve
    parentComponent: Component | string,
    manifest: ExtensionManifest | Aspect
    // TODO: add visited = new Map() for performence improve
  ): Promise<ExtensionManifest | Aspect> {
    // Not resolve it immediately for performance sake
    let resolvedParentComponent: Component | undefined;
    let resolvedParentDeps: DependencyList;
    const updateDirectDepsVersions = (deps: Array<ExtensionManifest | Aspect>): Promise<void[]> => {
      return mapSeries(deps, async (dep) => {
        // Nothing to update (this shouldn't happen ever)
        if (!dep.id) return;
        // In case of core aspect, do not update the version, as it's loaded to harmony without version
        if (this.aspectLoader.isCoreAspect(dep.id)) return;
        // Lazily get the parent component
        if (typeof parentComponent === 'string') {
          const parentComponentId = await this.componentAspect.getHost().resolveComponentId(parentComponent);
          resolvedParentComponent = await this.componentAspect.getHost().get(parentComponentId);
        } else {
          // it's of type component;
          resolvedParentComponent = parentComponent;
        }
        if (!resolvedParentComponent) {
          this.logger.error(
            `could not resolve the component ${parentComponent} during manifest deps resolution. it shouldn't happen`
          );
          return;
        }
        // Lazily get the dependencies
        resolvedParentDeps = resolvedParentDeps || (await this.getDependencies(resolvedParentComponent));
        const resolvedDep = resolvedParentDeps.findDependency(dep.id, { ignoreVersion: true });
        dep.id = resolvedDep?.id ?? dep.id;
        await this.resolveRequireableExtensionManifestDepsVersionsRecursively(dep.id, dep);
      });
    };
    if (manifest.dependencies) {
      manifest.dependencies = manifest.dependencies.map((dep) => this.aspectLoader.cloneManifest(dep));
      await updateDirectDepsVersions(manifest.dependencies);
    }
    // @ts-ignore
    if (manifest?._runtimes) {
      // @ts-ignore
      await mapSeries(manifest?._runtimes, async (runtime: RuntimeManifest) => {
        if (runtime.dependencies) {
          runtime.dependencies = runtime.dependencies.map((dep) => this.aspectLoader.cloneManifest(dep));
          await updateDirectDepsVersions(runtime.dependencies);
        }
      });
    }

    return manifest;
  }

  /**
   * Return a list of outdated policy dependencies.
   */
  async getOutdatedPkgsFromPolicies({
    rootDir,
    variantPoliciesByPatterns,
    componentPolicies,
    components,
    patterns,
    forceVersionBump,
  }: {
    rootDir: string;
    variantPoliciesByPatterns: Record<string, VariantPolicyConfigObject>;
    componentPolicies: Array<{ componentId: ComponentID; policy: any }>;
    components: Component[];
    patterns?: string[];
    forceVersionBump?: 'major' | 'minor' | 'patch';
  }): Promise<MergedOutdatedPkg[]> {
    const localComponentPkgNames = new Set(components.map((component) => this.getPackageName(component)));
    const componentModelVersions: ComponentModelVersion[] = (
      await Promise.all(
        components.map(async (component) => {
          const depList = await this.getDependencies(component);
          return depList
            .filter(
              (dep) =>
                typeof dep.getPackageName === 'function' &&
                // If the dependency is referenced not via a valid range it means that it wasn't yet published to the registry
                semver.validRange(dep.version) != null &&
                !dep['isExtension'] && // eslint-disable-line
                dep.lifecycle !== 'peer' &&
                !localComponentPkgNames.has(dep.getPackageName())
            )
            .map((dep) => ({
              name: dep.getPackageName!(), // eslint-disable-line
              version: dep.version,
              isAuto: dep.source === 'auto',
              componentId: component.id,
              lifecycleType: dep.lifecycle,
            }));
        })
      )
    ).flat();
    let allPkgs = getAllPolicyPkgs({
      rootPolicy: this.getWorkspacePolicyFromConfig(),
      variantPoliciesByPatterns,
      componentPolicies,
      componentModelVersions,
    });
    if (patterns?.length) {
      const selectedPkgNames = new Set(
        multimatch(
          allPkgs.map(({ name }) => name),
          patterns
        )
      );
      allPkgs = allPkgs.filter(({ name }) => selectedPkgNames.has(name));
    }
    const outdatedPkgs = await this.getOutdatedPkgs({ rootDir, forceVersionBump }, allPkgs);
    return mergeOutdatedPkgs(outdatedPkgs);
  }

  /**
   * Accepts a list of package dependency policies and returns a list of outdated policies extended with their "latestRange"
   */
  async getOutdatedPkgs<T>(
    {
      rootDir,
      forceVersionBump,
    }: {
      rootDir: string;
      forceVersionBump?: 'major' | 'minor' | 'patch';
    },
    pkgs: Array<
      { name: string; currentRange: string; source: 'variants' | 'component' | 'rootPolicy' | 'component-model' } & T
    >
  ): Promise<Array<{ name: string; currentRange: string; latestRange: string } & T>> {
    this.logger.setStatusLine('checking the latest versions of dependencies');
    const resolver = await this.getVersionResolver();
    const tryResolve = async (spec: string) => {
      try {
        return (
          await resolver.resolveRemoteVersion(spec, {
            rootDir,
          })
        ).version;
      } catch {
        // If latest cannot be found for the package, then just ignore it
        return null;
      }
    };
    const outdatedPkgs = compact(
      await Promise.all(
        pkgs.map(async (pkg) => {
          const latestVersion = await tryResolve(`${pkg.name}@${newVersionRange(pkg.currentRange, forceVersionBump)}`);
          if (!latestVersion) return null;
          const currentVersion = semver.valid(pkg.currentRange.replace(/[\^~]/, ''));
          // If the current version is newer than the latest, then no need to update the dependency
          if (currentVersion && (semver.gt(currentVersion, latestVersion) || currentVersion === latestVersion))
            return null;
          return {
            ...pkg,
            latestRange:
              pkg.source === 'component-model' && this.config.savePrefix != null
                ? `${this.config.savePrefix}${latestVersion}`
                : repeatPrefix(pkg.currentRange, latestVersion),
          } as any;
        })
      )
    );
    this.logger.consoleSuccess();
    return outdatedPkgs;
  }

  /**
   * Update the specified packages to their latest versions in all policies;
   * root polcies, variant pocilicies, and component configuration policies (component.json).
   */
  applyUpdates(
    outdatedPkgs: Array<Omit<OutdatedPkg, 'currentRange'>>,
    options: {
      variantPoliciesByPatterns: Record<string, any>;
    }
  ): {
    updatedVariants: string[];
    updatedComponents: UpdatedComponent[];
  } {
    const { updatedVariants, updatedComponents, updatedWorkspacePolicyEntries } = applyUpdates(outdatedPkgs, {
      variantPoliciesByPatterns: options.variantPoliciesByPatterns,
    });
    this.addToRootPolicy(updatedWorkspacePolicyEntries, {
      updateExisting: true,
    });
    return {
      updatedVariants,
      updatedComponents,
    };
  }

  static runtime = MainRuntime;
  static dependencies = [
    EnvsAspect,
    LoggerAspect,
    ConfigAspect,
    AspectLoaderAspect,
    ComponentAspect,
    GraphqlAspect,
    GlobalConfigAspect,
  ];

  static slots = [
    Slot.withType<WorkspacePolicy>(),
    Slot.withType<VariantPolicyConfigObject>(),
    Slot.withType<PackageManager>(),
    Slot.withType<RegExp>(),
    Slot.withType<DependencyFactory>(),
    Slot.withType<PreInstallSubscriberList>(),
    Slot.withType<PostInstallSubscriberList>(),
    Slot.withType<DependencyDetector>(),
  ];

  static defaultConfig: DependencyResolverWorkspaceConfig &
    Required<Pick<DependencyResolverWorkspaceConfig, 'linkCoreAspects'>> = {
    /**
     * default package manager.
     */
    packageManager: 'teambit.dependencies/pnpm',
    policy: {},
    linkCoreAspects: true,
  };

  static async provider(
    [envs, loggerExt, configMain, aspectLoader, componentAspect, graphql, globalConfig]: [
      EnvsMain,
      LoggerMain,
      ConfigMain,
      AspectLoaderMain,
      ComponentMain,
      GraphqlMain,
      GlobalConfigMain
    ],
    config: DependencyResolverWorkspaceConfig,
    [
      rootPolicyRegistry,
      policiesRegistry,
      packageManagerSlot,
      dependencyFactorySlot,
      preInstallSlot,
      postInstallSlot,
    ]: [
      RootPolicyRegistry,
      PoliciesRegistry,
      PackageManagerSlot,
      DependencyFactorySlot,
      PreInstallSlot,
      PostInstallSlot
    ]
  ) {
    // const packageManager = new PackageManagerLegacy(config.packageManager, logger);
    const logger = loggerExt.createLogger(DependencyResolverAspect.id);
    const dependencyResolver = new DependencyResolverMain(
      config,
      rootPolicyRegistry,
      policiesRegistry,
      envs,
      logger,
      configMain,
      aspectLoader,
      globalConfig,
      componentAspect,
      packageManagerSlot,
      dependencyFactorySlot,
      preInstallSlot,
      postInstallSlot
    );

    componentAspect.registerShowFragments([
      new DependenciesFragment(dependencyResolver),
      new DevDependenciesFragment(dependencyResolver),
      new PeerDependenciesFragment(dependencyResolver),
    ]);
    // TODO: solve this generics issue and remove the ts-ignore
    // @ts-ignore
    dependencyResolver.registerDependencyFactories([new ComponentDependencyFactory(componentAspect)]);

    DependencyResolver.getDepResolverAspectName = () => DependencyResolverAspect.id;

    LegacyComponent.registerOnComponentOverridesLoading(
      DependencyResolverAspect.id,
      async (configuredExtensions: ExtensionDataList, id: BitId, legacyFiles: SourceFile[]) => {
        const policy = await dependencyResolver.mergeVariantPolicies(configuredExtensions, id, legacyFiles);
        return policy.toLegacyDepsOverrides();
      }
    );
    DependencyResolver.registerWorkspacePolicyGetter(() => {
      const workspacePolicy = dependencyResolver.getWorkspacePolicy();
      return workspacePolicy.toManifest();
    });
    DependencyResolver.registerEnvDetectorGetter(async (extensions: ExtensionDataList) => {
      return dependencyResolver.calcComponentEnvDepDetectors(extensions);
    });
    DependencyResolver.registerHarmonyEnvPeersPolicyForEnvItselfGetter(async (id: BitId, files: SourceFile[]) => {
      const envPolicy = await dependencyResolver.getEnvPolicyFromEnvLegacyId(id, files);
      if (!envPolicy) return undefined;
      return envPolicy.selfPolicy.toVersionManifest();
    });
    if (aspectLoader)
      aspectLoader.registerOnLoadRequireableExtensionSlot(
        dependencyResolver.onLoadRequireableExtensionSubscriber.bind(dependencyResolver)
      );

    graphql.register(dependencyResolverSchema(dependencyResolver));
    envs.registerService(new DependenciesService());

    return dependencyResolver;
  }

  getEmptyDepsObject(): ManifestDependenciesObject {
    return {
      dependencies: {},
      devDependencies: {},
      peerDependencies: {},
    };
  }

  /**
   * Returns a list of target locations where that given component was hard linked to.
   *
   * @param rootDir - The root directory of the workspace
   * @param componentDir - Relative path to the component's directory
   * @param packageName - The injected component's packageName
   */
  async getInjectedDirs(rootDir: string, componentDir: string, packageName: string): Promise<string[]> {
    const packageManager = this.getPackageManager();
    if (typeof packageManager?.getInjectedDirs === 'function') {
      return packageManager.getInjectedDirs(rootDir, componentDir, packageName);
    }
    return [];
  }

  getWorkspaceDepsOfBitRoots(manifests: ProjectManifest[]): Record<string, string> {
    const packageManager = this.getPackageManager();
    if (!packageManager) {
      throw new PackageManagerNotFound(this.config.packageManager);
    }
    return packageManager.getWorkspaceDepsOfBitRoots(manifests);
  }
}

DependencyResolverAspect.addRuntime(DependencyResolverMain);

function repeatPrefix(originalSpec: string, newVersion: string): string {
  switch (originalSpec[0]) {
    case '~':
    case '^':
      return `${originalSpec[0]}${newVersion}`;
    default:
      return newVersion;
  }
}

function newVersionRange(currentRange: string, forceVersionBump?: 'major' | 'minor' | 'patch') {
  if (forceVersionBump == null || forceVersionBump === 'major') return 'latest';
  const currentVersion = semver.valid(currentRange.replace(/[\^~]/, ''));
  if (!currentVersion) return null;
  const [major, minor] = currentVersion.split('.');
  switch (forceVersionBump) {
    case 'patch':
      return `>=${currentVersion} <${major}.${+minor + 1}.0`;
    case 'minor':
      return `>=${currentVersion} <${+major + 1}.0.0`;
    default:
      return null;
  }
}

export interface MergedOutdatedPkg extends OutdatedPkg {
  dependentComponents?: ComponentID[];
  hasDifferentRanges?: boolean;
}

function mergeOutdatedPkgs(outdatedPkgs: OutdatedPkg[]): MergedOutdatedPkg[] {
  const mergedOutdatedPkgs: Record<
    string,
    MergedOutdatedPkg & Required<Pick<MergedOutdatedPkg, 'dependentComponents'>>
  > = {};
  const outdatedPkgsNotFromComponentModel: OutdatedPkg[] = [];
  for (const outdatedPkg of outdatedPkgs) {
    if (outdatedPkg.source === 'component-model' && outdatedPkg.componentId) {
      if (!mergedOutdatedPkgs[outdatedPkg.name]) {
        mergedOutdatedPkgs[outdatedPkg.name] = {
          ...omit(outdatedPkg, ['componentId']),
          source: 'rootPolicy',
          dependentComponents: [outdatedPkg.componentId],
        };
      } else {
        if (mergedOutdatedPkgs[outdatedPkg.name].currentRange !== outdatedPkg.currentRange) {
          mergedOutdatedPkgs[outdatedPkg.name].hasDifferentRanges = true;
        }
        mergedOutdatedPkgs[outdatedPkg.name].currentRange = tryPickLowestRange(
          mergedOutdatedPkgs[outdatedPkg.name].currentRange,
          outdatedPkg.currentRange
        );
        mergedOutdatedPkgs[outdatedPkg.name].dependentComponents.push(outdatedPkg.componentId);
        if (outdatedPkg.targetField === 'dependencies') {
          mergedOutdatedPkgs[outdatedPkg.name].targetField = outdatedPkg.targetField;
        }
      }
    } else {
      outdatedPkgsNotFromComponentModel.push(outdatedPkg);
    }
  }
  return [...Object.values(mergedOutdatedPkgs), ...outdatedPkgsNotFromComponentModel];
}

function tryPickLowestRange(range1: string, range2: string) {
  if (range1 === '*' || range2 === '*') return '*';
  try {
    return semver.lt(rangeToVersion(range1), rangeToVersion(range2)) ? range1 : range2;
  } catch {
    return '*';
  }
}

function rangeToVersion(range: string) {
  if (range.startsWith('~') || range.startsWith('^')) {
    return range.substring(1);
  }
  return range;
}<|MERGE_RESOLUTION|>--- conflicted
+++ resolved
@@ -660,11 +660,7 @@
       return modulePath;
     }
     const pkgName = this.getPackageName(component);
-<<<<<<< HEAD
-    const selfRootDir = getRelativeRootComponentDir(!isInWorkspace
-=======
     const selfRootDir = getRelativeRootComponentDir(!isInWorkspace 
->>>>>>> 8916e67a
       ? component.id.toString()
       : component.id.toStringWithoutVersion()
     );

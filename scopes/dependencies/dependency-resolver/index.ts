--- conflicted
+++ resolved
@@ -51,11 +51,6 @@
   SerializedVariantPolicy,
   EnvPolicyConfigObject,
   EnvPolicy,
-<<<<<<< HEAD
-  EnvPolicyLegacyConfigObject,
-  PeersAutoDetectPolicy,
-=======
->>>>>>> dac009ac
 } from './policy';
 export {
   CoreAspectLinkResult,

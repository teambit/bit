--- conflicted
+++ resolved
@@ -32,17 +32,15 @@
 
   packageImportMethod?: PackageImportMethod;
 
-<<<<<<< HEAD
   rootComponents?: boolean;
 
   rootComponentsForCapsules?: boolean;
 
   useNesting?: boolean;
 
-  keepExistingModulesDir?: boolean
-=======
-  sideEffectsCache?: boolean
->>>>>>> f48c2de4
+  keepExistingModulesDir?: boolean;
+
+  sideEffectsCache?: boolean;
 };
 
 export type PackageManagerGetPeerDependencyIssuesOptions = PackageManagerInstallOptions;

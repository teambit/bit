--- conflicted
+++ resolved
@@ -54,13 +54,11 @@
 
   hidePackageManagerOutput?: boolean;
 
-<<<<<<< HEAD
   pruneNodeModules?: boolean;
 
   hasRootComponents?: boolean;
-=======
+
   neverBuiltDependencies?: string[];
->>>>>>> 9f97749b
 };
 
 export type PackageManagerGetPeerDependencyIssuesOptions = PackageManagerInstallOptions;

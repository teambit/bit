import { PeerDependencyIssuesByProjects } from '@pnpm/core';
import { ComponentMap } from '@teambit/component';
import { Registries } from './registry';
import { DepsFilterFn } from './manifest';
import { WorkspacePolicy } from './policy';
import { NetworkConfig, ProxyConfig } from './dependency-resolver.main.runtime';

export { PeerDependencyIssuesByProjects };

export type PackageImportMethod = 'auto' | 'hardlink' | 'copy' | 'clone';

export type PackageManagerInstallOptions = {
  cacheRootDir?: string;
  /**
   * decide whether to dedup dependencies.
   */
  dedupe?: boolean;

  copyPeerToRuntimeOnRoot?: boolean;

  copyPeerToRuntimeOnComponents?: boolean;

  installPeersFromEnvs?: boolean;

  dependencyFilterFn?: DepsFilterFn;

  overrides?: Record<string, string>;

  nodeLinker?: 'hoisted' | 'isolated';

  packageManagerConfigRootDir?: string;

  packageImportMethod?: PackageImportMethod;

<<<<<<< HEAD
  rootComponents?: boolean;

  rootComponentsForCapsules?: boolean;

  useNesting?: boolean;

  keepExistingModulesDir?: boolean;

  sideEffectsCache?: boolean;
=======
  sideEffectsCache?: boolean

  engineStrict?: boolean

  nodeVersion?: string
>>>>>>> ddbb8018
};

export type PackageManagerGetPeerDependencyIssuesOptions = PackageManagerInstallOptions;

export type ResolvedPackageVersion = {
  packageName: string;
  version: string | null;
  isSemver: boolean;
  resolvedVia?: string;
};

export type PackageManagerResolveRemoteVersionOptions = {
  rootDir: string;
  cacheRootDir?: string;
  packageManagerConfigRootDir?: string;
  // fetchToCache?: boolean;
  // update?: boolean;
};

export interface PackageManager {
  /**
   * install dependencies
   * @param componentDirectoryMap
   */
  install(
    rootDir: string,
    rootPolicy: WorkspacePolicy,
    componentDirectoryMap: ComponentMap<string>,
    options: PackageManagerInstallOptions
  ): Promise<void>;

  resolveRemoteVersion(
    packageName: string,
    options: PackageManagerResolveRemoteVersionOptions
  ): Promise<ResolvedPackageVersion>;

  getPeerDependencyIssues?(
    rootDir: string,
    rootPolicy: WorkspacePolicy,
    componentDirectoryMap: ComponentMap<string>,
    options: PackageManagerGetPeerDependencyIssuesOptions
  ): Promise<PeerDependencyIssuesByProjects>;

  getInjectedDirs?(rootDir: string, componentDir: string, packageName: string): Promise<string[]>;

  getRegistries?(): Promise<Registries>;

  getProxyConfig?(): Promise<ProxyConfig>;

  getNetworkConfig?(): Promise<NetworkConfig>;
}<|MERGE_RESOLUTION|>--- conflicted
+++ resolved
@@ -32,7 +32,6 @@
 
   packageImportMethod?: PackageImportMethod;
 
-<<<<<<< HEAD
   rootComponents?: boolean;
 
   rootComponentsForCapsules?: boolean;
@@ -42,13 +41,10 @@
   keepExistingModulesDir?: boolean;
 
   sideEffectsCache?: boolean;
-=======
-  sideEffectsCache?: boolean
 
-  engineStrict?: boolean
+  engineStrict?: boolean;
 
-  nodeVersion?: string
->>>>>>> ddbb8018
+  nodeVersion?: string;
 };
 
 export type PackageManagerGetPeerDependencyIssuesOptions = PackageManagerInstallOptions;

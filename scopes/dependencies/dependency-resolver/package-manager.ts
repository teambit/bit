import { PeerDependencyIssuesByProjects } from '@pnpm/core';
import { PeerDependencyRules } from '@pnpm/types';
import { ComponentMap } from '@teambit/component';
import { Registries } from './registry';
import { DepsFilterFn } from './manifest';
import { WorkspacePolicy } from './policy';
import { NetworkConfig, ProxyConfig } from './dependency-resolver.main.runtime';

export { PeerDependencyIssuesByProjects };

export type PackageImportMethod = 'auto' | 'hardlink' | 'copy' | 'clone';

export type PackageManagerInstallOptions = {
  cacheRootDir?: string;
  /**
   * decide whether to dedup dependencies.
   */
  dedupe?: boolean;

  copyPeerToRuntimeOnRoot?: boolean;

  copyPeerToRuntimeOnComponents?: boolean;

  installPeersFromEnvs?: boolean;

  dependencyFilterFn?: DepsFilterFn;

  overrides?: Record<string, string>;

  nodeLinker?: 'hoisted' | 'isolated';

  packageManagerConfigRootDir?: string;

  packageImportMethod?: PackageImportMethod;

<<<<<<< HEAD
  rootComponents?: boolean;

  rootComponentsForCapsules?: boolean;

  useNesting?: boolean;

  keepExistingModulesDir?: boolean;

  sideEffectsCache?: boolean;

  engineStrict?: boolean;

  nodeVersion?: string;
=======
  sideEffectsCache?: boolean;

  engineStrict?: boolean;

  nodeVersion?: string;

  peerDependencyRules?: PeerDependencyRules;
>>>>>>> 7c1cf97c
};

export type PackageManagerGetPeerDependencyIssuesOptions = PackageManagerInstallOptions;

export type ResolvedPackageVersion = {
  packageName: string;
  version: string | null;
  isSemver: boolean;
  resolvedVia?: string;
};

export type PackageManagerResolveRemoteVersionOptions = {
  rootDir: string;
  cacheRootDir?: string;
  packageManagerConfigRootDir?: string;
  // fetchToCache?: boolean;
  // update?: boolean;
};

export interface PackageManager {
  /**
   * install dependencies
   * @param componentDirectoryMap
   */
  install(
    rootDir: string,
    rootPolicy: WorkspacePolicy,
    componentDirectoryMap: ComponentMap<string>,
    options: PackageManagerInstallOptions
  ): Promise<void>;

  resolveRemoteVersion(
    packageName: string,
    options: PackageManagerResolveRemoteVersionOptions
  ): Promise<ResolvedPackageVersion>;

  getPeerDependencyIssues?(
    rootDir: string,
    rootPolicy: WorkspacePolicy,
    componentDirectoryMap: ComponentMap<string>,
    options: PackageManagerGetPeerDependencyIssuesOptions
  ): Promise<PeerDependencyIssuesByProjects>;

  getInjectedDirs?(rootDir: string, componentDir: string, packageName: string): Promise<string[]>;

  getRegistries?(): Promise<Registries>;

  getProxyConfig?(): Promise<ProxyConfig>;

  getNetworkConfig?(): Promise<NetworkConfig>;
}<|MERGE_RESOLUTION|>--- conflicted
+++ resolved
@@ -33,7 +33,6 @@
 
   packageImportMethod?: PackageImportMethod;
 
-<<<<<<< HEAD
   rootComponents?: boolean;
 
   rootComponentsForCapsules?: boolean;
@@ -47,15 +46,8 @@
   engineStrict?: boolean;
 
   nodeVersion?: string;
-=======
-  sideEffectsCache?: boolean;
-
-  engineStrict?: boolean;
-
-  nodeVersion?: string;
 
   peerDependencyRules?: PeerDependencyRules;
->>>>>>> 7c1cf97c
 };
 
 export type PackageManagerGetPeerDependencyIssuesOptions = PackageManagerInstallOptions;

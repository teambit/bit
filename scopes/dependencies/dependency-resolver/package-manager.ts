import { PeerDependencyIssuesByProjects } from '@pnpm/core';
import { PeerDependencyRules, ProjectManifest } from '@pnpm/types';
import { ComponentMap } from '@teambit/component';
import { Registries } from './registry';
import { DepsFilterFn } from './manifest';
import { NetworkConfig, ProxyConfig } from './dependency-resolver.main.runtime';

export { PeerDependencyIssuesByProjects };

export type PackageImportMethod = 'auto' | 'hardlink' | 'copy' | 'clone';

export type PackageManagerInstallOptions = {
  cacheRootDir?: string;
  /**
   * decide whether to dedup dependencies.
   */
  dedupe?: boolean;

  copyPeerToRuntimeOnRoot?: boolean;

  copyPeerToRuntimeOnComponents?: boolean;

  excludeLinksFromLockfile?: boolean;

  installPeersFromEnvs?: boolean;

  dependencyFilterFn?: DepsFilterFn;

  overrides?: Record<string, string>;

  lockfileOnly?: boolean;

  nodeLinker?: 'hoisted' | 'isolated';

  packageManagerConfigRootDir?: string;

  packageImportMethod?: PackageImportMethod;

  rootComponents?: boolean;

  rootComponentsForCapsules?: boolean;

  useNesting?: boolean;

  keepExistingModulesDir?: boolean;

  sideEffectsCache?: boolean;

  engineStrict?: boolean;

  nodeVersion?: string;

  peerDependencyRules?: PeerDependencyRules;

  includeOptionalDeps?: boolean;

  updateAll?: boolean;

  hidePackageManagerOutput?: boolean;

  pruneNodeModules?: boolean;

  hasRootComponents?: boolean;

  neverBuiltDependencies?: string[];

  preferOffline?: boolean;

  nmSelfReferences?: boolean;

  /**
   * e.g. when running `bit install` through the web or the IDE, not from the CLI.
   */
  optimizeReportForNonTerminal?: boolean;

  /**
   * Sets the frequency of updating the progress output in milliseconds.
   * E.g., if this is set to 1000, then the progress will be updated every second.
   */
  throttleProgress?: number;
<<<<<<< HEAD
=======

  hideProgressPrefix?: boolean;

  hideLifecycleOutput?: boolean;
>>>>>>> 9fe999bb
};

export type PackageManagerGetPeerDependencyIssuesOptions = PackageManagerInstallOptions;

export type ResolvedPackageVersion = {
  packageName: string;
  version: string | null;
  wantedRange?: string;
  isSemver: boolean;
  resolvedVia?: string;
};

export type PackageManagerResolveRemoteVersionOptions = {
  rootDir: string;
  cacheRootDir?: string;
  packageManagerConfigRootDir?: string;
  // fetchToCache?: boolean;
  // update?: boolean;
};

export interface InstallationContext {
  rootDir: string;
  manifests: Record<string, ProjectManifest>;
  componentDirectoryMap: ComponentMap<string>;
}

export interface PackageManager {
  /**
   * Name of the package manager
   */
  name: string;
  /**
   * install dependencies
   * @param componentDirectoryMap
   */
  install(
    context: InstallationContext,
    options: PackageManagerInstallOptions
  ): Promise<{ dependenciesChanged: boolean }>;

  pruneModules?(rootDir: string): Promise<void>;

  resolveRemoteVersion(
    packageName: string,
    options: PackageManagerResolveRemoteVersionOptions
  ): Promise<ResolvedPackageVersion>;

  getPeerDependencyIssues?(
    rootDir: string,
    manifests: Record<string, ProjectManifest>,
    options: PackageManagerGetPeerDependencyIssuesOptions
  ): Promise<PeerDependencyIssuesByProjects>;

  getInjectedDirs?(rootDir: string, componentDir: string, packageName: string): Promise<string[]>;

  getRegistries?(): Promise<Registries>;

  getProxyConfig?(): Promise<ProxyConfig>;

  getNetworkConfig?(): Promise<NetworkConfig>;

  /**
   * Specify if the package manager can be run with deduping on existing worksapce (which already contains root dependencies)
   * again, with a different context.
   * If the package manager is not capable of doing so, we want to disable the deduping.
   */
  supportsDedupingOnExistingRoot?: () => boolean;

  /**
   * Returns "dependencies" entries for ".bit_roots".
   * These entries tell the package manager from where to the local components should be installed.
   */
  getWorkspaceDepsOfBitRoots(manifests: ProjectManifest[]): Record<string, string>;
}<|MERGE_RESOLUTION|>--- conflicted
+++ resolved
@@ -78,13 +78,10 @@
    * E.g., if this is set to 1000, then the progress will be updated every second.
    */
   throttleProgress?: number;
-<<<<<<< HEAD
-=======
 
   hideProgressPrefix?: boolean;
 
   hideLifecycleOutput?: boolean;
->>>>>>> 9fe999bb
 };
 
 export type PackageManagerGetPeerDependencyIssuesOptions = PackageManagerInstallOptions;

import { Component } from '@teambit/component';
import componentIdToPackageName from '@teambit/legacy/dist/utils/bit/component-id-to-package-name';
import { SemVer } from 'semver';
import { ComponentDependency, DependencyList, PackageName } from '../dependencies';
import { VariantPolicy, WorkspacePolicy, EnvPolicy, PeersAutoDetectPolicy } from '../policy';

import { DependencyResolverMain } from '../dependency-resolver.main.runtime';
import { ComponentsManifestsMap } from '../types';
import { ComponentManifest } from './component-manifest';
import { dedupeDependencies, DedupedDependencies, getEmptyDedupedDependencies } from './deduping';
import { ManifestToJsonOptions, ManifestDependenciesObject } from './manifest';
import { updateDependencyVersion } from './update-dependency-version';
import { WorkspaceManifest } from './workspace-manifest';

export type DepsFilterFn = (dependencies: DependencyList) => DependencyList;

export type ComponentDependenciesMap = Map<PackageName, ManifestDependenciesObject>;
export interface WorkspaceManifestToJsonOptions extends ManifestToJsonOptions {
  includeDir?: boolean;
}

export type CreateFromComponentsOptions = {
  filterComponentsFromManifests: boolean;
  createManifestForComponentsWithoutDependencies: boolean;
  dedupe?: boolean;
  dependencyFilterFn?: DepsFilterFn;
  hasRootComponents?: boolean;
};

const DEFAULT_CREATE_OPTIONS: CreateFromComponentsOptions = {
  filterComponentsFromManifests: true,
  createManifestForComponentsWithoutDependencies: true,
  dedupe: true,
};
export class WorkspaceManifestFactory {
  constructor(private dependencyResolver: DependencyResolverMain) {}

  async createFromComponents(
    name: string,
    version: SemVer,
    rootPolicy: WorkspacePolicy,
    rootDir: string,
    components: Component[],
    options: CreateFromComponentsOptions = DEFAULT_CREATE_OPTIONS
  ): Promise<WorkspaceManifest> {
    // Make sure to take other default if passed options with only one option
    const optsWithDefaults = Object.assign({}, DEFAULT_CREATE_OPTIONS, options);
    const componentDependenciesMap: ComponentDependenciesMap = await this.buildComponentDependenciesMap(
      components,
      optsWithDefaults.filterComponentsFromManifests,
      rootPolicy,
      optsWithDefaults.dependencyFilterFn,
      optsWithDefaults.hasRootComponents
    );
    let dedupedDependencies = getEmptyDedupedDependencies();
    if (options.dedupe && !options.hasRootComponents) {
      dedupedDependencies = dedupeDependencies(rootPolicy, componentDependenciesMap);
    } else {
      dedupedDependencies.rootDependencies = rootPolicy.toManifest();
      dedupedDependencies.componentDependenciesMap = componentDependenciesMap;
    }
    const componentsManifestsMap = await this.getComponentsManifests(
      dedupedDependencies,
      components,
      optsWithDefaults.createManifestForComponentsWithoutDependencies
    );
    const envPeers = this.getEnvsPeersPolicy(componentsManifestsMap);
    const workspaceManifest = new WorkspaceManifest(
      name,
      version,
      dedupedDependencies.rootDependencies,
      envPeers,
      rootDir,
      componentsManifestsMap
    );
    return workspaceManifest;
  }

  private getEnvsPeersPolicy(componentsManifestsMap: ComponentsManifestsMap) {
    const foundEnvs: EnvPolicy[] = [];
    for (const component of componentsManifestsMap.values()) {
      foundEnvs.push(component.envPolicy);
    }
    const peersPolicies = foundEnvs.map((policy) => policy.peersAutoDetectPolicy);
    // TODO: At the moment we are just merge everything, so in case of conflicts one will be taken
    // TODO: once we have root for each env, we should know to handle it differently
    const mergedPolicies = PeersAutoDetectPolicy.mergePolices(peersPolicies);
    return mergedPolicies;
  }

  /**
   * Get the components and build a map with the package name (from the component) as key and the dependencies as values
   *
   * @param {Component[]} components
   * @param {boolean} [filterComponentsFromManifests=true] - filter existing components from the dep graphs
   * @returns
   */
  private async buildComponentDependenciesMap(
    components: Component[],
    filterComponentsFromManifests = true,
    rootPolicy: WorkspacePolicy,
    dependencyFilterFn: DepsFilterFn | undefined,
    hasRootComponents?: boolean
  ): Promise<ComponentDependenciesMap> {
    const buildResultsP = components.map(async (component) => {
      const packageName = componentIdToPackageName(component.state._consumer);
      let depList = await this.dependencyResolver.getDependencies(component);
      const componentPolicy = await this.dependencyResolver.getPolicy(component);
      const additionalDeps = {}
      if (hasRootComponents) {
<<<<<<< HEAD
        for (const comp of (depList.toTypeArray('component') as ComponentDependency[])) {
          if (components.some(c => c.id.isEqual(comp.componentId))) {
            const pkgName = comp.getPackageName()
            if (pkgName !== '@teambit/harmony') {
              additionalDeps[pkgName] = `workspace:*`;
            }
=======
        for (const comp of depList.toTypeArray('component')) {
          const pkgName = comp.getPackageName!() // eslint-disable-line
          if (pkgName !== '@teambit/harmony') {
            additionalDeps[pkgName] = `workspace:*`;
>>>>>>> 2c6559a4
          }
        }
      }
      if (filterComponentsFromManifests) {
        depList = filterComponents(depList, components);
      }
      depList = filterResolvedFromEnv(depList, componentPolicy);
      // Remove bit bin from dep list
      depList = depList.filter((dep) => dep.id !== '@teambit/legacy');
      if (dependencyFilterFn) {
        depList = dependencyFilterFn(depList);
      }
      await this.updateDependenciesVersions(component, rootPolicy, depList);
      const depManifest = depList.toDependenciesManifest();
      depManifest.dependencies = {
<<<<<<< HEAD
        ...additionalDeps,
        ...depManifest.dependencies,
      }
      // console.log(depManifest);
=======
        ...depManifest.dependencies,
        ...additionalDeps,
      }
>>>>>>> 2c6559a4

      return { packageName, depManifest };
    });
    const result: ComponentDependenciesMap = new Map();

    if (buildResultsP.length) {
      const results = await Promise.all(buildResultsP);
      results.forEach((currResult) => {
        result.set(currResult.packageName, currResult.depManifest);
      });
    }

    return result;
  }

  private async updateDependenciesVersions(
    component: Component,
    rootPolicy: WorkspacePolicy,
    dependencyList: DependencyList
  ): Promise<void> {
    const mergedPolicies = await this.dependencyResolver.mergeVariantPolicies(component.config.extensions);
    dependencyList.forEach((dep) => {
      updateDependencyVersion(dep, rootPolicy, mergedPolicies);
    });
  }

  /**
   * Get the components manifests based on the calculated dedupedDependencies
   *
   * @param {DedupedDependencies} dedupedDependencies
   * @param {Component[]} components
   * @returns {ComponentsManifestsMap}
   */
  async getComponentsManifests(
    dedupedDependencies: DedupedDependencies,
    components: Component[],
    createManifestForComponentsWithoutDependencies = true
  ): Promise<ComponentsManifestsMap> {
    const componentsManifests: ComponentsManifestsMap = new Map();
    await Promise.all(
      components.map(async (component) => {
        const packageName = componentIdToPackageName(component.state._consumer);
        if (
          dedupedDependencies.componentDependenciesMap.has(packageName) ||
          createManifestForComponentsWithoutDependencies
        ) {
          const blankDependencies: ManifestDependenciesObject = {
            dependencies: {},
            devDependencies: {},
            peerDependencies: {},
          };
          let dependencies = blankDependencies;
          if (dedupedDependencies.componentDependenciesMap.has(packageName)) {
            dependencies = dedupedDependencies.componentDependenciesMap.get(packageName) as ManifestDependenciesObject;
          }

          const getVersion = (): string => {
            if (!component.id.hasVersion()) return '0.0.1-new';
            if (component.id._legacy.isVersionSnap()) return `0.0.1-${component.id.version}`;
            return component.id.version as string;
          };

          const version = getVersion();
          const envPolicy = await this.dependencyResolver.getComponentEnvPolicy(component);
          const manifest = new ComponentManifest(packageName, new SemVer(version), dependencies, component, envPolicy);
          componentsManifests.set(packageName, manifest);
        }
      })
    );
    return componentsManifests;
  }
}

function filterComponents(dependencyList: DependencyList, componentsToFilterOut: Component[]): DependencyList {
  const filtered = dependencyList.filter((dep) => {
    // Do not filter non components (like packages) dependencies
    if (!(dep instanceof ComponentDependency)) {
      return true;
    }
    // Remove dependencies which has no version (they are new in the workspace)
    if (!dep.componentId.hasVersion()) return false;
    const existingComponent = componentsToFilterOut.find((component) => {
      // For new components, the component has no version but the dependency id has version 0.0.1
      if (!component.id.hasVersion()) {
        return component.id.toString() === dep.componentId.toString({ ignoreVersion: true });
      }
      // We are checking against both component.id._legacy and component.state._consumer.id
      // Because during tag operation, the component.id._legacy has the current version (before the tag)
      // while the component.state._consumer.id has the upcoming version (the version that will be after the tag)
      // The dependency in some cases is already updated to the upcoming version
      return (
        component.id._legacy.isEqual(dep.componentId._legacy) ||
        component.state._consumer.id.isEqual(dep.componentId._legacy)
      );
    });
    if (existingComponent) return false;
    return true;
  });
  return filtered;
}

/**
 * Filter deps which should be resolved from the env, we don't want to install them, they will be linked manually later
 * @param dependencyList
 * @param componentPolicy
 */
function filterResolvedFromEnv(dependencyList: DependencyList, componentPolicy: VariantPolicy): DependencyList {
  const filtered = dependencyList.filter((dep) => {
    const fromPolicy = componentPolicy.find(dep.id);
    if (!fromPolicy) {
      return true;
    }
    if (fromPolicy.value.resolveFromEnv) {
      return false;
    }
    return true;
  });
  return filtered;
}<|MERGE_RESOLUTION|>--- conflicted
+++ resolved
@@ -106,21 +106,14 @@
       const packageName = componentIdToPackageName(component.state._consumer);
       let depList = await this.dependencyResolver.getDependencies(component);
       const componentPolicy = await this.dependencyResolver.getPolicy(component);
-      const additionalDeps = {}
+      const additionalDeps = {};
       if (hasRootComponents) {
-<<<<<<< HEAD
-        for (const comp of (depList.toTypeArray('component') as ComponentDependency[])) {
-          if (components.some(c => c.id.isEqual(comp.componentId))) {
-            const pkgName = comp.getPackageName()
+        for (const comp of depList.toTypeArray('component') as ComponentDependency[]) {
+          if (components.some((c) => c.id.isEqual(comp.componentId))) {
+            const pkgName = comp.getPackageName();
             if (pkgName !== '@teambit/harmony') {
               additionalDeps[pkgName] = `workspace:*`;
             }
-=======
-        for (const comp of depList.toTypeArray('component')) {
-          const pkgName = comp.getPackageName!() // eslint-disable-line
-          if (pkgName !== '@teambit/harmony') {
-            additionalDeps[pkgName] = `workspace:*`;
->>>>>>> 2c6559a4
           }
         }
       }
@@ -136,16 +129,9 @@
       await this.updateDependenciesVersions(component, rootPolicy, depList);
       const depManifest = depList.toDependenciesManifest();
       depManifest.dependencies = {
-<<<<<<< HEAD
         ...additionalDeps,
         ...depManifest.dependencies,
-      }
-      // console.log(depManifest);
-=======
-        ...depManifest.dependencies,
-        ...additionalDeps,
-      }
->>>>>>> 2c6559a4
+      };
 
       return { packageName, depManifest };
     });

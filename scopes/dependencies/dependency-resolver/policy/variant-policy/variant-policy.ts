import { sha1 } from '@teambit/legacy/dist/utils';
import { compact, sortBy, uniqWith } from 'lodash';
import { snapToSemver } from '@teambit/component-package-version';
import { DependenciesOverridesData } from '@teambit/legacy/dist/consumer/config/component-overrides';
import { Policy, PolicyConfigKeys, PolicyConfigKeysNames, PolicyEntry, SemverVersion } from '../policy';
import { DependencyLifecycleType, KEY_NAME_BY_LIFECYCLE_TYPE, LIFECYCLE_TYPE_BY_KEY_NAME } from '../../dependencies';

export type VariantPolicyConfigObject = Partial<Record<keyof PolicyConfigKeys, VariantPolicyLifecycleConfigObject>>;

type VariantPolicyLifecycleConfigObject = {
  [dependencyId: string]: VariantPolicyConfigEntryValue;
};

type VariantPolicyLifecycleConfigEntryObject = {
  name: string;
  version: string;
  /**
   * hide the dependency from the component's package.json / dependencies list
   */
  hidden?: boolean;
  /**
   * force add to component dependencies even if it's not used by the component.
   */
  force?: boolean;
};

export type VariantPolicyConfigEntryValue = VariantPolicyEntryValue | VariantPolicyEntryVersion;

/**
 * Allowed values are valid semver values, git urls, fs path.
 */
export type VariantPolicyEntryVersion = SemverVersion;

export type VariantPolicyEntryValue = {
  version: VariantPolicyEntryVersion;
  resolveFromEnv?: boolean;
};

export type DependencySource = 'auto' | 'env' | 'env-own' | 'slots' | 'config';

export type VariantPolicyEntry = PolicyEntry & {
  value: VariantPolicyEntryValue;
  source?: DependencySource; // determines where the dependency was resolved from, e.g. from its env, or config
  /**
   * hide the dependency from the component's package.json / dependencies list
   */
  hidden?: boolean;
  /**
   * force add to component dependencies even if it's not used by the component.
   */
  force?: boolean;
};

export type SerializedVariantPolicyEntry = VariantPolicyEntry;
export type SerializedVariantPolicy = SerializedVariantPolicyEntry[];

export class VariantPolicy implements Policy<VariantPolicyConfigObject> {
  constructor(private _policiesEntries: VariantPolicyEntry[]) {
    this._policiesEntries = uniqEntries(_policiesEntries);
  }

  get entries(): VariantPolicyEntry[] {
    return this._policiesEntries;
  }

  get names(): string[] {
    return this.entries.map((e) => e.dependencyId);
  }

  get length(): number {
    return this.entries.length;
  }

  find(depId: string, lifecycleType?: DependencyLifecycleType): VariantPolicyEntry | undefined {
    const matchedEntry = this.entries.find((entry) => {
      const idEqual = entry.dependencyId === depId;
      const lifecycleEqual = lifecycleType ? entry.lifecycleType === lifecycleType : true;
      return idEqual && lifecycleEqual;
    });
    return matchedEntry;
  }

  byLifecycleType(lifecycleType: DependencyLifecycleType): VariantPolicy {
    const filtered = this._policiesEntries.filter((entry) => entry.lifecycleType === lifecycleType);
    return new VariantPolicy(filtered);
  }

  sortByName(): VariantPolicy {
    const sorted = sortBy(this.entries, ['dependencyId']);
    return new VariantPolicy(sorted);
  }

  /**
   * Return a hash of all the peers names and their version
   * This useful when you want to compare 2 envs
   */
  hashNameVersion(): string {
    const sorted = this.sortByName();
    const toHash = sorted.entries.map(({ dependencyId, value }) => `${dependencyId}::${value.version}`).join(':::');
    return sha1(toHash);
  }

  filter(predicate: (dep: VariantPolicyEntry, index?: number) => boolean): VariantPolicy {
    const filtered = this.entries.filter(predicate);
    return new VariantPolicy(filtered);
  }

  hiddenOnly(): VariantPolicy {
    return this.filter((dep) => !!dep.hidden);
  }

  /**
   * Filter only deps which should be resolved from the env
   */
  getResolvedFromEnv() {
    return this.filter((dep) => {
      return !!dep.value.resolveFromEnv;
    });
  }

  getDepVersion(depId: string, lifecycleType?: DependencyLifecycleType): VariantPolicyEntryVersion | undefined {
    const entry = this.find(depId, lifecycleType);
    if (!entry) {
      return undefined;
    }
    return entry.value.version;
  }

  getValidSemverDepVersion(
    depId: string,
    lifecycleType?: DependencyLifecycleType
  ): VariantPolicyEntryVersion | undefined {
    const version = this.getDepVersion(depId, lifecycleType);
    if (!version) return undefined;
    return snapToSemver(version);
  }

  serialize(): SerializedVariantPolicy {
    return this.entries;
  }

  toConfigObject(): VariantPolicyConfigObject {
    const res: VariantPolicyConfigObject = {
      dependencies: {},
      devDependencies: {},
      peerDependencies: {},
    };
    this._policiesEntries.reduce((acc, entry) => {
      const keyName = KEY_NAME_BY_LIFECYCLE_TYPE[entry.lifecycleType];
      const value = entry.value.resolveFromEnv ? entry.value : entry.value.version;
      acc[keyName][entry.dependencyId] = value;
      return acc;
    }, res);
    return res;
  }

  /**
   * Create a manifest object in the form of a package.json entries
   * a.k.a { [depId]: version }
   * @returns
   */
  toVersionManifest(): { [name: string]: string } {
    return this.entries.reduce((acc, entry) => {
      acc[entry.dependencyId] = entry.value.version;
      return acc;
    }, {});
  }

  toNameVersionTuple(): [string, string][] {
    return this.entries.map((entry) => {
      return [entry.dependencyId, entry.value.version];
    });
  }

  /**
   * This used in in the legacy to apply env component policy on stuff that were auto detected
   * it will take used only entries (which means entries that component are really uses)
   * and in case of hidden deps it will mark them as removed using the "-" value to remove them from the component
   * @returns
   */
  toLegacyAutoDetectOverrides(): DependenciesOverridesData {
    const res: DependenciesOverridesData = {
      dependencies: {},
      devDependencies: {},
      peerDependencies: {},
    };
    this._policiesEntries.reduce((acc, entry) => {
      if (entry.force) return acc;
      const keyName = KEY_NAME_BY_LIFECYCLE_TYPE[entry.lifecycleType];
      acc[keyName][entry.dependencyId] = entry.value.version;
      return acc;
    }, res);
    return res;
  }

  toLegacyDepsOverrides(): DependenciesOverridesData {
    const res: DependenciesOverridesData = {
      dependencies: {},
      devDependencies: {},
      peerDependencies: {},
    };
    const used: string[] = [];
    this._policiesEntries.reduce((acc, entry) => {
      // entries that not marked with force, will be handled by the legacy deps resolver and will not be added to the overrides
      if (!entry.force) return acc;
      const keyName = KEY_NAME_BY_LIFECYCLE_TYPE[entry.lifecycleType];
      // We don't want the same entry to appear many times in different lifecycle types
      // this is important for example when a peer is configured by an env (on itself) which will make it a runtime dep of the env
      // but the env of the env is configure the same dep as peer in general (like with react)
      if (!used.includes(entry.dependencyId) || entry.value.version === '-') {
        acc[keyName][entry.dependencyId] = entry.value.version;
        if (entry.value.version !== '-') {
          used.push(entry.dependencyId);
        }
      }
      return acc;
    }, res);
    return res;
  }

<<<<<<< HEAD
  static fromConfigObject(configObject, source?: DependencySource, hidden?: boolean, force = true): VariantPolicy {
=======
  static fromConfigObject(configObject, source?: DependencySource, hidden?: boolean, force?: boolean): VariantPolicy {
>>>>>>> fea18bb1
    const runtimeEntries = entriesFromKey(configObject, 'dependencies', source, hidden, force);
    const devEntries = entriesFromKey(configObject, 'devDependencies', source, hidden, force);
    const peerEntries = entriesFromKey(configObject, 'peerDependencies', source, hidden, force);
    const entries = runtimeEntries.concat(devEntries).concat(peerEntries);
    return new VariantPolicy(entries);
  }

  static fromArray(entries: VariantPolicyEntry[]): VariantPolicy {
    return new VariantPolicy(entries);
  }

  static parse(serializedEntries: SerializedVariantPolicy): VariantPolicy {
    return new VariantPolicy(serializedEntries);
  }

  static getEmpty(): VariantPolicy {
    return new VariantPolicy([]);
  }

  static mergePolices(policies: VariantPolicy[]): VariantPolicy {
    let allEntries: VariantPolicyEntry[] = [];
    allEntries = policies.reduce((acc, curr) => {
      return acc.concat(curr.entries);
    }, allEntries);
    // We reverse it to make sure the latest policy will be stronger in case of conflict
    allEntries = allEntries.reverse();
    return new VariantPolicy(allEntries);
  }
}

function uniqEntries(entries: Array<VariantPolicyEntry>): Array<VariantPolicyEntry> {
  const uniq = uniqWith(entries, (entry1: VariantPolicyEntry, entry2: VariantPolicyEntry) => {
    return entry1.dependencyId === entry2.dependencyId && entry1.lifecycleType === entry2.lifecycleType;
  });
  return uniq;
}

function entriesFromKey(
  configObject: VariantPolicyConfigObject,
  keyName: PolicyConfigKeysNames,
  source?: DependencySource,
  hidden?: boolean,
  force?: boolean
): VariantPolicyEntry[] {
  const obj = configObject[keyName];
  if (!obj) {
    return [];
  }
  const lifecycleType = LIFECYCLE_TYPE_BY_KEY_NAME[keyName];
  if (Array.isArray(obj)) {
    return entriesFromArrayKey(obj, lifecycleType, source, hidden, force);
  }
  return entriesFromObjectKey(obj, lifecycleType, source, hidden, force);
}

function entriesFromObjectKey(
  obj: Record<string, VariantPolicyConfigEntryValue> | undefined,
  lifecycleType: DependencyLifecycleType,
  source?: DependencySource,
  hidden?: boolean,
  force = true
): VariantPolicyEntry[] {
  if (!obj) {
    return [];
  }
  const entries = Object.entries(obj).map(([depId, value]: [string, VariantPolicyConfigEntryValue]) => {
    if (value) {
      return createVariantPolicyEntry(depId, value, lifecycleType, source, hidden, force);
    }
    return undefined;
  });
  return compact(entries);
}

function entriesFromArrayKey(
  configEntries: Array<VariantPolicyLifecycleConfigEntryObject> | undefined,
  lifecycleType: DependencyLifecycleType,
  source: DependencySource = 'config',
  hidden?: boolean,
  force?: boolean
): VariantPolicyEntry[] {
  if (!configEntries) {
    return [];
  }
  const entries = configEntries.map((entry) => {
    return createVariantPolicyEntry(
      entry.name,
      entry.version,
      lifecycleType,
      source,
      hidden ?? !!entry.hidden,
      // allow override the entry's force value (used for the env itself)
      force ?? !!entry.force
    );
  });
  return entries;
}

export function createVariantPolicyEntry(
  depId: string,
  value: VariantPolicyConfigEntryValue,
  lifecycleType: DependencyLifecycleType,
  source?: DependencySource,
  hidden?: boolean,
  force?: boolean
): VariantPolicyEntry {
  const version = typeof value === 'string' ? value : value.version;
  const resolveFromEnv = typeof value === 'string' ? false : value.resolveFromEnv;

  const entryValue: VariantPolicyEntryValue = {
    version,
    resolveFromEnv,
  };
  const entry: VariantPolicyEntry = {
    dependencyId: depId,
    value: entryValue,
    lifecycleType,
    source,
    hidden,
    force,
  };
  return entry;
}<|MERGE_RESOLUTION|>--- conflicted
+++ resolved
@@ -218,11 +218,7 @@
     return res;
   }
 
-<<<<<<< HEAD
   static fromConfigObject(configObject, source?: DependencySource, hidden?: boolean, force = true): VariantPolicy {
-=======
-  static fromConfigObject(configObject, source?: DependencySource, hidden?: boolean, force?: boolean): VariantPolicy {
->>>>>>> fea18bb1
     const runtimeEntries = entriesFromKey(configObject, 'dependencies', source, hidden, force);
     const devEntries = entriesFromKey(configObject, 'devDependencies', source, hidden, force);
     const peerEntries = entriesFromKey(configObject, 'peerDependencies', source, hidden, force);

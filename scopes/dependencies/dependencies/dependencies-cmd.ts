// eslint-disable-next-line max-classes-per-file
import { Command, CommandOptions } from '@teambit/cli';
import Table from 'cli-table';
import chalk from 'chalk';
import archy from 'archy';
import { ComponentIdGraph } from '@teambit/graph';
import { COMPONENT_PATTERN_HELP } from '@teambit/legacy.constants';
import { generateDependenciesInfoTable } from './template';
import { DependenciesMain } from './dependencies.main.runtime';
import { Workspace } from '@teambit/workspace';

type GetDependenciesFlags = {
  tree: boolean;
  scope?: boolean;
};

export type SetDependenciesFlags = {
  dev?: boolean;
  optional?: boolean;
  peer?: boolean;
};

export type RemoveDependenciesFlags = SetDependenciesFlags;

export class DependenciesGetCmd implements Command {
  name = 'get <component-name>';
  arguments = [{ name: 'component-name', description: 'component name or component id' }];
  group = 'info-analysis';
  description = 'show direct and indirect dependencies of the given component';
  alias = '';
  options = [
    ['', 'scope', 'get the data from the scope instead of the workspace'],
    ['t', 'tree', 'render dependencies as a tree, similar to "npm ls"'],
  ] as CommandOptions;

  constructor(private deps: DependenciesMain) {}

  async report([id]: [string], { tree = false, scope = false }: GetDependenciesFlags) {
    const results = await this.deps.getDependencies(id, scope);

    if (tree) {
      const idWithVersion = results.id;
      const getGraphAsTree = (graph: ComponentIdGraph) => {
        try {
          const graphAsTree = graph.getDependenciesAsObjectTree(idWithVersion.toString());
          return archy(graphAsTree);
        } catch (err: any) {
          if (err.constructor.name === 'RangeError') {
            return `${chalk.red(
              'unable to generate a tree representation, the graph is too big or has cyclic dependencies'
            )}`;
          }
          throw err;
        }
      };
      const graphTree = getGraphAsTree(results.graph);
      return graphTree;
    }
    const depsInfo = results.graph.getDependenciesInfo(results.id);
    if (!depsInfo.length) {
      return `no dependencies found for ${results.id.toString()}.
try running "bit cat-component ${results.id.toStringWithoutVersion()}" to see whether the component/version exists locally`;
    }

    const depsTable = generateDependenciesInfoTable(depsInfo, results.id);
    return `${depsTable || '<none>'}`;
  }
}

export class DependenciesDebugCmd implements Command {
  name = 'debug <component-name>';
  arguments = [{ name: 'component-name', description: 'component name or component id' }];
  group = 'info-analysis';
  description = 'show the immediate dependencies and how their versions were determined';
  alias = '';
  options = [] as CommandOptions;

  constructor(private deps: DependenciesMain) {}

  async report([id]: [string]) {
    const results = await this.deps.debugDependencies(id);
    return JSON.stringify(results, undefined, 4);
  }
}

export class DependenciesSetCmd implements Command {
  name = 'set <component-pattern> <package...>';
  arguments = [
    { name: 'component-pattern', description: COMPONENT_PATTERN_HELP },
    {
      name: 'package...',
      description:
        'package name with or without a version, e.g. "lodash@1.0.0" or just "lodash" which will be resolved to the latest',
    },
  ];
  group = 'dependencies';
  description = 'set a dependency to component(s)';
  alias = '';
  options = [
    ['d', 'dev', 'add to the devDependencies'],
    ['o', 'optional', 'add to the optionalDependencies'],
    ['p', 'peer', 'add to the peerDependencies'],
  ] as CommandOptions;

  constructor(private deps: DependenciesMain) {}

  async report([pattern, packages]: [string, string[]], setDepsFlags: SetDependenciesFlags) {
    const { changedComps, addedPackages } = await this.deps.setDependency(pattern, packages, setDepsFlags);

    return `${chalk.green('successfully updated dependencies')}
${chalk.bold('changed components')}
${changedComps.join('\n')}

${chalk.bold('added packages')}
${JSON.stringify(addedPackages, undefined, 4)}`;
  }
}

export class DependenciesRemoveCmd implements Command {
  name = 'remove <component-pattern> <package...>';
  arguments = [
    { name: 'component-pattern', description: COMPONENT_PATTERN_HELP },
    {
      name: 'package...',
      description:
        'package name with or without a version, e.g. "lodash@1.0.0" or just "lodash" which will remove all lodash instances of any version',
    },
  ];
  group = 'dependencies';
  description = 'remove a dependency from one or more components';
  extendedDescription = `this command removes the dependency whether it was set by 'bit deps set'/variants or by auto-detection.
if the dependency was auto-detected, it will be marked with a minus sign in the .bitmap file.
otherwise, the config is written to .bitmap without the dependency.
see also 'bit deps unset'`;
  alias = '';
  options = [
    ['d', 'dev', 'remove from devDependencies'],
    ['p', 'peer', 'remove from peerDependencies'],
  ] as CommandOptions;

  constructor(private deps: DependenciesMain) {}

  async report([pattern, packages]: [string, string[]], removeDepsFlags: RemoveDependenciesFlags) {
    const results = await this.deps.removeDependency(pattern, packages, removeDepsFlags);
    if (!results.length) {
      return chalk.yellow('the specified component-pattern do not use the entered packages. nothing to remove');
    }

    const output = results
      .map(({ id, removedPackages }) => `${chalk.underline(id.toString())}\n${removedPackages.join('\n')}`)
      .join('\n\n');

    return `${chalk.green('successfully removed dependencies')}\n${output}`;
  }
}

export class DependenciesUnsetCmd implements Command {
  name = 'unset <component-pattern> <package...>';
  arguments = [
    { name: 'component-pattern', description: COMPONENT_PATTERN_HELP },
    {
      name: 'package...',
      description:
        'package name with or without a version, e.g. "lodash@1.0.0" or just "lodash" which will remove all lodash instances of any version',
    },
  ];
  group = 'dependencies';
  description = 'unset a dependency to component(s) that was set via config (e.g. "bit deps set" or variants)';
  extendedDescription = `this command removes the dependency only when it was set by config not if it was auto detected.
in the .bitmap file, the config is written without the dependency.
see also "bit deps remove"`;
  alias = '';
  options = [
    ['d', 'dev', 'unset from devDependencies'],
    ['p', 'peer', 'unset from peerDependencies'],
  ] as CommandOptions;

  constructor(private deps: DependenciesMain) {}

  async report([pattern, packages]: [string, string[]], removeDepsFlags: RemoveDependenciesFlags) {
    const results = await this.deps.removeDependency(pattern, packages, removeDepsFlags, true);
    if (!results.length) {
      return chalk.yellow('the specified component-pattern do not use the entered packages. nothing to unset');
    }

    const output = results
      .map(({ id, removedPackages }) => `${chalk.underline(id.toString())}\n${removedPackages.join('\n')}`)
      .join('\n\n');

    return `${chalk.green('successfully unset dependencies')}\n${output}`;
  }
}

export class DependenciesResetCmd implements Command {
  name = 'reset <component-pattern>';
  arguments = [{ name: 'component-pattern', description: COMPONENT_PATTERN_HELP }];
  group = 'dependencies';
  description = 'reset dependencies to the default values (revert any previously "bit deps set")';
  alias = '';
  options = [] as CommandOptions;

  constructor(private deps: DependenciesMain) {}

  async report([pattern]: [string]) {
    const results = await this.deps.reset(pattern);
    const comps = results.map((id) => id.toString());

    return `${chalk.green('successfully reset dependencies for the following component(s)')}\n${comps}`;
  }
}

export class DependenciesEjectCmd implements Command {
  name = 'eject <component-pattern>';
  arguments = [{ name: 'component-pattern', description: COMPONENT_PATTERN_HELP }];
  group = 'dependencies';
  description = 'write dependencies that were previously set via "bit deps set" into .bitmap';
  alias = '';
  options = [] as CommandOptions;

  constructor(private deps: DependenciesMain) {}

  async report([pattern]: [string]) {
    const results = await this.deps.eject(pattern);
    const comps = results.map((id) => id.toString());

    return `${chalk.green('successfully ejected dependencies for the following component(s)')}\n${comps}`;
  }
}

export class DependenciesBlameCmd implements Command {
  name = 'blame <component-name> <dependency-name>';
  arguments = [
    {
      name: 'dependency-name',
      description: 'package-name. for components, you can use either component-id or package-name',
    },
  ];
  group = 'info-analysis';
  description = 'find out which snap/tag changed a dependency version';
  alias = '';
  options = [] as CommandOptions;

  constructor(private deps: DependenciesMain) {}

  async report([compName, depName]: [string, string]) {
    const results = await this.deps.blame(compName, depName);
    if (!results.length) {
      return chalk.yellow(`the specified component ${compName} does not use the entered dependency ${depName}`);
    }
    // table with no style and no borders, just to align the columns.
    const table = new Table({
      chars: {
        top: '',
        'top-mid': '',
        'top-left': '',
        'top-right': '',
        bottom: '',
        'bottom-mid': '',
        'bottom-left': '',
        'bottom-right': '',
        left: '',
        'left-mid': '',
        mid: '',
        'mid-mid': '',
        right: '',
        'right-mid': '',
        middle: ' ',
      },
      style: { 'padding-left': 0, 'padding-right': 0 },
    });

    results.map(({ snap, tag, author, date, message, version }) =>
      table.push([snap, tag || '', author, date, message, version])
    );

    return table.toString();
  }
}

type DependenciesUsageCmdOptions = {
  depth?: number;
};

export class DependenciesUsageCmd implements Command {
  name = 'usage <dependency-name>';
  arguments = [
    {
      name: 'dependency-name',
      description:
        'package-name. for components, you can use either component-id or package-name. if version is specified, it will search for the exact version',
    },
  ];
  group = 'dependencies';
  description = 'find components that use the specified dependency';
  alias = '';
  options = [['', 'depth <number>', 'max display depth of the dependency graph']] as CommandOptions;

  constructor(private deps: DependenciesMain) {}

  async report([depName]: [string], options: DependenciesUsageCmdOptions) {
    const deepUsageResult = await this.deps.usageDeep(depName, options);
    if (deepUsageResult != null) return deepUsageResult;
    const results = await this.deps.usage(depName);
    if (!Object.keys(results).length) {
      return chalk.yellow(`the specified dependency ${depName} is not used by any component`);
    }
    return Object.keys(results)
      .map((compIdStr) => `${chalk.bold(compIdStr)} (using dep in version ${results[compIdStr]})`)
      .join('\n');
  }
}

export class WhyCmd extends DependenciesUsageCmd {
  name = 'why <dependency-name>';
}

export class DependenciesCmd implements Command {
  name = 'deps <sub-command>';
  alias = 'dependencies';
  description = 'manage dependencies';
  options = [];
  group = 'dependencies';
  commands: Command[] = [];
  helpUrl = 'reference/dependencies/configuring-dependencies';

  async report([unrecognizedSubcommand]: [string]) {
    return chalk.red(
      `"${unrecognizedSubcommand}" is not a subcommand of "dependencies", please run "bit dependencies --help" to list the subcommands`
    );
  }
}

export class SetPeerCmd implements Command {
  name = 'set-peer <component-id> <range>';
  arguments = [
    { name: 'component-id', description: 'the component to set as always peer' },
    {
      name: 'range',
      description: 'the default range to use for the componnent, when added to peerDependencies',
    },
  ];
  group = 'dependencies';
  description = 'set a component as always peer';
  alias = '';
  options = [];

  constructor(private deps: DependenciesMain) {}

  async report([componentId, range]: [string, string]) {
    await this.deps.setPeer(componentId, range != null ? range.toString() : range);
    return `${chalk.green('successfully marked the component as a peer component')}`;
  }
}

export class UnsetPeerCmd implements Command {
  name = 'unset-peer <component-id>';
  arguments = [{ name: 'component-id', description: 'the component to unset as always peer' }];
  group = 'dependencies';
  description = 'unset a component as always peer';
  alias = '';
  options = [];

  constructor(private deps: DependenciesMain) {}

  async report([componentId]: [string]) {
    await this.deps.unsetPeer(componentId);
    return `${chalk.green('successfully marked the component as not a peer component')}`;
  }
}

type DependenciesWriteCmdOptions = {
  target?: 'workspace.jsonc' | 'package.json';
};

export class DependenciesWriteCmd implements Command {
  name = 'write';
  arguments = [];
<<<<<<< HEAD
  group = 'info';
=======
  group = 'dependencies';
>>>>>>> 06cd1fa5
  description =
    'write all workspace component dependencies to package.json or workspace.jsonc, resolving conflicts by picking the ranges that match the highest versions';
  alias = '';
  options = [
    [
      '',
      'target <workspace.jsonc|package.json>',
      'specify where the dependencies should be written. By default they are saved to workspace.jsonc',
    ],
  ] as CommandOptions;

  constructor(private workspace: Workspace) {}

  async report(_, options: DependenciesWriteCmdOptions) {
    await this.workspace.writeDependencies(options.target);
    return '';
  }
}<|MERGE_RESOLUTION|>--- conflicted
+++ resolved
@@ -375,11 +375,7 @@
 export class DependenciesWriteCmd implements Command {
   name = 'write';
   arguments = [];
-<<<<<<< HEAD
-  group = 'info';
-=======
-  group = 'dependencies';
->>>>>>> 06cd1fa5
+  group = 'dependencies';
   description =
     'write all workspace component dependencies to package.json or workspace.jsonc, resolving conflicts by picking the ranges that match the highest versions';
   alias = '';

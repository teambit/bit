--- conflicted
+++ resolved
@@ -1,23 +1,15 @@
 import path from 'path';
 import { ComponentID } from '@teambit/component';
 import { DependenciesGraph } from '@teambit/objects';
-<<<<<<< HEAD
-import { type LockfileFile } from '@pnpm/lockfile.types';
-=======
->>>>>>> 48454725
 import { convertLockfileToGraph, convertGraphToLockfile } from './lockfile-deps-graph-converter';
 import { type BitLockfileFile } from './lynx';
 import { expect } from 'chai';
 
 describe('convertLockfileToGraph simple case', () => {
-<<<<<<< HEAD
-  const lockfile: LockfileFile = {
-=======
   const lockfile: BitLockfileFile = {
     bit: {
       depsRequiringBuild: ['bar@1.0.0'],
     },
->>>>>>> 48454725
     importers: {
       '.': {},
       'node_modules/.bit_roots/env': {

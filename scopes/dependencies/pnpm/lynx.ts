--- conflicted
+++ resolved
@@ -29,11 +29,7 @@
 import { createPkgGraph } from '@pnpm/workspace.pkgs-graph';
 import { PackageManifest, ProjectManifest, ReadPackageHook } from '@pnpm/types';
 import { readWantedLockfile, writeWantedLockfile } from '@pnpm/lockfile.fs';
-<<<<<<< HEAD
 import { type LockfileFile, type LockfileObject } from '@pnpm/lockfile.types'
-=======
-import { type LockfileFileV9, type Lockfile } from '@pnpm/lockfile.types';
->>>>>>> 84727775
 import { Logger } from '@teambit/logger';
 import { VIRTUAL_STORE_DIR_MAX_LENGTH } from '@teambit/dependencies.pnpm.dep-path';
 import { isEqual } from 'lodash';

--- conflicted
+++ resolved
@@ -222,17 +222,14 @@
     modulesCacheMaxAge: 0,
     registries: registriesMap,
     rawConfig: authConfig,
-<<<<<<< HEAD
     hooks: { readPackage },
     hoistingLimits,
-=======
     peerDependencyRules: {
       allowedVersions: {
         '@teambit/legacy': '*',
       },
       ignoreMissing: ['@teambit/legacy'],
     },
->>>>>>> cec9da79
     ...options,
   };
 

--- conflicted
+++ resolved
@@ -237,16 +237,12 @@
     streamParser,
   });
   try {
-<<<<<<< HEAD
     await installsRunning[rootManifest.rootDir]
     installsRunning[rootManifest.rootDir] = mutateModules(packagesToBuild, opts)
     await installsRunning[rootManifest.rootDir]
     delete installsRunning[rootManifest.rootDir]
-=======
-    await mutateModules(packagesToBuild, opts);
   } catch (err: any) {
     throw pnpmErrorToBitError(err)
->>>>>>> 8fbad58c
   } finally {
     stopReporting();
   }

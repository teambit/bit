import semver from 'semver';
import parsePackageName from 'parse-package-name';
import { initDefaultReporter } from '@pnpm/default-reporter';
import { streamParser } from '@pnpm/logger';
import { StoreController, WantedDependency } from '@pnpm/package-store';
import { rebuild } from '@pnpm/plugin-commands-rebuild';
import { createOrConnectStoreController, CreateStoreControllerOptions } from '@pnpm/store-connection-manager';
import { sortPackages } from '@pnpm/sort-packages';
import { type PeerDependencyRules, type ProjectRootDir, type DepPath } from '@pnpm/types';
import { Registries } from '@teambit/pkg.entities.registry';
import { getAuthConfig } from '@teambit/pkg.config.auth';
import {
  ResolvedPackageVersion,
  PackageManagerProxyConfig,
  PackageManagerNetworkConfig,
} from '@teambit/dependency-resolver';
import { BitError } from '@teambit/bit-error';
import { BIT_ROOTS_DIR } from '@teambit/legacy.constants';
import {
  MutatedProject,
  mutateModules,
  InstallOptions,
  PeerDependencyIssuesByProjects,
  ProjectOptions,
} from '@pnpm/core';
import * as pnpm from '@pnpm/core';
import { createClient, ClientOptions } from '@pnpm/client';
import { restartWorkerPool, finishWorkers } from '@pnpm/worker';
import { createPkgGraph } from '@pnpm/workspace.pkgs-graph';
import { PackageManifest, ProjectManifest, ReadPackageHook } from '@pnpm/types';
import { readWantedLockfile, writeWantedLockfile } from '@pnpm/lockfile.fs';
import { type LockfileFile, type LockfileObject } from '@pnpm/lockfile.types'
import { Logger } from '@teambit/logger';
import { VIRTUAL_STORE_DIR_MAX_LENGTH } from '@teambit/dependencies.pnpm.dep-path';
import { isEqual } from 'lodash'
import { pnpmErrorToBitError } from './pnpm-error-to-bit-error';
import { readConfig } from './read-config';

const installsRunning: Record<string, Promise<any>> = {};
const cafsLocker = new Map<string, number>();

async function createStoreController(
  options: {
    rootDir: string;
    storeDir?: string;
    cacheDir: string;
    registries: Registries;
    proxyConfig: PackageManagerProxyConfig;
    networkConfig: PackageManagerNetworkConfig;
  } & Pick<CreateStoreControllerOptions, 'packageImportMethod' | 'pnpmHomeDir' | 'preferOffline'>
): Promise<{ ctrl: StoreController; dir: string }> {
  const authConfig = getAuthConfig(options.registries);
  const opts: CreateStoreControllerOptions = {
    dir: options.rootDir,
    cacheDir: options.cacheDir,
    cafsLocker,
    storeDir: options.storeDir,
    rawConfig: authConfig,
    verifyStoreIntegrity: true,
    httpProxy: options.proxyConfig?.httpProxy,
    httpsProxy: options.proxyConfig?.httpsProxy,
    ca: options.networkConfig?.ca,
    cert: options.networkConfig?.cert,
    key: options.networkConfig?.key,
    localAddress: options.networkConfig?.localAddress,
    noProxy: options.proxyConfig?.noProxy,
    strictSsl: options.networkConfig.strictSSL,
    maxSockets: options.networkConfig.maxSockets,
    networkConcurrency: options.networkConfig.networkConcurrency,
    packageImportMethod: options.packageImportMethod,
    preferOffline: options.preferOffline,
    resolveSymlinksInInjectedDirs: true,
    pnpmHomeDir: options.pnpmHomeDir,
    userAgent: options.networkConfig.userAgent,
    fetchRetries: options.networkConfig.fetchRetries,
    fetchRetryFactor: options.networkConfig.fetchRetryFactor,
    fetchRetryMaxtimeout: options.networkConfig.fetchRetryMaxtimeout,
    fetchRetryMintimeout: options.networkConfig.fetchRetryMintimeout,
    fetchTimeout: options.networkConfig.fetchTimeout,
    virtualStoreDirMaxLength: VIRTUAL_STORE_DIR_MAX_LENGTH,
    registries: options.registries.toMap(),
  };
  return createOrConnectStoreController(opts);
}

export async function generateResolverAndFetcher({
  cacheDir,
  registries,
  proxyConfig,
  networkConfig,
  fullMetadata,
}: {
  cacheDir: string;
  registries: Registries;
  proxyConfig?: PackageManagerProxyConfig;
  networkConfig?: PackageManagerNetworkConfig;
  fullMetadata?: boolean;
}) {
  const pnpmConfig = await readConfig();
  const authConfig = getAuthConfig(registries);
  proxyConfig ??= {};
  networkConfig ??= {};
  const opts: ClientOptions = {
    authConfig: Object.assign({}, pnpmConfig.config.rawConfig, authConfig),
    cacheDir,
    httpProxy: proxyConfig?.httpProxy,
    httpsProxy: proxyConfig?.httpsProxy,
    ca: networkConfig?.ca,
    cert: networkConfig?.cert,
    key: networkConfig?.key,
    localAddress: networkConfig?.localAddress,
    noProxy: proxyConfig?.noProxy,
    strictSsl: networkConfig.strictSSL,
    timeout: networkConfig.fetchTimeout,
    rawConfig: pnpmConfig.config.rawConfig,
    userAgent: networkConfig.userAgent,
    retry: {
      factor: networkConfig.fetchRetryFactor,
      maxTimeout: networkConfig.fetchRetryMaxtimeout,
      minTimeout: networkConfig.fetchRetryMintimeout,
      retries: networkConfig.fetchRetries,
    },
<<<<<<< HEAD
    registries: registries.toMap(),
=======
    fullMetadata,
>>>>>>> e9acb2c5
  };
  const result = createClient(opts);
  return result;
}

export async function getPeerDependencyIssues(
  manifestsByPaths: Record<string, any>,
  opts: {
    storeDir?: string;
    cacheDir: string;
    registries: Registries;
    rootDir: string;
    proxyConfig: PackageManagerProxyConfig;
    networkConfig: PackageManagerNetworkConfig;
    overrides?: Record<string, string>;
  } & Pick<CreateStoreControllerOptions, 'packageImportMethod' | 'pnpmHomeDir'>
): Promise<PeerDependencyIssuesByProjects> {
  const projects: ProjectOptions[] = [];
  for (const [rootDir, manifest] of Object.entries(manifestsByPaths)) {
    projects.push({
      buildIndex: 0, // this is not used while searching for peer issues anyway
      manifest,
      rootDir: rootDir as ProjectRootDir,
    });
  }
  const storeController = await createStoreController({
    ...opts,
    rootDir: opts.rootDir,
  });
  return pnpm.getPeerDependencyIssues(projects, {
    autoInstallPeers: false,
    excludeLinksFromLockfile: true,
    storeController: storeController.ctrl,
    storeDir: storeController.dir,
    overrides: opts.overrides,
    peersSuffixMaxLength: 1000,
    registries: opts.registries.toMap(),
    virtualStoreDirMaxLength: VIRTUAL_STORE_DIR_MAX_LENGTH,
  });
}

export type RebuildFn = (opts: { pending?: boolean; skipIfHasSideEffectsCache?: boolean }) => Promise<void>;

export interface ReportOptions {
  appendOnly?: boolean;
  throttleProgress?: number;
  hideAddedPkgsProgress?: boolean;
  hideProgressPrefix?: boolean;
  hideLifecycleOutput?: boolean;
  peerDependencyRules?: PeerDependencyRules;
  process?: NodeJS.Process;
}

export async function install(
  rootDir: string,
  manifestsByPaths: Record<string, ProjectManifest>,
  storeDir: string | undefined,
  cacheDir: string,
  registries: Registries,
  proxyConfig: PackageManagerProxyConfig = {},
  networkConfig: PackageManagerNetworkConfig = {},
  options: {
    updateAll?: boolean;
    nodeLinker?: 'hoisted' | 'isolated';
    overrides?: Record<string, string>;
    rootComponents?: boolean;
    rootComponentsForCapsules?: boolean;
    includeOptionalDeps?: boolean;
    reportOptions?: ReportOptions;
    hidePackageManagerOutput?: boolean;
    hoistInjectedDependencies?: boolean;
    dryRun?: boolean;
    dedupeInjectedDeps?: boolean;
    forcedHarmonyVersion?: string;
  } & Pick<
    InstallOptions,
    | 'autoInstallPeers'
    | 'publicHoistPattern'
    | 'hoistPattern'
    | 'lockfileOnly'
    | 'nodeVersion'
    | 'enableModulesDir'
    | 'engineStrict'
    | 'excludeLinksFromLockfile'
    | 'neverBuiltDependencies'
    | 'ignorePackageManifest'
    | 'hoistWorkspacePackages'
    | 'returnListOfDepsRequiringBuild'
  > &
    Pick<CreateStoreControllerOptions, 'packageImportMethod' | 'pnpmHomeDir' | 'preferOffline'>,
  // eslint-disable-next-line @typescript-eslint/no-unused-vars
  logger?: Logger
): Promise<{ dependenciesChanged: boolean; rebuild: RebuildFn; storeDir: string; depsRequiringBuild?: DepPath[] }> {
  const externalDependencies = new Set<string>();
  const readPackage: ReadPackageHook[] = [];
  if (options?.rootComponents && !options?.rootComponentsForCapsules) {
    for (const [dir, { name }] of Object.entries(manifestsByPaths)) {
      if (dir !== rootDir && name) {
        externalDependencies.add(name);
      }
    }
    readPackage.push(readPackageHook as ReadPackageHook);
  }
  readPackage.push(removeLegacyFromDeps as ReadPackageHook);
  const overrides = {
    ...options.overrides,
  };
  if (options.forcedHarmonyVersion) {
    // Harmony needs to be a singleton, so if a specific version was requested for the workspace,
    // we force that version accross the whole dependency graph.
    overrides['@teambit/harmony'] = options.forcedHarmonyVersion;
  } else {
    // If the workspace did not specify a harmony version in a root policy,
    // then we remove harmony from any dependencies, so that the one linked from bvm is used.
    readPackage.push(removeHarmonyFromDeps as ReadPackageHook);
  }
  if (!manifestsByPaths[rootDir].dependenciesMeta) {
    manifestsByPaths = {
      ...manifestsByPaths,
      [rootDir]: {
        ...manifestsByPaths[rootDir],
        dependenciesMeta: {},
      },
    };
  }
  if (options?.rootComponentsForCapsules) {
    readPackage.push(readPackageHookForCapsules as ReadPackageHook);
  }
  const { allProjects, packagesToBuild } = groupPkgs(manifestsByPaths, {
    update: options?.updateAll,
  });
  const authConfig = getAuthConfig(registries);
  const storeController = await createStoreController({
    rootDir,
    storeDir,
    cacheDir,
    registries,
    preferOffline: options?.preferOffline,
    proxyConfig,
    networkConfig,
    packageImportMethod: options?.packageImportMethod,
    pnpmHomeDir: options?.pnpmHomeDir,
  });
  const hoistPattern = options.hoistPattern ?? ['*'];
  if (hoistPattern.length > 0 && externalDependencies.size > 0 && !options.hoistInjectedDependencies) {
    for (const pkgName of externalDependencies) {
      hoistPattern.push(`!${pkgName}`);
    }
  }
  const opts: InstallOptions = {
    allProjects,
    autoInstallPeers: options.autoInstallPeers,
    autoInstallPeersFromHighestMatch: options.autoInstallPeers,
    confirmModulesPurge: false,
    storeDir: storeController.dir,
    dedupePeerDependents: true,
    dir: rootDir,
    storeController: storeController.ctrl,
    preferFrozenLockfile: true,
    pruneLockfileImporters: true,
    lockfileOnly: options.lockfileOnly ?? false,
    modulesCacheMaxAge: Infinity, // pnpm should never prune the virtual store. Bit does it on its own.
    registries: registries.toMap(),
    resolutionMode: 'highest',
    rawConfig: authConfig,
    hooks: { readPackage },
    externalDependencies,
    strictPeerDependencies: false,
    peersSuffixMaxLength: 1000,
    resolveSymlinksInInjectedDirs: true,
    resolvePeersFromWorkspaceRoot: true,
    dedupeDirectDeps: true,
    include: {
      dependencies: true,
      devDependencies: true,
      optionalDependencies: options?.includeOptionalDeps !== false,
    },
    userAgent: networkConfig.userAgent,
    ...options,
    neverBuiltDependencies: options.neverBuiltDependencies ?? [],
    returnListOfDepsRequiringBuild: true,
    excludeLinksFromLockfile: options.excludeLinksFromLockfile ?? true,
    depth: options.updateAll ? Infinity : 0,
    disableRelinkLocalDirDeps: true,
    hoistPattern,
    virtualStoreDirMaxLength: VIRTUAL_STORE_DIR_MAX_LENGTH,
    overrides,
  };

  let dependenciesChanged = false;
  let depsRequiringBuild: DepPath[] | undefined;
  if (!options.dryRun) {
    let stopReporting: Function | undefined;
    if (!options.hidePackageManagerOutput) {
      stopReporting = initReporter({
        ...options.reportOptions,
        hideAddedPkgsProgress: options.lockfileOnly,
      });
    }
    try {
      await installsRunning[rootDir];
      await restartWorkerPool();
      installsRunning[rootDir] = mutateModules(packagesToBuild, opts);
      const installResult = await installsRunning[rootDir];
      depsRequiringBuild = installResult.depsRequiringBuild?.sort();
      if (depsRequiringBuild != null) {
        await addDepsRequiringBuildToLockfile(rootDir, depsRequiringBuild)
      }
      dependenciesChanged =
        installResult.stats.added + installResult.stats.removed + installResult.stats.linkedToRoot > 0;
      delete installsRunning[rootDir];
    } catch (err: any) {
      if (logger) {
        logger.warn('got an error from pnpm mutateModules function', err);
      }
      throw pnpmErrorToBitError(err);
    } finally {
      stopReporting?.();
      await finishWorkers();
    }
  }
  return {
    dependenciesChanged,
    rebuild: async (rebuildOpts) => {
      let stopReporting: Function | undefined;
      const _opts = {
        ...opts,
        ...rebuildOpts,
        cacheDir,
      } as any; // eslint-disable-line @typescript-eslint/no-explicit-any
      if (!_opts.hidePackageManagerOutput) {
        stopReporting = initReporter({
          appendOnly: true,
          hideLifecycleOutput: true,
        });
      }
      try {
        await rebuild.handler(_opts, []);
      } finally {
        stopReporting?.();
      }
    },
    storeDir: storeController.dir,
    depsRequiringBuild,
  };
}

function initReporter(opts?: ReportOptions) {
  return initDefaultReporter({
    context: {
      argv: [],
      process: opts?.process,
    },
    reportingOptions: {
      appendOnly: opts?.appendOnly ?? false,
      throttleProgress: opts?.throttleProgress ?? 200,
      hideAddedPkgsProgress: opts?.hideAddedPkgsProgress,
      hideProgressPrefix: opts?.hideProgressPrefix,
      hideLifecycleOutput: opts?.hideLifecycleOutput,
      peerDependencyRules: {
        allowAny: ['*'],
        ignoreMissing: ['*'],
        ...opts?.peerDependencyRules,
      },
    },
    streamParser: streamParser as any, // eslint-disable-line
    // Linked in core aspects are excluded from the output to reduce noise.
    // Other @teambit/ dependencies will be shown.
    // Only those that are symlinked from outside the workspace will be hidden.
    filterPkgsDiff: (diff) => !diff.name.startsWith('@teambit/') || !diff.from,
  });
}

/**
 * This hook is used when installation is executed inside a capsule.
 * The components in the capsules should get their peer dependencies installed,
 * so this hook converts any peer dependencies into runtime dependencies.
 * Also, any local dependencies are extended with the "injected" option,
 * this tells pnpm to hard link the packages instead of symlinking them.
 */
function readPackageHookForCapsules(pkg: PackageManifest, workspaceDir?: string): PackageManifest {
  // workspaceDir is set only for workspace packages
  if (workspaceDir) {
    return readDependencyPackageHook({
      ...pkg,
      dependencies: {
        ...pkg.peerDependencies,
        ...pkg.dependencies,
      },
    });
  }
  return readDependencyPackageHook(pkg);
}

/**
 * @teambit/legacy should never be installed as a dependency.
 * It is linked from bvm.
 */
function removeLegacyFromDeps(pkg: PackageManifest): PackageManifest {
  if (pkg.dependencies != null) {
    if (pkg.dependencies['@teambit/legacy'] && !pkg.dependencies['@teambit/legacy'].startsWith('link:')) {
      delete pkg.dependencies['@teambit/legacy'];
    }
  }
  if (pkg.peerDependencies != null) {
    if (pkg.peerDependencies['@teambit/legacy']) {
      delete pkg.peerDependencies['@teambit/legacy'];
    }
  }
  return pkg;
}

function removeHarmonyFromDeps(pkg: PackageManifest): PackageManifest {
  if (pkg.dependencies != null) {
    if (pkg.dependencies['@teambit/harmony'] && !pkg.dependencies['@teambit/harmony'].startsWith('link:')) {
      delete pkg.dependencies['@teambit/harmony'];
    }
  }
  if (pkg.peerDependencies != null) {
    if (pkg.peerDependencies['@teambit/harmony']) {
      delete pkg.peerDependencies['@teambit/harmony'];
    }
  }
  return pkg;
}

/**
 * This hook is used when installation happens in a Bit workspace.
 * We need a different hook for this case because unlike in a capsule, in a workspace,
 * the package manager only links workspace components to subdependencies.
 * For direct dependencies, Bit's linking is used.
 */
function readPackageHook(pkg: PackageManifest, workspaceDir?: string): PackageManifest {
  if (!pkg.dependencies) {
    return pkg;
  }
  // workspaceDir is set only for workspace packages
  if (workspaceDir && !workspaceDir.includes(BIT_ROOTS_DIR)) {
    return readWorkspacePackageHook(pkg);
  }
  return readDependencyPackageHook(pkg);
}

/**
 * This hook adds the "injected" option to any workspace dependency.
 * The injected option tell pnpm to hard link the packages instead of symlinking them.
 */
function readDependencyPackageHook(pkg: PackageManifest): PackageManifest {
  const dependenciesMeta = pkg.dependenciesMeta ?? {};
  for (const [name, version] of Object.entries(pkg.dependencies ?? {})) {
    if (version.startsWith('workspace:')) {
      // This instructs pnpm to hard link the component from the workspace, not symlink it.
      dependenciesMeta[name] = { injected: true };
    }
  }
  return {
    ...pkg,
    dependenciesMeta,
  };
}

/**
 * This hook is used when installation happens in a Bit workspace.
 * It is applied on workspace projects, and it removes any references to other workspace projects.
 * This is needed because Bit has its own linking for workspace projects.
 * pnpm should not override the links created by Bit.
 * Otherwise, the IDE would reference workspace projects from inside `node_modules/.pnpm`.
 */
function readWorkspacePackageHook(pkg: PackageManifest): PackageManifest {
  const newDeps = {};
  for (const [name, version] of Object.entries(pkg.dependencies ?? {})) {
    if (!version.startsWith('workspace:')) {
      newDeps[name] = version;
    }
  }
  return {
    ...pkg,
    dependencies: {
      ...pkg.peerDependencies,
      ...newDeps,
    },
  };
}

function groupPkgs(manifestsByPaths: Record<string, ProjectManifest>, opts: { update?: boolean }) {
  const pkgs = Object.entries(manifestsByPaths).map(([rootDir, manifest]) => ({
    rootDir: rootDir as ProjectRootDir,
    manifest,
  }));
  const { graph } = createPkgGraph(pkgs);
  const chunks = sortPackages(graph as any);

  // This will create local link by pnpm to a component exists in the ws.
  // it will later deleted by the link process
  // we keep it here to better support case like this:
  // compA@1.0.0 uses compB@1.0.0
  // I have compB@2.0.0 in my workspace
  // now I install compA@1.0.0
  // compA is hoisted to the root and install B@1.0.0 hoisted to the root as well
  // now we will make link to B@2.0.0 and A will break
  // with this we will have a link to the local B by pnpm so it will install B@1.0.0 inside A
  // then when overriding the link, A will still works
  // This is the rational behind not deleting this completely, but need further check that it really works
  const packagesToBuild: MutatedProject[] = []; // @pnpm/core will use this to install the packages
  const allProjects: ProjectOptions[] = [];

  chunks.forEach((dirs, buildIndex) => {
    for (const rootDir of dirs) {
      const manifest = manifestsByPaths[rootDir];
      allProjects.push({
        buildIndex,
        manifest,
        rootDir,
      });
      packagesToBuild.push({
        rootDir,
        mutation: 'install',
        update: opts.update,
      });
    }
  });
  return { packagesToBuild, allProjects };
}

export async function resolveRemoteVersion(
  packageName: string,
  {
    rootDir,
    cacheDir,
    fullMetadata,
    registries,
    proxyConfig,
    networkConfig,
  }: {
    rootDir: string;
    cacheDir: string;
    fullMetadata?: boolean;
    registries: Registries;
    proxyConfig?: PackageManagerProxyConfig;
    networkConfig?: PackageManagerNetworkConfig;
  }
): Promise<ResolvedPackageVersion> {
  const { resolve } = await generateResolverAndFetcher({
    cacheDir,
    fullMetadata,
    networkConfig,
    proxyConfig,
    registries,
  });
  const resolveOpts = {
    lockfileDir: rootDir,
    preferredVersions: {},
    projectDir: rootDir,
    registry: '',
  };
  try {
    const parsedPackage = parsePackageName(packageName);
    const wantedDep: WantedDependency = {
      alias: parsedPackage.name,
      pref: parsedPackage.version,
    };
    const val = await resolve(wantedDep, resolveOpts);
    if (!val.manifest) {
      throw new BitError('The resolved package has no manifest');
    }
    const wantedRange =
      parsedPackage.version && semver.validRange(parsedPackage.version) ? parsedPackage.version : undefined;

    return {
      packageName: val.manifest.name,
      version: val.manifest.version,
      wantedRange,
      isSemver: true,
      resolvedVia: val.resolvedVia,
      manifest: val.manifest,
    };
  } catch (e: any) {
    if (!e.message?.includes('is not a valid string')) {
      throw pnpmErrorToBitError(e);
    }
    // The provided package is probably a git url or path to a folder
    const wantedDep: WantedDependency = {
      alias: undefined,
      pref: packageName,
    };
    const val = await resolve(wantedDep, resolveOpts);
    if (!val.manifest) {
      throw new BitError('The resolved package has no manifest');
    }
    if (!val.normalizedPref) {
      throw new BitError('The resolved package has no version');
    }
    return {
      packageName: val.manifest.name,
      version: val.normalizedPref,
      isSemver: false,
      resolvedVia: val.resolvedVia,
      manifest: val.manifest,
    };
  }
}

async function addDepsRequiringBuildToLockfile(rootDir: string, depsRequiringBuild: string[]) {
  const lockfile = await readWantedLockfile(rootDir, { ignoreIncompatible: true }) as BitLockfile;
  if (lockfile == null) return
  if (isEqual(lockfile.bit?.depsRequiringBuild, depsRequiringBuild)) return;
  lockfile.bit = {
    ...lockfile.bit,
    depsRequiringBuild,
  }
  await writeWantedLockfile(rootDir, lockfile);
}

export interface BitLockfile extends LockfileObject {
  bit?: BitLockfileAttributes;
}

export interface BitLockfileFile extends LockfileFile {
  bit?: BitLockfileAttributes;
}

export interface BitLockfileAttributes {
  depsRequiringBuild: string[];
}<|MERGE_RESOLUTION|>--- conflicted
+++ resolved
@@ -120,11 +120,8 @@
       minTimeout: networkConfig.fetchRetryMintimeout,
       retries: networkConfig.fetchRetries,
     },
-<<<<<<< HEAD
     registries: registries.toMap(),
-=======
     fullMetadata,
->>>>>>> e9acb2c5
   };
   const result = createClient(opts);
   return result;

import fs from 'graceful-fs';
import path from 'path';
import semver from 'semver';
import path from 'path';
import parsePackageName from 'parse-package-name';
import defaultReporter from '@pnpm/default-reporter';
import { streamParser } from '@pnpm/logger';
import { read as readModulesState } from '@pnpm/modules-yaml';
import { StoreController, WantedDependency } from '@pnpm/package-store';
import { createOrConnectStoreController, CreateStoreControllerOptions } from '@pnpm/store-connection-manager';
import sortPackages from '@pnpm/sort-packages';
import {
  ResolvedPackageVersion,
  Registries,
  NPM_REGISTRY,
  Registry,
  PackageManagerProxyConfig,
  PackageManagerNetworkConfig,
} from '@teambit/dependency-resolver';
import {
  MutatedProject,
  mutateModules,
  InstallOptions,
  PeerDependencyIssuesByProjects,
  ProjectOptions,
} from '@pnpm/core';
import * as pnpm from '@pnpm/core';
import createResolverAndFetcher, { ClientOptions } from '@pnpm/client';
import pickRegistryForPackage from '@pnpm/pick-registry-for-package';
import { PackageManifest, ProjectManifest } from '@pnpm/types';
import { Logger } from '@teambit/logger';
import toNerfDart from 'nerf-dart';
import { promisify } from 'util';
import pkgsGraph from 'pkgs-graph';
import userHome from 'user-home';
import { pnpmErrorToBitError } from './pnpm-error-to-bit-error';
import { readConfig } from './read-config';

const link = promisify(fs.link);
const installsRunning: Record<string, Promise<any>> = {}

type RegistriesMap = {
  default: string;
  [registryName: string]: string;
};

const STORE_CACHE: Record<string, { ctrl: StoreController; dir: string }> = {};

async function createStoreController(
  options: {
    rootDir: string;
    storeDir: string;
    cacheDir: string;
    registries: Registries;
    proxyConfig: PackageManagerProxyConfig;
    networkConfig: PackageManagerNetworkConfig;
  } & Pick<CreateStoreControllerOptions, 'packageImportMethod'>
): Promise<{ ctrl: StoreController; dir: string }> {
  const authConfig = getAuthConfig(options.registries);
  const opts: CreateStoreControllerOptions = {
    dir: options.rootDir,
    cacheDir: options.cacheDir,
    storeDir: options.storeDir,
    rawConfig: authConfig,
    verifyStoreIntegrity: true,
    httpProxy: options.proxyConfig?.httpProxy,
    httpsProxy: options.proxyConfig?.httpsProxy,
    ca: options.networkConfig?.ca,
    cert: options.networkConfig?.cert,
    key: options.networkConfig?.key,
    localAddress: options.networkConfig?.localAddress,
    noProxy: options.proxyConfig?.noProxy,
    strictSsl: options.networkConfig.strictSSL,
    maxSockets: options.networkConfig.maxSockets,
    networkConcurrency: options.networkConfig.networkConcurrency,
    packageImportMethod: options.packageImportMethod,
    pnpmHomeDir: path.join(userHome, '.pnpm'), // This is not actually used in our case
  };
  // We should avoid the recreation of store.
  // The store holds cache that makes subsequent resolutions faster.
  const cacheKey = JSON.stringify(opts);
  if (!STORE_CACHE[cacheKey]) {
    // Although it would be enough to call createNewStoreController(),
    // that doesn't resolve the store directory location.
    STORE_CACHE[cacheKey] = await createOrConnectStoreController(opts);
  }
  return STORE_CACHE[cacheKey];
}

async function generateResolverAndFetcher(
  cacheDir: string,
  registries: Registries,
  proxyConfig: PackageManagerProxyConfig = {},
  networkConfig: PackageManagerNetworkConfig = {}
) {
  const pnpmConfig = await readConfig();
  const authConfig = getAuthConfig(registries);
  const opts: ClientOptions = {
    authConfig: Object.assign({}, pnpmConfig.config.rawConfig, authConfig),
    cacheDir,
    httpProxy: proxyConfig?.httpProxy,
    httpsProxy: proxyConfig?.httpsProxy,
    ca: networkConfig?.ca,
    cert: networkConfig?.cert,
    key: networkConfig?.key,
    localAddress: networkConfig?.localAddress,
    noProxy: proxyConfig?.noProxy,
    strictSsl: networkConfig.strictSSL,
    timeout: networkConfig.fetchTimeout,
    retry: {
      factor: networkConfig.fetchRetryFactor,
      maxTimeout: networkConfig.fetchRetryMaxtimeout,
      minTimeout: networkConfig.fetchRetryMintimeout,
      retries: networkConfig.fetchRetries,
    },
  };
  const result = createResolverAndFetcher(opts);
  return result;
}

export async function getPeerDependencyIssues(
  rootManifest: {
    rootDir: string;
    manifest: ProjectManifest;
  },
  manifestsByPaths: Record<string, any>,
  opts: {
    storeDir: string;
    cacheDir: string;
    registries: Registries;
    proxyConfig: PackageManagerProxyConfig;
    networkConfig: PackageManagerNetworkConfig;
    overrides?: Record<string, string>;
  } & Pick<CreateStoreControllerOptions, 'packageImportMethod'>
): Promise<PeerDependencyIssuesByProjects> {
  const projects: ProjectOptions[] = [];
  const workspacePackages = {};
  for (const [rootDir, manifest] of Object.entries(manifestsByPaths)) {
    projects.push({
      manifest,
      rootDir,
    });
    workspacePackages[manifest.name] = workspacePackages[manifest.name] || {};
    workspacePackages[manifest.name][manifest.version] = { dir: rootDir, manifest };
  }
  projects.push({
    manifest: rootManifest.manifest,
    rootDir: rootManifest.rootDir,
  });
  const registriesMap = getRegistriesMap(opts.registries);
  const storeController = await createStoreController({
    ...opts,
    rootDir: rootManifest.rootDir,
  });
  return pnpm.getPeerDependencyIssues(projects, {
    storeController: storeController.ctrl,
    storeDir: storeController.dir,
    overrides: opts.overrides,
    workspacePackages,
    registries: registriesMap,
  });
}

export async function install(
  rootManifest,
  manifestsByPaths: Record<string, ProjectManifest>,
  storeDir: string,
  cacheDir: string,
  registries: Registries,
  proxyConfig: PackageManagerProxyConfig = {},
  networkConfig: PackageManagerNetworkConfig = {},
  options: {
    nodeLinker?: 'hoisted' | 'isolated';
    overrides?: Record<string, string>;
    rootComponents?: boolean;
    rootComponentsForCapsules?: boolean;
  } & Pick<
    InstallOptions,
    'publicHoistPattern' | 'hoistPattern' | 'nodeVersion' | 'engineStrict' | 'peerDependencyRules'
  > &
    Pick<CreateStoreControllerOptions, 'packageImportMethod'>,
  // eslint-disable-next-line @typescript-eslint/no-unused-vars
  logger?: Logger
) {
  if (!rootManifest.manifest.dependenciesMeta) {
    rootManifest.manifest.dependenciesMeta = {};
  }
  let readPackage: any;
  let hoistingLimits = new Map();
  if (options?.rootComponents) {
    const { rootComponentWrappers, rootComponents } = createRootComponentWrapperManifests(
      rootManifest.rootDir,
      manifestsByPaths
    );
    manifestsByPaths = {
      ...rootComponentWrappers,
      ...manifestsByPaths,
    };
    readPackage = readPackageHook;
    hoistingLimits = new Map();
    hoistingLimits.set('.@', new Set(rootComponents));
  } else if (options?.rootComponentsForCapsules) {
    readPackage = readPackageHookForCapsules;
  }
  if (!manifestsByPaths[rootManifest.rootDir]) {
    manifestsByPaths[rootManifest.rootDir] = rootManifest.manifest;
  }
  const { packagesToBuild, workspacePackages } = groupPkgs(manifestsByPaths);
  const registriesMap = getRegistriesMap(registries);
  const authConfig = getAuthConfig(registries);
  const storeController = await createStoreController({
    rootDir: rootManifest.rootDir,
    storeDir,
    cacheDir,
    registries,
    proxyConfig,
    networkConfig,
    packageImportMethod: options?.packageImportMethod,
  });
  const opts: InstallOptions = {
    storeDir: storeController.dir,
    dir: rootManifest.rootDir,
    storeController: storeController.ctrl,
    workspacePackages,
    preferFrozenLockfile: true,
    pruneLockfileImporters: true,
    modulesCacheMaxAge: 0,
    registries: registriesMap,
    rawConfig: authConfig,
<<<<<<< HEAD
    hooks: { readPackage },
    hoistingLimits,
=======
    strictPeerDependencies: false,
>>>>>>> 457b8572
    ...options,
    peerDependencyRules: {
      allowAny: ['*'],
      ignoreMissing: ['*'],
      ...options?.peerDependencyRules,
    },
  };

  const stopReporting = defaultReporter({
    context: {
      argv: [],
    },
    reportingOptions: {
      appendOnly: false,
      throttleProgress: 200,
    },
    streamParser,
  });
  try {
    await installsRunning[rootManifest.rootDir]
    installsRunning[rootManifest.rootDir] = mutateModules(packagesToBuild, opts)
    await installsRunning[rootManifest.rootDir]
    delete installsRunning[rootManifest.rootDir]
  } catch (err: any) {
    throw pnpmErrorToBitError(err);
  } finally {
    stopReporting();
  }
  if (options.rootComponents) {
    const modulesState = await readModulesState(path.join(rootManifest.rootDir, 'node_modules'));
    if (modulesState?.injectedDeps) {
      await linkManifestsToInjectedDeps({
        injectedDeps: modulesState.injectedDeps,
        manifestsByPaths,
        rootDir: rootManifest.rootDir,
      });
    }
  }
}

/**
 * This function creates manifests for root component wrappers.
 * Root component wrappers are used to isolated workspace components with their workspace dependencies
 * and peer dependencies.
 * A root component wrapper has the wrapped component in the dependencies and any of its peer dependencies.
 * This way pnpm will install the wrapped component in isolation from other components and their dependencies.
 */
function createRootComponentWrapperManifests(rootDir: string, manifestsByPaths: Record<string, ProjectManifest>) {
  const rootComponentWrappers: Record<string, ProjectManifest> = {};
  const rootComponents: string[] = [];
  for (const manifest of Object.values(manifestsByPaths)) {
    const name = manifest.name!.toString(); // eslint-disable-line
    const compDir = path.join(rootDir, 'node_modules', name);
    const id = path.relative(rootDir, compDir).replace(/\\/g, '/');
    rootComponents.push(encodeURIComponent(id));
    rootComponentWrappers[compDir] = {
      name: `${name}__root`,
      dependencies: {
        [name]: `workspace:*`,
        ...manifest.peerDependencies,
        ...manifest['defaultPeerDependencies'], // eslint-disable-line
      },
      dependenciesMeta: {
        [name]: { injected: true },
      },
    };
  }
  return {
    rootComponentWrappers,
    rootComponents,
  };
}

/**
 * This hook is used when installation is executed inside a capsule.
 * The components in the capsules should get their peer dependencies installed,
 * so this hook converts any peer dependencies into runtime dependencies.
 * Also, any local dependencies are extended with the "injected" option,
 * this tells pnpm to hard link the packages instead of symlinking them.
 */
function readPackageHookForCapsules(pkg: PackageManifest, workspaceDir?: string): PackageManifest {
  // workspaceDir is set only for workspace packages
  if (workspaceDir) {
    return readDependencyPackageHook({
      ...pkg,
      dependencies: {
        ...pkg.dependencies,
        ...pkg.peerDependencies,
        ...pkg['defaultPeerDependencies'], // eslint-disable-line
      },
    });
  }
  return readDependencyPackageHook(pkg);
}

/**
 * This hook is used when installation happens in a Bit workspace.
 * We need a different hook for this case because unlike in a capsule, in a workspace,
 * the package manager only links workspace components to subdependencies.
 * For direct dependencies, Bit's linking is used.
 */
function readPackageHook(pkg: PackageManifest, workspaceDir?: string): PackageManifest {
  if (!pkg.dependencies || pkg.name?.endsWith(`__root`)) {
    return pkg;
  }
  // workspaceDir is set only for workspace packages
  if (workspaceDir) {
    return readWorkspacePackageHook(pkg);
  }
  return readDependencyPackageHook(pkg);
}

/**
 * This hook adds the "injected" option to any workspace dependency.
 * The injected option tell pnpm to hard link the packages instead of symlinking them.
 */
function readDependencyPackageHook(pkg: PackageManifest): PackageManifest {
  const dependenciesMeta = pkg.dependenciesMeta ?? {};
  for (const [name, version] of Object.entries(pkg.dependencies ?? {})) {
    if (version.startsWith('workspace:')) {
      // This instructs pnpm to hard link the component from the workspace, not symlink it.
      dependenciesMeta[name] = { injected: true };
    }
  }
  return {
    ...pkg,
    dependenciesMeta,
  };
}

/**
 * This hook is used when installation happens in a Bit workspace.
 * It is applied on workspace projects, and it removes any references to other workspace projects.
 * This is needed because Bit has its own linking for workspace projects.
 * pnpm should not override the links created by Bit.
 * Otherwise, the IDE would reference workspace projects from inside `node_modules/.pnpm`.
 */
function readWorkspacePackageHook(pkg: PackageManifest): PackageManifest {
  const newDeps = {};
  for (const [name, version] of Object.entries(pkg.dependencies ?? {})) {
    if (!version.startsWith('workspace:')) {
      newDeps[name] = version;
    }
  }
  return {
    ...pkg,
    dependencies: newDeps,
  };
}

/*
 * The package.json files of the components are generated into node_modules/<component pkg name>/package.json
 * This function copies the generated package.json file into all the locations of the component.
 */
async function linkManifestsToInjectedDeps({
  rootDir,
  manifestsByPaths,
  injectedDeps,
}: {
  rootDir: string;
  manifestsByPaths: Record<string, ProjectManifest>;
  injectedDeps: Record<string, string[]>;
}) {
  await Promise.all(
    Object.entries(injectedDeps).map(async ([compDir, targetDirs]) => {
      const pkgName = manifestsByPaths[path.join(rootDir, compDir)]?.name;
      if (!pkgName) return;
      const pkgJsonPath = path.join(rootDir, 'node_modules', pkgName, 'package.json');
      if (fs.existsSync(pkgJsonPath)) {
        await Promise.all(targetDirs.map((targetDir) => link(pkgJsonPath, path.join(targetDir, 'package.json'))));
      }
    })
  );
}

function groupPkgs(manifestsByPaths: Record<string, ProjectManifest>) {
  const pkgs = Object.entries(manifestsByPaths).map(([dir, manifest]) => ({ dir, manifest }));
  const { graph } = pkgsGraph(pkgs);
  const chunks = sortPackages(graph as any);

  // This will create local link by pnpm to a component exists in the ws.
  // it will later deleted by the link process
  // we keep it here to better support case like this:
  // compA@1.0.0 uses compB@1.0.0
  // I have compB@2.0.0 in my workspace
  // now I install compA@1.0.0
  // compA is hoisted to the root and install B@1.0.0 hoisted to the root as well
  // now we will make link to B@2.0.0 and A will break
  // with this we will have a link to the local B by pnpm so it will install B@1.0.0 inside A
  // then when overriding the link, A will still works
  // This is the rational behind not deleting this completely, but need further check that it really works
  const packagesToBuild: MutatedProject[] = []; // @pnpm/core will use this to install the packages
  const workspacePackages = {}; // @pnpm/core will use this to link packages to each other

  chunks.forEach((dirs, buildIndex) => {
    for (const rootDir of dirs) {
      const manifest = manifestsByPaths[rootDir];
      packagesToBuild.push({
        buildIndex,
        manifest,
        rootDir,
        mutation: 'install',
      });
      if (manifest.name) {
        workspacePackages[manifest.name] = workspacePackages[manifest.name] || {};
        workspacePackages[manifest.name][manifest.version] = { dir: rootDir, manifest };
      }
    }
  });
  return { packagesToBuild, workspacePackages };
}

export async function resolveRemoteVersion(
  packageName: string,
  rootDir: string,
  cacheDir: string,
  registries: Registries,
  proxyConfig: PackageManagerProxyConfig = {},
  networkConfig: PackageManagerNetworkConfig = {}
): Promise<ResolvedPackageVersion> {
  const { resolve } = await generateResolverAndFetcher(cacheDir, registries, proxyConfig, networkConfig);
  const resolveOpts = {
    projectDir: rootDir,
    registry: '',
  };
  try {
    const parsedPackage = parsePackageName(packageName);
    const registriesMap = getRegistriesMap(registries);
    const registry = pickRegistryForPackage(registriesMap, parsedPackage.name);
    const wantedDep: WantedDependency = {
      alias: parsedPackage.name,
      pref: parsedPackage.version,
    };
    const isValidRange = parsedPackage.version ? !!semver.validRange(parsedPackage.version) : false;
    resolveOpts.registry = registry;
    const val = await resolve(wantedDep, resolveOpts);
    const version = isValidRange ? parsedPackage.version : val.manifest.version;

    return {
      packageName: val.manifest.name,
      version,
      isSemver: true,
      resolvedVia: val.resolvedVia,
    };
  } catch (e: any) {
    if (!e.message?.includes('is not a valid string')) {
      throw pnpmErrorToBitError(e);
    }
    // The provided package is probably a git url or path to a folder
    const wantedDep: WantedDependency = {
      alias: undefined,
      pref: packageName,
    };
    const val = await resolve(wantedDep, resolveOpts);
    return {
      packageName: val.manifest.name,
      version: val.normalizedPref,
      isSemver: false,
      resolvedVia: val.resolvedVia,
    };
  }
}

function getRegistriesMap(registries: Registries): RegistriesMap {
  const registriesMap = {
    default: registries.defaultRegistry.uri || NPM_REGISTRY,
  };

  Object.entries(registries.scopes).forEach(([registryName, registry]) => {
    registriesMap[`@${registryName}`] = registry.uri;
  });
  return registriesMap;
}

function getAuthConfig(registries: Registries): Record<string, any> {
  const res: any = {};
  res.registry = registries.defaultRegistry.uri;
  if (registries.defaultRegistry.alwaysAuth) {
    res['always-auth'] = true;
  }
  const defaultAuthTokens = getAuthTokenForRegistry(registries.defaultRegistry, true);
  defaultAuthTokens.forEach(({ keyName, val }) => {
    res[keyName] = val;
  });

  Object.entries(registries.scopes).forEach(([, registry]) => {
    const authTokens = getAuthTokenForRegistry(registry);
    authTokens.forEach(({ keyName, val }) => {
      res[keyName] = val;
    });
    if (registry.alwaysAuth) {
      const nerfed = toNerfDart(registry.uri);
      const alwaysAuthKeyName = `${nerfed}:always-auth`;
      res[alwaysAuthKeyName] = true;
    }
  });
  return res;
}

function getAuthTokenForRegistry(registry: Registry, isDefault = false): { keyName: string; val: string }[] {
  const nerfed = toNerfDart(registry.uri);
  if (registry.originalAuthType === 'authToken') {
    return [
      {
        keyName: `${nerfed}:_authToken`,
        val: registry.originalAuthValue || '',
      },
    ];
  }
  if (registry.originalAuthType === 'auth') {
    return [
      {
        keyName: isDefault ? '_auth' : `${nerfed}:_auth`,
        val: registry.originalAuthValue || '',
      },
    ];
  }
  if (registry.originalAuthType === 'user-pass') {
    return [
      {
        keyName: `${nerfed}:username`,
        val: registry.originalAuthValue?.split(':')[0] || '',
      },
      {
        keyName: `${nerfed}:_password`,
        val: registry.originalAuthValue?.split(':')[1] || '',
      },
    ];
  }
  return [];
}<|MERGE_RESOLUTION|>--- conflicted
+++ resolved
@@ -37,7 +37,7 @@
 import { readConfig } from './read-config';
 
 const link = promisify(fs.link);
-const installsRunning: Record<string, Promise<any>> = {}
+const installsRunning: Record<string, Promise<any>> = {};
 
 type RegistriesMap = {
   default: string;
@@ -227,12 +227,9 @@
     modulesCacheMaxAge: 0,
     registries: registriesMap,
     rawConfig: authConfig,
-<<<<<<< HEAD
     hooks: { readPackage },
     hoistingLimits,
-=======
     strictPeerDependencies: false,
->>>>>>> 457b8572
     ...options,
     peerDependencyRules: {
       allowAny: ['*'],
@@ -252,10 +249,10 @@
     streamParser,
   });
   try {
-    await installsRunning[rootManifest.rootDir]
-    installsRunning[rootManifest.rootDir] = mutateModules(packagesToBuild, opts)
-    await installsRunning[rootManifest.rootDir]
-    delete installsRunning[rootManifest.rootDir]
+    await installsRunning[rootManifest.rootDir];
+    installsRunning[rootManifest.rootDir] = mutateModules(packagesToBuild, opts);
+    await installsRunning[rootManifest.rootDir];
+    delete installsRunning[rootManifest.rootDir];
   } catch (err: any) {
     throw pnpmErrorToBitError(err);
   } finally {

import { CloudMain } from '@teambit/cloud';
import { ComponentMap } from '@teambit/component';
import {
  type ComponentIdByPkgName,
  DependencyResolverMain,
  extendWithComponentsFromDir,
  InstallationContext,
  PackageManager,
  PackageManagerInstallOptions,
  PackageManagerResolveRemoteVersionOptions,
  ResolvedPackageVersion,
  BIT_CLOUD_REGISTRY,
  PackageManagerProxyConfig,
  PackageManagerNetworkConfig,
  type CalcDepsGraphOptions,
} from '@teambit/dependency-resolver';
import { Registries, Registry } from '@teambit/pkg.entities.registry';
import { VIRTUAL_STORE_DIR_MAX_LENGTH } from '@teambit/dependencies.pnpm.dep-path';
import { DEPS_GRAPH, COMPS_UPDATE, isFeatureEnabled } from '@teambit/harmony.modules.feature-toggle';
import { Logger } from '@teambit/logger';
import { type LockfileFileV9 } from '@pnpm/lockfile.types';
import fs from 'fs';
import { memoize, omit, isEqual } from 'lodash';
import { PeerDependencyIssuesByProjects } from '@pnpm/core';
import { filterLockfileByImporters } from '@pnpm/lockfile.filtering';
import { Config } from '@pnpm/config';
import { type ProjectId, type ProjectManifest, type DepPath } from '@pnpm/types';
import { readModulesManifest, Modules } from '@pnpm/modules-yaml';
import {
  buildDependenciesHierarchy,
  DependenciesHierarchy,
  createPackagesSearcher,
  PackageNode,
} from '@pnpm/reviewing.dependencies-hierarchy';
import * as dp from '@pnpm/dependency-path';
import { renderTree } from '@pnpm/list';
import {
  readWantedLockfile,
  writeLockfileFile,
  convertToLockfileFile as convertLockfileObjectToLockfileFile,
} from '@pnpm/lockfile.fs';
import { BIT_ROOTS_DIR } from '@teambit/legacy.constants';
import { ServerSendOutStream } from '@teambit/legacy.logger';
import { join } from 'path';
import { lockfileToGraphForComponent, convertGraphToLockfile, convertLockfileToGraph } from './lockfile-deps-graph-converter';
import { readConfig } from './read-config';
import { pnpmPruneModules } from './pnpm-prune-modules';
import { generateResolverAndFetcher, RebuildFn, type PnpmInstallOptions } from './lynx';
import { type DependenciesGraph } from '@teambit/objects';

export type { RebuildFn };

export interface InstallResult {
  dependenciesChanged: boolean;
  rebuild: RebuildFn;
  storeDir: string;
  depsRequiringBuild?: DepPath[];
}

type ReadConfigResult = Promise<{ config: Config; warnings: string[] }>;

export class PnpmPackageManager implements PackageManager {
  readonly name = 'pnpm';
  readonly modulesManifestCache: Map<string, Modules> = new Map();
  private username: string;

  private _readConfig = async (dir?: string): ReadConfigResult => {
    const { config, warnings } = await readConfig(dir);
    if (config?.fetchRetries && config?.fetchRetries < 5) {
      config.fetchRetries = 5;
      return { config, warnings };
    }

    return { config, warnings };
  };

  public readConfig: (dir?: string) => ReadConfigResult = memoize(this._readConfig);

  constructor(
    private depResolver: DependencyResolverMain,
    private logger: Logger,
    private cloud: CloudMain
  ) {}

  async dependenciesGraphToLockfile(
    dependenciesGraph: DependenciesGraph,
    opts: {
      cacheDir: string;
      manifests: Record<string, ProjectManifest>;
      rootDir: string;
      registries?: Registries;
      proxyConfig?: PackageManagerProxyConfig;
      networkConfig?: PackageManagerNetworkConfig;
    }
  ) {
    const registries = opts.registries ?? new Registries(new Registry('https://node-registry.bit.cloud', false), {});
    const { resolve } = await generateResolverAndFetcher({
      ...opts,
      registries,
    });
    const lockfile: LockfileFileV9 = await convertGraphToLockfile(dependenciesGraph, {
      ...opts,
      resolve,
      registries: registries.toMap(),
    });
    Object.assign(lockfile, {
      bit: {
        restoredFromModel: true,
      },
    });
    const lockfilePath = join(opts.rootDir, 'pnpm-lock.yaml');
    await writeLockfileFile(lockfilePath, lockfile);
    this.logger.debug(`generated a lockfile from dependencies graph at ${lockfilePath}`);
    if (process.env.DEPS_GRAPH_LOG) {
      // eslint-disable-next-line no-console
      console.log(`generated a lockfile from dependencies graph at ${lockfilePath}`);
    }
  }

  async install(
    { rootDir, manifests, componentDirectoryMap }: InstallationContext,
    installOptions: PackageManagerInstallOptions = {}
  ): Promise<InstallResult> {
    // require it dynamically for performance purpose. the pnpm package require many files - do not move to static import
    // eslint-disable-next-line global-require, import/no-dynamic-require
    const { install } = require('./lynx');

    const registries = await this.depResolver.getRegistries();
    const proxyConfig = await this.depResolver.getProxyConfig();
    const networkConfig = await this.depResolver.getNetworkConfig();
    const { config } = await this.readConfig(installOptions.packageManagerConfigRootDir);
    const dependenciesGraph = await this.mergeGraphFromModelWithGraphFromLockfile({
      graphFromModel: installOptions.dependenciesGraph,
      rootDir,
      componentDirectoryMap
    });
    if (
      installOptions.dependenciesGraph &&
      isFeatureEnabled(DEPS_GRAPH) &&
      (installOptions.rootComponents || installOptions.rootComponentsForCapsules)
    ) {
      try {
        await this.dependenciesGraphToLockfile(installOptions.dependenciesGraph, {
          manifests,
          rootDir,
          registries,
          proxyConfig,
          networkConfig,
          cacheDir: config.cacheDir,
        });
      } catch (error) {
        // If the lockfile could not be created for some reason, it will be created later during installation.
        this.logger.error((error as Error).message);
      }
    }

    this.logger.debug(`running installation in root dir ${rootDir}`);
    this.logger.debug('components manifests for installation', manifests);
    if (!installOptions.hidePackageManagerOutput) {
      // this.logger.setStatusLine('installing dependencies using pnpm');
      // turn off the logger because it interrupts the pnpm output
      // this.logger.console('-------------------------PNPM OUTPUT-------------------------');
      this.logger.off();
    }
    if (!installOptions.useNesting && installOptions.rootComponentsForCapsules) {
      manifests = await extendWithComponentsFromDir(rootDir, manifests);
    }
    if (installOptions.nmSelfReferences) {
      Object.values(manifests).forEach((manifest) => {
        if (manifest.name) {
          manifest.devDependencies = {
            [manifest.name]: 'link:.',
            ...manifest.devDependencies,
          };
        }
      });
    }
    this.modulesManifestCache.delete(rootDir);
    const pnpmInstallOptions = this.calcPnpmInstallOptions(installOptions, config, dependenciesGraph, manifests);
    const runInstall = install.bind(null, rootDir,
      manifests,
      config.storeDir,
      config.cacheDir,
      registries,
      proxyConfig,
<<<<<<< HEAD
      networkConfig
=======
      networkConfig,
      {
        autoInstallPeers: installOptions.autoInstallPeers ?? true,
        enableModulesDir: installOptions.enableModulesDir,
        engineStrict: installOptions.engineStrict ?? config.engineStrict,
        excludeLinksFromLockfile: installOptions.excludeLinksFromLockfile,
        lockfileOnly: installOptions.lockfileOnly,
        neverBuiltDependencies: installOptions.neverBuiltDependencies,
        nodeLinker: installOptions.nodeLinker,
        nodeVersion: installOptions.nodeVersion ?? config.nodeVersion,
        includeOptionalDeps: installOptions.includeOptionalDeps,
        ignorePackageManifest: installOptions.ignorePackageManifest,
        dedupeInjectedDeps: installOptions.dedupeInjectedDeps ?? false,
        dryRun: installOptions.dependenciesGraph == null && installOptions.dryRun,
        overrides: installOptions.overrides,
        hoistPattern: installOptions.hoistPatterns ?? config.hoistPattern,
        publicHoistPattern: config.shamefullyHoist
          ? ['*']
          : ['@eslint/plugin-*', '*eslint-plugin*', '@prettier/plugin-*', '*prettier-plugin-*'],
        hoistWorkspacePackages: installOptions.hoistWorkspacePackages ?? false,
        hoistInjectedDependencies: installOptions.hoistInjectedDependencies,
        packageImportMethod: installOptions.packageImportMethod ?? config.packageImportMethod,
        preferOffline: installOptions.preferOffline,
        rootComponents: installOptions.rootComponents,
        rootComponentsForCapsules: installOptions.rootComponentsForCapsules,
        sideEffectsCacheRead: installOptions.sideEffectsCache ?? true,
        sideEffectsCacheWrite: installOptions.sideEffectsCache ?? true,
        pnpmHomeDir: config.pnpmHomeDir,
        updateAll: installOptions.updateAll,
        hidePackageManagerOutput: installOptions.hidePackageManagerOutput,
        reportOptions: {
          appendOnly: installOptions.optimizeReportForNonTerminal,
          process: process.env.BIT_CLI_SERVER_NO_TTY ? { ...process, stdout: new ServerSendOutStream() } : undefined,
          throttleProgress: installOptions.throttleProgress,
          hideProgressPrefix: installOptions.hideProgressPrefix,
          hideLifecycleOutput: installOptions.hideLifecycleOutput,
          peerDependencyRules: installOptions.peerDependencyRules,
        },
        returnListOfDepsRequiringBuild: installOptions.returnListOfDepsRequiringBuild,
        forcedHarmonyVersion: installOptions.forcedHarmonyVersion,
      },
      this.logger
>>>>>>> 884d7ebb
    );
    const {
      dependenciesChanged,
      rebuild,
      storeDir,
      depsRequiringBuild,
    } = await runInstall(pnpmInstallOptions, this.logger);
    if (isFeatureEnabled(COMPS_UPDATE)) {
      const graphFromLockfile = await this.createGraphFromLockfileIfExists(rootDir, componentDirectoryMap);
      if (graphFromLockfile) {
        const newOverrides = forceLatestOverrides(graphFromLockfile, manifests, pnpmInstallOptions.overrides ?? {});
        // If the overrides have changed it means that we need to run installation again.
        if (!isEqual(pnpmInstallOptions.overrides, newOverrides)) {
          await runInstall({
              ...pnpmInstallOptions,
              overrides: newOverrides,
            },
            this.logger
          );
        }
      }
    }
    if (!installOptions.hidePackageManagerOutput) {
      this.logger.on();
      // Make a divider row to improve output
      // this.logger.console('-------------------------END PNPM OUTPUT-------------------------');
      // this.logger.consoleSuccess('installing dependencies using pnpm');
    }
    return { dependenciesChanged, rebuild, storeDir, depsRequiringBuild };
  }

  calcPnpmInstallOptions(
    installOptions: PackageManagerInstallOptions,
    config: Config,
    dependenciesGraph: DependenciesGraph | undefined,
    manifests: Record<string, ProjectManifest>
  ): PnpmInstallOptions {
    let overrides = { ...installOptions.overrides };
    if (isFeatureEnabled(COMPS_UPDATE)) {
      for (const manifest of Object.values(manifests)) {
        if (manifest.name != null && manifest.name !== 'workspace') {
          overrides[manifest.name] = 'workspace:*'
        }
      }
      if (dependenciesGraph) {
        overrides = forceLatestOverrides(dependenciesGraph, manifests, overrides);
      }
    }
    const reportOptions = {
      appendOnly: installOptions.optimizeReportForNonTerminal,
      process: process.env.BIT_CLI_SERVER_NO_TTY
        ? { ...process, stdout: new ServerSendOutStream() } as NodeJS.Process : undefined,
      throttleProgress: installOptions.throttleProgress,
      hideProgressPrefix: installOptions.hideProgressPrefix,
      hideLifecycleOutput: installOptions.hideLifecycleOutput,
      peerDependencyRules: installOptions.peerDependencyRules,
    };
    return {
      autoInstallPeers: installOptions.autoInstallPeers ?? true,
      enableModulesDir: installOptions.enableModulesDir,
      engineStrict: installOptions.engineStrict ?? config.engineStrict,
      excludeLinksFromLockfile: installOptions.excludeLinksFromLockfile,
      lockfileOnly: installOptions.lockfileOnly,
      neverBuiltDependencies: installOptions.neverBuiltDependencies,
      nodeLinker: installOptions.nodeLinker,
      nodeVersion: installOptions.nodeVersion ?? config.nodeVersion,
      includeOptionalDeps: installOptions.includeOptionalDeps,
      ignorePackageManifest: installOptions.ignorePackageManifest,
      dedupeInjectedDeps: installOptions.dedupeInjectedDeps ?? false,
      dryRun: installOptions.dependenciesGraph == null && installOptions.dryRun,
      overrides,
      hoistPattern: installOptions.hoistPatterns ?? config.hoistPattern,
      publicHoistPattern: config.shamefullyHoist
        ? ['*']
        : ['@eslint/plugin-*', '*eslint-plugin*', '@prettier/plugin-*', '*prettier-plugin-*'],
      hoistWorkspacePackages: installOptions.hoistWorkspacePackages ?? false,
      hoistInjectedDependencies: installOptions.hoistInjectedDependencies,
      packageImportMethod: installOptions.packageImportMethod ?? config.packageImportMethod,
      preferOffline: installOptions.preferOffline,
      rootComponents: installOptions.rootComponents,
      rootComponentsForCapsules: installOptions.rootComponentsForCapsules,
      sideEffectsCacheRead: installOptions.sideEffectsCache ?? true,
      sideEffectsCacheWrite: installOptions.sideEffectsCache ?? true,
      pnpmHomeDir: config.pnpmHomeDir,
      updateAll: installOptions.updateAll,
      hidePackageManagerOutput: installOptions.hidePackageManagerOutput,
      reportOptions,
      returnListOfDepsRequiringBuild: installOptions.returnListOfDepsRequiringBuild,
    }
  }

  async mergeGraphFromModelWithGraphFromLockfile({
    graphFromModel,
    rootDir,
    componentDirectoryMap,
  }: {
    graphFromModel: DependenciesGraph | undefined,
    rootDir: string,
    componentDirectoryMap: ComponentMap<string>
  }): Promise<DependenciesGraph | undefined> {
    const graphFromLockfile = await this.createGraphFromLockfileIfExists(rootDir, componentDirectoryMap);
    if (graphFromLockfile == null) {
      return graphFromModel;
    }
    if (graphFromModel == null) {
      return graphFromLockfile;
    }
    graphFromModel.merge(graphFromLockfile);
    return graphFromModel;
  }

  async createGraphFromLockfileIfExists(
    rootDir: string,
    componentDirectoryMap: ComponentMap<string>
  ): Promise<DependenciesGraph | undefined> {
    const lockfile = await readWantedLockfile(rootDir, { ignoreIncompatible: false });
    if (!lockfile) return undefined;
    const lockfileFile = convertLockfileObjectToLockfileFile(lockfile, { forceSharedFormat: true })
    const componentIdByPkgName = this.getComponentIdByPkgNameMap(componentDirectoryMap);
    return convertLockfileToGraph(lockfileFile, { componentIdByPkgName });
  }

  getComponentIdByPkgNameMap(componentDirectoryMap: ComponentMap<string>): ComponentIdByPkgName {
    const componentIdByPkgName: ComponentIdByPkgName = new Map();
    componentDirectoryMap.forEach((_, component) => {
      componentIdByPkgName.set(this.depResolver.getPackageName(component), component.id);
    });
    return componentIdByPkgName;
  }

  async getPeerDependencyIssues(
    rootDir: string,
    manifests: Record<string, ProjectManifest>,
    installOptions: PackageManagerInstallOptions = {}
  ): Promise<PeerDependencyIssuesByProjects> {
    const proxyConfig = await this.depResolver.getProxyConfig();
    const networkConfig = await this.depResolver.getNetworkConfig();
    const registries = await this.depResolver.getRegistries();
    // require it dynamically for performance purpose. the pnpm package require many files - do not move to static import
    // eslint-disable-next-line global-require, import/no-dynamic-require
    const lynx = require('./lynx');
    const { config } = await this.readConfig(installOptions.packageManagerConfigRootDir);
    return lynx.getPeerDependencyIssues(manifests, {
      storeDir: config.storeDir,
      cacheDir: config.cacheDir,
      proxyConfig,
      registries,
      rootDir,
      networkConfig,
      overrides: installOptions.overrides,
      packageImportMethod: installOptions.packageImportMethod ?? config.packageImportMethod,
    });
  }

  async resolveRemoteVersion(
    packageName: string,
    options: PackageManagerResolveRemoteVersionOptions
  ): Promise<ResolvedPackageVersion> {
    // require it dynamically for performance purpose. the pnpm package require many files - do not move to static import
    // eslint-disable-next-line global-require, import/no-dynamic-require
    const { resolveRemoteVersion } = require('./lynx');
    const registries = await this.depResolver.getRegistries();
    const proxyConfig = await this.depResolver.getProxyConfig();
    const networkConfig = await this.depResolver.getNetworkConfig();
    const { config } = await this.readConfig(options.packageManagerConfigRootDir);
    return resolveRemoteVersion(packageName, options.rootDir, config.cacheDir, registries, proxyConfig, networkConfig);
  }

  async getProxyConfig?(): Promise<PackageManagerProxyConfig> {
    // eslint-disable-next-line global-require, import/no-dynamic-require
    const { getProxyConfig } = require('./get-proxy-config');
    const { config } = await this.readConfig();
    return getProxyConfig(config);
  }

  async getNetworkConfig?(): Promise<PackageManagerNetworkConfig> {
    const { config } = await this.readConfig();
    if (!this.username) {
      this.username = (await this.cloud.getCurrentUser())?.username ?? 'anonymous';
    }
    // We need to use config.rawConfig as it will only contain the settings defined by the user.
    // config contains default values of the settings when they are not defined by the user.
    const result: PackageManagerNetworkConfig = {
      userAgent: `bit user/${this.username}`,
    };
    if (config.rawConfig['max-sockets'] != null) {
      result.maxSockets = config.rawConfig['max-sockets'];
    }
    if (config.rawConfig['network-concurrency'] != null) {
      result.networkConcurrency = config.rawConfig['network-concurrency'];
    }
    if (config.rawConfig['fetch-retries'] != null) {
      result.fetchRetries = config.rawConfig['fetch-retries'];
    }
    if (config.rawConfig['fetch-timeout'] != null) {
      result.fetchTimeout = config.rawConfig['fetch-timeout'];
    }
    if (config.rawConfig['fetch-retry-maxtimeout'] != null) {
      result.fetchRetryMaxtimeout = config.rawConfig['fetch-retry-maxtimeout'];
    }
    if (config.rawConfig['fetch-retry-mintimeout'] != null) {
      result.fetchRetryMintimeout = config.rawConfig['fetch-retry-mintimeout'];
    }
    if (config.rawConfig['strict-ssl'] != null) {
      result.strictSSL = config.rawConfig['strict-ssl'];
    }
    if (config.ca != null) {
      result.ca = config.ca;
    }
    if (config.cert != null) {
      result.cert = config.cert;
    }
    if (config.key != null) {
      result.key = config.key;
    }
    return result;
  }

  async getRegistries(): Promise<Registries> {
    // eslint-disable-next-line global-require, import/no-dynamic-require
    const { getRegistries } = require('./get-registries');
    const { config } = await this.readConfig();
    const pnpmRegistry = await getRegistries(config);
    const defaultRegistry = new Registry(
      pnpmRegistry.default.uri,
      pnpmRegistry.default.alwaysAuth,
      pnpmRegistry.default.authHeaderValue,
      pnpmRegistry.default.originalAuthType,
      pnpmRegistry.default.originalAuthValue
    );

    const pnpmScoped = omit(pnpmRegistry, ['default']);
    const scopesRegistries: Record<string, Registry> = Object.keys(pnpmScoped).reduce((acc, scopedRegName) => {
      const scopedReg = pnpmScoped[scopedRegName];
      const name = scopedRegName.replace('@', '');
      acc[name] = new Registry(
        scopedReg.uri,
        scopedReg.alwaysAuth,
        scopedReg.authHeaderValue,
        scopedReg.originalAuthType,
        scopedReg.originalAuthValue
      );
      return acc;
    }, {});

    // Add bit registry server if not exist
    if (!scopesRegistries.bit) {
      scopesRegistries.bit = new Registry(BIT_CLOUD_REGISTRY, true);
    }

    return new Registries(defaultRegistry, scopesRegistries);
  }

  async getInjectedDirs(rootDir: string, componentDir: string, packageName: string): Promise<string[]> {
    const modulesState = await this._readModulesManifest(rootDir);
    if (modulesState?.injectedDeps == null) return [];
    return modulesState.injectedDeps[`node_modules/${packageName}`] ?? modulesState.injectedDeps[componentDir] ?? [];
  }

  async _readModulesManifest(lockfileDir: string): Promise<Modules | undefined> {
    if (this.modulesManifestCache.has(lockfileDir)) {
      return this.modulesManifestCache.get(lockfileDir);
    }
    const modulesManifest = await readModulesManifest(join(lockfileDir, 'node_modules'));
    if (modulesManifest) {
      this.modulesManifestCache.set(lockfileDir, modulesManifest);
    }
    return modulesManifest ?? undefined;
  }

  getWorkspaceDepsOfBitRoots(manifests: ProjectManifest[]): Record<string, string> {
    return Object.fromEntries(manifests.map((manifest) => [manifest.name, 'workspace:*']));
  }

  async pruneModules(rootDir: string): Promise<void> {
    return pnpmPruneModules(rootDir);
  }

  async findUsages(depName: string, opts: { lockfileDir: string; depth?: number }): Promise<string> {
    const search = createPackagesSearcher([depName]);
    const lockfile = await readWantedLockfile(opts.lockfileDir, { ignoreIncompatible: false });
    const projectPaths = Object.keys(lockfile?.importers ?? {})
      .filter((id) => !id.includes(`${BIT_ROOTS_DIR}/`))
      .map((id) => join(opts.lockfileDir, id));
    const cache = new Map();
    const modulesManifest = await this._readModulesManifest(opts.lockfileDir);
    const isHoisted = modulesManifest?.nodeLinker === 'hoisted';
    const getPkgLocation: GetPkgLocation = isHoisted
      ? ({ name }) => join(opts.lockfileDir, 'node_modules', name)
      : ({ path }) => path;
    const results = Object.entries(
      await buildDependenciesHierarchy(projectPaths, {
        depth: opts.depth ?? Infinity,
        include: {
          dependencies: true,
          devDependencies: true,
          optionalDependencies: true,
        },
        lockfileDir: opts.lockfileDir,
        registries: {
          default: 'https://registry.npmjs.org',
        },
        search,
        virtualStoreDirMaxLength: VIRTUAL_STORE_DIR_MAX_LENGTH,
      })
    ).map(([projectPath, builtDependenciesHierarchy]) => {
      pkgNamesToComponentIds(builtDependenciesHierarchy, { cache, getPkgLocation });
      return {
        path: projectPath,
        ...builtDependenciesHierarchy,
      };
    });
    return renderTree(results, {
      alwaysPrintRootPackage: false,
      depth: Infinity,
      search: true,
      long: false,
      showExtraneous: false,
    });
  }

  /**
   * Calculating the dependencies graph of a given component using the lockfile.
   */
  async calcDependenciesGraph(opts: CalcDepsGraphOptions): Promise<DependenciesGraph | undefined> {
    const lockfile = await readWantedLockfile(opts.rootDir, { ignoreIncompatible: false });
    if (!lockfile) {
      return undefined;
    }
    if (opts.componentRootDir && !lockfile.importers[opts.componentRootDir] && opts.componentRootDir.includes('@')) {
      opts.componentRootDir = opts.componentRootDir.split('@')[0];
    }
    const filterByImporterIds = [opts.componentRelativeDir as ProjectId];
    if (opts.componentRootDir != null) {
      filterByImporterIds.push(opts.componentRootDir as ProjectId);
    }
    for (const importerId of filterByImporterIds) {
      for (const depType of ['dependencies', 'devDependencies', 'optionalDependencies', 'specifiers', 'dependenciesMeta']) {
        for (const workspacePkgName of opts.componentIdByPkgName.keys()) {
          if (workspacePkgName !== opts.pkgName) {
            delete lockfile.importers[importerId]?.[depType]?.[workspacePkgName];
          }
        }
      }
    }
    // Filters the lockfile so that it only includes packages related to the given component.
    const partialLockfile = convertLockfileObjectToLockfileFile(
      filterLockfileByImporters(lockfile, filterByImporterIds, {
        include: {
          dependencies: true,
          devDependencies: true,
          optionalDependencies: true,
        },
        failOnMissingDependencies: false,
        skipped: new Set(),
      }),
      { forceSharedFormat: true }
    );
    const graph = lockfileToGraphForComponent(partialLockfile, opts);
    return graph;
  }
}

type GetPkgLocation = (pkgNode: PackageNode) => string;

function pkgNamesToComponentIds(
  deps: DependenciesHierarchy,
  { cache, getPkgLocation }: { cache: Map<string, string>; getPkgLocation: GetPkgLocation }
) {
  for (const depType of ['dependencies', 'devDependencies', 'optionalDependencies']) {
    if (deps[depType]) {
      for (const dep of deps[depType]) {
        if (!cache.has(dep.name)) {
          const pkgJson = tryReadPackageJson(getPkgLocation(dep));
          cache.set(
            dep.name,
            pkgJson?.componentId ? `${pkgJson.componentId.scope}/${pkgJson.componentId.name}` : dep.name
          );
        }
        dep.name = cache.get(dep.name);
        pkgNamesToComponentIds(dep, { cache, getPkgLocation });
      }
    }
  }
}

function tryReadPackageJson(pkgDir: string) {
  try {
    return JSON.parse(fs.readFileSync(join(pkgDir, 'package.json'), 'utf8'));
  } catch {
    return undefined;
  }
}

/**
 * Finds all possible paths to components from the workspace that are also present as dependencies.
 * The packages in the paths are forced to be "latest" via overrides.
 */
function forceLatestOverrides(
  graph: DependenciesGraph,
  manifests: Record<string, ProjectManifest>,
  existingOverrides: Record<string, string>
): Record<string, string> {
  const workspacePackageNames: string[] = [];
  for (const manifest of Object.values(manifests)) {
    if (manifest.name != null && manifest.name !== 'workspace') {
      workspacePackageNames.push(manifest.name);
    }
  }
  const paths = graph.findPathsToPackages(workspacePackageNames);
  const newOverrides = { ...existingOverrides };
  for (const allEdgeIds of Object.values(paths)) {
    for (const edgeIds of allEdgeIds) {
      // Exclude the last edge as it's the target package
      const intermediateEdges = edgeIds.slice(0, -1);
      for (const edgeId of intermediateEdges) {
        const parsed = dp.parse(edgeId);
        if (parsed.name && existingOverrides[parsed.name] != 'workspace:*') {
          newOverrides[parsed.name] = 'latest';
        }
      }
    }
  }
  return newOverrides;
}<|MERGE_RESOLUTION|>--- conflicted
+++ resolved
@@ -183,52 +183,7 @@
       config.cacheDir,
       registries,
       proxyConfig,
-<<<<<<< HEAD
       networkConfig
-=======
-      networkConfig,
-      {
-        autoInstallPeers: installOptions.autoInstallPeers ?? true,
-        enableModulesDir: installOptions.enableModulesDir,
-        engineStrict: installOptions.engineStrict ?? config.engineStrict,
-        excludeLinksFromLockfile: installOptions.excludeLinksFromLockfile,
-        lockfileOnly: installOptions.lockfileOnly,
-        neverBuiltDependencies: installOptions.neverBuiltDependencies,
-        nodeLinker: installOptions.nodeLinker,
-        nodeVersion: installOptions.nodeVersion ?? config.nodeVersion,
-        includeOptionalDeps: installOptions.includeOptionalDeps,
-        ignorePackageManifest: installOptions.ignorePackageManifest,
-        dedupeInjectedDeps: installOptions.dedupeInjectedDeps ?? false,
-        dryRun: installOptions.dependenciesGraph == null && installOptions.dryRun,
-        overrides: installOptions.overrides,
-        hoistPattern: installOptions.hoistPatterns ?? config.hoistPattern,
-        publicHoistPattern: config.shamefullyHoist
-          ? ['*']
-          : ['@eslint/plugin-*', '*eslint-plugin*', '@prettier/plugin-*', '*prettier-plugin-*'],
-        hoistWorkspacePackages: installOptions.hoistWorkspacePackages ?? false,
-        hoistInjectedDependencies: installOptions.hoistInjectedDependencies,
-        packageImportMethod: installOptions.packageImportMethod ?? config.packageImportMethod,
-        preferOffline: installOptions.preferOffline,
-        rootComponents: installOptions.rootComponents,
-        rootComponentsForCapsules: installOptions.rootComponentsForCapsules,
-        sideEffectsCacheRead: installOptions.sideEffectsCache ?? true,
-        sideEffectsCacheWrite: installOptions.sideEffectsCache ?? true,
-        pnpmHomeDir: config.pnpmHomeDir,
-        updateAll: installOptions.updateAll,
-        hidePackageManagerOutput: installOptions.hidePackageManagerOutput,
-        reportOptions: {
-          appendOnly: installOptions.optimizeReportForNonTerminal,
-          process: process.env.BIT_CLI_SERVER_NO_TTY ? { ...process, stdout: new ServerSendOutStream() } : undefined,
-          throttleProgress: installOptions.throttleProgress,
-          hideProgressPrefix: installOptions.hideProgressPrefix,
-          hideLifecycleOutput: installOptions.hideLifecycleOutput,
-          peerDependencyRules: installOptions.peerDependencyRules,
-        },
-        returnListOfDepsRequiringBuild: installOptions.returnListOfDepsRequiringBuild,
-        forcedHarmonyVersion: installOptions.forcedHarmonyVersion,
-      },
-      this.logger
->>>>>>> 884d7ebb
     );
     const {
       dependenciesChanged,
@@ -317,6 +272,7 @@
       hidePackageManagerOutput: installOptions.hidePackageManagerOutput,
       reportOptions,
       returnListOfDepsRequiringBuild: installOptions.returnListOfDepsRequiringBuild,
+      forcedHarmonyVersion: installOptions.forcedHarmonyVersion,
     }
   }
 

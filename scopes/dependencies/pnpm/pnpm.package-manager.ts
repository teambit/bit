--- conflicted
+++ resolved
@@ -136,12 +136,9 @@
         hoistPattern: config.hoistPattern,
         publicHoistPattern: ['*eslint*', '@prettier/plugin-*', '*prettier-plugin-*'],
         packageImportMethod: installOptions.packageImportMethod ?? config.packageImportMethod,
-<<<<<<< HEAD
         rootComponents: installOptions.rootComponents,
         rootComponentsForCapsules: installOptions.rootComponentsForCapsules,
-=======
         peerDependencyRules: installOptions.peerDependencyRules,
->>>>>>> 7c1cf97c
         sideEffectsCacheRead: installOptions.sideEffectsCache ?? true,
         sideEffectsCacheWrite: installOptions.sideEffectsCache ?? true,
       },

import { CloudMain } from '@teambit/cloud';
import {
  DependencyResolverMain,
  extendWithComponentsFromDir,
  InstallationContext,
  PackageManager,
  PackageManagerInstallOptions,
  PackageManagerResolveRemoteVersionOptions,
  ResolvedPackageVersion,
  BIT_CLOUD_REGISTRY,
  PackageManagerProxyConfig,
  PackageManagerNetworkConfig,
  type CalcDepsGraphOptions,
} from '@teambit/dependency-resolver';
import { Registries, Registry } from '@teambit/pkg.entities.registry';
import { VIRTUAL_STORE_DIR_MAX_LENGTH } from '@teambit/dependencies.pnpm.dep-path';
import { DEPS_GRAPH, isFeatureEnabled } from '@teambit/harmony.modules.feature-toggle';
import { Logger } from '@teambit/logger';
import { type LockfileFile } from '@pnpm/lockfile.types';
import fs from 'fs';
import { memoize, omit } from 'lodash';
import { PeerDependencyIssuesByProjects } from '@pnpm/core';
import { filterLockfileByImporters } from '@pnpm/lockfile.filtering';
import { Config } from '@pnpm/config';
import { type ProjectId, type ProjectManifest, type DepPath } from '@pnpm/types';
import { readModulesManifest, Modules } from '@pnpm/modules-yaml';
import {
  buildDependenciesHierarchy,
  DependenciesHierarchy,
  createPackagesSearcher,
  PackageNode,
} from '@pnpm/reviewing.dependencies-hierarchy';
import { renderTree } from '@pnpm/list';
import {
  readWantedLockfile,
  writeLockfileFile,
  convertToLockfileFile as convertLockfileObjectToLockfileFile,
} from '@pnpm/lockfile.fs';
import { BIT_ROOTS_DIR } from '@teambit/legacy.constants';
import { ServerSendOutStream } from '@teambit/legacy.logger';
import { join } from 'path';
import { convertLockfileToGraph, convertGraphToLockfile } from './lockfile-deps-graph-converter';
import { readConfig } from './read-config';
import { pnpmPruneModules } from './pnpm-prune-modules';
import { generateResolverAndFetcher, RebuildFn } from './lynx';
import { type DependenciesGraph } from '@teambit/objects';

export type { RebuildFn };

export interface InstallResult {
  dependenciesChanged: boolean;
  rebuild: RebuildFn;
  storeDir: string;
  depsRequiringBuild?: DepPath[];
}

type ReadConfigResult = Promise<{ config: Config; warnings: string[] }>;

export class PnpmPackageManager implements PackageManager {
  readonly name = 'pnpm';
  readonly modulesManifestCache: Map<string, Modules> = new Map();
  private username: string;

  private _readConfig = async (dir?: string): ReadConfigResult => {
    const { config, warnings } = await readConfig(dir);
    if (config?.fetchRetries && config?.fetchRetries < 5) {
      config.fetchRetries = 5;
      return { config, warnings };
    }

    return { config, warnings };
  };

  public readConfig: (dir?: string) => ReadConfigResult = memoize(this._readConfig);

  constructor(
    private depResolver: DependencyResolverMain,
    private logger: Logger,
    private cloud: CloudMain
  ) {}

  async dependenciesGraphToLockfile(
    dependenciesGraph: DependenciesGraph,
    opts: {
      cacheDir: string;
      manifests: Record<string, ProjectManifest>;
      rootDir: string;
      registries: Registries;
      proxyConfig: PackageManagerProxyConfig;
      networkConfig: PackageManagerNetworkConfig;
    }
  ) {
<<<<<<< HEAD
    const lockfile: LockfileFile = convertGraphToLockfile(dependenciesGraph, manifests, rootDir);
=======
    const { resolve } = await generateResolverAndFetcher(opts);
    const lockfile: LockfileFileV9 = await convertGraphToLockfile(dependenciesGraph, {
      ...opts,
      resolve,
      registries: opts.registries.toMap(),
    });
>>>>>>> 48454725
    Object.assign(lockfile, {
      bit: {
        restoredFromModel: true,
      },
    });
    const lockfilePath = join(opts.rootDir, 'pnpm-lock.yaml');
    await writeLockfileFile(lockfilePath, lockfile);
    this.logger.debug(`generated a lockfile from dependencies graph at ${lockfilePath}`);
    if (process.env.DEPS_GRAPH_LOG) {
      // eslint-disable-next-line no-console
      console.log(`generated a lockfile from dependencies graph at ${lockfilePath}`);
    }
  }

  async install(
    { rootDir, manifests }: InstallationContext,
    installOptions: PackageManagerInstallOptions = {}
  ): Promise<InstallResult> {
    // require it dynamically for performance purpose. the pnpm package require many files - do not move to static import
    // eslint-disable-next-line global-require, import/no-dynamic-require
    const { install } = require('./lynx');

    const registries = await this.depResolver.getRegistries();
    const proxyConfig = await this.depResolver.getProxyConfig();
    const networkConfig = await this.depResolver.getNetworkConfig();
    const { config } = await this.readConfig(installOptions.packageManagerConfigRootDir);
    if (
      installOptions.dependenciesGraph &&
      isFeatureEnabled(DEPS_GRAPH) &&
      (installOptions.rootComponents || installOptions.rootComponentsForCapsules)
    ) {
      await this.dependenciesGraphToLockfile(installOptions.dependenciesGraph, {
        manifests,
        rootDir,
        registries,
        proxyConfig,
        networkConfig,
        cacheDir: config.cacheDir,
      });
    }

    this.logger.debug(`running installation in root dir ${rootDir}`);
    this.logger.debug('components manifests for installation', manifests);
    if (!installOptions.hidePackageManagerOutput) {
      // this.logger.setStatusLine('installing dependencies using pnpm');
      // turn off the logger because it interrupts the pnpm output
      // this.logger.console('-------------------------PNPM OUTPUT-------------------------');
      this.logger.off();
    }
    if (!installOptions.useNesting && installOptions.rootComponentsForCapsules) {
      manifests = await extendWithComponentsFromDir(rootDir, manifests);
    }
    if (installOptions.nmSelfReferences) {
      Object.values(manifests).forEach((manifest) => {
        if (manifest.name) {
          manifest.devDependencies = {
            [manifest.name]: 'link:.',
            ...manifest.devDependencies,
          };
        }
      });
    }
    this.modulesManifestCache.delete(rootDir);
    const { dependenciesChanged, rebuild, storeDir, depsRequiringBuild } = await install(
      rootDir,
      manifests,
      config.storeDir,
      config.cacheDir,
      registries,
      proxyConfig,
      networkConfig,
      {
        autoInstallPeers: installOptions.autoInstallPeers ?? true,
        enableModulesDir: installOptions.enableModulesDir,
        engineStrict: installOptions.engineStrict ?? config.engineStrict,
        excludeLinksFromLockfile: installOptions.excludeLinksFromLockfile,
        lockfileOnly: installOptions.lockfileOnly,
        neverBuiltDependencies: installOptions.neverBuiltDependencies,
        nodeLinker: installOptions.nodeLinker,
        nodeVersion: installOptions.nodeVersion ?? config.nodeVersion,
        includeOptionalDeps: installOptions.includeOptionalDeps,
        ignorePackageManifest: installOptions.ignorePackageManifest,
        dedupeInjectedDeps: installOptions.dedupeInjectedDeps ?? false,
        dryRun: installOptions.dependenciesGraph == null && installOptions.dryRun,
        overrides: installOptions.overrides,
        hoistPattern: installOptions.hoistPatterns ?? config.hoistPattern,
        publicHoistPattern: config.shamefullyHoist
          ? ['*']
          : ['@eslint/plugin-*', '*eslint-plugin*', '@prettier/plugin-*', '*prettier-plugin-*'],
        hoistWorkspacePackages: installOptions.hoistWorkspacePackages ?? false,
        hoistInjectedDependencies: installOptions.hoistInjectedDependencies,
        packageImportMethod: installOptions.packageImportMethod ?? config.packageImportMethod,
        preferOffline: installOptions.preferOffline,
        rootComponents: installOptions.rootComponents,
        rootComponentsForCapsules: installOptions.rootComponentsForCapsules,
        sideEffectsCacheRead: installOptions.sideEffectsCache ?? true,
        sideEffectsCacheWrite: installOptions.sideEffectsCache ?? true,
        pnpmHomeDir: config.pnpmHomeDir,
        updateAll: installOptions.updateAll,
        hidePackageManagerOutput: installOptions.hidePackageManagerOutput,
        reportOptions: {
          appendOnly: installOptions.optimizeReportForNonTerminal,
          process: process.env.BIT_CLI_SERVER_NO_TTY ? { ...process, stdout: new ServerSendOutStream() } : undefined,
          throttleProgress: installOptions.throttleProgress,
          hideProgressPrefix: installOptions.hideProgressPrefix,
          hideLifecycleOutput: installOptions.hideLifecycleOutput,
          peerDependencyRules: installOptions.peerDependencyRules,
        },
        returnListOfDepsRequiringBuild: installOptions.returnListOfDepsRequiringBuild,
      },
      this.logger
    );
    if (!installOptions.hidePackageManagerOutput) {
      this.logger.on();
      // Make a divider row to improve output
      // this.logger.console('-------------------------END PNPM OUTPUT-------------------------');
      // this.logger.consoleSuccess('installing dependencies using pnpm');
    }
    return { dependenciesChanged, rebuild, storeDir, depsRequiringBuild };
  }

  async getPeerDependencyIssues(
    rootDir: string,
    manifests: Record<string, ProjectManifest>,
    installOptions: PackageManagerInstallOptions = {}
  ): Promise<PeerDependencyIssuesByProjects> {
    const proxyConfig = await this.depResolver.getProxyConfig();
    const networkConfig = await this.depResolver.getNetworkConfig();
    const registries = await this.depResolver.getRegistries();
    // require it dynamically for performance purpose. the pnpm package require many files - do not move to static import
    // eslint-disable-next-line global-require, import/no-dynamic-require
    const lynx = require('./lynx');
    const { config } = await this.readConfig(installOptions.packageManagerConfigRootDir);
    return lynx.getPeerDependencyIssues(manifests, {
      storeDir: config.storeDir,
      cacheDir: config.cacheDir,
      proxyConfig,
      registries,
      rootDir,
      networkConfig,
      overrides: installOptions.overrides,
      packageImportMethod: installOptions.packageImportMethod ?? config.packageImportMethod,
    });
  }

  async resolveRemoteVersion(
    packageName: string,
    options: PackageManagerResolveRemoteVersionOptions
  ): Promise<ResolvedPackageVersion> {
    // require it dynamically for performance purpose. the pnpm package require many files - do not move to static import
    // eslint-disable-next-line global-require, import/no-dynamic-require
    const { resolveRemoteVersion } = require('./lynx');
    const registries = await this.depResolver.getRegistries();
    const proxyConfig = await this.depResolver.getProxyConfig();
    const networkConfig = await this.depResolver.getNetworkConfig();
    const { config } = await this.readConfig(options.packageManagerConfigRootDir);
    return resolveRemoteVersion(packageName, options.rootDir, config.cacheDir, registries, proxyConfig, networkConfig);
  }

  async getProxyConfig?(): Promise<PackageManagerProxyConfig> {
    // eslint-disable-next-line global-require, import/no-dynamic-require
    const { getProxyConfig } = require('./get-proxy-config');
    const { config } = await this.readConfig();
    return getProxyConfig(config);
  }

  async getNetworkConfig?(): Promise<PackageManagerNetworkConfig> {
    const { config } = await this.readConfig();
    if (!this.username) {
      this.username = (await this.cloud.getCurrentUser())?.username ?? 'anonymous';
    }
    // We need to use config.rawConfig as it will only contain the settings defined by the user.
    // config contains default values of the settings when they are not defined by the user.
    const result: PackageManagerNetworkConfig = {
      userAgent: `bit user/${this.username}`,
    };
    if (config.rawConfig['max-sockets'] != null) {
      result.maxSockets = config.rawConfig['max-sockets'];
    }
    if (config.rawConfig['network-concurrency'] != null) {
      result.networkConcurrency = config.rawConfig['network-concurrency'];
    }
    if (config.rawConfig['fetch-retries'] != null) {
      result.fetchRetries = config.rawConfig['fetch-retries'];
    }
    if (config.rawConfig['fetch-timeout'] != null) {
      result.fetchTimeout = config.rawConfig['fetch-timeout'];
    }
    if (config.rawConfig['fetch-retry-maxtimeout'] != null) {
      result.fetchRetryMaxtimeout = config.rawConfig['fetch-retry-maxtimeout'];
    }
    if (config.rawConfig['fetch-retry-mintimeout'] != null) {
      result.fetchRetryMintimeout = config.rawConfig['fetch-retry-mintimeout'];
    }
    if (config.rawConfig['strict-ssl'] != null) {
      result.strictSSL = config.rawConfig['strict-ssl'];
    }
    if (config.ca != null) {
      result.ca = config.ca;
    }
    if (config.cert != null) {
      result.cert = config.cert;
    }
    if (config.key != null) {
      result.key = config.key;
    }
    return result;
  }

  async getRegistries(): Promise<Registries> {
    // eslint-disable-next-line global-require, import/no-dynamic-require
    const { getRegistries } = require('./get-registries');
    const { config } = await this.readConfig();
    const pnpmRegistry = await getRegistries(config);
    const defaultRegistry = new Registry(
      pnpmRegistry.default.uri,
      pnpmRegistry.default.alwaysAuth,
      pnpmRegistry.default.authHeaderValue,
      pnpmRegistry.default.originalAuthType,
      pnpmRegistry.default.originalAuthValue
    );

    const pnpmScoped = omit(pnpmRegistry, ['default']);
    const scopesRegistries: Record<string, Registry> = Object.keys(pnpmScoped).reduce((acc, scopedRegName) => {
      const scopedReg = pnpmScoped[scopedRegName];
      const name = scopedRegName.replace('@', '');
      acc[name] = new Registry(
        scopedReg.uri,
        scopedReg.alwaysAuth,
        scopedReg.authHeaderValue,
        scopedReg.originalAuthType,
        scopedReg.originalAuthValue
      );
      return acc;
    }, {});

    // Add bit registry server if not exist
    if (!scopesRegistries.bit) {
      scopesRegistries.bit = new Registry(BIT_CLOUD_REGISTRY, true);
    }

    return new Registries(defaultRegistry, scopesRegistries);
  }

  async getInjectedDirs(rootDir: string, componentDir: string, packageName: string): Promise<string[]> {
    const modulesState = await this._readModulesManifest(rootDir);
    if (modulesState?.injectedDeps == null) return [];
    return modulesState.injectedDeps[`node_modules/${packageName}`] ?? modulesState.injectedDeps[componentDir] ?? [];
  }

  async _readModulesManifest(lockfileDir: string): Promise<Modules | undefined> {
    if (this.modulesManifestCache.has(lockfileDir)) {
      return this.modulesManifestCache.get(lockfileDir);
    }
    const modulesManifest = await readModulesManifest(join(lockfileDir, 'node_modules'));
    if (modulesManifest) {
      this.modulesManifestCache.set(lockfileDir, modulesManifest);
    }
    return modulesManifest ?? undefined;
  }

  getWorkspaceDepsOfBitRoots(manifests: ProjectManifest[]): Record<string, string> {
    return Object.fromEntries(manifests.map((manifest) => [manifest.name, 'workspace:*']));
  }

  async pruneModules(rootDir: string): Promise<void> {
    return pnpmPruneModules(rootDir);
  }

  async findUsages(depName: string, opts: { lockfileDir: string; depth?: number }): Promise<string> {
    const search = createPackagesSearcher([depName]);
    const lockfile = await readWantedLockfile(opts.lockfileDir, { ignoreIncompatible: false });
    const projectPaths = Object.keys(lockfile?.importers ?? {})
      .filter((id) => !id.includes(`${BIT_ROOTS_DIR}/`))
      .map((id) => join(opts.lockfileDir, id));
    const cache = new Map();
    const modulesManifest = await this._readModulesManifest(opts.lockfileDir);
    const isHoisted = modulesManifest?.nodeLinker === 'hoisted';
    const getPkgLocation: GetPkgLocation = isHoisted
      ? ({ name }) => join(opts.lockfileDir, 'node_modules', name)
      : ({ path }) => path;
    const results = Object.entries(
      await buildDependenciesHierarchy(projectPaths, {
        depth: opts.depth ?? Infinity,
        include: {
          dependencies: true,
          devDependencies: true,
          optionalDependencies: true,
        },
        lockfileDir: opts.lockfileDir,
        registries: {
          default: 'https://registry.npmjs.org',
        },
        search,
        virtualStoreDirMaxLength: VIRTUAL_STORE_DIR_MAX_LENGTH,
      })
    ).map(([projectPath, builtDependenciesHierarchy]) => {
      pkgNamesToComponentIds(builtDependenciesHierarchy, { cache, getPkgLocation });
      return {
        path: projectPath,
        ...builtDependenciesHierarchy,
      };
    });
    return renderTree(results, {
      alwaysPrintRootPackage: false,
      depth: Infinity,
      search: true,
      long: false,
      showExtraneous: false,
    });
  }

  /**
   * Calculating the dependencies graph of a given component using the lockfile.
   */
  async calcDependenciesGraph(opts: CalcDepsGraphOptions): Promise<DependenciesGraph | undefined> {
    const lockfile = await readWantedLockfile(opts.rootDir, { ignoreIncompatible: false });
    if (!lockfile) {
      return undefined;
    }
    if (opts.componentRootDir && !lockfile.importers[opts.componentRootDir] && opts.componentRootDir.includes('@')) {
      opts.componentRootDir = opts.componentRootDir.split('@')[0];
    }
    const filterByImporterIds = [opts.componentRelativeDir as ProjectId];
    if (opts.componentRootDir != null) {
      filterByImporterIds.push(opts.componentRootDir as ProjectId);
    }
    for (const importerId of filterByImporterIds) {
      for (const depType of ['dependencies', 'devDependencies', 'optionalDependencies', 'specifiers', 'dependenciesMeta']) {
        for (const workspacePkgName of opts.componentIdByPkgName.keys()) {
          if (workspacePkgName !== opts.pkgName) {
            delete lockfile.importers[importerId]?.[depType]?.[workspacePkgName];
          }
        }
      }
    }
    // Filters the lockfile so that it only includes packages related to the given component.
    const partialLockfile = convertLockfileObjectToLockfileFile(
      filterLockfileByImporters(lockfile, filterByImporterIds, {
        include: {
          dependencies: true,
          devDependencies: true,
          optionalDependencies: true,
        },
        failOnMissingDependencies: false,
        skipped: new Set(),
      })
    );
    const graph = convertLockfileToGraph(partialLockfile, opts);
    return graph;
  }
}

type GetPkgLocation = (pkgNode: PackageNode) => string;

function pkgNamesToComponentIds(
  deps: DependenciesHierarchy,
  { cache, getPkgLocation }: { cache: Map<string, string>; getPkgLocation: GetPkgLocation }
) {
  for (const depType of ['dependencies', 'devDependencies', 'optionalDependencies']) {
    if (deps[depType]) {
      for (const dep of deps[depType]) {
        if (!cache.has(dep.name)) {
          const pkgJson = tryReadPackageJson(getPkgLocation(dep));
          cache.set(
            dep.name,
            pkgJson?.componentId ? `${pkgJson.componentId.scope}/${pkgJson.componentId.name}` : dep.name
          );
        }
        dep.name = cache.get(dep.name);
        pkgNamesToComponentIds(dep, { cache, getPkgLocation });
      }
    }
  }
}

function tryReadPackageJson(pkgDir: string) {
  try {
    return JSON.parse(fs.readFileSync(join(pkgDir, 'package.json'), 'utf8'));
  } catch {
    return undefined;
  }
}<|MERGE_RESOLUTION|>--- conflicted
+++ resolved
@@ -90,16 +90,12 @@
       networkConfig: PackageManagerNetworkConfig;
     }
   ) {
-<<<<<<< HEAD
-    const lockfile: LockfileFile = convertGraphToLockfile(dependenciesGraph, manifests, rootDir);
-=======
     const { resolve } = await generateResolverAndFetcher(opts);
-    const lockfile: LockfileFileV9 = await convertGraphToLockfile(dependenciesGraph, {
+    const lockfile: LockfileFile = await convertGraphToLockfile(dependenciesGraph, {
       ...opts,
       resolve,
       registries: opts.registries.toMap(),
     });
->>>>>>> 48454725
     Object.assign(lockfile, {
       bit: {
         restoredFromModel: true,

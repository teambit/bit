--- conflicted
+++ resolved
@@ -277,36 +277,6 @@
       }
     }
   }
-<<<<<<< HEAD
-  const pkgsToResolve: Array<{ name: string; version: string; pkgId: string }> = [];
-  const pkgsInTheWorkspaces = new Set(Object.values(manifests).map(({ name }) => name));
-  for (const [pkgId, pkg] of Object.entries(lockfile.packages)) {
-    if (pkg.resolution == null || 'type' in pkg.resolution && pkg.resolution.type === 'directory') {
-      const parsed = dp.parse(pkgId)
-      if (parsed.name && parsed.version && !pkgsInTheWorkspaces.has(parsed.name)) {
-        pkgsToResolve.push({
-          name: parsed.name,
-          version: parsed.version,
-          pkgId,
-        })
-      }
-    }
-  }
-  await Promise.all(pkgsToResolve.map(async (pkgToResolve) => {
-    if (lockfile.packages[pkgToResolve.pkgId].resolution == null) {
-      const { resolution } = await resolve({
-        alias: pkgToResolve.name,
-        bareSpecifier: pkgToResolve.version,
-      }, {
-        lockfileDir: '',
-        projectDir: '',
-        preferredVersions: {},
-      })
-      if ('integrity' in resolution && resolution.integrity) {
-        lockfile.packages[pkgToResolve.pkgId].resolution = {
-          integrity: resolution.integrity,
-        };
-=======
   const pkgsToResolve = getPkgsToResolve(lockfile, manifests);
   await Promise.all(
     pkgsToResolve.map(async (pkgToResolve) => {
@@ -314,12 +284,11 @@
         const { resolution } = await resolve(
           {
             alias: pkgToResolve.name,
-            pref: pkgToResolve.version,
+            bareSpecifier: pkgToResolve.version,
           },
           {
             lockfileDir: '',
             projectDir: '',
-            registry: pickRegistryForPackage(registries, pkgToResolve.name),
             preferredVersions: {},
           }
         );
@@ -328,7 +297,6 @@
             integrity: resolution.integrity,
           };
         }
->>>>>>> 18daba1d
       }
     })
   );

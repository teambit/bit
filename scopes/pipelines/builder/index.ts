--- conflicted
+++ resolved
@@ -8,11 +8,7 @@
   BuildTaskHelper,
   CAPSULE_ARTIFACTS_DIR,
 } from './build-task';
-<<<<<<< HEAD
-export type { BuilderMain } from './builder.main.runtime';
-=======
 export type { BuilderMain, BuilderData, StorageResolversMap } from './builder.main.runtime';
->>>>>>> 8f856a52
 export type { PipelineReport } from './build-pipeline-result-list';
 export {
   ArtifactFileStoreResult,

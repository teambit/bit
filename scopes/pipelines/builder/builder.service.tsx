import { EnvDefinition, EnvService, ExecutionContext } from '@teambit/envs';
import React from 'react';
import { ScopeMain } from '@teambit/scope';
import { Text, Newline } from 'ink';
import { Logger } from '@teambit/logger';
import { IsolatorMain } from '@teambit/isolator';
import { Component } from '@teambit/component';
import { BuildPipe, TaskResults } from './build-pipe';
import { TaskResultsList } from './task-results-list';
import { TaskSlot } from './builder.main.runtime';
import { BuildContext, BuildTaskHelper } from './build-task';
import { ArtifactFactory } from './artifact';
import { calculatePipelineOrder } from './build-pipeline-order';
import { BuilderAspect } from './builder.aspect';

export type BuildServiceResults = {
  id: string;
  buildResults: TaskResultsList;
  components: Component[];
  errors?: [];
};

<<<<<<< HEAD
export type BuilderServiceOptions = { seedersOnly?: boolean; tasks?: string[]; skipTests?: boolean; dev?: boolean };
=======
export type BuilderServiceOptions = {
  seedersOnly?: boolean;
  tasks?: string[];
  skipTests?: boolean;
  previousTasksResults?: TaskResults[];
};
>>>>>>> 245d2332

export type EnvsBuildContext = { [envId: string]: BuildContext };

const pipeNames = {
  getBuildPipe: 'build',
  getTagPipe: 'tag',
  getSnapPipe: 'snap',
};

type PipeName = 'build' | 'tag' | 'snap';

export type BuilderDescriptor = Array<{ pipeName: PipeName; tasks: string[] }>;

type PipeFunctionNames = keyof typeof pipeNames;
export class BuilderService implements EnvService<BuildServiceResults, BuilderDescriptor> {
  name = 'builder';

  constructor(
    /**
     * isolator extension.
     */
    private isolator: IsolatorMain,

    /**
     * logger extension.
     */
    private logger: Logger,

    /**
     * task slot (e.g tasks registered by other extensions.).
     */
    private taskSlot: TaskSlot,

    /**
     * a method with such name should be implemented on the env in order to run the pipe tasks.
     */
    private pipeNameOnEnv: PipeFunctionNames,

    /**
     * pipe name to display on the console during the execution
     */
    private displayPipeName: string,
    private artifactFactory: ArtifactFactory,
    private scope: ScopeMain
  ) {}

  /**
   * runs all tasks for all envs
   */
  async runOnce(envsExecutionContext: ExecutionContext[], options: BuilderServiceOptions): Promise<TaskResultsList> {
    const envs = envsExecutionContext.map((executionContext) => executionContext.envDefinition);
    const tasksQueue = calculatePipelineOrder(
      this.taskSlot,
      envs,
      this.pipeNameOnEnv,
      options.tasks,
      options.skipTests
    );
    tasksQueue.validate();
    this.logger.info(`going to run tasks in the following order:\n${tasksQueue.toString()}`);
    const title = `running ${this.displayPipeName} pipe for ${envs.length} environments, total ${tasksQueue.length} tasks`;
    const longProcessLogger = this.logger.createLongProcessLogger(title);
    this.logger.consoleTitle(title);
    const envsBuildContext: EnvsBuildContext = {};
    await Promise.all(
      envsExecutionContext.map(async (executionContext) => {
        const componentIds = executionContext.components.map((component) => component.id);
        const capsuleNetwork = await this.isolator.isolateComponents(componentIds, {
          getExistingAsIs: true,
          seedersOnly: options.seedersOnly,
        });
        this.logger.console(
          `generated graph for env "${executionContext.id}", seeders total: ${capsuleNetwork.seedersCapsules.length}, graph total: ${capsuleNetwork.graphCapsules.length}`
        );
        const buildContext = Object.assign(executionContext, {
          capsuleNetwork,
          previousTasksResults: [],
          dev: options.dev,
        });
        envsBuildContext[executionContext.id] = buildContext;
      })
    );
    const buildPipe = BuildPipe.from(
      tasksQueue,
      envsBuildContext,
      this.logger,
      this.artifactFactory,
      options.previousTasksResults
    );
    const buildResults = await buildPipe.execute();
    longProcessLogger.end();
    buildResults.hasErrors() ? this.logger.consoleFailure() : this.logger.consoleSuccess();

    return buildResults;
  }

  render(env: EnvDefinition) {
    const pipes = this.getDescriptor(env);

    return (
      <Text key={BuilderAspect.id}>{pipes.map(({ pipeName, tasks }) => this.renderOnePipe(pipeName, tasks))}</Text>
    );
  }

  private renderOnePipe(pipeName, tasks) {
    if (!tasks || !tasks.length) return null;
    return (
      <Text key={pipeName}>
        <Text underline color="green">
          {pipeName} pipe
        </Text>
        <Newline />
        <Text color="cyan">total {tasks.length} tasks are configured to be executed in the following order</Text>
        <Newline />
        {tasks.map((task, index) => (
          <Text key={index}>
            <Text>
              {index + 1}. {task}
            </Text>
            <Newline />
          </Text>
        ))}
        <Newline />
      </Text>
    );
  }

  getDescriptor(env: EnvDefinition) {
    // @ts-ignore
    const tasks = Object.keys(pipeNames).map((pipeFuncName: PipeFunctionNames) => {
      const tasksQueue = this.getTasksNamesByPipeFunc(env, pipeFuncName);
      return { pipeName: pipeNames[pipeFuncName], tasks: tasksQueue };
    });
    return tasks as BuilderDescriptor;
  }

  private getTasksNamesByPipeFunc(env: EnvDefinition, pipeFuncName: PipeFunctionNames): string[] {
    const tasksQueue = calculatePipelineOrder(this.taskSlot, [env], pipeFuncName).map(({ task }) =>
      BuildTaskHelper.serializeId(task)
    );
    return tasksQueue;
  }

  getCurrentPipeTasks(env: EnvDefinition) {
    return this.getTasksNamesByPipeFunc(env, this.pipeNameOnEnv);
  }
}<|MERGE_RESOLUTION|>--- conflicted
+++ resolved
@@ -20,16 +20,13 @@
   errors?: [];
 };
 
-<<<<<<< HEAD
-export type BuilderServiceOptions = { seedersOnly?: boolean; tasks?: string[]; skipTests?: boolean; dev?: boolean };
-=======
 export type BuilderServiceOptions = {
   seedersOnly?: boolean;
   tasks?: string[];
   skipTests?: boolean;
   previousTasksResults?: TaskResults[];
+  dev?: boolean;
 };
->>>>>>> 245d2332
 
 export type EnvsBuildContext = { [envId: string]: BuildContext };
 

--- conflicted
+++ resolved
@@ -944,11 +944,8 @@
               envId: envIdStr,
               componentId: component.id.toString(),
             };
-<<<<<<< HEAD
-=======
           } else {
             component.state.issues.getOrCreate(IssuesClasses.NonLoadedEnv).data = envIdStr;
->>>>>>> fe6186a4
           }
         } else {
           component.state.issues.getOrCreate(IssuesClasses.NonLoadedEnv).data = envIdStr;

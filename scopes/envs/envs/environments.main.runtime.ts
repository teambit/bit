<<<<<<< HEAD
import { isCoreAspect } from '@teambit/bit';
import { Dependency as LegacyDependency } from '@teambit/legacy.consumer-component';
=======
import { join } from 'path';
import findRoot from 'find-root';
import { resolveFrom } from '@teambit/toolbox.modules.module-resolver';
import { existsSync, readFileSync } from 'fs-extra';
>>>>>>> 04ae5469
import pLocate from 'p-locate';
import { parse } from 'comment-json';
import { SourceFile } from '@teambit/component.sources';
import { CLIAspect, CLIMain, MainRuntime } from '@teambit/cli';
import { Component, ComponentAspect, ComponentMain } from '@teambit/component';
import type { EnvPolicyConfigObject } from '@teambit/dependency-resolver';
import { GraphqlAspect, GraphqlMain } from '@teambit/graphql';
import { IssuesAspect, IssuesMain } from '@teambit/issues';
import type { EnvJsoncPatterns } from '@teambit/dev-files';
import pMapSeries from 'p-map-series';
import { IssuesClasses } from '@teambit/component-issues';
import { Harmony, Slot, SlotRegistry } from '@teambit/harmony';
import { Logger, LoggerAspect, LoggerMain } from '@teambit/logger';
import type { AspectDefinition } from '@teambit/aspect-loader';
import { ExtensionDataList, ExtensionDataEntry } from '@teambit/legacy.extension-data';
import { BitError } from '@teambit/bit-error';
import { findDuplications } from '@teambit/toolbox.array.duplications-finder';
import { head, uniq } from 'lodash';
import { WorkerAspect, WorkerMain } from '@teambit/worker';
import { ComponentID } from '@teambit/component-id';
import { EnvService } from './services';
import { Environment } from './environment';
import { EnvsAspect } from './environments.aspect';
import { environmentsSchema } from './environments.graphql';
import { EnvRuntime, Runtime } from './runtime';
import { EnvDefinition } from './env-definition';
import { EnvServiceList } from './env-service-list';
import { EnvsCmd, GetEnvCmd, ListEnvsCmd } from './envs.cmd';
import { EnvFragment } from './env.fragment';
import { EnvNotFound, EnvNotConfiguredForComponent } from './exceptions';
import { EnvPlugin } from './env.plugin';
import { EnvJsoncDetector } from './env-jsonc.detector';

export type EnvJsonc = {
  extends?: string;
  policy?: EnvPolicyConfigObject;
  patterns?: EnvJsoncPatterns;
};

/**
 * The resolved env jsonc is the env jsonc after it was resolved from all the parent envs
 */
export type ResolvedEnvJsonc = Omit<EnvJsonc, 'extends'>;

export type EnvJsoncMergeCustomizer = (parentObj: EnvJsonc, childObj: EnvJsonc) => Partial<EnvJsonc>;
export type EnvJsoncResolver = (parentId: string, envExtendsDeps?: LegacyDependency[]) => Promise<ResolvedEnvJsonc>;

export type EnvsRegistry = SlotRegistry<Environment>;
export type EnvJsoncMergeCustomizerRegistry = SlotRegistry<EnvJsoncMergeCustomizer>;
export type EnvJsoncResolverRegistry = SlotRegistry<EnvJsoncResolver>;

export type EnvsConfig = {
  env: string;
  options: EnvOptions;
};

type GetCalcEnvOptions = {
  skipWarnings?: boolean;
};

export type EnvOptions = {};

export type EnvTransformer = (env: Environment) => Environment;

export type ServicesRegistry = SlotRegistry<Array<EnvService<any>>>;

export type RegularCompDescriptor = {
  id: string;
  icon?: string;
  type?: string;
  name?: string;
  description?: string;
};
export type EnvCompDescriptorProps = RegularCompDescriptor & {
  resolvedEnvJsonc?: ResolvedEnvJsonc;
  services?: {
    env: {
      id: string;
      icon: string;
      name?: string;
      description?: string;
    };
    services: Array<{
      id: string;
      name?: string;
      description?: string;
      data: any;
    }>;
  };
};

export type EnvCompDescriptor = EnvCompDescriptorProps & {
  self?: EnvCompDescriptorProps;
};

export type Descriptor = RegularCompDescriptor | EnvCompDescriptor;

export const DEFAULT_ENV = 'teambit.harmony/node';

export class EnvsMain {
  /**
   * Envs that are failed to load
   */
  private failedToLoadEnvs = new Set<string>();
  /**
   * Extensions that are failed to load
   * We use this as sometime when we couldn't load an extension we don't know if it's an env or not
   * We should ideally take it from the aspect loader aspect, but right now the aspect loader is using envs
   */
  private failedToLoadExt = new Set<string>();
  /**
   * Ids of envs (not neccesrraly loaded successfully)
   */
  public envIds = new Set<string>();

  static runtime = MainRuntime;

  private alreadyShownWarning = {};

  private coreAspectIds: string[] = [];

  /**
   * icon of the extension.
   */
  icon() {
    return `<svg width="50" height="50" xmlns="http://www.w3.org/2000/svg">
      <circle cx="25" cy="25" r="20"/>
    </svg>`;
  }

  constructor(
    /**
     * environments extension configuration.
     */
    readonly config: EnvsConfig,

    /**
     * harmony context.
     */
    private harmony: Harmony,

    /**
     * slot for allowing extensions to register new environment.
     */
    private envSlot: EnvsRegistry,

    private logger: Logger,

    private servicesRegistry: ServicesRegistry,

    private componentMain: ComponentMain,

    private loggerMain: LoggerMain,

    private workerMain: WorkerMain,

    private envJsoncMergeCustomizerSlot: EnvJsoncMergeCustomizerRegistry,

    private envJsoncResolverSlot: EnvJsoncResolverRegistry
  ) {}

  /**
   * creates a new runtime environments for a set of components.
   */
  async createEnvironment(components: Component[]): Promise<Runtime> {
    return this.createRuntime(components);
  }

  setCoreAspectIds(ids: string[]) {
    this.coreAspectIds = ids;
  }
  isCoreAspect(id: string) {
    return this.coreAspectIds.includes(id);
  }

  /**
   *
   * @param id
   */
  /**
   * This function adds an extension ID to a set of failed to load extensions.
   * This mostly used by the aspect loader to add such issues
   * Then it is used to hide different errors that are caused by the same issue.
   * @param {string} id - string - represents the unique identifier of an extension that failed to load.
   */
  addFailedToLoadEnvs(id: string) {
    this.failedToLoadEnvs.add(id);
    this.envIds.add(id);
  }

  addFailedToLoadExt(id: string) {
    this.failedToLoadExt.add(id);
    if (this.envIds.has(id)) {
      this.addFailedToLoadEnvs(id);
    }
  }

  resetFailedToLoadEnvs() {
    this.failedToLoadEnvs.clear();
    this.failedToLoadExt.clear();
  }

  getFailedToLoadEnvs() {
    const failedToLoadEnvs = Array.from(this.failedToLoadEnvs);
    // Add all extensions which are also envs
    for (const extId of this.failedToLoadExt) {
      if (this.envIds.has(extId)) {
        failedToLoadEnvs.push(extId);
      }
    }
    return uniq(failedToLoadEnvs);
  }

  /**
   * get the configured default env.
   */
  getDefaultEnv(): EnvDefinition {
    const defaultEnv = this.envSlot.get(DEFAULT_ENV);
    if (!defaultEnv) throw new Error('default env must be set.');

    return new EnvDefinition(DEFAULT_ENV, defaultEnv);
  }

  getCoreEnvsIds(): string[] {
    return [
      'teambit.harmony/aspect',
      'teambit.react/react',
      'teambit.harmony/node',
      'teambit.react/react-native',
      'teambit.html/html',
      'teambit.mdx/mdx',
      'teambit.envs/env',
      'teambit.mdx/readme',
      'teambit.harmony/bit-custom-aspect',
    ];
  }

  /**
   * compose a new environment from a list of environment transformers.
   */
  compose(targetEnv: Environment, envTransformers: EnvTransformer[]) {
    const a = envTransformers.reduce((acc, transformer) => {
      acc = transformer(acc);
      return acc;
    }, targetEnv);

    return a;
  }

  /**
   * create an env transformer which overrides specific env properties.
   */
  override(propsToOverride: Environment): EnvTransformer {
    return (env: Environment) => {
      return this.merge(propsToOverride, env);
    };
  }

  /**
   * compose two environments into one.
   */
  merge<T extends Environment, S extends Environment>(targetEnv: Environment, sourceEnv: Environment): T & S {
    const allNames = new Set<string>();
    const keys = ['icon', 'name', 'description'];
    for (let o = sourceEnv; o !== Object.prototype; o = Object.getPrototypeOf(o)) {
      for (const name of Object.getOwnPropertyNames(o)) {
        allNames.add(name);
      }
    }

    allNames.forEach((key: string) => {
      const fn = sourceEnv[key];
      if (targetEnv[key]) return;
      if (keys.includes(key)) targetEnv[key] = fn;
      if (!fn || !fn.bind) {
        return;
      }
      targetEnv[key] = fn.bind(sourceEnv);
    });

    return targetEnv as T & S;
  }

  /**
   * This function checks if an environment manifest file exists in a given component or set of legacy files.
   * @param {Component} [envComponent] - A component object that represents an environment. It contains information about
   * the files and directories that make up the environment.
   * @param {SourceFile[]} [legacyFiles] - An optional array of SourceFile objects representing the files in the legacy
   * file system. If this parameter is not provided, the function will attempt to retrieve the files from the envComponent
   * parameter.
   * @returns a boolean value indicating whether an `env.jsonc` or `env.json` file exists in the `files` array of either
   * the `envComponent` object or the `legacyFiles` array. If neither `envComponent` nor `legacyFiles` are provided, the
   * function returns `undefined`.
   */
  hasEnvManifest(envComponent?: Component, legacyFiles?: SourceFile[]): boolean | undefined {
    if (!envComponent && !legacyFiles) return undefined;
    // @ts-ignore
    const files = legacyFiles || envComponent.filesystem.files;
    const envJson = files.find((file) => {
      return file.relative === 'env.jsonc' || file.relative === 'env.json';
    });

    if (!envJson) return false;
    return true;
  }

  getEnvManifest(envComponent: Component): ResolvedEnvJsonc | undefined {
    const data = this.getEnvData(envComponent) as EnvCompDescriptor;
    if (!data) return undefined;
    return data.resolvedEnvJsonc;
  }

  async calculateEnvManifest(
    envComponent?: Component,
    legacyFiles?: SourceFile[],
    envExtendsDeps?: LegacyDependency[]
  ): Promise<EnvJsonc | undefined> {
    // TODO: maybe throw an error here?
    if (!envComponent && !legacyFiles) return undefined;
    // @ts-ignore
    const files = legacyFiles || envComponent.filesystem.files;
    const envJson = files.find((file) => {
      return file.relative === 'env.jsonc' || file.relative === 'env.json';
    });

    if (!envJson) return undefined;

    const object: EnvJsonc = parse(envJson.contents.toString('utf8'), undefined, true);
    if (!object.extends) return object;
    const resolvedObject = await this.recursivelyMergeWithParentManifest(object, envExtendsDeps);

    return resolvedObject;
  }

  async recursivelyMergeWithParentManifest(object: EnvJsonc, envExtendsDeps?: LegacyDependency[]): Promise<EnvJsonc> {
    if (!object.extends) return object;
    const parentEnvId = object.extends;
    const resolver = this.getAllRegisteredEnvJsoncResolvers()[0];

    const parentObject: EnvJsonc = await resolver(parentEnvId, envExtendsDeps);
    const mergedObject = this.mergeEnvManifests(parentObject, object);
    if (mergedObject.extends) {
      return this.recursivelyMergeWithParentManifest(mergedObject);
    }
    return mergedObject;
  }

  mergeEnvManifests(parent: EnvJsonc, child: EnvJsonc): EnvJsonc {
    let merged: EnvJsonc = {};
    const mergeCustomizer = this.getAllRegisteredEnvJsoncCustomizers();
    for (const customizer of mergeCustomizer) {
      const oneMerged = customizer(parent, child);
      merged = { ...merged, ...oneMerged };
    }
    // This is important to make sure we won't keep the extends from the child
    delete child.extends;
    // Take extends specifically from the parent so we can propagate it to the next parent
    if (parent.extends) {
      merged.extends = parent.extends;
    }
    return merged;
  }

  async hasEnvManifestById(envId: string, requesting: string): Promise<boolean | undefined> {
    const component = await this.getEnvComponentByEnvId(envId, requesting);
    return this.hasEnvManifest(component);
  }

  getEnvData(component: Component): Descriptor {
    let envsData = component.state.aspects.get(EnvsAspect.id);
    if (!envsData) {
      // TODO: remove this once we re-export old components used to store the data here
      envsData = component.state.aspects.get('teambit.workspace/workspace');
    }
    if (!envsData) throw new Error(`env was not configured on component ${component.id.toString()}`);
    return envsData.data as Descriptor;
  }

  /**
   * Return the id of the env as configured in the envs data (without version by default)
   * The reason it's not contain version by default is that we want to take the version from the aspect defined on the component itself
   * As this version is stay up to date during tagging the env along with the component
   * @param component
   * @param ignoreVersion
   */
  private getEnvIdFromEnvsData(component: Component, ignoreVersion = true): string | undefined {
    const envsData = this.getEnvData(component);
    if (!envsData) return undefined;
    const rawEnvId = envsData.id;
    if (!rawEnvId) return undefined;
    if (!ignoreVersion) return rawEnvId;
    const envIdWithoutVersion = ComponentID.fromString(rawEnvId).toStringWithoutVersion();
    return envIdWithoutVersion;
  }

  /**
   * get the env id of the given component.
   */
  getEnvId(component: Component): string {
    const envIdFromEnvData = this.getEnvIdFromEnvsData(component);
    if (!envIdFromEnvData) {
      // This should never happen
      throw new Error(`no env found for ${component.id.toString()}`);
    }
    const withVersion = this.resolveEnv(component, envIdFromEnvData);
    const withVersionMatch = this.envSlot.toArray().find(([envId]) => {
      return withVersion?.toString() === envId;
    });
    const withVersionMatchId = withVersionMatch?.[0];
    if (withVersionMatchId) return withVersionMatchId;

    // Handle core envs
    const exactMatch = this.envSlot.toArray().find(([envId]) => {
      return envIdFromEnvData === envId;
    });

    const exactMatchId = exactMatch?.[0];
    if (exactMatchId) return exactMatchId;

    if (!withVersion) throw new EnvNotConfiguredForComponent(envIdFromEnvData, component.id.toString());
    return withVersion.toString();
  }

  isUsingCoreEnv(component: Component): boolean {
    const envId = this.getEnvId(component);
    return this.isCoreEnv(envId);
  }

  isCoreEnv(envId: string): boolean {
    return this.getCoreEnvsIds().includes(envId);
  }

  /**
   * get the env of the given component.
   * In case you are asking for the env during on load you should use calculateEnv instead
   */
  getEnv(component: Component): EnvDefinition {
    const id = this.getEnvId(component);
    const envDef = this.getEnvDefinitionByStringId(id);
    if (envDef) {
      return envDef;
    }
    // Do not allow a non existing env
    throw new EnvNotFound(id, component.id.toString());
  }

  /**
   * get the env component of the given component.
   */
  async getEnvComponent(component: Component): Promise<Component> {
    const envId = this.getEnvId(component);
    return this.getEnvComponentByEnvId(envId, component.id.toString());
  }

  /**
   * get the env component by the env id.
   */
  async getEnvComponentByEnvId(envId: string, requesting?: string): Promise<Component> {
    const host = this.componentMain.getHost();
    const newId = await host.resolveComponentId(envId);
    const envComponent = await host.get(newId);
    if (!envComponent) {
      throw new BitError(`can't load env. env id is ${envId} used by component ${requesting || 'unknown'}`);
    }
    return envComponent;
  }

  /**
   * get the env of the given component.
   * This will try to use the regular getEnv but fallback to the calculate env (in case you are using it during on load)
   * This is safe to be used on onLoad as well
   */
  getOrCalculateEnv(component: Component): EnvDefinition {
    try {
      return this.getEnv(component);
    } catch {
      return this.calculateEnv(component);
    }
  }

  getOrCalculateEnvId(component: Component): Promise<ComponentID> {
    try {
      const idStr = this.getEnvId(component);
      return Promise.resolve(ComponentID.fromString(idStr));
    } catch (err) {
      return this.calculateEnvId(component);
    }
  }

  /**
   * get an environment Descriptor.
   */
  getDescriptor(component: Component): Descriptor | undefined {
    const envsData = this.getEnvData(component);
    envsData.id = this.resolveEnv(component, envsData.id)?.toString() || envsData.id;
    return envsData;
  }

  async calcDescriptor(component: Component, opts: GetCalcEnvOptions = {}): Promise<Descriptor | undefined> {
    const componentDescriptor = await this.getComponentEnvDescriptor(component, opts);
    if (!componentDescriptor) return undefined;
    const envComponentSelfDescriptor = await this.getEnvSelfDescriptor(component);
    // const resolvedEnvJsonc = await this.calculateEnvManifest(component);
    const result = componentDescriptor;
    if (envComponentSelfDescriptor) {
      // @ts-ignore
      result.self = envComponentSelfDescriptor;
    }
    // if (resolvedEnvJsonc) {
    //   // @ts-ignore
    //   result.resolvedEnvJsonc = resolvedEnvJsonc;
    // }
    return result;
  }

  /**
   * Get env descriptor from the env itself if the component is an env
   * This will be empty for regular component, and will only contain data for env themself
   */
  private async getEnvSelfDescriptor(envComponent: Component): Promise<EnvCompDescriptorProps | undefined> {
    // !important calculate only on the env itself.
    if (!this.isEnvRegistered(envComponent.id.toString())) {
      return undefined;
    }

    const envDef = this.getEnvFromComponent(envComponent);
    if (!envDef) return undefined;

    const rawServices = this.getServices(envDef);
    const services = rawServices.toObject();
    // const selfDescriptor = (await this.getEnvDescriptorFromEnvDef(envDef)) || {};
    const selfDescriptor = await this.getEnvDescriptorFromEnvDef(envDef);

    if (!selfDescriptor) return undefined;
    return {
      ...selfDescriptor,
      services,
    };
  }

  /**
   * Get env descriptor from the env that a given component is using
   */
  private async getComponentEnvDescriptor(
    component: Component,
    opts: GetCalcEnvOptions = {}
  ): Promise<RegularCompDescriptor | undefined> {
    const envDef = this.calculateEnv(component, opts);
    return this.getEnvDescriptorFromEnvDef(envDef);
  }

  private async getEnvDescriptorFromEnvDef(envDef: EnvDefinition): Promise<RegularCompDescriptor | undefined> {
    if (!envDef.env.__getDescriptor || typeof envDef.env.__getDescriptor !== 'function') {
      return undefined;
    }
    const systemDescriptor = await envDef.env.__getDescriptor();

    return {
      type: systemDescriptor.type,
      // Make sure to store the env id in the data without the version
      // The version should always come from the aspect id configured on the component
      id: envDef.id.split('@')[0],
      name: envDef.name,
      icon: envDef.env.icon,
      description: envDef.description,
    };
  }

  resolveEnv(component: Component, id: string) {
    const matchedEntry = component.state.aspects.entries.find((aspectEntry) => {
      return id === aspectEntry.id.toString() || id === aspectEntry.id.toString({ ignoreVersion: true });
    });

    return matchedEntry?.id;
  }

  /**
   * This used to calculate the actual env during the component load.
   * Do not use it to get the env (use getEnv instead)
   * This should be used only during on load
   */
  async calculateEnvId(component: Component): Promise<ComponentID> {
    // Search first for env configured via envs aspect itself
    const envIdFromEnvsConfig = this.getEnvIdFromEnvsConfig(component);
    // if (!envIdFromEnvsConfig) return this.getDefaultEnv();
    const envIdFromEnvsConfigWithoutVersion = envIdFromEnvsConfig
      ? ComponentID.fromString(envIdFromEnvsConfig).toStringWithoutVersion()
      : undefined;

    if (envIdFromEnvsConfig && this.isCoreEnv(envIdFromEnvsConfig)) {
      return ComponentID.fromString(envIdFromEnvsConfig);
    }

    // in some cases we have the id configured in the teambit.envs/envs but without the version
    // in such cases we won't find it in the slot
    // we search in the component aspect list a matching aspect which is match the id from the teambit.envs/envs
    if (envIdFromEnvsConfigWithoutVersion) {
      const matchedEntry = component.state.aspects.entries.find((aspectEntry) => {
        return (
          envIdFromEnvsConfigWithoutVersion === aspectEntry.id.toString() ||
          envIdFromEnvsConfigWithoutVersion === aspectEntry.id.toString({ ignoreVersion: true })
        );
      });

      if (matchedEntry?.id) return matchedEntry?.id;
    }

    // in case there is no config in teambit.envs/envs search the aspects for the first env that registered as env
    let ids: string[] = [];
    component.state.aspects.entries.forEach((aspectEntry) => {
      ids.push(aspectEntry.id.toString());
      // ids.push(aspectEntry.id.toString({ ignoreVersion: true }));
    });
    ids = uniq(ids);
    const envId = await this.findFirstEnv(ids);
    const finalId = envId || this.getDefaultEnv().id;
    return ComponentID.fromString(finalId);
  }

  /**
   * This used to calculate the actual env during the component load.
   * Do not use it to get the env (use getEnv instead)
   * This should be used only during on load
   */
  calculateEnv(component: Component, opts: GetCalcEnvOptions = {}): EnvDefinition {
    // Search first for env configured via envs aspect itself
    const envIdFromEnvsConfig = this.getEnvIdFromEnvsConfig(component);
    let envIdFromEnvsConfigWithoutVersion;
    if (envIdFromEnvsConfig) {
      envIdFromEnvsConfigWithoutVersion = ComponentID.fromString(envIdFromEnvsConfig).toStringWithoutVersion();
      const envDef = this.getEnvDefinitionByStringId(envIdFromEnvsConfigWithoutVersion);
      if (envDef) {
        this.envIds.add(envDef.id);
        return envDef;
      }
    }

    // in some cases we have the id configured in the teambit.envs/envs but without the version
    // in such cases we won't find it in the slot
    // we search in the component aspect list a matching aspect which is match the id from the teambit.envs/envs
    if (envIdFromEnvsConfigWithoutVersion) {
      const matchedEntry = component.state.aspects.entries.find((aspectEntry) => {
        return (
          envIdFromEnvsConfigWithoutVersion === aspectEntry.id.toString() ||
          envIdFromEnvsConfigWithoutVersion === aspectEntry.id.toString({ ignoreVersion: true })
        );
      });
      if (matchedEntry) {
        // during the tag process, the version in the aspect-entry-id is changed and is not the
        // same as it was when it registered to the slot.
        const envDef = this.getEnvDefinitionById(matchedEntry.id);
        if (envDef) {
          this.envIds.add(envDef.id);
          return envDef;
        }
        if (!opts.skipWarnings) {
          // Do not allow a non existing env
          this.printWarningIfFirstTime(
            matchedEntry.id.toString(),
            `environment with ID: ${matchedEntry.id.toString()} configured on component ${component.id.toString()} was not loaded (run "bit install")`
          );
        }
      }
      // Do not allow configure teambit.envs/envs on the component without configure the env aspect itself
      // const errMsg = new EnvNotConfiguredForComponent(envIdFromEnvsConfig as string, component.id.toString()).message;
      // this.printWarningIfFirstTime(envIdFromEnvsConfig as string, errMsg);
    }

    // in case there is no config in teambit.envs/envs search the aspects for the first env that registered as env
    let envDefFromList;
    component.state.aspects.entries.find((aspectEntry) => {
      const envDef = this.getEnvDefinitionById(aspectEntry.id);
      if (envDef) {
        envDefFromList = envDef;
      }
      return !!envDef;
    });

    if (envDefFromList) {
      this.envIds.add(envDefFromList.id);
      return envDefFromList;
    }
    return this.getDefaultEnv();
  }

  /**
   * an env can be configured on a component in two ways:
   * 1) explicitly inside "teambit.envs/envs". `{ "teambit.envs/envs": { "env": "my-env" } }`
   * 2) the env aspect is set on the variant as any other aspect, e.g. `{ "my-env": {} }`
   *
   * this method returns #1 if exists, otherwise, #2.
   */
  getAllEnvsConfiguredOnComponent(component: Component): EnvDefinition[] {
    // if a component has "envs" config, use it and ignore other components that are set up
    // in this components which happen to be envs.
    const envDef = this.getEnvFromEnvsConfig(component);
    if (envDef) {
      return [envDef];
    }

    return this.getEnvsNotFromEnvsConfig(component);
  }

  /**
   * whether a component has an env configured (either by variant or .bitmap).
   */
  hasEnvConfigured(component: Component): boolean {
    return Boolean(this.getAllEnvsConfiguredOnComponent(component).length);
  }

  getAllRegisteredEnvsIds(): string[] {
    return this.envSlot.toArray().map((envData) => envData[0]);
  }

  getAllRegisteredEnvs(): Environment[] {
    return this.envSlot.toArray().map((envData) => envData[1]);
  }

  getAllRegisteredEnvJsoncCustomizers(): EnvJsoncMergeCustomizer[] {
    return this.envJsoncMergeCustomizerSlot.toArray().map((customizerEntry) => customizerEntry[1]);
  }

  getAllRegisteredEnvJsoncResolvers(): EnvJsoncResolver[] {
    return this.envJsoncResolverSlot.toArray().map((resolver) => resolver[1]);
  }

  getEnvPlugin() {
    return new EnvPlugin(this.envSlot, this.servicesRegistry, this.loggerMain, this.workerMain, this.harmony);
  }

  /**
   * an env can be configured on a component in two ways:
   * 1) explicitly inside "teambit.envs/envs". `{ "teambit.envs/envs": { "env": "my-env" } }`
   * 2) the env aspect is set on the variant as any other aspect, e.g. `{ "my-env": {} }`
   *
   * this method returns only #1
   */
  getEnvFromEnvsConfig(component: Component): EnvDefinition | undefined {
    const envIdFromEnvsConfig = this.getEnvIdFromEnvsConfig(component);
    if (!envIdFromEnvsConfig) {
      return undefined;
    }
    const envIdFromEnvsConfigWithoutVersion = ComponentID.fromString(envIdFromEnvsConfig).toStringWithoutVersion();
    const envDef = this.getEnvDefinitionByStringId(envIdFromEnvsConfigWithoutVersion);
    return envDef;
  }

  /**
   * an env can be configured on a component in two ways:
   * 1) explicitly inside "teambit.envs/envs". `{ "teambit.envs/envs": { "env": "my-env" } }`
   * 2) the env aspect is set on the variant as any other aspect, e.g. `{ "my-env": {} }`
   *
   * this method returns only #2
   */
  getEnvsNotFromEnvsConfig(component: Component): EnvDefinition[] {
    return component.state.aspects.entries.reduce((acc: EnvDefinition[], aspectEntry) => {
      const envDef = this.getEnvDefinitionById(aspectEntry.id);
      if (envDef) acc.push(envDef);
      return acc;
    }, []);
  }

  getEnvIdFromEnvsLegacyExtensions(extensions: ExtensionDataList): string | undefined {
    const envsAspect = extensions.findCoreExtension(EnvsAspect.id);
    const envIdFromEnvsConfig = envsAspect?.data.id;
    return envIdFromEnvsConfig;
  }

  /**
   * @deprecated DO NOT USE THIS METHOD ANYMORE!!! (PLEASE USE .calculateEnvId() instead!)
   */
  async calculateEnvIdFromExtensions(extensions: ExtensionDataList): Promise<string> {
    // Search first for env configured via envs aspect itself
    const envsAspect = extensions.findCoreExtension(EnvsAspect.id);
    const envIdFromEnvsConfig = envsAspect?.config.env;

    const envIdFromEnvsConfigWithoutVersion = envIdFromEnvsConfig
      ? ComponentID.fromString(envIdFromEnvsConfig).toStringWithoutVersion()
      : undefined;

    if (envIdFromEnvsConfig && this.isCoreEnv(envIdFromEnvsConfig)) {
      return envIdFromEnvsConfig;
    }

    // in some cases we have the id configured in the teambit.envs/envs but without the version
    // in such cases we won't find it in the slot
    // we search in the component aspect list a matching aspect which is match the id from the teambit.envs/envs
    if (envIdFromEnvsConfigWithoutVersion) {
      const matchedEntry = extensions.find((extension) => {
        if (extension.extensionId) {
          return (
            envIdFromEnvsConfigWithoutVersion === extension.extensionId.toString() ||
            envIdFromEnvsConfigWithoutVersion === extension.extensionId.toString({ ignoreVersion: true })
          );
        }
        return envIdFromEnvsConfigWithoutVersion === extension.stringId;
      });
      if (matchedEntry?.id) return matchedEntry?.stringId;
    }

    // in case there is no config in teambit.envs/envs search the aspects for the first env that registered as env
    const ids: string[] = [];
    extensions.forEach((extension) => {
      if (extension.extensionId) {
        ids.push(extension.extensionId.toString());
      } else {
        ids.push(extension.stringId);
      }
    });
    const envId = await this.findFirstEnv(ids);
    const finalId = envId || this.getDefaultEnv().id;
    return finalId;
  }

  /**
   * @deprecated DO NOT USE THIS METHOD ANYMORE!!! (PLEASE USE .calculateEnv() instead!)
   */
  async calculateEnvFromExtensions(extensions: ExtensionDataList): Promise<EnvDefinition> {
    // Search first for env configured via envs aspect itself
    const envsAspect = extensions.findCoreExtension(EnvsAspect.id);
    const envIdFromEnvsConfig = envsAspect?.config.env;
    let envIdFromEnvsConfigWithoutVersion;

    if (envIdFromEnvsConfig) {
      envIdFromEnvsConfigWithoutVersion = ComponentID.fromString(envIdFromEnvsConfig).toStringWithoutVersion();
      const envDef = this.getEnvDefinitionByStringId(envIdFromEnvsConfigWithoutVersion);
      if (envDef) {
        this.envIds.add(envDef.id);
        return envDef;
      }
    }

    // in some cases we have the id configured in the teambit.envs/envs but without the version
    // in such cases we won't find it in the slot
    // we search in the component aspect list a matching aspect which is match the id from the teambit.envs/envs
    if (envIdFromEnvsConfigWithoutVersion) {
      const matchedEntry = extensions.find((extension) => {
        if (extension.extensionId) {
          return (
            envIdFromEnvsConfigWithoutVersion === extension.extensionId.toString() ||
            envIdFromEnvsConfigWithoutVersion === extension.extensionId.toString({ ignoreVersion: true })
          );
        }
        return envIdFromEnvsConfigWithoutVersion === extension.stringId;
      });
      if (matchedEntry) {
        // during the tag process, the version in the aspect-entry-id is changed and is not the
        // same as it was when it registered to the slot.
        const envDef = this.getEnvDefinitionByLegacyExtension(matchedEntry);
        if (envDef) {
          this.envIds.add(envDef.id);
          return envDef;
        }
        // Do not allow a non existing env
        // this.printWarningIfFirstTime(
        //   matchedEntry.id.toString(),
        //   `environment with ID: ${matchedEntry.id.toString()} was not found`
        // );
      }
      // Do not allow configure teambit.envs/envs on the component without configure the env aspect itself
      // const errMsg = new EnvNotConfiguredForComponent(envIdFromEnvsConfig).message;
      // this.printWarningIfFirstTime(envIdFromEnvsConfig, errMsg);
    }

    // in case there is no config in teambit.envs/envs search the aspects for the first env that registered as env
    const ids: string[] = [];
    extensions.forEach((extension) => {
      if (extension.extensionId) {
        ids.push(extension.extensionId.toString());
      } else {
        ids.push(extension.stringId);
      }
    });
    const envId = await this.findFirstEnv(ids);
    const envDef = envId ? this.getEnvDefinitionByStringId(envId) : undefined;

    return envDef || this.getDefaultEnv();
  }

  /**
   * This function finds the first environment ID from a list of IDs by checking if it is register as env (to the slot).
   * or contains env.jsonc file
   * @param {string[]} ids - `ids` is an array of string values representing environment IDs. The function `findFirstEnv`
   * takes this array as input and returns a Promise that resolves to a string value representing the first environment ID
   * that matches certain conditions.
   * @returns The `findFirstEnv` function returns a Promise that resolves to a string or undefined. The string represents
   * the ID of the first environment that matches the conditions specified in the function, or undefined if no environment
   * is found.
   */
  private async findFirstEnv(ids: string[]): Promise<string | undefined> {
    let isFoundWithoutVersion = false;
    const envId = await pLocate(ids, async (id) => {
      const idWithoutVersion = id.split('@')[0];
      if (this.isCoreEnv(idWithoutVersion)) return true;
      if (this.isCoreAspect(idWithoutVersion)) return false;
      const envDef = this.getEnvDefinitionByStringId(id);
      if (envDef) return true;
      const envDefWithoutVersion = this.getEnvDefinitionByStringId(idWithoutVersion);
      if (envDefWithoutVersion) {
        isFoundWithoutVersion = true;
        return true;
      }
      const envComponent = await this.getEnvComponentByEnvId(id);
      const hasManifest = this.hasEnvManifest(envComponent);
      if (hasManifest) return true;
      const isUsingEnvEnv = this.isUsingEnvEnv(envComponent);
      return !!isUsingEnvEnv;
    });
    let finalEnvId;
    if (envId) {
      finalEnvId = isFoundWithoutVersion ? envId?.split('@')[0] : envId;
      this.envIds.add(envId);
    }
    return finalEnvId;
  }

  private getEnvDefinitionByLegacyExtension(extension: ExtensionDataEntry): EnvDefinition | undefined {
    const envDef = extension.extensionId
      ? this.getEnvDefinitionById(extension.extensionId)
      : this.getEnvDefinitionByStringId(extension.stringId);
    return envDef;
  }

  getEnvIdFromEnvsConfig(component: Component): string | undefined {
    const envsAspect = component.state.aspects.get(EnvsAspect.id);
    return envsAspect?.config.env;
  }

  getEnvDefinition(id: ComponentID) {
    const allVersions = this.envSlot.toArray();
    const all = allVersions.filter(([envId]) => envId.includes(id.toStringWithoutVersion()));
    const first = head(all);
    if (!first) return undefined;
    const [envId, env] = first;
    return new EnvDefinition(envId, env);
  }

  getEnvDefinitionById(id: ComponentID): EnvDefinition | undefined {
    const envDef =
      this.getEnvDefinitionByStringId(id.toString()) ||
      this.getEnvDefinitionByStringId(id.toString({ ignoreVersion: true }));
    return envDef;
  }

  public getEnvDefinitionByStringId(envId: string): EnvDefinition | undefined {
    const env = this.envSlot.get(envId);
    if (env) {
      return new EnvDefinition(envId, env as Environment);
    }
    return undefined;
  }

  getEnvFromComponent(envComponent: Component): EnvDefinition | undefined {
    const env = this.getEnvDefinitionById(envComponent.id);
    return env;
  }

  /**
   * Return the env definition of teambit.envs/env
   */
  getEnvsEnvDefinition(): EnvDefinition {
    // eslint-disable-next-line @typescript-eslint/no-non-null-assertion
    return this.getEnvDefinitionByStringId('teambit.envs/env')!;
  }

  private printWarningIfFirstTime(envId: string, message: string) {
    if (!this.alreadyShownWarning[envId] && !this.failedToLoadEnvs.has(envId)) {
      this.alreadyShownWarning[envId] = true;
      this.logger.consoleWarning(message);
      this.addFailedToLoadEnvs(envId);
    }
  }

  /**
   * determines whether an env is registered.
   */
  public isEnvRegistered(id: string) {
    return Boolean(this.envSlot.get(id));
  }

  isUsingAspectEnv(component: Component): boolean {
    const data = this.getEnvData(component);
    if (!data) return false;
    return data.type === 'aspect';
  }

  isUsingEnvEnv(component: Component): boolean {
    const data = this.getEnvData(component);
    if (!data) return false;
    return data.type === 'env';
  }

  /**
   * Check if the given component is an env component.
   * @param component
   * @returns
   */
  isEnv(component: Component): boolean {
    return (
      this.isUsingEnvEnv(component) ||
      this.isEnvRegistered(component.id.toString()) ||
      this.isEnvRegistered(component.id.toStringWithoutVersion())
    );
  }

  /**
   * register a new environment service.
   */
  registerService(...envServices: EnvService<any>[]) {
    this.servicesRegistry.register(envServices);
    return this;
  }

  /**
   * get list of services enabled on an env.
   */
  getServices(env: EnvDefinition): EnvServiceList {
    const allServices = this.servicesRegistry.toArray();
    const services: [string, EnvService<any>][] = [];
    allServices.forEach(([id, currentServices]) => {
      currentServices.forEach((service) => {
        try {
          if (this.implements(env, service)) {
            services.push([id, service]);
          }
        } catch {
          this.logger.warn(`failed loading service ${id} for env ${env.id}`);
        }
      });
    });
    return new EnvServiceList(env, services);
  }

  implements(env: EnvDefinition, service: EnvService<any>) {
    // TODO: remove this after refactoring everything and remove getDescriptor from being optional.
    if (!service.getDescriptor) return false;
    return !!service.getDescriptor(env);
  }

  /**
   * register an environment.
   */
  registerEnv(env: Environment) {
    return this.envSlot.register(env);
  }

  /**
   * register an env.jsonc merge customizer.
   */
  registerEnvJsoncMergeCustomizer(customizer: EnvJsoncMergeCustomizer) {
    return this.envJsoncMergeCustomizerSlot.register(customizer);
  }

  registerEnvJsoncResolver(resolver: EnvJsoncResolver) {
    return this.envJsoncResolverSlot.register(resolver);
  }

  getEnvJsoncDetector() {
    return new EnvJsoncDetector();
  }

  async addNonLoadedEnvAsComponentIssues(components: Component[]) {
    await pMapSeries(components, async (component) => {
      const envId = await this.calculateEnvId(component);
      const envIdStr = envId.toString();
      if (!this.isEnvRegistered(envIdStr)) {
        this.addFailedToLoadEnvs(envIdStr);
        // If there is no version and the env is not in the workspace this is not valid
        // you can't set external env without version
        if (!envIdStr.includes('@')) {
          const foundComp = components.find((c) => c.id.toStringWithoutVersion() === envIdStr);
          if (!foundComp) {
            component.state.issues.getOrCreate(IssuesClasses.ExternalEnvWithoutVersion).data = {
              envId: envIdStr,
              componentId: component.id.toString(),
            };
          } else {
            component.state.issues.getOrCreate(IssuesClasses.NonLoadedEnv).data = envIdStr;
          }
        } else {
          component.state.issues.getOrCreate(IssuesClasses.NonLoadedEnv).data = envIdStr;
        }
      }
    });
  }

  // refactor here
  private async createRuntime(components: Component[]): Promise<Runtime> {
    return new Runtime(await this.aggregateByDefs(components), this.logger);
  }

  // :TODO can be refactored to few utilities who will make repeating this very easy.
  private async aggregateByDefs(components: Component[]): Promise<EnvRuntime[]> {
    this.throwForDuplicateComponents(components);
    const envsMap = {};
    components.forEach((component: Component) => {
      const envDef = this.getEnv(component);
      const envId = envDef.id;
      const env = envDef.env;
      // handle config as well when aggregating envs.
      if (envsMap[envId]) envsMap[envId].components.push(component);
      else
        envsMap[envId] = {
          components: [component],
          env,
        };
    });

    return Promise.all(
      Object.keys(envsMap).map(async (key) => {
        const envAspectDef = await this.getEnvAspectDef(key);
        return new EnvRuntime(key, envsMap[key].env, envsMap[key].components, envAspectDef);
      })
    );
  }

  private async getEnvAspectDef(envId: string): Promise<AspectDefinition> {
    const host = this.componentMain.getHost();
    const id = await host.resolveComponentId(envId);
    // We don't want to filter by runtime here as we want to also get envs that configured as plugins. so they don't
    // contain the runtime path.
    const resolvedAspects = await host.resolveAspects(MainRuntime.name, [id], {
      requestedOnly: true,
      filterByRuntime: false,
      useScopeAspectsCapsule: true,
    });
    const def = resolvedAspects[0];

    return def;
  }

  private throwForDuplicateComponents(components: Component[]) {
    const idsStr = components.map((c) => c.id.toString());
    const duplications = findDuplications(idsStr);
    if (duplications.length) {
      throw new Error(`found duplicated components: ${duplications.join(', ')}`);
    }
  }

  static slots = [
    Slot.withType<Environment>(),
    Slot.withType<EnvService<any>>(),
    Slot.withType<EnvJsoncMergeCustomizerRegistry>(),
    Slot.withType<EnvJsoncResolverRegistry>(),
  ];

  static dependencies = [GraphqlAspect, LoggerAspect, ComponentAspect, CLIAspect, WorkerAspect, IssuesAspect];

  static async provider(
    [graphql, loggerAspect, component, cli, worker, issues]: [
      GraphqlMain,
      LoggerMain,
      ComponentMain,
      CLIMain,
      WorkerMain,
      IssuesMain,
    ],
    config: EnvsConfig,
    [envSlot, servicesRegistry, envJsoncMergeCustomizerSlot, envJsoncResolverSlot]: [
      EnvsRegistry,
      ServicesRegistry,
      EnvJsoncMergeCustomizerRegistry,
      EnvJsoncResolverRegistry,
    ],
    context: Harmony
  ) {
    const logger = loggerAspect.createLogger(EnvsAspect.id);
    const envs = new EnvsMain(
      config,
      context,
      envSlot,
      logger,
      servicesRegistry,
      component,
      loggerAspect,
      worker,
      envJsoncMergeCustomizerSlot,
      envJsoncResolverSlot
    );
    component.registerShowFragments([new EnvFragment(envs)]);
    if (issues) issues.registerAddComponentsIssues(envs.addNonLoadedEnvAsComponentIssues.bind(envs));

    const envsCmd = new EnvsCmd(envs, component);
    envsCmd.commands = [new ListEnvsCmd(envs, component), new GetEnvCmd(envs, component)];
    cli.register(envsCmd);
    graphql.register(environmentsSchema(envs));
    return envs;
  }
}

EnvsAspect.addRuntime(EnvsMain);<|MERGE_RESOLUTION|>--- conflicted
+++ resolved
@@ -1,12 +1,4 @@
-<<<<<<< HEAD
-import { isCoreAspect } from '@teambit/bit';
 import { Dependency as LegacyDependency } from '@teambit/legacy.consumer-component';
-=======
-import { join } from 'path';
-import findRoot from 'find-root';
-import { resolveFrom } from '@teambit/toolbox.modules.module-resolver';
-import { existsSync, readFileSync } from 'fs-extra';
->>>>>>> 04ae5469
 import pLocate from 'p-locate';
 import { parse } from 'comment-json';
 import { SourceFile } from '@teambit/component.sources';
@@ -491,7 +483,7 @@
     try {
       const idStr = this.getEnvId(component);
       return Promise.resolve(ComponentID.fromString(idStr));
-    } catch (err) {
+    } catch {
       return this.calculateEnvId(component);
     }
   }

--- conflicted
+++ resolved
@@ -43,53 +43,11 @@
       ...transformers,
       name: env.name,
       icon: env.icon,
-<<<<<<< HEAD
-=======
-      getDevEnvId: () => {
-        return preview.getDevEnvId();
-      },
-      getSchemaExtractor: env.schemaExtractor()(envContext),
-      getDevServer: (context) => {
-        return preview.getDevServer(context)(envContext);
-      },
-      getAdditionalHostDependencies: preview.getHostDependencies.bind(preview),
-      getMounter: preview.getMounter.bind(preview),
-      getGeneratorTemplates: () => {
-        if (!env.generators) return undefined;
-        const generatorList = env.generators()(envContext);
-        return generatorList.compute();
-      },
-      getGeneratorStarters: () => {
-        if (!env.starters) return undefined;
-        const starterList = env.starters()(envContext);
-        return starterList.compute();
-      },
       getAppTypes: () => {
         if (!env.apps) return undefined;
         const appTypesList = env.apps()(envContext);
         return appTypesList.compute();
       },
-      getBuildPipe: () => {
-        // TODO: refactor after defining for an env property
-        const pipeline = env.build()(envContext);
-        if (!pipeline || !pipeline.compute) return [];
-        return pipeline?.compute();
-      },
-      getTagPipe: () => {
-        // TODO: refactor after defining for an env property
-        const pipeline = env.snap()(envContext);
-        if (!pipeline || !pipeline.compute) return [];
-        return pipeline?.compute();
-      },
-      getSnapPipe: () => {
-        const pipeline = env.tag()(envContext);
-        if (!pipeline || !pipeline.compute) return [];
-        return pipeline?.compute();
-      },
-      getDocsTemplate: preview.getDocsTemplate.bind(preview),
-      getPreviewConfig: preview.getPreviewConfig.bind(preview),
-      getBundler: (context) => preview.getBundler(context)(envContext),
->>>>>>> 075d7a99
       __getDescriptor: async () => {
         return {
           type: env.name,

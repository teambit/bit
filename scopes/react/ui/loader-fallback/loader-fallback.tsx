import React, { ComponentType, useEffect, useState, ReactElement } from 'react';
import { LoaderRibbon } from '@teambit/base-ui.loaders.loader-ribbon';

export type LoaderProps = {
  /** component to render */
  Target: ComponentType | undefined;
  /** component to render when Target is undefined */
  DefaultComponent: ComponentType;
  /** component to render when target is missing, for a grace period, until rendering the default */
  Loader?: ComponentType;
  /** cool-down period (in ms) to show Loader, before showing the default */
  timeout?: number;
};

export function LoaderFallback({ Target, Loader = LoaderComponent, DefaultComponent, timeout = 15000 }: LoaderProps) {
  return useFallback(Target && <Target />, <DefaultComponent />, { timeout, loader: <Loader /> });
}
<<<<<<< HEAD

export type useFallbackOptions = { timeout?: number; loader?: ReactElement };

=======

export type useFallbackOptions = { timeout?: number; loader?: ReactElement };

>>>>>>> f6498a7f
export function useFallback(
  target: ReactElement | null | undefined,
  fallback: ReactElement,
  { timeout = 15000, loader = <LoaderComponent /> }: useFallbackOptions = {}
): ReactElement | null {
  const [working, setWorking] = useState(!!target);
  const hasTarget = !!target;

  useEffect(() => {
    if (timeout <= 0) return () => {};
    if (hasTarget) {
      setWorking(true);
      return () => {};
    }

    const tmId = setTimeout(() => setWorking(false), timeout);
    return () => clearTimeout(tmId);
  }, [hasTarget, timeout]);

  if (target) return target;
  if (working && timeout > 0) return loader;
  return fallback;
}

function LoaderComponent() {
  return <LoaderRibbon active style={{ position: 'fixed', top: 0, left: 0, right: 0 }} />;
}<|MERGE_RESOLUTION|>--- conflicted
+++ resolved
@@ -15,15 +15,9 @@
 export function LoaderFallback({ Target, Loader = LoaderComponent, DefaultComponent, timeout = 15000 }: LoaderProps) {
   return useFallback(Target && <Target />, <DefaultComponent />, { timeout, loader: <Loader /> });
 }
-<<<<<<< HEAD
 
 export type useFallbackOptions = { timeout?: number; loader?: ReactElement };
 
-=======
-
-export type useFallbackOptions = { timeout?: number; loader?: ReactElement };
-
->>>>>>> f6498a7f
 export function useFallback(
   target: ReactElement | null | undefined,
   fallback: ReactElement,

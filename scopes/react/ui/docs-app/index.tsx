--- conflicted
+++ resolved
@@ -2,10 +2,7 @@
 export type { DocsAppProps } from './docs-theme';
 
 export { default } from './docs.app-root';
-<<<<<<< HEAD
-=======
 export type { ReactDocsRoot } from './docs.app-root';
->>>>>>> e68952f1
 
 export { defaultDocs } from './docs-app';
 export type { ReactDocsAppProps } from './docs-app';

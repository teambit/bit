--- conflicted
+++ resolved
@@ -31,11 +31,7 @@
     readonly transformers: WebpackConfigTransformer[] = [],
     readonly deploy?: (context: ReactDeployContext) => Promise<void>,
     readonly favicon?: string,
-<<<<<<< HEAD
-    readonly ssr?: boolean
-=======
     private logger?: Logger
->>>>>>> 3e12d8e8
   ) {}
   readonly applicationType = 'react-common-js';
   readonly dir = 'public';

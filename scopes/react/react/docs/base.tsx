--- conflicted
+++ resolved
@@ -18,12 +18,8 @@
   docs?: docsFile;
   compositions: React.ComponentType[];
   componentId: string;
-<<<<<<< HEAD
+  renderingContext: RenderingContext;
 } & Omit<HTMLAttributes<HTMLDivElement>, 'aria-relevant'>;
-=======
-  renderingContext: RenderingContext;
-} & HTMLAttributes<HTMLDivElement>;
->>>>>>> b4fc7d08
 
 const defaultDocs = {
   examples: [],

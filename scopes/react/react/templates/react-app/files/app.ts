--- conflicted
+++ resolved
@@ -2,35 +2,28 @@
 
 export function appFile({ namePascalCase: Name }: ComponentContext) {
   return `import React from 'react';
-<<<<<<< HEAD
-import { Routes, Route } from 'react-router-dom';
-=======
 import { BrowserRouter, Routes, Route } from 'react-router-dom';
->>>>>>> c987f33b
 
 export function ${Name}App() {
   return (
-    {/* header component */}
+    <BrowserRouter>
 
-    <Routes>
-      <Route path="/" element={<div>Hello World!!</div>}>
-          {/* home page component */}
-      </Route>
+       {/* header component */}
 
-<<<<<<< HEAD
-      <Route path="/about">
-          {/* about page component */}
-      </Route>
-=======
         <Routes>
           <Route path="/" element={<div>Hello World!!</div>}>
              {/* home page component */}
           </Route>
->>>>>>> c987f33b
 
-    </Routes>
+          <Route path="/about">
+             {/* about page component */}
+          </Route>
 
-    {/* footer component */}
+        </Switch>
+
+        {/* footer component */}
+
+    </BrowserRouter>
   );
 }
 `;

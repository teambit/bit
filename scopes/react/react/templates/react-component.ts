import { ComponentTemplate, GeneratorContext } from '@teambit/generator/component-template';

export const reactComponent: ComponentTemplate = {
  name: 'react-component',
  generateFiles: (context: GeneratorContext) => {
    const { componentName: component, componentNameCamelCase: Component } = context;

    // index File
    const indexFile = {
      relativePath: 'index.ts',
      content: `export { ${Component} }  from './${component}';`,
    };

    // component File
    const componentFile = {
      relativePath: `${component}.tsx`,
      content: `import React from 'react';

<<<<<<< HEAD
export interface ${Component}Props extends React.HTMLAttributes<HTMLDivElement> {
  children: String
};


export const ${Component} = ( rest: ${Component}Props ) => {
  return (
    <div {...rest}>
      { children }
    </div>
  )
=======
export type ${componentNameCamelCase}Props = {
  text: string;
};

export const ${componentNameCamelCase} = ({ text }: ${componentNameCamelCase}Props) => {
  return <p>{text}</p>
>>>>>>> 3c72d3b6
};`,
    };

    // composition File
    const compositionFile = {
      relativePath: `${component}.composition.tsx`,
      content: `import React from 'react';
import { ${Component} } from './${component}';

<<<<<<< HEAD
export const Preview = () => {
  return <${Component}>hello from ${Component}</${Component}>;
=======
export const Basic${componentNameCamelCase} = () => {
  return <${componentNameCamelCase} text="hello from ${componentNameCamelCase}" />;
>>>>>>> 3c72d3b6
};
`,
    };

    // docs File
    const docsFile = {
      relativePath: `${component}.docs.mdx`,
      content: `---
labels: ['react', 'typescript', 'ui', '${component}']
description: 'A ${Component} component.'
---

import { ${Component} } from './${component}';

${Component} example:

\`\`\`js live
<${Component} text="hello from ${Component}"/>
\`\`\`
`,
    };

    // test File
    const testFile = {
      relativePath: `${component}.spec.tsx`,
      content: `import React from 'react';
import { render } from '@testing-library/react';
import { expect } from 'chai';

<<<<<<< HEAD
import { Basic${Component} } from './${component}.composition';
describe('${component}', () => {

  it('should render the component', () => {
    const { getByText } = render(<Basic${Component} />);
    const rendered = getByText('hello from ${Component}');
=======
import { Basic${componentNameCamelCase} } from './${componentName}.composition';
describe('${componentName}', () => {

  it('should render the component', () => {
    const { getByText } = render(<Basic${componentNameCamelCase} />);
    const rendered = getByText('hello from ${componentNameCamelCase}');
>>>>>>> 3c72d3b6

    expect(rendered).to.exist;
  });
})`,
    };

    return [indexFile, componentFile, compositionFile, docsFile, testFile];
  },
};<|MERGE_RESOLUTION|>--- conflicted
+++ resolved
@@ -16,7 +16,6 @@
       relativePath: `${component}.tsx`,
       content: `import React from 'react';
 
-<<<<<<< HEAD
 export interface ${Component}Props extends React.HTMLAttributes<HTMLDivElement> {
   children: String
 };
@@ -28,14 +27,6 @@
       { children }
     </div>
   )
-=======
-export type ${componentNameCamelCase}Props = {
-  text: string;
-};
-
-export const ${componentNameCamelCase} = ({ text }: ${componentNameCamelCase}Props) => {
-  return <p>{text}</p>
->>>>>>> 3c72d3b6
 };`,
     };
 
@@ -45,13 +36,9 @@
       content: `import React from 'react';
 import { ${Component} } from './${component}';
 
-<<<<<<< HEAD
 export const Preview = () => {
   return <${Component}>hello from ${Component}</${Component}>;
-=======
-export const Basic${componentNameCamelCase} = () => {
-  return <${componentNameCamelCase} text="hello from ${componentNameCamelCase}" />;
->>>>>>> 3c72d3b6
+
 };
 `,
     };
@@ -81,21 +68,13 @@
 import { render } from '@testing-library/react';
 import { expect } from 'chai';
 
-<<<<<<< HEAD
 import { Basic${Component} } from './${component}.composition';
 describe('${component}', () => {
 
   it('should render the component', () => {
     const { getByText } = render(<Basic${Component} />);
     const rendered = getByText('hello from ${Component}');
-=======
-import { Basic${componentNameCamelCase} } from './${componentName}.composition';
-describe('${componentName}', () => {
 
-  it('should render the component', () => {
-    const { getByText } = render(<Basic${componentNameCamelCase} />);
-    const rendered = getByText('hello from ${componentNameCamelCase}');
->>>>>>> 3c72d3b6
 
     expect(rendered).to.exist;
   });

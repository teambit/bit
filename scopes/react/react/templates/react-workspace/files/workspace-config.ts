--- conflicted
+++ resolved
@@ -14,7 +14,6 @@
       'react-dom': '16.13.1',
     },
   };
-<<<<<<< HEAD
 
   configParsed['teambit.workspace/variants'] = empty
     ? {
@@ -23,23 +22,13 @@
         },
       }
     : {
-        '{ui/**}, {pages/**}': {
-          'teambit.react/react': {},
+        '{templates/ui/**}, {templates/pages/**}': {
+          'company.scope/templates/envs/my-react': {},
         },
-        '{envs/*}': {
+        '{templates/envs/**}': {
           'teambit.harmony/aspect': {},
         },
       };
-=======
-  configParsed['teambit.workspace/variants'] = {
-    '{templates/ui/**}, {templates/pages/**}': {
-      'company.scope/templates/envs/my-react': {},
-    },
-    '{templates/envs/**}': {
-      'teambit.harmony/aspect': {},
-    },
-  };
->>>>>>> d0d64097
 
   return stringifyWorkspaceConfig(configParsed);
 }
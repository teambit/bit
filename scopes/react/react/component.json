--- conflicted
+++ resolved
@@ -62,11 +62,7 @@
         "peerDependencies": {
           "react": "^16.8.0 || ^17.0.0",
           "react-dom": "^16.8.0 || ^17.0.0",
-<<<<<<< HEAD
-          "@teambit/legacy": "1.0.299"
-=======
           "@teambit/legacy": "1.0.300"
->>>>>>> 1930b61f
         }
       }
     }

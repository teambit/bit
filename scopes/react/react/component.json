{
  "componentId": {
    "name": "react",
    "version": "0.0.10"
  },
  "propagate": true,
  "extensions": {
    "teambit.pkg/pkg": {
      "packageJson": {
        "name": "@teambit/{name}",
        "private": false
      },
      "packageManagerPublishArgs": [
        "--access public"
      ]
    },
    "teambit.dependencies/dependency-resolver": {
      "policy": {
        "dependencies": {
<<<<<<< HEAD
          "@babel/preset-env": "^7.10.1",
          "@babel/preset-react": "^7.12.10",
          "@typescript-eslint/parser": "4.13.0",
          "@typescript-eslint/eslint-plugin": "4.13.0",
          "eslint-plugin-jest": "24.1.3",
          "eslint-plugin-import": "^2.22.0",
          "eslint-plugin-react-hooks": "^4.0.8",
          "eslint-plugin-react": "^7.20.3",
          "eslint-plugin-jsx-a11y": "^6.3.1",
          "react-app-polyfill": "^1.0.6",
          "resolve-url-loader": "^3.1.1",
          "file-loader": "^6.0.0",
          "jest-environment-jsdom-fourteen": "^1.0.1",
          "identity-obj-proxy": "^3.0.0",
          "url-loader": "^4.1.0",
          "jest-watch-typeahead": "^0.6.0",
          "babel-plugin-named-asset-import": "^0.3.6",
          "babel-loader": "^8.1.0",
          "babel-preset-react-app": "^9.1.2",
          "style-loader": "^1.2.1",
          "react": "^17.0.1",
          "react-dom": "^17.0.1",
          "css-loader": "^3.6.0",
          "postcss-loader": "^3.0.0",
          "sass-loader": "^10.1.0",
          "less": "^3.12.2",
          "less-loader": "^7.0.2",
=======
          "@babel/preset-env": "7.12.17",
          "@babel/preset-react": "7.12.13",
          "@typescript-eslint/parser": "4.15.1",
          "@typescript-eslint/eslint-plugin": "4.15.1",
          "eslint-plugin-jest": "24.1.5",
          "eslint-plugin-import": "2.22.1",
          "eslint-plugin-react-hooks": "4.2.0",
          "eslint-plugin-react": "7.22.0",
          "eslint-plugin-jsx-a11y": "6.4.1",
          "react-app-polyfill": "1.0.6",
          "resolve-url-loader": "3.1.2",
          "file-loader": "6.2.0",
          "jest-environment-jsdom-fourteen": "1.0.1",
          "react-native-web": "0.15.0",
          "identity-obj-proxy": "3.0.0",
          "url-loader": "4.1.1",
          "jest-watch-typeahead": "0.6.1",
          "babel-plugin-named-asset-import": "0.3.7",
          "babel-loader": "8.2.2",
          "babel-preset-react-app": "9.1.2",
          "style-loader": "1.3.0",
          "react-dom": "-",
          "css-loader": "3.6.0",
          "postcss-loader": "3.0.0",
          "sass-loader": "10.1.1",
          "less": "3.13.1",
          "less-loader": "7.3.0",
>>>>>>> 821a6a9a
          "@teambit/legacy": "-",
          "@babel/runtime": "7.12.18"
        },
        "devDependencies": {
<<<<<<< HEAD
          "@types/react": "^17.0.2",
          "@types/react-dom": "^17.0.1",
          "@types/mocha": "^5.2.7",
          "@types/node": "^12.12.27",
=======
          "@types/mocha": "5.2.7",
          "@types/node": "12.20.4",
>>>>>>> 821a6a9a
          "@teambit/legacy": "-",
          "react": "-",
          "react-dom": "-"
        },
        "peerDependencies": {
<<<<<<< HEAD
          "@teambit/legacy": "1.0.2"
=======
          "react": "16.13.1",
          "@teambit/legacy": "1.0.48",
          "react-dom": "16.13.1"
>>>>>>> 821a6a9a
        }
      }
    }
  }
}<|MERGE_RESOLUTION|>--- conflicted
+++ resolved
@@ -17,35 +17,6 @@
     "teambit.dependencies/dependency-resolver": {
       "policy": {
         "dependencies": {
-<<<<<<< HEAD
-          "@babel/preset-env": "^7.10.1",
-          "@babel/preset-react": "^7.12.10",
-          "@typescript-eslint/parser": "4.13.0",
-          "@typescript-eslint/eslint-plugin": "4.13.0",
-          "eslint-plugin-jest": "24.1.3",
-          "eslint-plugin-import": "^2.22.0",
-          "eslint-plugin-react-hooks": "^4.0.8",
-          "eslint-plugin-react": "^7.20.3",
-          "eslint-plugin-jsx-a11y": "^6.3.1",
-          "react-app-polyfill": "^1.0.6",
-          "resolve-url-loader": "^3.1.1",
-          "file-loader": "^6.0.0",
-          "jest-environment-jsdom-fourteen": "^1.0.1",
-          "identity-obj-proxy": "^3.0.0",
-          "url-loader": "^4.1.0",
-          "jest-watch-typeahead": "^0.6.0",
-          "babel-plugin-named-asset-import": "^0.3.6",
-          "babel-loader": "^8.1.0",
-          "babel-preset-react-app": "^9.1.2",
-          "style-loader": "^1.2.1",
-          "react": "^17.0.1",
-          "react-dom": "^17.0.1",
-          "css-loader": "^3.6.0",
-          "postcss-loader": "^3.0.0",
-          "sass-loader": "^10.1.0",
-          "less": "^3.12.2",
-          "less-loader": "^7.0.2",
-=======
           "@babel/preset-env": "7.12.17",
           "@babel/preset-react": "7.12.13",
           "@typescript-eslint/parser": "4.15.1",
@@ -59,7 +30,6 @@
           "resolve-url-loader": "3.1.2",
           "file-loader": "6.2.0",
           "jest-environment-jsdom-fourteen": "1.0.1",
-          "react-native-web": "0.15.0",
           "identity-obj-proxy": "3.0.0",
           "url-loader": "4.1.1",
           "jest-watch-typeahead": "0.6.1",
@@ -67,38 +37,27 @@
           "babel-loader": "8.2.2",
           "babel-preset-react-app": "9.1.2",
           "style-loader": "1.3.0",
-          "react-dom": "-",
+          "react": "^17.0.1",
+          "react-dom": "^17.0.1",
           "css-loader": "3.6.0",
           "postcss-loader": "3.0.0",
           "sass-loader": "10.1.1",
           "less": "3.13.1",
           "less-loader": "7.3.0",
->>>>>>> 821a6a9a
           "@teambit/legacy": "-",
           "@babel/runtime": "7.12.18"
         },
         "devDependencies": {
-<<<<<<< HEAD
           "@types/react": "^17.0.2",
           "@types/react-dom": "^17.0.1",
-          "@types/mocha": "^5.2.7",
-          "@types/node": "^12.12.27",
-=======
           "@types/mocha": "5.2.7",
           "@types/node": "12.20.4",
->>>>>>> 821a6a9a
           "@teambit/legacy": "-",
           "react": "-",
           "react-dom": "-"
         },
         "peerDependencies": {
-<<<<<<< HEAD
           "@teambit/legacy": "1.0.2"
-=======
-          "react": "16.13.1",
-          "@teambit/legacy": "1.0.48",
-          "react-dom": "16.13.1"
->>>>>>> 821a6a9a
         }
       }
     }

--- conflicted
+++ resolved
@@ -57,13 +57,7 @@
           "react-dom": "-"
         },
         "peerDependencies": {
-<<<<<<< HEAD
-          "bit-bin": "14.8.9-dev.289"
-=======
-          "react": "^16.13.1",
-          "bit-bin": "14.8.9-dev.291",
-          "react-dom": "^16.13.1"
->>>>>>> 08b56ed5
+          "bit-bin": "14.8.9-dev.291"
         }
       }
     }

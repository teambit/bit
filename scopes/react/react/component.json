{
  "componentId": {
    "name": "react",
    "version": "0.0.10"
  },
  "propagate": true,
  "extensions": {
    "teambit.dependencies/dependency-resolver": {
      "policy": {
        "dependencies": {
          "react": "-",
          "react-dom": "-",
          "@svgr/webpack": "5.5.0",
          "@babel/preset-env": "7.12.17",
          "@babel/preset-react": "7.13.13",
          "@typescript-eslint/parser": "4.30.0",
          "@typescript-eslint/eslint-plugin": "4.30.0",
          "eslint-plugin-jest": "24.1.5",
          "eslint-plugin-import": "2.22.1",
          "eslint-plugin-react-hooks": "4.2.0",
          "eslint-plugin-react": "7.22.0",
          "eslint-plugin-jsx-a11y": "6.4.1",
          "eslint-plugin-mdx": "1.13.0",
          "new-url-loader": "0.1.1",
          "react-app-polyfill": "1.0.6",
          "@mdx-js/react": "1.6.22",
          "jest-environment-jsdom": "26.6.2",
          "identity-obj-proxy": "3.0.0",
          "jest-watch-typeahead": "0.6.1",
          "babel-plugin-named-asset-import": "0.3.7",
          "babel-loader": "8.2.2",
          "babel-preset-react-app": "^10.0.0",
          "postcss-normalize": "10.0.0",
          "postcss-preset-env": "6.7.0",
          "postcss-flexbugs-fixes": "5.0.2",
<<<<<<< HEAD
=======
          "sanitize.css": "12.0.1",
          "sass-loader": "12.1.0",
          "less": "^4.1.1",
          "less-loader": "10.0.0",
>>>>>>> ffc48435
          "@teambit/legacy": "-",
          "@babel/runtime": "^7.12.18",
          "react-refresh": "0.10.0"
        },
        "devDependencies": {
          "react": "-",
          "react-dom": "-",
          "@teambit/legacy": "-",
          "@types/mocha": "5.2.7",
          "@types/node": "12.20.4",
          "@types/postcss-normalize": "9.0.1",
          "@types/react": "^17.0.8",
          "@types/react-dom": "^17.0.5"

        },
        "peerDependencies": {
          "react": "^16.8.0 || ^17.0.0",
          "react-dom": "^16.8.0 || ^17.0.0",
          "@teambit/legacy": "1.0.195"
        }
      }
    }
  }
}<|MERGE_RESOLUTION|>--- conflicted
+++ resolved
@@ -33,13 +33,10 @@
           "postcss-normalize": "10.0.0",
           "postcss-preset-env": "6.7.0",
           "postcss-flexbugs-fixes": "5.0.2",
-<<<<<<< HEAD
-=======
           "sanitize.css": "12.0.1",
           "sass-loader": "12.1.0",
           "less": "^4.1.1",
           "less-loader": "10.0.0",
->>>>>>> ffc48435
           "@teambit/legacy": "-",
           "@babel/runtime": "^7.12.18",
           "react-refresh": "0.10.0"

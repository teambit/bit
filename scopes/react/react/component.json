{
  "componentId": {
    "name": "react",
    "version": "0.0.10"
  },
  "propagate": true,
  "extensions": {
    "teambit.pkg/pkg": {
      "packageJson": {
        "name": "@teambit/{name}",
        "private": false
      },
      "packageManagerPublishArgs": [
        "--access public"
      ]
    },
    "teambit.dependencies/dependency-resolver": {
      "policy": {
        "dependencies": {
          "@babel/preset-env": "^7.10.1",
          "@babel/preset-react": "^7.12.10",
          "@typescript-eslint/parser": "4.13.0",
          "@typescript-eslint/eslint-plugin": "4.13.0",
          "eslint-plugin-jest": "24.1.3",
          "eslint-plugin-import": "^2.22.0",
          "eslint-plugin-react-hooks": "^4.0.8",
          "eslint-plugin-react": "^7.20.3",
          "eslint-plugin-jsx-a11y": "^6.3.1",
          "react-app-polyfill": "^1.0.6",
          "resolve-url-loader": "^3.1.1",
          "file-loader": "^6.0.0",
          "jest-environment-jsdom-fourteen": "^1.0.1",
          "identity-obj-proxy": "^3.0.0",
          "url-loader": "^4.1.0",
          "jest-watch-typeahead": "^0.6.0",
          "babel-plugin-named-asset-import": "^0.3.6",
          "babel-loader": "^8.1.0",
          "babel-preset-react-app": "^9.1.2",
          "style-loader": "^1.2.1",
          "react": "^17.0.1",
          "react-dom": "^17.0.0",
          "css-loader": "^3.6.0",
          "postcss-loader": "^3.0.0",
          "sass-loader": "^10.1.0",
          "less": "^3.12.2",
          "less-loader": "^7.0.2",
          "bit-bin": "-",
          "@babel/runtime": "^7.11.2"
        },
        "devDependencies": {
          "@types/react": "^17.0.0",
          "@types/react-dom": "^17.0.0",
          "@types/mocha": "^5.2.7",
          "@types/node": "^12.12.27",
          "bit-bin": "-",
          "react": "-",
          "react-dom": "-"
        },
        "peerDependencies": {
<<<<<<< HEAD
          "bit-bin": "14.8.9-dev.291"
=======
          "react": "^16.13.1",
          "bit-bin": "14.8.9-dev.295",
          "react-dom": "^16.13.1"
>>>>>>> 2cd5c5e7
        }
      }
    }
  }
}<|MERGE_RESOLUTION|>--- conflicted
+++ resolved
@@ -57,13 +57,7 @@
           "react-dom": "-"
         },
         "peerDependencies": {
-<<<<<<< HEAD
-          "bit-bin": "14.8.9-dev.291"
-=======
-          "react": "^16.13.1",
-          "bit-bin": "14.8.9-dev.295",
-          "react-dom": "^16.13.1"
->>>>>>> 2cd5c5e7
+          "bit-bin": "14.8.9-dev.291",
         }
       }
     }

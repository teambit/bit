{
  "componentId": {
    "name": "react",
    "version": "0.0.10"
  },
  "propagate": true,
  "extensions": {
    "teambit.pkg/pkg": {
      "packageJson": {
        "name": "@teambit/{name}",
        "private": false
      },
      "packageManagerPublishArgs": [
        "--access public"
      ]
    },
    "teambit.dependencies/dependency-resolver": {
      "policy": {
        "dependencies": {
          "react": "-",
          "react-dom": "-",
          "@babel/preset-env": "7.12.17",
          "@babel/preset-react": "7.12.13",
          "@typescript-eslint/parser": "4.15.1",
          "@typescript-eslint/eslint-plugin": "4.15.1",
          "eslint-plugin-jest": "24.1.5",
          "eslint-plugin-import": "2.22.1",
          "eslint-plugin-react-hooks": "4.2.0",
          "eslint-plugin-react": "7.22.0",
          "eslint-plugin-jsx-a11y": "6.4.1",
          "react-app-polyfill": "1.0.6",
          "resolve-url-loader": "3.1.2",
          "file-loader": "6.2.0",
          "jest-environment-jsdom-fourteen": "1.0.1",
          "identity-obj-proxy": "3.0.0",
          "url-loader": "4.1.1",
          "jest-watch-typeahead": "0.6.1",
          "babel-plugin-named-asset-import": "0.3.7",
          "babel-loader": "8.2.2",
<<<<<<< HEAD
          "babel-preset-react-app": "^10.0.0",
          "react-dom": "-",
          "style-loader": "^2.0.0",
          "css-loader": "5.2.0",
          "postcss-loader": "5.2.0",
          "sass-loader": "11.0.1",
          "less": "^4.1.1",
          "less-loader": "8.0.0",
=======
          "babel-preset-react-app": "9.1.2",
          "style-loader": "1.3.0",
          "css-loader": "3.6.0",
          "postcss-loader": "3.0.0",
          "sass-loader": "10.1.1",
          "less": "3.13.1",
          "less-loader": "7.3.0",
>>>>>>> bf132860
          "@teambit/legacy": "-",
          "@babel/runtime": "^7.12.18"
        },
        "devDependencies": {
          "react": "-",
          "react-dom": "-",
          "@teambit/legacy": "-",
          "@types/mocha": "5.2.7",
          "@types/node": "12.20.4",
          "@types/react": "^16.8.0",
          "@types/react-dom": "^16.8.0"
        },
        "peerDependencies": {
          "react": "^16.8.0 || ^17.0.0",
          "react-dom": "^16.8.0 || ^17.0.0",
          "@teambit/legacy": "1.0.50"
        }
      }
    }
  }
}<|MERGE_RESOLUTION|>--- conflicted
+++ resolved
@@ -37,24 +37,14 @@
           "jest-watch-typeahead": "0.6.1",
           "babel-plugin-named-asset-import": "0.3.7",
           "babel-loader": "8.2.2",
-<<<<<<< HEAD
           "babel-preset-react-app": "^10.0.0",
-          "react-dom": "-",
+        
           "style-loader": "^2.0.0",
           "css-loader": "5.2.0",
           "postcss-loader": "5.2.0",
           "sass-loader": "11.0.1",
           "less": "^4.1.1",
           "less-loader": "8.0.0",
-=======
-          "babel-preset-react-app": "9.1.2",
-          "style-loader": "1.3.0",
-          "css-loader": "3.6.0",
-          "postcss-loader": "3.0.0",
-          "sass-loader": "10.1.1",
-          "less": "3.13.1",
-          "less-loader": "7.3.0",
->>>>>>> bf132860
           "@teambit/legacy": "-",
           "@babel/runtime": "^7.12.18"
         },

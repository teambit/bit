--- conflicted
+++ resolved
@@ -508,28 +508,13 @@
   }
 
   /**
-   * @deprecated use createEsmCompilerTask()
-   */
-  getEsmCompilerTask(transformers: TsConfigTransformer[] = [], tsModule = ts) {
-<<<<<<< HEAD
-    return this.createEsmCompilerTask(transformers as PipeServiceModifier[], tsModule);
-=======
-    return this.createEsmCompilerTask(transformers as Function[], tsModule);
->>>>>>> 928ca6d0
-  }
-
-  /**
    * Get a compiler task with react config and set to esm module
    * @param transformers
    * @param tsModule
    * @returns
    */
-<<<<<<< HEAD
-  createEsmCompilerTask(transformers: PipeServiceModifier[] = [], tsModule = ts) {
-=======
-  createEsmCompilerTask(transformers: Function[] = [], tsModule = ts) {
->>>>>>> 928ca6d0
-    const tsCompiler = this.createTsEsmCompiler('build', transformers as TsConfigTransformer[], tsModule);
+  getEsmCompilerTask(transformers: TsConfigTransformer[] = [], tsModule = ts) {
+    const tsCompiler = this.getTsEsmCompiler('build', transformers, tsModule);
     return this.compiler.createTask('TSCompiler', tsCompiler);
   }
 

import ts, { TsConfigSourceFile } from 'typescript';
import { tmpdir } from 'os';
import { Component } from '@teambit/component';
import { ComponentUrl } from '@teambit/component.modules.component-url';
import { BuildTask, CAPSULE_ARTIFACTS_DIR } from '@teambit/builder';
import { merge, cloneDeep } from 'lodash';
import { Bundler, BundlerContext, DevServer, DevServerContext } from '@teambit/bundler';
import { CompilerMain } from '@teambit/compiler';
import {
  BuilderEnv,
  CompilerEnv,
  DependenciesEnv,
  DevEnv,
  LinterEnv,
  PackageEnv,
  TesterEnv,
  FormatterEnv,
  PipeServiceModifier,
  PipeServiceModifiersMap,
} from '@teambit/envs';
import { JestMain } from '@teambit/jest';
import { PackageJsonProps, PkgMain } from '@teambit/pkg';
import { Tester, TesterMain } from '@teambit/tester';
import { TsConfigTransformer, TypescriptMain } from '@teambit/typescript';
import type { TypeScriptCompilerOptions } from '@teambit/typescript';
import { WebpackConfigTransformer, WebpackMain } from '@teambit/webpack';
import { Workspace } from '@teambit/workspace';
import { ESLintMain, EslintConfigTransformer } from '@teambit/eslint';
import { PrettierConfigTransformer, PrettierMain } from '@teambit/prettier';
import { Linter, LinterContext } from '@teambit/linter';
import { Formatter, FormatterContext } from '@teambit/formatter';
import { pathNormalizeToLinux } from '@teambit/legacy/dist/utils';
import type { ComponentMeta } from '@teambit/react.ui.highlighter.component-metadata.bit-component-meta';
import { SchemaExtractor } from '@teambit/schema';
import { join, resolve } from 'path';
import { outputFileSync } from 'fs-extra';
import { Logger } from '@teambit/logger';
// Makes sure the @teambit/react.ui.docs-app is a dependency
// TODO: remove this import once we can set policy from component to component with workspace version. Then set it via the component.json
// eslint-disable-next-line @typescript-eslint/no-unused-vars
import { ReactMainConfig } from './react.main.runtime';
import { ReactAspect } from './react.aspect';
// webpack configs for both components and envs
import basePreviewConfigFactory from './webpack/webpack.config.base';
import basePreviewProdConfigFactory from './webpack/webpack.config.base.prod';

// webpack configs for envs only
// import devPreviewConfigFactory from './webpack/webpack.config.preview.dev';
import envPreviewDevConfigFactory from './webpack/webpack.config.env.dev';

// webpack configs for components only
import componentPreviewProdConfigFactory from './webpack/webpack.config.component.prod';
import componentPreviewDevConfigFactory from './webpack/webpack.config.component.dev';
import { generateAddAliasesFromPeersTransformer, generateExposePeersTransformer } from './webpack/transformers';

export const ReactEnvType = 'react';
const defaultTsConfig = require('./typescript/tsconfig.json');
const buildTsConfig = require('./typescript/tsconfig.build.json');
const eslintConfig = require('./eslint/eslintrc');
const prettierConfig = require('./prettier/prettier.config.js');

// TODO: move to be taken from the key mode of compiler context
type CompilerMode = 'build' | 'dev';

type GetBuildPipeModifiers = PipeServiceModifiersMap & {
  tsModifier?: PipeServiceModifier;
};

/**
 * a component environment built for [React](https://reactjs.org) .
 */
export class ReactEnv
  implements TesterEnv, CompilerEnv, LinterEnv, DevEnv, BuilderEnv, DependenciesEnv, PackageEnv, FormatterEnv
{
  constructor(
    /**
     * jest extension
     */
    private jestAspect: JestMain,

    /**
     * typescript extension.
     */
    protected tsAspect: TypescriptMain,

    /**
     * compiler extension.
     */
    private compiler: CompilerMain,

    /**
     * webpack extension.
     */
    private webpack: WebpackMain,

    /**
     * workspace extension.
     */
    private workspace: Workspace,

    /**
     * pkg extension.
     */
    private pkg: PkgMain,

    /**
     * tester extension
     */
    private tester: TesterMain,

    private config: ReactMainConfig,

    private eslint: ESLintMain,

    private prettier: PrettierMain,

    private logger: Logger,

    private compilerAspectId: string
  ) {}

  getTsConfig(targetTsConfig?: TsConfigSourceFile): TsConfigSourceFile {
    return targetTsConfig ? merge({}, defaultTsConfig, targetTsConfig) : defaultTsConfig;
  }

  getBuildTsConfig(targetTsConfig?: TsConfigSourceFile): TsConfigSourceFile {
    return targetTsConfig ? merge({}, buildTsConfig, targetTsConfig) : buildTsConfig;
  }

  /**
   * Get a jest tester instance with react config and cjs configs
   * @param jestConfigPath
   * @param jestModulePath
   * @returns
   */
  getCjsJestTester(jestConfigPath?: string, jestModulePath?: string): Tester {
    const pathToSource = pathNormalizeToLinux(__dirname).replace('/dist', '');
    const defaultConfig = join(pathToSource, './jest/jest.cjs.config.js');
    const config = jestConfigPath || defaultConfig;
    return this.jestAspect.createTester(config, jestModulePath || require.resolve('jest'));
  }

  /**
   * Get a jest tester instance with react config and esm configs
   * @param jestConfigPath
   * @param jestModulePath
   * @returns
   */
  getEsmJestTester(jestConfigPath?: string, jestModulePath?: string): Tester {
    const pathToSource = pathNormalizeToLinux(__dirname).replace('/dist', '');
    const defaultConfig = join(pathToSource, './jest/jest.esm.config.js');
    const config = jestConfigPath || defaultConfig;
    return this.jestAspect.createTester(config, jestModulePath || require.resolve('jest'));
  }

  /**
   * returns a component tester.
   */
  getTester(jestConfigPath: string, jestModulePath?: string): Tester {
    // return this.getEsmJestTester(jestConfigPath, jestModulePath);
    return this.getCjsJestTester(jestConfigPath, jestModulePath);
  }

  private getTsCompilerOptions(mode: CompilerMode = 'dev'): TypeScriptCompilerOptions {
    const tsconfig = mode === 'dev' ? cloneDeep(defaultTsConfig) : cloneDeep(buildTsConfig);
    const pathToSource = pathNormalizeToLinux(__dirname).replace('/dist/', '/src/');
    const compileJs = true;
    const compileJsx = true;
    return {
      tsconfig,
      // TODO: @david please remove this line and refactor to be something that makes sense.
      types: [resolve(pathToSource, './typescript/style.d.ts'), resolve(pathToSource, './typescript/asset.d.ts')],
      compileJs,
      compileJsx,
    };
  }

  /**
   * Get a compiler instance with react config and set it to cjs module
   * @param mode
   * @param transformers
   * @param tsModule
   * @returns
   */
  getTsCjsCompiler(mode: CompilerMode = 'dev', transformers: TsConfigTransformer[] = [], tsModule = ts) {
    const tsCompileOptions = this.getTsCompilerOptions(mode);
    return this.tsAspect.createCjsCompiler(tsCompileOptions, transformers, tsModule);
  }

  /**
   * Get a compiler instance with react config and set it to esm module
   * @param mode
   * @param transformers
   * @param tsModule
   * @returns
   */
  getTsEsmCompiler(mode: CompilerMode = 'dev', transformers: TsConfigTransformer[] = [], tsModule = ts) {
    const tsCompileOptions = this.getTsCompilerOptions(mode);
    return this.tsAspect.createEsmCompiler(tsCompileOptions, transformers, tsModule);
  }

  getCompiler(transformers: TsConfigTransformer[] = [], tsModule = ts) {
    // return this.getTsEsmCompiler('dev', transformers, tsModule);
    return this.getTsCjsCompiler('dev', transformers, tsModule);
  }

  /**
   * returns and configures the component linter.
   */
  getLinter(context: LinterContext, transformers: EslintConfigTransformer[] = []): Linter {
    const defaultTransformer: EslintConfigTransformer = (configMutator) => {
      configMutator.addExtensionTypes(['.md', '.mdx']);
      return configMutator;
    };

    const allTransformers = [defaultTransformer, ...transformers];

    return this.eslint.createLinter(
      context,
      {
        config: eslintConfig,
        // resolve all plugins from the react environment.
        pluginPath: __dirname,
      },
      allTransformers
    );
  }

  /**
   * returns and configures the component formatter.
   */
  getFormatter(context: FormatterContext, transformers: PrettierConfigTransformer[] = []): Formatter {
    return this.prettier.createFormatter(
      context,
      {
        config: prettierConfig,
      },
      transformers
    );
  }

  private getFileMap(components: Component[], local = false) {
    return components.reduce<{ [key: string]: ComponentMeta }>((index, component: Component) => {
      component.state.filesystem.files.forEach((file) => {
        index[file.path] = {
          id: component.id.toString(),
          homepage: local ? `/${component.id.fullName}` : ComponentUrl.toUrl(component.id),
        };
      });

      return index;
    }, {});
  }

  private writeFileMap(components: Component[], local?: boolean) {
    const fileMap = this.getFileMap(components, local);
    const path = join(tmpdir(), `${Math.random().toString(36).slice(2, 11)}.json`);
    outputFileSync(path, JSON.stringify(fileMap));
    return path;
  }

  /**
   * required for `bit start`
   */
  getDevEnvId(id?: string) {
    if (typeof id !== 'string') return ReactAspect.id;
    return id || ReactAspect.id;
  }

  /**
   * get a schema generator instance configured with the correct tsconfig.
   */
  getSchemaExtractor(tsconfig: TsConfigSourceFile): SchemaExtractor {
    return this.tsAspect.createSchemaExtractor(this.getTsConfig(tsconfig));
  }

  /**
   * returns and configures the React component dev server.
   * required for `bit start`
   */
  getDevServer(context: DevServerContext, transformers: WebpackConfigTransformer[] = []): DevServer {
    const baseConfig = basePreviewConfigFactory(false);
    const envDevConfig = envPreviewDevConfigFactory(context.id);
    const componentDevConfig = componentPreviewDevConfigFactory(this.workspace.path, context.id);
    const peers = this.getAllHostDependencies();
    const peerAliasesTransformer = generateAddAliasesFromPeersTransformer(peers, this.logger);

    const defaultTransformer: WebpackConfigTransformer = (configMutator) => {
      const merged = configMutator.merge([baseConfig, envDevConfig, componentDevConfig]);
      return merged;
    };

    return this.webpack.createDevServer(context, [defaultTransformer, peerAliasesTransformer, ...transformers]);
  }

  async getBundler(context: BundlerContext, transformers: WebpackConfigTransformer[] = []): Promise<Bundler> {
    return this.createComponentsWebpackBundler(context, transformers);
  }

  async createComponentsWebpackBundler(
    context: BundlerContext,
    transformers: WebpackConfigTransformer[] = []
  ): Promise<Bundler> {
    const peers = this.getAllHostDependencies();
    const peerAliasesTransformer = generateAddAliasesFromPeersTransformer(peers, this.logger);
    const baseConfig = basePreviewConfigFactory(!context.development);
    const baseProdConfig = basePreviewProdConfigFactory(Boolean(context.externalizePeer), peers, context.development);
    const componentProdConfig = componentPreviewProdConfigFactory();

    const defaultTransformer: WebpackConfigTransformer = (configMutator) => {
      const merged = configMutator.merge([baseConfig, baseProdConfig, componentProdConfig]);
      return merged;
    };
    const mergedTransformers = [defaultTransformer, peerAliasesTransformer, ...transformers];
    return this.createWebpackBundler(context, mergedTransformers);
  }

  async createTemplateWebpackBundler(
    context: BundlerContext,
    transformers: WebpackConfigTransformer[] = []
  ): Promise<Bundler> {
    const peers = this.getAllHostDependencies();
    const peerAliasesTransformer = generateAddAliasesFromPeersTransformer(peers, this.logger);
<<<<<<< HEAD
    const exposePeersTransformer = generateExposePeersTransformer(peers);
=======
    const exposePeersTransformer = generateExposePeersTransformer(peers, this.logger);
>>>>>>> 861bf5a9
    const baseConfig = basePreviewConfigFactory(!context.development);
    const baseProdConfig = basePreviewProdConfigFactory(Boolean(context.externalizePeer), peers, context.development);

    const defaultTransformer: WebpackConfigTransformer = (configMutator) => {
      const merged = configMutator.merge([baseConfig, baseProdConfig]);
      return merged;
    };
    const mergedTransformers = [defaultTransformer, peerAliasesTransformer, exposePeersTransformer, ...transformers];
    return this.createWebpackBundler(context, mergedTransformers);
  }

  private async createWebpackBundler(
    context: BundlerContext,
    transformers: WebpackConfigTransformer[] = []
  ): Promise<Bundler> {
    return this.webpack.createBundler(context, transformers);
  }

  /**
   * Get the peers configured by the env on the components + the host deps configured by the env
   */
  getAllHostDependencies() {
    const envComponentPeers = Object.keys(this.getDependencies().peerDependencies || {}) || [];
    const additionalHostDeps = this.getAdditionalHostDependencies() || [];
    const peers = envComponentPeers.concat(additionalHostDeps);
    return peers;
  }

  getAdditionalHostDependencies(): string[] {
    return ['@teambit/mdx.ui.mdx-scope-context', '@mdx-js/react'];
  }

  /**
   * returns a path to a docs template.
   */
  getDocsTemplate() {
    return require.resolve('@teambit/react.ui.docs-app');
  }

  icon = 'https://static.bit.dev/extensions-icons/react.svg';

  /**
   * returns a paths to a function which mounts a given component to DOM
   */
  getMounter() {
    return require.resolve('./mount');
  }

  getPreviewConfig() {
    return {
      strategyName: 'component',
      splitComponentBundle: true,
    };
  }

  /**
   * define the package json properties to add to each component.
   */
  getPackageJsonProps(): PackageJsonProps {
    // React compile by default to esm, so uses type module
    // return this.getEsmPackageJsonProps();
    return this.getCjsPackageJsonProps();
  }

  /**
   * Get the default package.json props for a cjs component
   * @returns
   */
  getCjsPackageJsonProps(): PackageJsonProps {
    return this.tsAspect.getCjsPackageJsonProps();
  }

  /**
   * Get the default package.json props for an esm component
   * @returns
   */
  getEsmPackageJsonProps(): PackageJsonProps {
    return this.tsAspect.getEsmPackageJsonProps();
  }

  getNpmIgnore() {
    // ignores only .ts files in the root directory, so d.ts files inside dists are unaffected.
    // without this change, the package has "index.ts" file in the root, causing typescript to parse it instead of the
    // d.ts files. (changing the "types" prop in the package.json file doesn't help).
    return [`${CAPSULE_ARTIFACTS_DIR}/`];
  }

  /**
   * adds dependencies to all configured components.
   */
  getDependencies() {
    return {
      dependencies: {
        react: '-',
        'react-dom': '-',
        'core-js': '^3.0.0',
      },
      // TODO: add this only if using ts
      devDependencies: {
        react: '-',
        'react-dom': '-',
        '@types/mocha': '-',
        '@types/node': '12.20.4',
        '@types/react': '^17.0.8',
        '@types/react-dom': '^17.0.5',
        '@types/jest': '^26.0.0',
        // This is added as dev dep since our jest file transformer uses babel plugins that require this to be installed
        '@babel/runtime': '7.12.18',
        '@types/testing-library__jest-dom': '5.9.5',
      },
      peerDependencies: {
        react: '^16.8.0 || ^17.0.0',
        'react-dom': '^16.8.0 || ^17.0.0',
      },
    };
  }

  /**
   * returns the component build pipeline.
   */
  getBuildPipe(modifiers: GetBuildPipeModifiers = {}): BuildTask[] {
    const transformers: TsConfigTransformer[] =
      (modifiers?.tsModifier?.transformers as any as TsConfigTransformer[]) || [];
    return [this.getCompilerTask(transformers, modifiers?.tsModifier?.module || ts), this.tester.task];
  }

  /**
   * Get the react build pipeline without the compilation task.
   * This help in cases you want to only replace the compilation task with something else
   * @returns
   */
  getBuildPipeWithoutCompiler(): BuildTask[] {
    const pipeWithoutCompiler = this.getBuildPipe().filter((task) => task.aspectId !== this.compilerAspectId);
    return pipeWithoutCompiler;
  }

  /**
   * Get a compiler task with react config and set to esm module
   * @param transformers
   * @param tsModule
   * @returns
   */
  getEsmCompilerTask(transformers: TsConfigTransformer[] = [], tsModule = ts) {
    const tsCompiler = this.getTsEsmCompiler('build', transformers, tsModule);
    return this.compiler.createTask('TSCompiler', tsCompiler);
  }

  /**
   * Get a compiler task with react config and set to cjs module
   * @param transformers
   * @param tsModule
   * @returns
   */
  getCjsCompilerTask(transformers: TsConfigTransformer[] = [], tsModule = ts) {
    const tsCompiler = this.getTsCjsCompiler('build', transformers, tsModule);
    return this.compiler.createTask('TSCompiler', tsCompiler);
  }

  private getCompilerTask(transformers: TsConfigTransformer[] = [], tsModule = ts) {
    return this.getCjsCompilerTask(transformers, tsModule);
  }

  async __getDescriptor() {
    return {
      type: ReactEnvType,
    };
  }
}<|MERGE_RESOLUTION|>--- conflicted
+++ resolved
@@ -321,11 +321,7 @@
   ): Promise<Bundler> {
     const peers = this.getAllHostDependencies();
     const peerAliasesTransformer = generateAddAliasesFromPeersTransformer(peers, this.logger);
-<<<<<<< HEAD
-    const exposePeersTransformer = generateExposePeersTransformer(peers);
-=======
     const exposePeersTransformer = generateExposePeersTransformer(peers, this.logger);
->>>>>>> 861bf5a9
     const baseConfig = basePreviewConfigFactory(!context.development);
     const baseProdConfig = basePreviewProdConfigFactory(Boolean(context.externalizePeer), peers, context.development);
 

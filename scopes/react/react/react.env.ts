--- conflicted
+++ resolved
@@ -35,12 +35,7 @@
 // Makes sure the @teambit/react.ui.docs-app is a dependency
 // TODO: remove this import once we can set policy from component to component with workspace version. Then set it via the component.json
 // eslint-disable-next-line @typescript-eslint/no-unused-vars
-<<<<<<< HEAD
 import docs from '@teambit/react.ui.docs-app';
-=======
-import { ReactMainConfig } from './react.main.runtime';
-import { ReactAspect } from './react.aspect';
->>>>>>> 2b2062e7
 
 // webpack configs for both components and envs
 import basePreviewConfigFactory from './webpack/webpack.config.base';

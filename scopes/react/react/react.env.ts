--- conflicted
+++ resolved
@@ -19,12 +19,10 @@
 import type { ComponentMeta } from '@teambit/react.babel.bit-react-transformer';
 import { join, resolve } from 'path';
 import { outputFileSync } from 'fs-extra';
-import { Configuration } from 'webpack';
 // Makes sure the @teambit/react.ui.docs-app is a dependency
 // TODO: remove this import once we can set policy from component to component with workspace version. Then set it via the component.json
 // eslint-disable-next-line @typescript-eslint/no-unused-vars
-import docs from '@teambit/react.ui.docs-app'; 
-import { ReactMainConfig } from './react.main.runtime';
+import docs from '@teambit/react.ui.docs-app';
 
 // webpack configs for both components and envs
 import basePreviewConfigFactory from './webpack/webpack.config.base';
@@ -40,6 +38,7 @@
 import componentPreviewProdConfigFactory from './webpack/webpack.config.component.prod';
 import componentPreviewDevConfigFactory from './webpack/webpack.config.component.dev';
 
+import { ReactMainConfig } from './react.main.runtime';
 import { eslintConfig } from './eslint/eslintrc';
 import { ReactAspect } from './react.aspect';
 
@@ -196,18 +195,12 @@
     console.log('envBaseConfig', require('util').inspect(envBaseConfig, { depth: 10 }));
 
     const envDevConfig = envPreviewDevConfigFactory(context.id);
-<<<<<<< HEAD
-
-    const fileMapPath = this.writeFileMap(context.components, true);
-=======
+
     // const fileMapPath = this.writeFileMap(context.components, true);
+
+    const componentBaseConfig = componentPreviewBaseConfigFactory(mfName, context.exposes);
     // const componentDevConfig = componentPreviewDevConfigFactory(fileMapPath, this.workspace.path);
-    // const componentDevConfig = componentPreviewDevConfigFactory(this.workspace.path, context.id);
     const componentDevConfig = componentPreviewDevConfigFactory(this.workspace.path);
->>>>>>> c7aa920b
-
-    const componentBaseConfig = componentPreviewBaseConfigFactory(mfName, context.exposes);
-    const componentDevConfig = componentPreviewDevConfigFactory(fileMapPath, this.workspace.path);
     // const defaultConfig = this.getDevWebpackConfig(context);
     const defaultTransformer: WebpackConfigTransformer = (configMutator) => {
       const merged = configMutator.merge([
@@ -240,7 +233,6 @@
     return this.webpack.createDevServer(context, [defaultTransformer, ...transformers]);
   }
 
-<<<<<<< HEAD
   /**
    * returns and configures the React component dev server.
    */
@@ -278,28 +270,25 @@
   async getEnvBundler(context: BundlerContext, transformers: WebpackConfigTransformer[] = []): Promise<Bundler> {
     const baseConfig = basePreviewConfigFactory(true);
     const baseProdConfig = basePreviewProdConfigFactory();
-    const defaultConfig = envPreviewProdConfigFactory();
-=======
-  async getBundler(context: BundlerContext, transformers: WebpackConfigTransformer[] = []): Promise<Bundler> {
+    const mfName = camelCase(`${context.id.toString()}_MF`);
+    // TODO: take the port dynamically
+    const port = 3000;
+    const rootPath = context.rootPath;
+    const envBaseConfig = envPreviewBaseConfigFactory(mfName, 'http://localhost', port, rootPath || '');
+
+    const defaultTransformer: WebpackConfigTransformer = (configMutator) => {
+      return configMutator.merge([baseConfig, baseProdConfig, envBaseConfig]);
+    };
+
+    return this.webpack.createBundler(context, [defaultTransformer, ...transformers]);
+  }
+
+  async getComponentBundler(context: BundlerContext, transformers: WebpackConfigTransformer[] = []): Promise<Bundler> {
     // const fileMapPath = this.writeFileMap(context.components);
     const baseConfig = basePreviewConfigFactory(true);
     const baseProdConfig = basePreviewProdConfigFactory();
-    // const componentProdConfig = componentPreviewProdConfigFactory(fileMapPath);
-    const componentProdConfig = componentPreviewProdConfigFactory();
-
->>>>>>> c7aa920b
-    const defaultTransformer: WebpackConfigTransformer = (configMutator) => {
-      return configMutator.merge([baseConfig, baseProdConfig, defaultConfig]);
-    };
-
-    return this.webpack.createBundler(context, [defaultTransformer, ...transformers]);
-  }
-
-  async getComponentBundler(context: BundlerContext, transformers: WebpackConfigTransformer[] = []): Promise<Bundler> {
-    const fileMapPath = this.writeFileMap(context.components);
-    const baseConfig = basePreviewConfigFactory(true);
-    const baseProdConfig = basePreviewProdConfigFactory();
-    const prodComponentConfig = componentPreviewProdConfigFactory(fileMapPath);
+    // const prodComponentConfig = componentPreviewProdConfigFactory(fileMapPath);
+    const prodComponentConfig = componentPreviewProdConfigFactory();
     const defaultTransformer: WebpackConfigTransformer = (configMutator, mutatorContext) => {
       if (!mutatorContext.target?.mfName) {
         throw new Error(`missing module federation name for ${mutatorContext.target?.components[0].id.toString()}`);

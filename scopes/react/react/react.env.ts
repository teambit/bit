--- conflicted
+++ resolved
@@ -264,41 +264,25 @@
     return {
       dependencies: {
         react: '-',
-<<<<<<< HEAD
         'react-dom': '-',
       },
       // TODO: add this only if using ts
       devDependencies: {
         react: '-',
         'react-dom': '-',
-        'core-js': '^3.6.5',
-        '@types/node': '^12.12.27',
-        '@types/react': { version: '^17.0.2', resolveFromEnv: true },
-        '@types/react-dom': { version: '^17.0.1', resolveFromEnv: true },
-        '@types/jest': '~26.0.9',
-=======
-        'core-js': '3.8.3',
-      },
-      // TODO: add this only if using ts
-      devDependencies: {
-        '@types/node': '12.20.4',
-        '@types/react': '16.9.43',
+        '@types/node': '^12.20.4', // check version
+        '@types/react': '^17.0.0',
+        '@types/react-dom': '^17.0.0',
         '@types/jest': '26.0.20',
->>>>>>> 821a6a9a
         '@types/mocha': '-',
         '@types/react-router-dom': '5.1.7',
         // This is added as dev dep since our jest file transformer uses babel plugins that require this to be installed
         '@babel/runtime': '7.12.18',
       },
-      // TODO: take version from config
       peerDependencies: {
-<<<<<<< HEAD
-        react: { version: '^17.0.1', resolveFromEnv: true },
-        'react-dom': { version: '^17.0.1', resolveFromEnv: true },
-=======
-        react: '16.13.1',
-        'react-dom': '16.13.1',
->>>>>>> 821a6a9a
+        react: '^16.8.0 || ^17.0.0',
+        'react-dom': '^16.8.0 || ^17.0.0',
+        'core-js': '^3.0.0',
       },
     };
   }

import ts, { TsConfigSourceFile } from 'typescript';
import { tmpdir } from 'os';
import { Component } from '@teambit/component';
import { ComponentUrl } from '@teambit/component.modules.component-url';
import { BuildTask } from '@teambit/builder';
import { merge, omit } from 'lodash';
import { Bundler, BundlerContext, DevServer, DevServerContext } from '@teambit/bundler';
import { CompilerMain } from '@teambit/compiler';
<<<<<<< HEAD
import { BuilderEnv, CompilerEnv, DependenciesEnv, DevEnv, LinterEnv, PackageEnv, TesterEnv } from '@teambit/envs';
=======
import { BuilderEnv, DependenciesEnv, DevEnv, LinterEnv, PackageEnv, TesterEnv, FormatterEnv } from '@teambit/envs';
>>>>>>> 03a61e8f
import { JestMain } from '@teambit/jest';
import { PkgMain } from '@teambit/pkg';
import { Tester, TesterMain } from '@teambit/tester';
import { TypescriptMain } from '@teambit/typescript';
import type { TsCompilerOptionsWithoutTsConfig } from '@teambit/typescript';
import { WebpackConfigTransformer, WebpackMain } from '@teambit/webpack';
import { Workspace } from '@teambit/workspace';
import { ESLintMain } from '@teambit/eslint';
import { PrettierMain } from '@teambit/prettier';
import { Linter } from '@teambit/linter';
import { Formatter } from '@teambit/formatter';
import { pathNormalizeToLinux } from '@teambit/legacy/dist/utils';
import type { ComponentMeta } from '@teambit/react.babel.bit-react-transformer';
import { SchemaExtractor } from '@teambit/schema';
import { join, resolve } from 'path';
import { outputFileSync } from 'fs-extra';
import { Configuration } from 'webpack';
// Makes sure the @teambit/react.ui.docs-app is a dependency
// TODO: remove this import once we can set policy from component to component with workspace version. Then set it via the component.json
// eslint-disable-next-line @typescript-eslint/no-unused-vars
import { ReactMainConfig } from './react.main.runtime';
import { ReactAspect } from './react.aspect';

// webpack configs for both components and envs
import basePreviewConfigFactory from './webpack/webpack.config.base';
import basePreviewProdConfigFactory from './webpack/webpack.config.base.prod';

// webpack configs for envs only
// import devPreviewConfigFactory from './webpack/webpack.config.preview.dev';
import envPreviewDevConfigFactory from './webpack/webpack.config.env.dev';

// webpack configs for components only
import componentPreviewProdConfigFactory from './webpack/webpack.config.component.prod';
import componentPreviewDevConfigFactory from './webpack/webpack.config.component.dev';

export const AspectEnvType = 'react';
const defaultTsConfig = require('./typescript/tsconfig.json');
const buildTsConfig = require('./typescript/tsconfig.build.json');
const eslintConfig = require('./eslint/eslintrc');
const prettierConfig = require('./prettier/prettier.config.js');

/**
 * a component environment built for [React](https://reactjs.org) .
 */
<<<<<<< HEAD
export class ReactEnv implements TesterEnv, CompilerEnv, LinterEnv, DevEnv, BuilderEnv, DependenciesEnv, PackageEnv {
=======
export class ReactEnv implements TesterEnv, LinterEnv, DevEnv, BuilderEnv, DependenciesEnv, PackageEnv, FormatterEnv {
>>>>>>> 03a61e8f
  constructor(
    /**
     * jest extension
     */
    private jestAspect: JestMain,

    /**
     * typescript extension.
     */
    private tsAspect: TypescriptMain,

    /**
     * compiler extension.
     */
    private compiler: CompilerMain,

    /**
     * webpack extension.
     */
    private webpack: WebpackMain,

    /**
     * workspace extension.
     */
    private workspace: Workspace,

    /**
     * pkg extension.
     */
    private pkg: PkgMain,

    /**
     * tester extension
     */
    private tester: TesterMain,

    private config: ReactMainConfig,

    private eslint: ESLintMain,

    private prettier: PrettierMain
  ) {}

  getTsConfig(targetTsConfig?: TsConfigSourceFile): TsConfigSourceFile {
    return targetTsConfig ? merge({}, defaultTsConfig, targetTsConfig) : defaultTsConfig;
  }

  getBuildTsConfig(targetTsConfig?: TsConfigSourceFile): TsConfigSourceFile {
    return targetTsConfig ? merge({}, buildTsConfig, targetTsConfig) : buildTsConfig;
  }

  /**
   * returns a component tester.
   */
  getTester(jestConfigPath: string, jestModulePath?: string): Tester {
    const config = jestConfigPath || require.resolve('./jest/jest.config');
    return this.jestAspect.createTester(config, jestModulePath || require.resolve('jest'));
  }

  createTsCompiler(
    targetConfig?: TsConfigSourceFile,
    compilerOptions: Partial<TsCompilerOptionsWithoutTsConfig> = {},
    tsModule = ts
  ) {
    const tsconfig = this.getTsConfig(targetConfig);
    const pathToSource = pathNormalizeToLinux(__dirname).replace('/dist/', '/src/');
    const additionalTypes = compilerOptions.types || [];
    const compileJs = compilerOptions.compileJs ?? true;
    const compileJsx = compilerOptions.compileJsx ?? true;
    const genericCompilerOptions = omit(compilerOptions, ['types', 'compileJs', 'compileJsx']);
    return this.tsAspect.createCompiler(
      {
        tsconfig,
        // TODO: @david please remove this line and refactor to be something that makes sense.
        types: [
          resolve(pathToSource, './typescript/style.d.ts'),
          resolve(pathToSource, './typescript/asset.d.ts'),
          ...additionalTypes,
        ],
        compileJs,
        compileJsx,
        ...genericCompilerOptions,
      },
      // @ts-ignore
      tsModule
    );
  }

  getCompiler(
    targetConfig?: TsConfigSourceFile,
    compilerOptions: Partial<TsCompilerOptionsWithoutTsConfig> = {},
    tsModule = ts
  ) {
    return this.createTsCompiler(targetConfig, compilerOptions, tsModule);
  }

  /**
   * returns and configures the component linter.
   */
  getLinter(): Linter {
    return this.eslint.createLinter({
      config: eslintConfig,
      // resolve all plugins from the react environment.
      pluginPath: __dirname,
    });
  }

  /**
   * returns and configures the component formatter.
   */
  getFormatter(): Formatter {
    return this.prettier.createFormatter({
      config: prettierConfig,
    });
  }

  private getFileMap(components: Component[], local = false) {
    return components.reduce<{ [key: string]: ComponentMeta }>((index, component: Component) => {
      component.state.filesystem.files.forEach((file) => {
        index[file.path] = {
          id: component.id.toString(),
          homepage: local ? `/${component.id.fullName}` : ComponentUrl.toUrl(component.id),
        };
      });

      return index;
    }, {});
  }

  private writeFileMap(components: Component[], local?: boolean) {
    const fileMap = this.getFileMap(components, local);
    const path = join(tmpdir(), `${Math.random().toString(36).substr(2, 9)}.json`);
    outputFileSync(path, JSON.stringify(fileMap));
    return path;
  }

  /**
   * required for `bit start`
   */
  getDevEnvId(id?: string) {
    if (typeof id !== 'string') return ReactAspect.id;
    return id || ReactAspect.id;
  }

  /**
   * get a schema generator instance configured with the correct tsconfig.
   */
  getSchemaExtractor(tsconfig: TsConfigSourceFile): SchemaExtractor {
    return this.tsAspect.createSchemaExtractor(this.getTsConfig(tsconfig));
  }

  /**
   * returns and configures the React component dev server.
   * required for `bit start`
   */
  getDevServer(context: DevServerContext, transformers: WebpackConfigTransformer[] = []): DevServer {
    const baseConfig = basePreviewConfigFactory(false);
    const envDevConfig = envPreviewDevConfigFactory(context.id);
    // const fileMapPath = this.writeFileMap(context.components, true);
    // const componentDevConfig = componentPreviewDevConfigFactory(fileMapPath, this.workspace.path);
    // const componentDevConfig = componentPreviewDevConfigFactory(this.workspace.path, context.id);
    const componentDevConfig = componentPreviewDevConfigFactory(this.workspace.path);

    const defaultTransformer: WebpackConfigTransformer = (configMutator) => {
      const merged = configMutator.merge([baseConfig, envDevConfig, componentDevConfig]);
      return merged;
    };

    return this.webpack.createDevServer(context, [defaultTransformer, ...transformers]);
  }

  async getBundler(context: BundlerContext, transformers: WebpackConfigTransformer[] = []): Promise<Bundler> {
    // const fileMapPath = this.writeFileMap(context.components);
    const baseConfig = basePreviewConfigFactory(true);
    const baseProdConfig = basePreviewProdConfigFactory();
    // const componentProdConfig = componentPreviewProdConfigFactory(fileMapPath);
    const componentProdConfig = componentPreviewProdConfigFactory();

    const defaultTransformer: WebpackConfigTransformer = (configMutator) => {
      const merged = configMutator.merge([baseConfig, baseProdConfig, componentProdConfig]);
      return merged;
    };

    return this.webpack.createBundler(context, [defaultTransformer, ...transformers]);
  }

  private getEntriesFromWebpackConfig(config?: Configuration): string[] {
    if (!config || !config.entry) {
      return [];
    }
    if (typeof config.entry === 'string') {
      return [config.entry];
    }
    if (Array.isArray(config.entry)) {
      let entries: string[] = [];
      entries = config.entry.reduce((acc, entry) => {
        if (typeof entry === 'string') {
          acc.push(entry);
        }
        return acc;
      }, entries);
      return entries;
    }
    return [];
  }

  /**
   * returns a path to a docs template.
   */
  getDocsTemplate() {
    return require.resolve('@teambit/react.ui.docs-app');
  }

  icon = 'https://static.bit.dev/extensions-icons/react.svg';

  /**
   * returns a paths to a function which mounts a given component to DOM
   */
  getMounter() {
    return require.resolve('./mount');
  }

  /**
   * define the package json properties to add to each component.
   */
  getPackageJsonProps() {
    return this.tsAspect.getPackageJsonProps();
  }

  /**
   * adds dependencies to all configured components.
   */
  getDependencies() {
    return {
      dependencies: {
        react: '-',
        'react-dom': '-',
        'core-js': '^3.0.0',
      },
      // TODO: add this only if using ts
      devDependencies: {
        react: '-',
        'react-dom': '-',
        '@types/mocha': '-',
        '@types/node': '12.20.4',
        '@types/react': '^17.0.8',
        '@types/react-dom': '^17.0.5',
        '@types/jest': '^26.0.0',
        // '@types/react-router-dom': '^5.0.0', // TODO - should not be here (!)
        // This is added as dev dep since our jest file transformer uses babel plugins that require this to be installed
        '@babel/runtime': '7.12.18',
        '@types/testing-library__jest-dom': '5.9.5',
      },
      peerDependencies: {
        react: '^16.8.0 || ^17.0.0',
        'react-dom': '^16.8.0 || ^17.0.0',
      },
    };
  }

  /**
   * returns the component build pipeline.
   */
  getBuildPipe(
    tsconfig?: TsConfigSourceFile,
    compilerOptions: Partial<TsCompilerOptionsWithoutTsConfig> = {},
    tsModule = ts
  ): BuildTask[] {
    return [this.getCompilerTask(tsconfig, compilerOptions, tsModule), this.tester.task];
  }

  private getCompilerTask(
    tsconfig?: TsConfigSourceFile,
    compilerOptions: Partial<TsCompilerOptionsWithoutTsConfig> = {},
    tsModule = ts
  ) {
    const targetConfig = this.getBuildTsConfig(tsconfig);
    return this.compiler.createTask('TSCompiler', this.getCompiler(targetConfig, compilerOptions, tsModule));
  }

  async __getDescriptor() {
    return {
      type: AspectEnvType,
    };
  }
}<|MERGE_RESOLUTION|>--- conflicted
+++ resolved
@@ -6,11 +6,7 @@
 import { merge, omit } from 'lodash';
 import { Bundler, BundlerContext, DevServer, DevServerContext } from '@teambit/bundler';
 import { CompilerMain } from '@teambit/compiler';
-<<<<<<< HEAD
-import { BuilderEnv, CompilerEnv, DependenciesEnv, DevEnv, LinterEnv, PackageEnv, TesterEnv } from '@teambit/envs';
-=======
-import { BuilderEnv, DependenciesEnv, DevEnv, LinterEnv, PackageEnv, TesterEnv, FormatterEnv } from '@teambit/envs';
->>>>>>> 03a61e8f
+import { BuilderEnv, CompilerEnv, DependenciesEnv, DevEnv, LinterEnv, PackageEnv, TesterEnv, FormatterEnv } from '@teambit/envs';
 import { JestMain } from '@teambit/jest';
 import { PkgMain } from '@teambit/pkg';
 import { Tester, TesterMain } from '@teambit/tester';
@@ -55,11 +51,7 @@
 /**
  * a component environment built for [React](https://reactjs.org) .
  */
-<<<<<<< HEAD
-export class ReactEnv implements TesterEnv, CompilerEnv, LinterEnv, DevEnv, BuilderEnv, DependenciesEnv, PackageEnv {
-=======
-export class ReactEnv implements TesterEnv, LinterEnv, DevEnv, BuilderEnv, DependenciesEnv, PackageEnv, FormatterEnv {
->>>>>>> 03a61e8f
+export class ReactEnv implements TesterEnv, CompilerEnv, LinterEnv, DevEnv, BuilderEnv, DependenciesEnv, PackageEnv, FormatterEnv {
   constructor(
     /**
      * jest extension

--- conflicted
+++ resolved
@@ -2,13 +2,8 @@
 import { tmpdir } from 'os';
 import { Component } from '@teambit/component';
 import { ComponentUrl } from '@teambit/component.modules.component-url';
-<<<<<<< HEAD
-import { BuildTask } from '@teambit/builder';
+import { BuildTask, CAPSULE_ARTIFACTS_DIR } from '@teambit/builder';
 import { merge, cloneDeep } from 'lodash';
-=======
-import { BuildTask, CAPSULE_ARTIFACTS_DIR } from '@teambit/builder';
-import { merge } from 'lodash';
->>>>>>> f0df0baf
 import { Bundler, BundlerContext, DevServer, DevServerContext } from '@teambit/bundler';
 import { CompilerMain } from '@teambit/compiler';
 import {

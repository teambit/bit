--- conflicted
+++ resolved
@@ -1,29 +1,13 @@
-import { realpathSync } from 'fs';
 import camelcase from 'camelcase';
 import 'expose-loader';
 import { Logger } from '@teambit/logger';
 import { generateExposeLoaders } from '@teambit/webpack.modules.generate-expose-loaders';
 import { resolvePeerToFile } from './resolve-peer';
 
-<<<<<<< HEAD
-export function getExposedRules(peers: string[], hostRootDir?: string) {
-=======
 export function getExposedRules(peers: string[], logger: Logger, hostRootDir?: string) {
->>>>>>> 861bf5a9
   const loaderPath = require.resolve('expose-loader');
-  let options;
-  if (hostRootDir) {
-    options = {
-      // resolve the host root dir to its real location, as require.resolve is preserve symlink, so we get wrong result otherwise
-      paths: [realpathSync(hostRootDir), __dirname],
-    };
-  }
   const depsEntries = peers.map((peer) => ({
-<<<<<<< HEAD
-    path: require.resolve(peer, options),
-=======
     path: resolvePeerToFile(peer, logger, hostRootDir),
->>>>>>> 861bf5a9
     globalName: camelcase(peer.replace('@', '').replace('/', '-'), { pascalCase: true }),
   }));
   return generateExposeLoaders(depsEntries, { loaderPath });

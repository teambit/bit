--- conflicted
+++ resolved
@@ -37,17 +37,10 @@
     module: {
       rules: [
         {
-<<<<<<< HEAD
           test: /\.m?js/,
           resolve: {
             fullySpecified: false,
           },
-=======
-          // support packages with `*.mjs`, namely, 'graphql'
-          test: /\.mjs$/,
-          include: /node_modules/,
-          type: 'javascript/auto',
->>>>>>> 025eaba7
         },
         {
           test: /\.js$/,
@@ -56,7 +49,7 @@
           use: [require.resolve('source-map-loader')],
         },
         {
-          test: /\.(mjs|js|jsx|tsx|ts)$/,
+          test: /\.(js|jsx|tsx|ts)$/,
           // TODO: use a more specific exclude for our selfs
           exclude: [/node_modules/, /dist/],
           resolve: {

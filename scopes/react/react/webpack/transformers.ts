--- conflicted
+++ resolved
@@ -1,23 +1,12 @@
-<<<<<<< HEAD
-import findRoot from 'find-root';
-import { realpathSync } from 'fs';
-=======
->>>>>>> 861bf5a9
 import { WebpackConfigTransformContext } from '@teambit/webpack';
 import { WebpackConfigMutator } from '@teambit/webpack.modules.config-mutator';
 import { Logger } from '@teambit/logger';
 import { getExposedRules } from './get-exposed-rules';
-<<<<<<< HEAD
+import { resolvePeerToDirOrFile } from './resolve-peer';
 
 export function generateAddAliasesFromPeersTransformer(peers: string[], logger: Logger) {
   return (config: WebpackConfigMutator, context: WebpackConfigTransformContext): WebpackConfigMutator => {
     const hostRootDir = context.target?.hostRootDir || context.hostRootDir;
-=======
-import { resolvePeerToDirOrFile } from './resolve-peer';
-
-export function generateAddAliasesFromPeersTransformer(peers: string[], logger: Logger) {
-  return (config: WebpackConfigMutator, context: WebpackConfigTransformContext): WebpackConfigMutator => {
->>>>>>> 861bf5a9
     const peerAliases = peers.reduce((acc, peerName) => {
       // gets the correct module folder of the package.
       // this allows us to resolve internal files, for example:
@@ -27,14 +16,7 @@
       // for example, if we used "react-dom": require.resolve("react-dom"),
       // it would try to resolve "react-dom/test-utils" as:
       // node_modules/react-dom/index.js/test-utils
-<<<<<<< HEAD
-      const resolved = getResolvedDirOrFile(peerName, logger, hostRootDir);
-      if (resolved) {
-        acc[peerName] = resolved;
-      }
-=======
-      acc[peerName] = resolvePeerToDirOrFile(peerName, logger, context.target?.hostRootDir);
->>>>>>> 861bf5a9
+      acc[peerName] = resolvePeerToDirOrFile(peerName, logger, hostRootDir);
       return acc;
     }, {});
     config.addAliases(peerAliases);
@@ -47,44 +29,10 @@
  * @param peers
  * @returns
  */
-<<<<<<< HEAD
-function getResolvedDirOrFile(peerName: string, logger: Logger, hostRootDir?: string): string | undefined {
-  let resolved;
-  try {
-    let options;
-    if (hostRootDir) {
-      options = {
-        // resolve the host root dir to its real location, as require.resolve is preserve symlink, so we get wrong result otherwise
-        paths: [realpathSync(hostRootDir), __dirname],
-      };
-    }
-    resolved = require.resolve(peerName, options);
-    const folder = findRoot(resolved);
-    return folder;
-  } catch (e) {
-    if (resolved) {
-      logger.warn(`Couldn't find root dir for "${peerName}" from path "${resolved}" to add it as webpack alias`);
-    } else {
-      logger.warn(`Couldn't resolve "${peerName}" to add it as webpack alias`);
-    }
-    return resolved;
-  }
-}
-
-/**
- * Generate a transformer that expose all the peers as global via the expose loader
- * @param peers
- * @returns
- */
-export function generateExposePeersTransformer(peers: string[]) {
+export function generateExposePeersTransformer(peers: string[], logger: Logger) {
   return (config: WebpackConfigMutator, context: WebpackConfigTransformContext): WebpackConfigMutator => {
     const hostRootDir = context.target?.hostRootDir || context.hostRootDir;
-    const exposedRules = getExposedRules(peers, hostRootDir);
-=======
-export function generateExposePeersTransformer(peers: string[], logger: Logger) {
-  return (config: WebpackConfigMutator, context: WebpackConfigTransformContext): WebpackConfigMutator => {
-    const exposedRules = getExposedRules(peers, logger, context.target?.hostRootDir);
->>>>>>> 861bf5a9
+    const exposedRules = getExposedRules(peers, logger, hostRootDir);
     config.addModuleRules(exposedRules);
     return config;
   };

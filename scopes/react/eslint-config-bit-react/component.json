--- conflicted
+++ resolved
@@ -43,11 +43,7 @@
         },
         "peerDependencies": {
           "eslint": "> 7.0.0",
-<<<<<<< HEAD
-          "@teambit/legacy": "1.0.299"
-=======
           "@teambit/legacy": "1.0.300"
->>>>>>> 1930b61f
         }
       }
     }

{
  "componentId": {
    "name": "react",
    "version": "0.0.10"
  },
  "propagate": true,
  "extensions": {
    "teambit.pkg/pkg": {
      "packageManagerPublishArgs": [
        "--access public"
      ],
      "packageJson": {
        "name": "@teambit/{scope}.{name}",
        "private": false,
        "license": "Apache-2.0",
        "engines": {
          "node": ">=12.22.0"
        },
        "repository": {
          "type": "git",
          "url": "https://github.com/teambit/bit"
        },
        "keywords": [
          "bit",
          "components",
          "collaboration",
          "web",
          "react",
          "react-components"
        ]
      }
    },
    "teambit.dependencies/dependency-resolver": {
      "policy": {
        "dependencies": {
          "@typescript-eslint/eslint-plugin": "5.35.1",
          "@typescript-eslint/parser": "5.35.1",
          "eslint-config-airbnb-typescript": "12.0.0",
          "eslint-config-prettier": "8.5.0",
          "@teambit/legacy": "-"
        },
        "devDependencies": {
          "@teambit/legacy": "-"
        },
        "peerDependencies": {
          "eslint": "> 7.0.0",
<<<<<<< HEAD
          "@teambit/legacy": "1.0.545"
=======
          "@teambit/legacy": "1.0.549"
>>>>>>> 9fe999bb
        }
      }
    }
  }
}<|MERGE_RESOLUTION|>--- conflicted
+++ resolved
@@ -44,11 +44,7 @@
         },
         "peerDependencies": {
           "eslint": "> 7.0.0",
-<<<<<<< HEAD
-          "@teambit/legacy": "1.0.545"
-=======
           "@teambit/legacy": "1.0.549"
->>>>>>> 9fe999bb
         }
       }
     }

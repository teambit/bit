--- conflicted
+++ resolved
@@ -20,13 +20,8 @@
         "peerDependencies": {
           "react": "^16.8.0 || ^17.0.0",
           "react-dom": "^16.8.0 || ^17.0.0",
-<<<<<<< HEAD
           "react-native-web": "^0.16.5",
-          "@teambit/legacy": "1.0.685"
-=======
-          "react-native-web": "^0.16.0",
           "@teambit/legacy": "1.0.688"
->>>>>>> 0397e865
         }
       }
     },

{
  "componentId": {
    "scope": "teambit.react",
    "name": "react-native",
    "version": "0.0.197"
  },
  "propagate": false,
  "extensions": {
    "teambit.pkg/pkg": {
      "packageManagerPublishArgs": ["--access public"],
      "packageJson": {
        "name": "@teambit/{name}",
        "private": false,
        "engines": {
          "node": ">=12.15.0"
        },
        "repository": {
          "type": "git",
          "url": "https://github.com/teambit/bit"
        },
        "keywords": [
          "bit",
          "components",
          "collaboration",
          "web",
          "react",
          "react-components",
          "angular",
          "angular-components",
          "vue",
          "vue-components"
        ]
      }
    },
    "teambit.dependencies/dependency-resolver": {
      "policy": {
        "dependencies": {
          "@teambit/legacy": "-"
        },
        "devDependencies": {
          "@teambit/legacy": "-"
        },
        "peerDependencies": {
<<<<<<< HEAD
          "react": "16.13.1",
          "@teambit/legacy": "1.0.9",
          "react-dom": "16.13.1"
=======
          "react": "^16.13.1",
          "@teambit/legacy": "1.0.10",
          "react-dom": "^16.13.1"
>>>>>>> 4a738d56
        }
      }
    },
    "teambit.envs/envs": {
      "env": "teambit.harmony/aspect"
    }
  }
}<|MERGE_RESOLUTION|>--- conflicted
+++ resolved
@@ -41,15 +41,9 @@
           "@teambit/legacy": "-"
         },
         "peerDependencies": {
-<<<<<<< HEAD
           "react": "16.13.1",
-          "@teambit/legacy": "1.0.9",
+          "@teambit/legacy": "1.0.10",
           "react-dom": "16.13.1"
-=======
-          "react": "^16.13.1",
-          "@teambit/legacy": "1.0.10",
-          "react-dom": "^16.13.1"
->>>>>>> 4a738d56
         }
       }
     },

{
  "componentId": {
    "scope": "teambit.react",
    "name": "react-native",
    "version": "0.0.197"
  },
  "propagate": true,
  "extensions": {
    "teambit.dependencies/dependency-resolver": {
      "policy": {
        "dependencies": {
          "@teambit/legacy": "-",
          "@babel/preset-env": "7.12.17",
          "@babel/preset-react": "7.13.13",
          "@babel/plugin-proposal-class-properties": "7.12.13"
        },
        "devDependencies": {
          "@teambit/legacy": "-",
          "@types/react": "^17.0.8",
          "@types/react-dom": "^17.0.5"
        },
        "peerDependencies": {
          "react": "^16.8.0 || ^17.0.0",
          "react-dom": "^16.8.0 || ^17.0.0",
          "react-native-web": "^0.16.0",
<<<<<<< HEAD
          "@teambit/legacy": "1.0.545"
=======
          "@teambit/legacy": "1.0.549"
>>>>>>> 9fe999bb
        }
      }
    },
    "teambit.envs/envs": {
      "env": "teambit.harmony/aspect"
    }
  }
}<|MERGE_RESOLUTION|>--- conflicted
+++ resolved
@@ -23,11 +23,7 @@
           "react": "^16.8.0 || ^17.0.0",
           "react-dom": "^16.8.0 || ^17.0.0",
           "react-native-web": "^0.16.0",
-<<<<<<< HEAD
-          "@teambit/legacy": "1.0.545"
-=======
           "@teambit/legacy": "1.0.549"
->>>>>>> 9fe999bb
         }
       }
     },

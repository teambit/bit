---
labels: ['react', 'typescript', '404', 'error', 'page', 'fonts']
description: 'A 404 error page with fonts'
---

import { ThemeCompositions } from '@teambit/documenter.theme.theme-compositions';
import { StandaloneNotFoundPage } from './index';

### Overview

A standalone page component that displays a 404 error message and independently contains the required fonts.

```js live
<<<<<<< HEAD
<StandaloneNotFoundPage />
=======
    <StandaloneNotFoundPage />
}

>>>>>>> 526470c6
```<|MERGE_RESOLUTION|>--- conflicted
+++ resolved
@@ -11,11 +11,6 @@
 A standalone page component that displays a 404 error message and independently contains the required fonts.
 
 ```js live
-<<<<<<< HEAD
 <StandaloneNotFoundPage />
-=======
-    <StandaloneNotFoundPage />
 }
-
->>>>>>> 526470c6
 ```
import { CLIAspect, CLIMain, MainRuntime } from '@teambit/cli';
import { Component } from '@teambit/component';
<<<<<<< HEAD
import { EnvsAspect, EnvsMain, EnvsExecutionResult } from '@teambit/environments';
=======
import { EnvsAspect, EnvsMain } from '@teambit/envs';
>>>>>>> 5090970f
import { LoggerAspect, LoggerMain } from '@teambit/logger';
import { Workspace, WorkspaceAspect } from '@teambit/workspace';
import { GraphqlAspect, GraphqlMain } from '@teambit/graphql';
import { UiMain, UIAspect } from '@teambit/ui';
import { merge } from 'lodash';

import { Tests } from './tester';
import { TestsResult } from './tests-results';
import { TestCmd } from './test.cmd';
import { TesterAspect } from './tester.aspect';
import { TesterService } from './tester.service';
import { TesterTask } from './tester.task';
import { testerSchema } from './tester.graphql';

export type TesterExtensionConfig = {
  /**
   * regex of the text environment.
   */
  testRegex: string;

  /**
   * determine whether to watch on start.
   */
  watchOnStart: boolean;
};

export type TesterOptions = {
  /**
   * start the tester in watch mode.
   */
  watch: boolean;

  /**
   * start the tester in debug mode.
   */
  debug: boolean;

  /**
   * initiate the tester on given env.
   */
  env?: string;
};

export class TesterMain {
  static runtime = MainRuntime;
  static dependencies = [CLIAspect, EnvsAspect, WorkspaceAspect, LoggerAspect, GraphqlAspect, UIAspect];

  constructor(
    /**
     * graphql extension.
     */
    private graphql: GraphqlMain,

    /**
     * envs extension.
     */
    private envs: EnvsMain,

    /**
     * workspace extension.
     */
    private workspace: Workspace,

    /**
     * tester service.
     */
    readonly service: TesterService,

    /**
     * build task.
     */
    readonly task: TesterTask
  ) {}

  _testsResults: EnvsExecutionResult<Tests> | undefined;

  async test(components: Component[], opts?: TesterOptions) {
    const options = this.getOptions(opts);
    const envsRuntime = await this.envs.createEnvironment(components);
    if (opts?.env) {
      return envsRuntime.runEnv(opts.env, this.service, options);
    }
    const results = await envsRuntime.run(this.service, options);
    return results;
  }

  /**
   * watch all components for changes and test upon each.
   */
  async watch(components: Component[], opts?: TesterOptions) {
    const options = this.getOptions(opts);
    const envsRuntime = await this.envs.createEnvironment(components);
    if (opts?.env) {
      return envsRuntime.runEnv(opts.env, this.service, options);
    }
    const results = await envsRuntime.run(this.service, options);
    this._testsResults = results;
    return results;
  }

  async uiWatch() {
    const components = await this.workspace.list();
    this.watch(components, { watch: true, debug: false });
  }

  getTestsResults(component: Component): TestsResult | undefined {
    const entry = component.state.aspects.get(TesterAspect.id);
    if (entry) return entry?.data.tests;
    return this.getTestsResultsFromState(component);
  }

  private getTestsResultsFromState(component: Component) {
    const env = this.envs.getEnv(component);
    const envTests = this._testsResults?.results.find((data) => data.env.id === env.id);
    const data = envTests?.data?.components?.find((c) => c.componentId.isEqual(component.id));
    return data?.results;
  }

  private getOptions(options?: TesterOptions): TesterOptions {
    const defaults = {
      watch: false,
      debug: false,
    };

    return merge(defaults, options);
  }

  static defaultConfig = {
    /**
     * default test regex for which files tester to apply on.
     */
    testRegex: '*.{spec,test}.{js,jsx,ts,tsx}',

    watchOnStart: true,
  };

  static async provider(
    [cli, envs, workspace, loggerAspect, graphql, ui]: [CLIMain, EnvsMain, Workspace, LoggerMain, GraphqlMain, UiMain],
    config: TesterExtensionConfig
  ) {
    const logger = loggerAspect.createLogger(TesterAspect.id);
    // @todo: Ran to fix.
    // @ts-ignore
    const tester = new TesterMain(
      graphql,
      envs,
      workspace,
      new TesterService(workspace, config.testRegex, logger, graphql.pubsub),
      new TesterTask(TesterAspect.id)
    );
    if (workspace && !workspace.consumer.isLegacy) {
      cli.unregister('test');
      ui.registerOnStart(async () => {
        if (!config.watchOnStart) return;
        tester.uiWatch();
      });

      cli.register(new TestCmd(tester, workspace, logger));
    }

    graphql.register(testerSchema(tester, graphql));

    return tester;
  }
}

TesterAspect.addRuntime(TesterMain);<|MERGE_RESOLUTION|>--- conflicted
+++ resolved
@@ -1,10 +1,6 @@
 import { CLIAspect, CLIMain, MainRuntime } from '@teambit/cli';
 import { Component } from '@teambit/component';
-<<<<<<< HEAD
-import { EnvsAspect, EnvsMain, EnvsExecutionResult } from '@teambit/environments';
-=======
 import { EnvsAspect, EnvsMain } from '@teambit/envs';
->>>>>>> 5090970f
 import { LoggerAspect, LoggerMain } from '@teambit/logger';
 import { Workspace, WorkspaceAspect } from '@teambit/workspace';
 import { GraphqlAspect, GraphqlMain } from '@teambit/graphql';

--- conflicted
+++ resolved
@@ -6,11 +6,8 @@
 import { Workspace } from '@teambit/workspace';
 import chalk from 'chalk';
 import syntaxHighlighter from 'consolehighlighter';
-<<<<<<< HEAD
 import { PubSub } from 'graphql-subscriptions';
-=======
 import { DevFilesMain } from '@teambit/dev-files';
->>>>>>> 669ed564
 
 import { NoTestFilesFound } from './exceptions';
 import { Tester, Tests, CallbackFn } from './tester';
@@ -51,11 +48,9 @@
 
     private logger: Logger,
 
-<<<<<<< HEAD
-    private pubsub: PubSub
-=======
+    private pubsub: PubSub,
+
     private devFiles: DevFilesMain
->>>>>>> 669ed564
   ) {}
 
   _callback: CallbackFn | undefined;

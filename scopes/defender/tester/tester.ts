--- conflicted
+++ resolved
@@ -95,15 +95,12 @@
   test(context: TesterContext): Promise<Tests>;
 
   /**
-<<<<<<< HEAD
    * watch tests on all components
    */
   watch?(context: TesterContext): Promise<Tests>;
-}
-export type CallbackFn = (testSuite: Tests) => void;
-=======
+  /**
    * return the tester version.
    */
   version(): string;
 }
->>>>>>> 669ed564
+export type CallbackFn = (testSuite: Tests) => void;
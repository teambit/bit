--- conflicted
+++ resolved
@@ -127,13 +127,6 @@
     this.mousetrap.bind(key, this.run.bind(this, command));
   }
 
-<<<<<<< HEAD
-  readonly renderContext = ({ children }: { children: ReactNode }) => {
-    return <CommandBarContext.Provider value={this}>{children}</CommandBarContext.Provider>;
-  };
-
-=======
->>>>>>> 3dc2149b
   /**
    * Opens and closes the command bar UI.
    */
@@ -158,19 +151,7 @@
     );
   };
 
-<<<<<<< HEAD
-  constructor(private searcherSlot: SearcherSlot, private commandSlot: CommandSlot, pubSub: PubsubUI) {
-    this.addSearcher(this.commandSearcher);
-    if (pubSub) {
-      pubSub.sub(CommandBarAspect.id, (e: KeyEvent) => {
-        const keyboardEvent = new KeyboardEvent(e.type, e.data);
-        document.dispatchEvent(keyboardEvent);
-      });
-    }
-  }
-=======
   constructor(private searcherSlot: SearcherSlot, private commandSlot: CommandSlot) {}
->>>>>>> 3dc2149b
 
   static dependencies = [UIAspect, PubsubAspect, ReactRouterAspect];
   static slots = [Slot.withType<SearchProvider>(), Slot.withType<CommandEntry[]>()];
@@ -190,13 +171,6 @@
       keybinding: openCommandBarKeybinding,
     });
 
-<<<<<<< HEAD
-    if (uiUi) {
-      uiUi.registerHudItem(commandBar.getCommandBar());
-      uiUi.registerRenderHooks({
-        reactContext: commandBar.renderContext,
-      });  
-=======
     if (pubsubUI) {
       pubsubUI.sub(CommandBarAspect.id, (e: KeyEvent) => {
         const keyboardEvent = new KeyboardEvent(e.type, e.data);
@@ -206,7 +180,6 @@
 
     if (uiUi) {
       uiUi.registerHudItem(<commandBar.CommandBar />);
->>>>>>> 3dc2149b
     }
 
     return commandBar;

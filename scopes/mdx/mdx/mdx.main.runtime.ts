--- conflicted
+++ resolved
@@ -90,11 +90,7 @@
       ],
       {}
     );
-<<<<<<< HEAD
-    const envOverrides = [
-=======
     const mdxEnv = envs.compose(react.reactEnv, [
->>>>>>> caecf19a
       react.overrideCompiler(mdxCompiler),
       react.overrideDependencies({
         dependencies: {
@@ -103,12 +99,6 @@
         },
       }),
       react.overrideCompilerTasks([compiler.createTask('MDXCompiler', mdxCompiler)]),
-<<<<<<< HEAD
-    ];
-
-    const mdxComposedEnv = react.compose(envOverrides, new MdxEnv()) as MdxEnv & ReactEnv;
-    envs.registerEnv(mdxComposedEnv);
-=======
       envs.override({
         __getDescriptor: async () => {
           return {
@@ -118,7 +108,6 @@
       })
     ]);
     envs.registerEnv(mdxEnv);
->>>>>>> caecf19a
     depResolver.registerDetector(new MDXDependencyDetector(config.extensions));
     docs.registerDocReader(new MDXDocReader(config.extensions));
     generator.registerComponentTemplate(componentTemplates);

--- conflicted
+++ resolved
@@ -11,13 +11,8 @@
 import { MDXCompiler, MDXCompilerOpts } from './mdx.compiler';
 import { MDXDependencyDetector } from './mdx.detector';
 import { MDXDocReader } from './mdx.doc-reader';
-<<<<<<< HEAD
+import { componentTemplates } from './mdx.templates';
 import { babelConfig } from './babel/babel.config';
-=======
-import { componentTemplates } from './mdx.templates';
-
-const babelConfig = require('./babel/babel.config');
->>>>>>> 29574d3b
 
 export type MDXConfig = {
   /**
@@ -56,23 +51,14 @@
   };
 
   static async provider(
-<<<<<<< HEAD
-    [docs, depResolver, react, envs, multiCompiler, compiler]: [
-=======
-    [docs, depResolver, react, envs, multiCompiler, babel, compiler, generator]: [
->>>>>>> 29574d3b
+    [docs, depResolver, react, envs, multiCompiler, compiler, generator]: [
       DocsMain,
       DependencyResolverMain,
       ReactMain,
       EnvsMain,
       MultiCompilerMain,
-<<<<<<< HEAD
-      CompilerMain
-=======
-      BabelMain,
       CompilerMain,
       GeneratorMain
->>>>>>> 29574d3b
     ],
     config: MDXConfig
   ) {

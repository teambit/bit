--- conflicted
+++ resolved
@@ -36,10 +36,7 @@
 export { UnknownSchema } from './unknown-schema';
 export { UnresolvedSchema } from './unresolved-schema';
 export { ConditionalTypeSchema } from './conditional-type';
-<<<<<<< HEAD
 export { ExpressionWithTypeArgumentsSchema } from './expression-with-arguments';
 export { NamedTupleSchema } from './named-tuple';
-=======
 export { UnImplementedSchema } from './unimplemented-schema';
->>>>>>> ac99c255
 export * from './docs';
import { MainRuntime, CLIMain, CLIAspect } from '@teambit/cli';
import ComponentAspect, { Component, ComponentMain } from '@teambit/component';
import { Slot, SlotRegistry } from '@teambit/harmony';
import GraphqlAspect, { GraphqlMain } from '@teambit/graphql';
import { EnvsAspect, EnvsMain } from '@teambit/envs';
import { Module, SemanticSchema } from '@teambit/semantics.entities.semantic-schema';
import { Parser } from './parser';
import { SchemaAspect } from './schema.aspect';
import { SchemaExtractor } from './schema-extractor';
<<<<<<< HEAD
import { SchemaCommand } from './schema.cmd';
=======
import { schemaSchema } from './schema.graphql';
>>>>>>> 33ebc5b6

export type ParserSlot = SlotRegistry<Parser>;

export type SchemaConfig = {
  /**
   * default parser
   */
  defaultParser: string;
};

/**
 * extension for extracting component schemas.
 */
export class SchemaMain {
  constructor(
    /**
     * parsers slot.
     */
    private parserSlot: ParserSlot,

    private envs: EnvsMain,

    private config: SchemaConfig
  ) {}

  /**
   * get the default parser.
   */
  getDefaultParser(): Parser {
    return this.parserSlot.get(this.config.defaultParser) as Parser;
  }

  /**
   * parse a module into a component schema.
   */
  parseModule(path: string): Module {
    const parsers = this.parserSlot.toArray();
    let maybeParser = parsers.find(([, parser]) => {
      const match = path.match(parser.extension);
      return match;
    });

    if (!maybeParser) {
      maybeParser = [this.config.defaultParser, this.getDefaultParser()];
    }

    const [, parser] = maybeParser;
    return parser.parseModule(path);
  }

  /**
   * get a schema of a component.
   * @param component target component.
   */
  async getSchema(component: Component): Promise<SemanticSchema> {
    const env = this.envs.getEnv(component).env;
    if (typeof env.getSchemaExtractor === 'undefined') {
      throw new Error(`No SchemaExtractor defined for ${env.name}`);
    }
    const schemaExtractor: SchemaExtractor = env.getSchemaExtractor();
    return schemaExtractor.extract(component);
  }

  /**
   * register a new parser.
   */
  registerParser(parser: Parser): SchemaMain {
    this.parserSlot.register(parser);
    return this;
  }

  static runtime = MainRuntime;

<<<<<<< HEAD
  static dependencies = [EnvsAspect, CLIAspect, ComponentAspect];
=======
  static dependencies = [EnvsAspect, GraphqlAspect];
>>>>>>> 33ebc5b6

  static defaultConfig = {
    defaultParser: 'teambit.typescript/typescript',
  };

  static slots = [Slot.withType<Parser>()];

<<<<<<< HEAD
  static async provider(
    [envs, cli, component]: [EnvsMain, CLIMain, ComponentMain],
    config: SchemaConfig,
    [parserSlot]: [ParserSlot]
  ) {
    const schema = new SchemaMain(parserSlot, envs, config);
    cli.register(new SchemaCommand(schema, component));
=======
  static async provider([envs, graphql]: [EnvsMain, GraphqlMain], config: SchemaConfig, [parserSlot]: [ParserSlot]) {
    const schema = new SchemaMain(parserSlot, envs, config);
    graphql.register(schemaSchema(schema));
>>>>>>> 33ebc5b6
    // workspace.onComponentLoad(async (component) => {
    //   const apiSchema = await schema.getSchema(component);
    //   return {};
    // });

    return schema;
  }
}

SchemaAspect.addRuntime(SchemaMain);<|MERGE_RESOLUTION|>--- conflicted
+++ resolved
@@ -7,11 +7,8 @@
 import { Parser } from './parser';
 import { SchemaAspect } from './schema.aspect';
 import { SchemaExtractor } from './schema-extractor';
-<<<<<<< HEAD
 import { SchemaCommand } from './schema.cmd';
-=======
 import { schemaSchema } from './schema.graphql';
->>>>>>> 33ebc5b6
 
 export type ParserSlot = SlotRegistry<Parser>;
 
@@ -84,32 +81,22 @@
   }
 
   static runtime = MainRuntime;
-
-<<<<<<< HEAD
-  static dependencies = [EnvsAspect, CLIAspect, ComponentAspect];
-=======
-  static dependencies = [EnvsAspect, GraphqlAspect];
->>>>>>> 33ebc5b6
+  static dependencies = [EnvsAspect, CLIAspect, ComponentAspect, GraphqlAspect];
+  static slots = [Slot.withType<Parser>()];
 
   static defaultConfig = {
     defaultParser: 'teambit.typescript/typescript',
   };
 
-  static slots = [Slot.withType<Parser>()];
-
-<<<<<<< HEAD
   static async provider(
-    [envs, cli, component]: [EnvsMain, CLIMain, ComponentMain],
+    [envs, cli, component, graphql]: [EnvsMain, CLIMain, ComponentMain, GraphqlMain],
     config: SchemaConfig,
     [parserSlot]: [ParserSlot]
   ) {
     const schema = new SchemaMain(parserSlot, envs, config);
     cli.register(new SchemaCommand(schema, component));
-=======
-  static async provider([envs, graphql]: [EnvsMain, GraphqlMain], config: SchemaConfig, [parserSlot]: [ParserSlot]) {
-    const schema = new SchemaMain(parserSlot, envs, config);
     graphql.register(schemaSchema(schema));
->>>>>>> 33ebc5b6
+
     // workspace.onComponentLoad(async (component) => {
     //   const apiSchema = await schema.getSchema(component);
     //   return {};

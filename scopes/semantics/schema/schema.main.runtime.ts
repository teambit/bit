import { MainRuntime, CLIMain, CLIAspect } from '@teambit/cli';
import ComponentAspect, { Component, ComponentMain } from '@teambit/component';
import { Slot, SlotRegistry } from '@teambit/harmony';
import GraphqlAspect, { GraphqlMain } from '@teambit/graphql';
import { EnvsAspect, EnvsMain } from '@teambit/envs';
import { Logger, LoggerAspect, LoggerMain } from '@teambit/logger';
import { PrettierConfigMutator } from '@teambit/defender.prettier.config-mutator';
import { APISchema, Export } from '@teambit/semantics.entities.semantic-schema';
import { BuilderMain, BuilderAspect } from '@teambit/builder';
import { Workspace, WorkspaceAspect } from '@teambit/workspace';
import { Parser } from './parser';
import { SchemaAspect } from './schema.aspect';
import { SchemaExtractor } from './schema-extractor';
import { SchemaCommand } from './schema.cmd';
import { schemaSchema } from './schema.graphql';
import { SchemaTask, SCHEMA_TASK_NAME } from './schema.task';

export type ParserSlot = SlotRegistry<Parser>;

export type SchemaConfig = {
  /**
   * default parser
   */
  defaultParser: string;
};

/**
 * extension for extracting component schemas.
 */
export class SchemaMain {
  constructor(
    /**
     * parsers slot.
     */
    private parserSlot: ParserSlot,

    private envs: EnvsMain,

    private config: SchemaConfig,

    private builder: BuilderMain,

    private workspace: Workspace,

    private logger: Logger
  ) {}

  /**
   * get the default parser.
   */
  getDefaultParser(): Parser {
    return this.parserSlot.get(this.config.defaultParser) as Parser;
  }

  /**
   * parse a module into a component schema.
   */
  parseModule(path: string): Export[] {
    const parsers = this.parserSlot.toArray();
    let maybeParser = parsers.find(([, parser]) => {
      const match = path.match(parser.extension);
      return match;
    });

    if (!maybeParser) {
      maybeParser = [this.config.defaultParser, this.getDefaultParser()];
    }

    const [, parser] = maybeParser;
    return parser.parseModule(path);
  }

  getSchemaExtractor(component: Component) {
    const env = this.envs.getEnv(component).env;
    if (typeof env.getSchemaExtractor === 'undefined') {
      throw new Error(`No SchemaExtractor defined for ${env.name}`);
    }

    return env.getSchemaExtractor();
  }

  /**
   * get a schema of a component.
   * @param component target component.
   */
  async getSchema(component: Component): Promise<APISchema> {
    this.logger.debug(`getSchema of ${component.id.toString()}`);
<<<<<<< HEAD
    const env = this.envs.getEnv(component).env;
    // types need to be fixed
    const formatter = env.getFormatter(null, [
      (config: PrettierConfigMutator) => {
        config.setKey('parser', 'typescript');
        return config;
      },
    ]);
    if (typeof env.getSchemaExtractor === 'undefined') {
      throw new Error(`No SchemaExtractor defined for ${env.name}`);
    }
    const schemaExtractor: SchemaExtractor = env.getSchemaExtractor();
    return schemaExtractor.extract(component, formatter);
=======

    // if on workspace get schema from ts server
    if (this.workspace) {
      const env = this.envs.getEnv(component).env;
      if (typeof env.getSchemaExtractor === 'undefined') {
        throw new Error(`No SchemaExtractor defined for ${env.name}`);
      }
      const schemaExtractor: SchemaExtractor = env.getSchemaExtractor();
      return schemaExtractor.extract(component);
    }

    // on scope get schema from builder api
    const schemaArtifact = await this.builder.getArtifactsVinylByAspectAndTaskName(
      component,
      SchemaAspect.id,
      SCHEMA_TASK_NAME
    );

    if (schemaArtifact.length === 0) {
      /**
       * return empty schema
       * when tag/snap without build
       * or backwards compatibility
       */
      return APISchema.empty(component.id);
    }

    const schemaJsonStr = schemaArtifact[0].contents.toString('utf-8');

    try {
      const schemaJson = JSON.parse(schemaJsonStr);
      return this.getSchemaFromObject(schemaJson);
    } catch (e) {
      if (e instanceof SyntaxError) {
        this.logger.error(e.message);
        throw new Error(`Invalid schema.json for ${component.id}`);
      }
      throw e;
    }
>>>>>>> ac99c255
  }

  getSchemaFromObject(obj: Record<string, any>): APISchema {
    return APISchema.fromObject(obj);
  }

  /**
   * register a new parser.
   */
  registerParser(parser: Parser): SchemaMain {
    this.parserSlot.register(parser);
    return this;
  }

  static runtime = MainRuntime;
  static dependencies = [
    EnvsAspect,
    CLIAspect,
    ComponentAspect,
    GraphqlAspect,
    LoggerAspect,
    BuilderAspect,
    WorkspaceAspect,
  ];
  static slots = [Slot.withType<Parser>()];

  static defaultConfig = {
    defaultParser: 'teambit.typescript/typescript',
  };

  static async provider(
    [envs, cli, component, graphql, loggerMain, builder, workspace]: [
      EnvsMain,
      CLIMain,
      ComponentMain,
      GraphqlMain,
      LoggerMain,
      BuilderMain,
      Workspace
    ],
    config: SchemaConfig,
    [parserSlot]: [ParserSlot]
  ) {
    const logger = loggerMain.createLogger(SchemaAspect.id);
    const schema = new SchemaMain(parserSlot, envs, config, builder, workspace, logger);
    const schemaTask = new SchemaTask(SchemaAspect.id, schema, logger);
    builder.registerBuildTasks([schemaTask]);
    cli.register(new SchemaCommand(schema, component, logger));
    graphql.register(schemaSchema(schema));

    // workspace.onComponentLoad(async (component) => {
    //   const apiSchema = await schema.getSchema(component);
    //   return {};
    // });

    return schema;
  }
}

SchemaAspect.addRuntime(SchemaMain);

export default SchemaMain;<|MERGE_RESOLUTION|>--- conflicted
+++ resolved
@@ -85,30 +85,22 @@
    */
   async getSchema(component: Component): Promise<APISchema> {
     this.logger.debug(`getSchema of ${component.id.toString()}`);
-<<<<<<< HEAD
-    const env = this.envs.getEnv(component).env;
-    // types need to be fixed
-    const formatter = env.getFormatter(null, [
-      (config: PrettierConfigMutator) => {
-        config.setKey('parser', 'typescript');
-        return config;
-      },
-    ]);
-    if (typeof env.getSchemaExtractor === 'undefined') {
-      throw new Error(`No SchemaExtractor defined for ${env.name}`);
-    }
-    const schemaExtractor: SchemaExtractor = env.getSchemaExtractor();
-    return schemaExtractor.extract(component, formatter);
-=======
 
     // if on workspace get schema from ts server
     if (this.workspace) {
       const env = this.envs.getEnv(component).env;
+      // types need to be fixed
+      const formatter = env.getFormatter(null, [
+        (config: PrettierConfigMutator) => {
+          config.setKey('parser', 'typescript');
+          return config;
+        },
+      ]);
       if (typeof env.getSchemaExtractor === 'undefined') {
         throw new Error(`No SchemaExtractor defined for ${env.name}`);
       }
       const schemaExtractor: SchemaExtractor = env.getSchemaExtractor();
-      return schemaExtractor.extract(component);
+      return schemaExtractor.extract(component, formatter);
     }
 
     // on scope get schema from builder api
@@ -139,7 +131,6 @@
       }
       throw e;
     }
->>>>>>> ac99c255
   }
 
   getSchemaFromObject(obj: Record<string, any>): APISchema {

--- conflicted
+++ resolved
@@ -19,13 +19,8 @@
     return '__bit__elements';
   }
 
-<<<<<<< HEAD
-  createTask(storageResolvers?: ArtifactsStorageResolver[]) {
-    return new ElementTask(this, storageResolvers);
-=======
   createTask(storageResolver?: ArtifactsStorageResolver) {
     return new ElementTask(this, storageResolver);
->>>>>>> 8f856a52
   }
 
   getWebpackTransformers(): WebpackConfigTransformer[] {

--- conflicted
+++ resolved
@@ -45,13 +45,8 @@
    */
   async devServer(components: Component[]): Promise<ComponentServer[]> {
     const envRuntime = await this.envs.createEnvironment(components);
-<<<<<<< HEAD
-    const servers = await envRuntime.runOnce<ComponentServer[]>(this.devService);
-=======
     // TODO: this must be refactored away from here. this logic should be in the Preview.
-    this.devService.uiRoot = root;
     const servers: ComponentServer[] = await envRuntime.runOnce<ComponentServer[]>(this.devService);
->>>>>>> 3a0dd689
     this._componentServers = servers;
 
     this.indexByComponent();

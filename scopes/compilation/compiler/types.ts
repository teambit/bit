import { BuildContext, BuildTask, BuiltTaskResult, TaskResultsList } from '@teambit/builder';
import ConsumerComponent from '@teambit/legacy/dist/consumer/component';
import type { Component } from '@teambit/component';

export type TranspileFileParams = {
  componentDir: string; // absolute path of the component's root directory
  filePath: string; // relative path of the file inside the component directory
};

export enum CompilationInitiator {
  CmdReport,
  CmdJson,
  PreStart,
<<<<<<< HEAD
  PreWatch,
=======
  Start,
>>>>>>> 88515ec2
  ComponentChanged,
  AspectLoadFail,
  ComponentAdded,
}

export type TranspileComponentParams = {
  component: ConsumerComponent;
  componentDir: string; // absolute path of the component's root directory
  outputDir: string; // absolute path of the component's output directory
  initiator: CompilationInitiator; // origin of the compilation's request
};

export type TranspileFileOutput =
  | {
      outputText: string;
      outputPath: string;
    }[]
  | null;

export interface CompilerOptions {
  /**
   * name of the compiler.
   */
  name?: string;

  /**
   * relative path of the dist directory inside the capsule. e.g. "dist".
   */
  distDir: string;

  /**
   * determines which ones of the generated files will be saved in the bit objects when tagging.
   * e.g. distGlobPatterns = [`${this.distDir}/**`, `!${this.distDir}/tsconfig.tsbuildinfo`];
   * see https://github.com/mrmlnc/fast-glob for the supported glob patters syntax.
   */
  distGlobPatterns?: string[];

  /**
   * whether or not unsupported files (such as assets) should be copied into the dist directory
   */
  shouldCopyNonSupportedFiles?: boolean;

  /**
   * optional. default to "dist".
   * useful when the build pipeline has multiple compiler tasks of the same compiler.
   * e.g. using the same Babel compiler for two different tasks, one for creating "es5" files, and
   * the second for creating "esm". the artifact names would be "es5" and "esm" accordingly.
   */
  artifactName?: string;
}

export interface Compiler extends CompilerOptions {
  /**
   * id of the compiler.
   */
  id: string;

  /**
   * serialized config of the compiler.
   */
  displayConfig?(): string;

  /**
   * transpile a single file that gets saved into the workspace, used by `bit compile` and during
   * development
   */
  transpileFile?: (fileContent: string, params: TranspileFileParams) => TranspileFileOutput;

  /**
   * transpile all the files of a component, use this when you can't use `transpileFile`
   */
  transpileComponent?: (params: TranspileComponentParams) => Promise<void>;

  /**
   * compile components inside isolated capsules. this being used during tag for the release.
   * meaning, the final package of the component has the dists generated by this method.
   */
  build(context: BuildContext): Promise<BuiltTaskResult>;

  /**
   * given a source file, return its parallel in the dists. e.g. "index.ts" => "dist/index.js"
   * both, the return path and the given path are relative paths.
   */
  getDistPathBySrcPath(srcPath: string): string;

  /**
   * given a component, returns the path to the source folder to use for the preview, uses the one
   * in node_modules by default
   */
  getPreviewComponentRootPath?(component: Component): string;

  /**
   * only supported files matching get compiled. others, are copied to the dist dir.
   */
  isFileSupported(filePath: string): boolean;

  /**
   * sugar to create a Compiler task via the concrete compiler
   */
  createTask?(name?: string): BuildTask;

  /**
   * run before the build pipeline has started. this is useful when some preparation are needed to
   * be done on all envs before the build starts.
   */
  preBuild?(context: BuildContext): Promise<void>;

  /**
   * run after the build pipeline completed for all envs. useful for some cleanups
   */
  postBuild?(context: BuildContext, tasksResults: TaskResultsList): Promise<void>;

  /**
   * returns the version of the current compiler instance (e.g. '4.0.1').
   */
  version(): string;

  /**
   * returns the display name of the current compiler instance (e.g. 'TypeScript')
   */
  displayName: string;
}<|MERGE_RESOLUTION|>--- conflicted
+++ resolved
@@ -11,11 +11,8 @@
   CmdReport,
   CmdJson,
   PreStart,
-<<<<<<< HEAD
   PreWatch,
-=======
   Start,
->>>>>>> 88515ec2
   ComponentChanged,
   AspectLoadFail,
   ComponentAdded,

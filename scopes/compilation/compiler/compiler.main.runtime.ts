--- conflicted
+++ resolved
@@ -3,13 +3,9 @@
 import AspectLoaderAspect, { AspectLoaderMain } from '@teambit/aspect-loader';
 import { BuilderAspect, BuilderMain } from '@teambit/builder';
 import { CLIAspect, CLIMain, MainRuntime } from '@teambit/cli';
-<<<<<<< HEAD
 import { IssuesClasses } from '@teambit/component-issues';
-import { Component } from '@teambit/component';
+import { Component, ComponentID } from '@teambit/component';
 import { DEFAULT_DIST_DIRNAME } from '@teambit/legacy/dist/constants';
-=======
-import { Component, ComponentID } from '@teambit/component';
->>>>>>> f0df0baf
 import { EnvsAspect, EnvsMain } from '@teambit/envs';
 import { BitId } from '@teambit/legacy-bit-id';
 import ManyComponentsWriter from '@teambit/legacy/dist/consumer/component-ops/many-components-writer';
@@ -127,13 +123,10 @@
     envs.registerService(new CompilerService());
     const compilerMain = new CompilerMain(pubsub, workspaceCompiler, envs, builder, workspace);
     cli.register(new CompileCmd(workspaceCompiler, logger, pubsub));
-<<<<<<< HEAD
     if (workspace) {
       workspace.onComponentLoad(compilerMain.addMissingDistsIssue.bind(compilerMain));
     }
-=======
     generator.registerComponentTemplate([compilerTemplate]);
->>>>>>> f0df0baf
     ManyComponentsWriter.externalCompiler = compilerMain.compileOnWorkspace.bind(compilerMain);
 
     return compilerMain;

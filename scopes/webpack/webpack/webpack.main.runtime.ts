--- conflicted
+++ resolved
@@ -70,7 +70,6 @@
     const configMutator = new WebpackConfigMutator(config);
     const transformerContext: WebpackConfigTransformContext = { mode: 'dev' };
     const afterMutation = runTransformersWithContext(configMutator.clone(), transformers, transformerContext);
-<<<<<<< HEAD
     console.log(afterMutation.raw.entry);
     // @ts-ignore - fix this
     return new WebpackDevServer(afterMutation.raw);
@@ -91,9 +90,6 @@
     };
     const afterMutation = runTransformersWithContext(configMutator.clone(), transformers, transformerContext);
     console.log(afterMutation.raw.entry);
-=======
-
->>>>>>> 2b2062e7
     // @ts-ignore - fix this
     return new WebpackDevServer(afterMutation.raw, webpack, WsDevServer);
   }
@@ -110,7 +106,7 @@
       const afterMutation = runTransformersWithContext(configMutator.clone(), transformers, transformerContext);
       return afterMutation.raw;
     });
-    return new WebpackBundler(context.targets, mutatedConfigs, this.logger, webpack);
+    return new WebpackBundler(context.targets, mutatedConfigs, this.logger);
   }
 
   createComponentsBundler(context: BundlerContext, transformers: WebpackConfigTransformer[] = []) {
@@ -124,7 +120,7 @@
       const afterMutation = runTransformersWithContext(configMutator.clone(), transformers, transformerContext);
       return afterMutation.raw;
     });
-    return new WebpackBundler(context.targets, mutatedConfigs, this.logger);
+    return new WebpackBundler(context.targets, mutatedConfigs, this.logger, webpack);
   }
 
   private createPreviewConfig(targets: Target[]) {

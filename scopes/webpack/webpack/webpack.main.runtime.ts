--- conflicted
+++ resolved
@@ -131,12 +131,9 @@
     const configs =
       initialConfigs ||
       this.createConfigs(context.targets, baseConfigFactory, transformers, transformerContext, context);
-<<<<<<< HEAD
-
-    console.log('🚀 ~ file: webpack.main.runtime.ts:133 ~ WebpackMain ~ configs:', configs);
-
-=======
->>>>>>> 64f4a2bb
+
+    console.log('🚀 ~ file: webpack.main.runtime.ts:133 ~ WebpackMain ~ configs:', JSON.stringify(configs));
+
     return new WebpackBundler(
       context.targets,
       configs,

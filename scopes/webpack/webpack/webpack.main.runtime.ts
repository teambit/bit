--- conflicted
+++ resolved
@@ -91,10 +91,6 @@
       context.title
     ) as any;
     const configMutator = new WebpackConfigMutator(config);
-<<<<<<< HEAD
-    const transformerContext: GlobalWebpackConfigTransformContext = { mode: 'dev', hostRootDir: context.hostRootDir };
-    const afterMutation = runTransformersWithContext(configMutator.clone(), transformers, transformerContext);
-=======
     const transformerContext: WebpackConfigDevServerTransformContext = Object.assign(context, { mode: 'dev' as const });
     const internalTransformers = this.generateTransformers(undefined, transformerContext);
 
@@ -103,7 +99,6 @@
       [...internalTransformers, ...transformers],
       transformerContext
     );
->>>>>>> f48c2de4
     // @ts-ignore - fix this
     return new WebpackDevServer(afterMutation.raw, webpack, WsDevServer);
   }

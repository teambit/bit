/* eslint-disable complexity */
import webpack, { Configuration } from 'webpack';
import { isUndefined, omitBy } from 'lodash';
import CompressionPlugin from 'compression-webpack-plugin';
import { sep } from 'path';
import type { BundlerContext, BundlerHtmlConfig, Target } from '@teambit/bundler';
import HtmlWebpackPlugin from 'html-webpack-plugin';
import WebpackAssetsManifest from 'webpack-assets-manifest';
import { fallbacks } from './webpack-fallbacks';
import { fallbacksProvidePluginConfig } from './webpack-fallbacks-provide-plugin-config';
import { fallbacksAliases } from './webpack-fallbacks-aliases';

export function configFactory(target: Target, context: BundlerContext): Configuration {
<<<<<<< HEAD
  console.log('🚀 ~ file: webpack.config.ts:15 ~ configFactory ~ target:', target);

=======
>>>>>>> 64f4a2bb
  let truthyEntries =
    Array.isArray(target.entries) && target.entries.length ? target.entries.filter(Boolean) : target.entries || {};
  if (Array.isArray(truthyEntries) && !truthyEntries.length) {
    truthyEntries = {};
  }

  const dev = Boolean(context.development);
  const htmlConfig = target.html ?? context.html;
  const compress = target.compress ?? context.compress;
  const htmlPlugins = htmlConfig ? generateHtmlPlugins(htmlConfig) : undefined;
  const splitChunks = target.chunking?.splitChunks;

  const config: Configuration = {
    mode: dev ? 'development' : 'production',
    // Stop compilation early in production
    bail: true,
    // These are the "entry points" to our application.
    // This means they will be the "root" imports that are included in JS bundle.
    // @ts-ignore
    entry: truthyEntries,

    infrastructureLogging: {
      level: 'error',
    },

    output: {
      // The build folder.
      path: `${target.outputPath}${sep}public`,
    },
    stats: {
      errorDetails: true,
    },

    resolve: {
      // TODO - check - we should not need both fallbacks and alias and provider plugin
      alias: fallbacksAliases,

      fallback: fallbacks,
    },

    plugins: [new webpack.ProvidePlugin(fallbacksProvidePluginConfig), getAssetManifestPlugin()],
  };

  if (target.filename) {
    config.output = config.output || {};
    config.output.filename = target.filename;
  }

  if (target.chunkFilename) {
    config.output = config.output || {};
    config.output.chunkFilename = target.chunkFilename;
  }

  if (target.runtimeChunkName) {
    config.optimization = config.optimization || {};
    config.optimization.runtimeChunk = {
      name: target.runtimeChunkName,
    };
  }

  if (splitChunks) {
    config.optimization = config.optimization || {};
    config.optimization.splitChunks = {
      chunks: 'all',
      name: false,
    };
  }

  if (htmlPlugins && htmlPlugins.length) {
    if (!config.plugins) {
      config.plugins = [];
    }
    config.plugins = config.plugins.concat(htmlPlugins);
  }
  if (compress) {
    if (!config.plugins) {
      config.plugins = [];
    }
    config.plugins = config.plugins.concat(new CompressionPlugin());
  }
<<<<<<< HEAD

  console.log('🚀 ~ file: webpack.config.ts:94 ~ configFactory ~ config:', JSON.stringify(config));

=======
>>>>>>> 64f4a2bb
  return config;
}

function getAssetManifestPlugin() {
  return new WebpackAssetsManifest({ entrypoints: true });
}

function generateHtmlPlugins(configs: BundlerHtmlConfig[]) {
  return configs.map((config) => generateHtmlPlugin(config));
}

function generateHtmlPlugin(config: BundlerHtmlConfig) {
  const baseConfig: HtmlWebpackPlugin.Options = {
    filename: config.filename,
    chunks: config.chunks,
    chunksSortMode: config.chunkOrder,
    title: config.title,
    templateContent: config.templateContent,
    minify: config.minify,
    cache: false,
    favicon: config.favicon,
  };

  const filteredConfig = omitBy(baseConfig, isUndefined);
  return new HtmlWebpackPlugin(filteredConfig);
}<|MERGE_RESOLUTION|>--- conflicted
+++ resolved
@@ -11,11 +11,8 @@
 import { fallbacksAliases } from './webpack-fallbacks-aliases';
 
 export function configFactory(target: Target, context: BundlerContext): Configuration {
-<<<<<<< HEAD
   console.log('🚀 ~ file: webpack.config.ts:15 ~ configFactory ~ target:', target);
 
-=======
->>>>>>> 64f4a2bb
   let truthyEntries =
     Array.isArray(target.entries) && target.entries.length ? target.entries.filter(Boolean) : target.entries || {};
   if (Array.isArray(truthyEntries) && !truthyEntries.length) {
@@ -96,12 +93,9 @@
     }
     config.plugins = config.plugins.concat(new CompressionPlugin());
   }
-<<<<<<< HEAD
 
-  console.log('🚀 ~ file: webpack.config.ts:94 ~ configFactory ~ config:', JSON.stringify(config));
+  // console.log('🚀 ~ file: webpack.config.ts:94 ~ configFactory ~ config:', JSON.stringify(config));
 
-=======
->>>>>>> 64f4a2bb
   return config;
 }
 

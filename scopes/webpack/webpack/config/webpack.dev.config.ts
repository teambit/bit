--- conflicted
+++ resolved
@@ -163,13 +163,12 @@
       }),
     ],
 
-<<<<<<< HEAD
     snapshot: {
       managedPaths,
-=======
+    },
+
     watchOptions: {
       poll: true,
->>>>>>> 8d4e6845
     },
   };
 }
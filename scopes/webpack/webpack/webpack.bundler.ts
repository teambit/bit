import { BitError } from '@teambit/bit-error';
import type { Bundler, BundlerResult, Asset, Target, EntriesAssetsMap, BundlerContextMetaData } from '@teambit/bundler';
import type { Logger } from '@teambit/logger';
import { compact, isEmpty } from 'lodash';
import mapSeries from 'p-map-series';
import type { Compiler, Configuration, StatsCompilation, StatsAsset } from 'webpack';
import { sep } from 'path';

type AssetsMap = { [assetId: string]: Asset };
export class WebpackBundler implements Bundler {
  constructor(
    /**
     * targets to bundle.
     */
    private targets: Target[],

    /**
     * webpack configuration.
     */
    private configs: Configuration[],

    private logger: Logger,

    private webpack,

    private metaData?: BundlerContextMetaData | undefined
  ) {}

  async run(): Promise<BundlerResult[]> {
    const startTime = Date.now();
    const compilers = this.configs.map((config: any) => this.webpack(config));

    const initiator = this.metaData?.initiator;
    const envId = this.metaData?.envId;
    const initiatorMessage = initiator ? `process initiated by: ${initiator}.` : '';
    const envIdMessage = envId ? `config created by env: ${envId}.` : '';

    const longProcessLogger = this.logger.createLongProcessLogger('running Webpack bundler', compilers.length);

<<<<<<< HEAD
    // Log memory usage before starting
    this.logMemoryUsage('before webpack bundling');

=======
    // Process compilers sequentially to control memory usage
    // For better memory management, webpack compilers are run one at a time
    // and cleaned up after each run to prevent memory accumulation
>>>>>>> 09c20a0a
    const componentOutput = await mapSeries(compilers, async (compiler: Compiler) => {
      const components = this.getComponents(compiler.outputPath);
      const componentsLengthMessage = `running on ${components.length} components`;
      const fullMessage = `${initiatorMessage} ${envIdMessage} ${componentsLengthMessage}`;
      this.logger.debug(
        `${fullMessage} memory usage: ${Math.round((process.memoryUsage().heapUsed / 1024 / 1024 / 1024) * 100) / 100} GB`
      );
      const ids = components.map((component) => component.id.toString()).join(', ');
      longProcessLogger.logProgress(`${fullMessage}`);
      this.logger.debug(`${fullMessage}\ncomponents ids: ${ids}`);

<<<<<<< HEAD
      this.logMemoryUsage(`before compiling ${components.length} components`);

      return new Promise((resolve) => {
=======
      const result = await new Promise<any>((resolve) => {
>>>>>>> 09c20a0a
        // TODO: split to multiple processes to reduce time and configure concurrent builds.
        // @see https://github.com/trivago/parallel-webpack
        return compiler.run((err, stats) => {
          // Clean up compiler resources after run
          const cleanup = () => {
            try {
              if (compiler.watching) {
                compiler.watching.close(() => {});
              }
              // Close the compiler to free up memory
              compiler.close(() => {});
            } catch (cleanupErr) {
              this.logger.warn('Error during webpack compiler cleanup:', cleanupErr);
            }
          };

          if (err) {
            this.logger.error('get error from webpack compiler, full error:', err);
            cleanup();
            return resolve({
              errors: [`${err.toString()}\n${err.stack}`],
              components,
            });
          }
          if (!stats) {
            cleanup();
            throw new BitError('unknown build error');
          }

          const info = stats.toJson({
            all: false,
            entrypoints: true,
            warnings: true,
            errors: true,
            assets: true,
            chunkGroupAuxiliary: true,
            relatedAssets: true,
            cachedAssets: true,
          });
          const assetsMap = this.getAssets(info);
          const entriesAssetsMap = this.getEntriesAssetsMap(info, assetsMap);

          const result = {
            assets: Object.values(assetsMap),
            assetsByChunkName: info.assetsByChunkName,
            entriesAssetsMap,
            errors: this.getErrors(info),
            outputPath: stats.compilation.outputOptions.path,
            components,
            warnings: info.warnings,
            startTime,
            endTime: Date.now(),
          };

          cleanup();
          this.logMemoryUsage(`after compiling ${components.length} components`);

          return resolve(result);
        });
      });

      try {
        // Close the compiler to free up file watchers and resources
        await new Promise<void>((resolve) => {
          compiler.close(() => {
            resolve();
          });
        });
        if (compiler.cache) {
          // Force purge of webpack's internal cache
          (compiler as any).cache?.purge?.();
        }
      } catch (error) {
        this.logger.debug('Error during compiler cleanup:', error);
      }

      return result;
    });

    longProcessLogger.end();
    this.logMemoryUsage('after webpack bundling completed');

    return componentOutput as BundlerResult[];
  }

  private logMemoryUsage(stage: string): void {
    const memUsage = process.memoryUsage();
    const heapUsedGB = Math.round((memUsage.heapUsed / 1024 / 1024 / 1024) * 100) / 100;
    const heapTotalGB = Math.round((memUsage.heapTotal / 1024 / 1024 / 1024) * 100) / 100;
    this.logger.debug(`Memory usage ${stage}: ${heapUsedGB}GB used / ${heapTotalGB}GB total`);
  }

  private getErrors(stats: StatsCompilation): Error[] {
    if (!stats.errors) return [];
    const fieldsToShow = ['message', 'moduleId', 'moduleName', 'moduleIdentifier', 'loc'];
    return stats.errors.map((webpackError) => {
      const lines = fieldsToShow.map((fieldName) => {
        if (webpackError[fieldName]) {
          return `${fieldName}: ${webpackError[fieldName]}`;
        }
        return undefined;
      });
      const errorMessage = compact(lines).join('\n');
      return new BitError(errorMessage);
    });
  }

  private getAssets(stats: StatsCompilation): AssetsMap {
    if (!stats.assets) return {};
    return stats.assets.reduce((acc, asset) => {
      acc[asset.name] = {
        name: asset.name,
        size: asset.size,
        compressedSize: this.getCompressedSize(asset),
      };
      return acc;
    }, {});
  }

  private getEntriesAssetsMap(stats: StatsCompilation, assetsMap: AssetsMap): EntriesAssetsMap {
    const entriesMap = stats.entrypoints;
    if (!entriesMap || !Object.keys(assetsMap).length) return {};
    Object.entries(entriesMap).forEach(([, entryVal]) => {
      let compressedAssetsSize = 0;
      let compressedAuxiliaryAssetsSize = 0;
      entryVal.assets?.forEach((asset) => {
        const compressedSize = assetsMap[asset.name]?.compressedSize;
        if (compressedSize) {
          // @ts-ignore
          asset.compressedSize = compressedSize;
          compressedAssetsSize += compressedSize;
        }
      });
      entryVal.auxiliaryAssets?.forEach((asset) => {
        const compressedSize = assetsMap[asset.name]?.compressedSize;
        if (compressedSize) {
          // @ts-ignore
          asset.compressedSize = compressedSize;
          compressedAuxiliaryAssetsSize += compressedSize;
        }
      });
      entryVal.compressedAssetsSize = compressedAssetsSize;
      entryVal.compressedAuxiliaryAssetsSize = compressedAuxiliaryAssetsSize;
    });
    return entriesMap as any as EntriesAssetsMap;
  }

  private getCompressedSize(asset: StatsAsset): number | undefined {
    if (!asset.related || isEmpty(asset.related)) return undefined;
    const gzipped = asset.related.find((relatedAsset) => {
      return relatedAsset.type === 'gzipped';
    });
    if (!gzipped) return undefined;
    return gzipped.size;
  }

  private getComponents(outputPath: string) {
    const path = outputPath.substring(0, outputPath.lastIndexOf(sep));
    const target = this.targets.find((targetCandidate) => path === targetCandidate.outputPath);

    if (!target) throw new Error(`Could not find component id for path "${path}"`);
    return target.components;
  }
}<|MERGE_RESOLUTION|>--- conflicted
+++ resolved
@@ -37,15 +37,12 @@
 
     const longProcessLogger = this.logger.createLongProcessLogger('running Webpack bundler', compilers.length);
 
-<<<<<<< HEAD
-    // Log memory usage before starting
-    this.logMemoryUsage('before webpack bundling');
-
-=======
     // Process compilers sequentially to control memory usage
     // For better memory management, webpack compilers are run one at a time
     // and cleaned up after each run to prevent memory accumulation
->>>>>>> 09c20a0a
+    // Log memory usage before starting
+    this.logMemoryUsage('before webpack bundling');
+
     const componentOutput = await mapSeries(compilers, async (compiler: Compiler) => {
       const components = this.getComponents(compiler.outputPath);
       const componentsLengthMessage = `running on ${components.length} components`;
@@ -57,13 +54,9 @@
       longProcessLogger.logProgress(`${fullMessage}`);
       this.logger.debug(`${fullMessage}\ncomponents ids: ${ids}`);
 
-<<<<<<< HEAD
       this.logMemoryUsage(`before compiling ${components.length} components`);
 
-      return new Promise((resolve) => {
-=======
       const result = await new Promise<any>((resolve) => {
->>>>>>> 09c20a0a
         // TODO: split to multiple processes to reduce time and configure concurrent builds.
         // @see https://github.com/trivago/parallel-webpack
         return compiler.run((err, stats) => {

default_image: &default_image
  docker:
    - image: circleci/node:12.7.0

default_resource_class: &default_resource_class
  resource_class: small

default_working_dir: &default_working_dir
  working_directory: ~/bit

defaults: &defaults
  <<: *default_image
  <<: *default_resource_class
  <<: *default_working_dir

semver_tags_only_filters: &semver_tags_only_filters
  filters:
    # ignore any commit on any branch by default
    branches:
      ignore: /.*/
    # only act on version tags
    tags:
      only: /^v[0-9]+(\.[0-9]+)*$/

version: 2.1
jobs:
  checkout_code:
    <<: *defaults
    steps:
      - checkout
      -
        run:
          name: 'save SHA to a file'
          command: 'echo $CIRCLE_SHA1 > .circle-sha'
      -
        run:
          name: 'clone bit-javascript'
          command: ./scripts/clone-bit-javascript.sh
      -
        persist_to_workspace:
          root: /home/circleci
          paths:
            - bit
            - bit-javascript
  set_ssh_key:
    <<: *defaults
    working_directory: ~/.ssh
    steps:
      -
        run: 'echo "-----BEGIN RSA PRIVATE KEY-----" >> ~/.ssh/id_rsa'
      -
        run: 'echo ${testerBitsrcSSHPrivateKey} >> id_rsa'
      -
        run: 'echo "-----END RSA PRIVATE KEY-----" >> ~/.ssh/id_rsa'
      -
        run: 'echo ${testerBitsrcSSHPublicKey} >> id_rsa.pub'
      -
        save_cache:
          key: bitsrc-ssh-key3
          paths:
            - ~/.ssh/id_rsa
            - ~/.ssh/id_rsa.pub
  set_bitsrc_registry:
    <<: *defaults
    steps:
      # prod registry
      # -
        # run: npm config set @bit:registry https://node.bit.dev
      # -
        # run: echo "//node.bit.dev/:_authToken=$registryProdToken" >> ~/.npmrc
      # stage registry
      -
        run: 'npm config set @bit:registry https://node-stg.bit.dev'
      -
        run: 'echo "//node-stg.bit.dev/:_authToken=$registryStgToken" >> ~/.npmrc'
      -
        save_cache:
          # key: bitsrc-registry2
          key: bitsrc-registry-stg-v2
          paths:
            - ~/.npmrc
  install_npm_deps:
    <<: *defaults
    # skipping the pre-built binaries to make sure we build them by the pack step
    # testing the install script will be done in different workflow dedicated for this
    environment:
      SKIP_FETCH_BINARY: true
      # SKIP_LOCAL_BUILD_BINARY: true
    steps:
      -
        attach_workspace:
          at: ./
      -
        run:
          name: 'save SHA to a file'
          command: 'echo $CIRCLE_SHA1 > .circle-sha'
      # -
      #   restore_cache:
      #     keys:
      #       - 'npm-deps-v14-{{ checksum "./bit/package.json" }}-{{ checksum "./bit/package-lock.json" }}-{{ checksum "./bit/.circleci/config.yml" }}'
      # -
      #   run:
      #     name: 'install pkg to support local build'
      #     command: 'sudo npm install -g pkg@4.4.3'
      -
        run:
          name: 'Install npm dependencies'
          command: 'cd bit && npm install'
      # -
      #   save_cache:
      #     key: 'npm-deps-v14-{{ checksum "./bit/package.json" }}-{{ checksum "./bit/package-lock.json" }}-{{ checksum "./bit/.circleci/config.yml" }}'
      #     paths:
      #       - ./bit/node_modules
      -
        persist_to_workspace:
          root: .
          paths:
            - bit/node_modules
            - bit/releases
  install_bit_javascript_npm_deps:
    <<: *defaults
    steps:
      -
        attach_workspace:
          at: ./
      -
        run:
          name: 'Install npm dependencies'
          command: 'cd bit-javascript && npm install'
      -
        persist_to_workspace:
          root: .
          paths:
            - bit-javascript/node_modules
  validate-git-tag-and-version:
    <<: *defaults
    steps:
      -
        attach_workspace:
          at: ./
      - run:
          name: Setup bit version environment variables
          command: cd bit && echo "export BIT_VERSION=$(cat ./package.json | jq .version -r)" >> $BASH_ENV && source $BASH_ENV
      -
        run:
          name: 'installing semver tool'
          command: 'sudo npm i -g semver'
      -
        run:
          name: 'validate version in package.json does not contains pre release tags'
          # This will return code 1 when the version contains pre release tags
          command: 'semver $BIT_VERSION -r x.x.x'
      -
        run:
          name: 'validate tag match version in package.json'
          command: 'cd bit && ./scripts/compare-versions.sh $CIRCLE_TAG v$BIT_VERSION'
  build:
    <<: *defaults
    steps:
      -
        attach_workspace:
          at: ./
      -
        run:
          name: 'save SHA to a file'
          command: 'echo $CIRCLE_SHA1 > .circle-sha'
      -
        run:
          name: 'Build bit source code'
          command: 'cd bit && npm run build'
      -
        persist_to_workspace:
          root: .
          paths:
            - bit/dist
  pack:
    <<: *defaults
    steps:
      -
        attach_workspace:
          at: ./
      -
<<<<<<< HEAD
        run: 'sudo npm i -g pkg@4.4.6'
=======
        run: 'sudo npm i -g pkg@4.4.5'
>>>>>>> 996bd049
      # -
      #   run:
      #     name: 'save pkg targets names'
      #     command: 'cat ./bit/package.json | jq .scripts.pkg:all | sed -E "s/^.*--targets (.*) -.*$/\1/" > /home/circleci/pkg-target.txt'
      -
        restore_cache:
          keys:
            # - 'pkg-cache-v3-{{ checksum "/home/circleci/pkg-target.txt" }}'
            - pkg-cache-v3
      -
        run:
          name: 'set pkg path'
          command: 'echo ''export PKG_CACHE_PATH=/home/circleci/pkg-cache'' >> $BASH_ENV'
      # -
      #   run:
      #     name: 'npm link bit-javascript to bit'
      #     command: 'cd bit && sudo npm link ../bit-javascript'
      -
        run:
          name: 'Pack bit'
          command: 'cd bit && npm run pkg:all'
      # -
      #   save_cache:
      #     key: 'pkg-cache-v3-{{ checksum "/home/circleci/pkg-target.txt" }}'
      #     paths:
      #       - ~/pkg-cache
      -
        save_cache:
          key: pkg-cache-v3
          paths:
            - /home/circleci/pkg-cache
      # -
      #   run:
      #     name: 'copy unsuported files'
      #     command: 'cd bit && cp ./node_modules/open/xdg-open ./releases/xdg-open'
      -
        persist_to_workspace:
          root: .
          paths:
            - bit/releases
  npm-publish:
    <<: *defaults
    steps:
      -
        attach_workspace:
          at: ./
      - run:
          name: Authenticate with registry
          command: echo "//registry.npmjs.org/:_authToken=$npmToken" > ~/.npmrc
      -
        run:
          name: Publish bit to the npm registry
          command: 'cd bit && npm publish'
  github-release:
    <<: *defaults
    steps:
      -
        attach_workspace:
          at: ./
      # - run:
      #     name: set GitHub token
      #     command: export GH_RELEASE_GITHUB_API_TOKEN=$ghToken
      -
        run: 'cd bit && npm run release:circle'
  build-debian:
    <<: *defaults
    docker:
      -
        image: 'bitcli/debian-artifact-builder:latest'
    steps:
      -
        attach_workspace:
          at: ./
      -
        run:
          name: Build debian file
          command: 'cd bit && ./scripts/linux/debian/build-linux-deb.sh'
      -
        persist_to_workspace:
          root: .
          paths:
            - bit/releases/deb
  build-rpm:
    <<: *defaults
    docker:
      -
        image: 'bitcli/rpm-artifact-builder:latest'
    steps:
      -
        attach_workspace:
          at: ./
      -
        run:
          name: Build rpm file
          command: 'cd bit && ./scripts/linux/centos/build-linux-rpm.sh'
      -
        persist_to_workspace:
          root: .
          paths:
            - bit/releases/rpm
  publish_to_jfrog:
    <<: *defaults
    steps:
      -
        attach_workspace:
          at: ./
      - run:
          name: print bit version
          command: cd bit && cat ./package.json | jq .version -r
      - run:
          name: Setup bit version environment variables
          command: cd bit && echo "export BIT_VERSION=$(cat ./package.json | jq .version -r)" >> $BASH_ENV && source $BASH_ENV
      - run:
          name: Install jFrog CLI
          command: curl -fL https://getcli.jfrog.io | sh
      - run:
          name: Configure jfrog auth
          command: ./jfrog rt config --url $jfrogUrl --user $jfrogUser --access-token $jfrogAcessToken --interactive=false
      -
        run:
          name: Upload debian file
          command: ./jfrog rt u "bit/releases/deb/*.deb" bit-deb/stable/${BIT_VERSION}/bit_${BIT_VERSION}_amd64.deb --build-name bit_${BIT_VERSION}_amd64.deb --build-number $CIRCLE_BUILD_NUM --deb "all/stable/amd64" --flat=false
      -
        run:
          name: Upload rpm file
          command: ./jfrog rt u "bit/releases/rpm/*.rpm" bit-yum/stable/bit/${BIT_VERSION}/bit-${BIT_VERSION}-${CIRCLE_BUILD_NUM}.x86_64.rpm --flat=false
  generate_docs:
    <<: *defaults
    steps:
      -
        attach_workspace:
          at: ./
      -
        run:
          name: 'generate docs'
          command: 'cd bit && npm run doc-gen'
      - run:
          name: Setup genereate doc build number environment variables
          command: echo "$CIRCLE_BUILD_NUM" > DOC_GEN_BUILD_NUM.txt
      -
        store_artifacts:
          path: bit/dist/cli.md
      -
        persist_to_workspace:
          root: .
          paths:
            - DOC_GEN_BUILD_NUM.txt
  slack_deploy_notification:
    <<: *defaults
    steps:
      -
        attach_workspace:
          at: ./
      - run:
          name: Setup genereate doc build number environment variable
          command: echo "export DOC_GEN_BUILD_NUM=$(cat DOC_GEN_BUILD_NUM.txt)" >> $BASH_ENV && source $BASH_ENV
      -
        run:
          name: 'notify slack'
          command: 'cd bit && node ./scripts/slack-deploy-notification.js'
      -
        run:
          name: 'notify community slack'
          command: 'cd bit && node ./scripts/slack-deploy-notification.js community'
  build_bit_javascript:
    <<: *defaults
    steps:
      -
        run:
          name: 'save SHA to a file'
          command: 'echo $CIRCLE_SHA1 > .circle-sha'
      -
        attach_workspace:
          at: ./
      -
        run:
          name: 'Build bit javascript source code'
          command: 'cd bit-javascript && npm run build'
      -
        persist_to_workspace:
          root: .
          paths:
            - bit-javascript/dist
  unit_test:
    <<: *defaults
    steps:
      -
        run:
          name: 'save SHA to a file'
          command: 'echo $CIRCLE_SHA1 > .circle-sha'
      -
        attach_workspace:
          at: ./
      -
        run: 'cd bit && mkdir junit'
      -
        run:
          name: 'Run unit tests'
          command: 'cd bit && npm run test-circle'
          environment:
            MOCHA_FILE: junit/unit-test-results.xml
          when: always
      -
        store_test_results:
          path: bit/junit
      -
        store_artifacts:
          path: bit/junit
  lint:
    <<: *defaults
    resource_class: medium
    steps:
      -
        run:
          name: 'save SHA to a file'
          command: 'echo $CIRCLE_SHA1 > .circle-sha'
      -
        restore_cache:
          keys:
            - 'repo-{{ checksum ".circle-sha" }}'
      -
        attach_workspace:
          at: ./
      -
        run:
          name: 'run ESLint'
          command: 'cd bit && npm run lint-circle'
      -
        store_test_results:
          path: bit/junit
      -
        store_artifacts:
          path: bit/junit
  check_types:
    <<: *defaults
    steps:
      -
        attach_workspace:
          at: ./
      -
        run:
          name: 'run TSC'
          command: 'cd bit && npm run check-types'
  generate_types:
    <<: *defaults
    steps:
      -
        attach_workspace:
          at: ./
      -
        run:
          name: 'generate types'
          command: 'cd bit && npm run build:types'
  e2e_test:
    <<: *defaults
    environment:
      # change the npm config to avoid using sudo
      NPM_CONFIG_PREFIX: ~/.npm-global
      BITSRC_ENV: stg
    parallelism: 25
    steps:
      -
        attach_workspace:
          at: ./
      -
        run: 'sudo npm i -g yarn'
      -
        run:
          # there are bugs in version 6.4.1 see https://github.com/teambit/bit/issues/1746
          name: 'update npm to latest version'
          command: 'npm i -g npm@latest'
      -
        run: 'echo ''export PATH=~/.npm-global/bin:$PATH'' >> $BASH_ENV'
      -
        run:
          name: 'save SHA to a file'
          command: 'echo $CIRCLE_SHA1 > .circle-sha'
      -
        run:
          name: 'install expect lib (needed to add user for CI NPM registry, see npm-ci-registry.js)'
          command: 'sudo apt-get install expect'
      # -
      #   run:
      #     name: 'create global npm directory (to avoid using sudo for npm link)'
      #     command: 'mkdir ~/.npm-global'
      -
        restore_cache:
          key: bitsrc-ssh-key3
      -
        restore_cache:
          # key: bitsrc-registry2
          key: bitsrc-registry-stg-v2
      -
        restore_cache:
          keys:
            - 'builded-{{ checksum ".circle-sha" }}'
      -
        # add the id_rsa to ssh_agent to make sure we authenticate with the correct user
        run: 'chmod 400 ~/.ssh/id_rsa'
      -
        run: 'ssh-add ~/.ssh/id_rsa'
      -
        run: 'cd bit && mkdir junit'
      # -
      #   run: 'mv ./bit/releases/bit-bin ./bit/releases/bit'
      # -
      #   run: 'echo ''export PATH=~/bit/bit/releases:$PATH'' >> $BASH_ENV'
      -
        run:
          name: 'npm link bit to global'
          command: cd bit && npm link
      -
        run:
          name: 'npm link bit-javascript to bit'
          command: 'cd bit && sudo npm link ../bit-javascript'
      -
        run: which bit
      -
        run: 'bit config set analytics_reporting false'
      -
        run: 'bit config set error_reporting false'
      -
        run: 'bit config set user.name tester'
      -
        run: 'bit config set user.email ci@bit.dev'
      -
        # do not change this one, it's important to use the production for getting components bit use for running
        # if you want the tests to work with stage, you should change the hub domain few lines below
        run: 'bit config set hub_domain hub.bit.dev'
      # -
      #   run:
      #     name: 'bit import'
      #     command: 'cd bit && bit import'
      # -
      #   run:
      #     name: 'npm install'
      #     command: 'cd bit && bit install'
      -
        # uncomment to configure circle to run against stg environment
        run: 'bit config set hub_domain hub-stg.bit.dev'
      -
        run:
          name: 'Run e2e tests'
          command: 'cd bit && circleci tests glob "e2e/**/*.e2e*.ts" | circleci tests split --split-by=timings | xargs -n 1 npm run mocha-circleci'
          # command which support only - for debug purpose
          # command: cd bit && npm run e2e-test-circle --debug
          environment:
            MOCHA_FILE: junit/e2e-test-results.xml
          when: always
      -
        store_test_results:
          path: bit/junit
      -
        store_artifacts:
          path: bit/junit
      -
        store_artifacts:
          path: ~/Library/Caches/Bit/logs/debug.log
  performance_e2e_test:
    <<: *defaults
    resource_class: medium
    environment:
      # change the npm config to avoid using sudo
      NPM_CONFIG_PREFIX: ~/.npm-global
      BITSRC_ENV: stg
      # NPM_CONFIG_DEBUG: true
    parallelism: 1
    steps:
      -
        attach_workspace:
          at: ./
      -
        run: 'echo ''export PATH=~/.npm-global/bin:$PATH'' >> $BASH_ENV'
      -
        run: 'cd bit && mkdir junit'
      -
        run:
          name: 'npm link bit to global'
          command: 'cd bit && npm link'
      -
        run: 'bit config set analytics_reporting false'
      -
        run: 'bit config set error_reporting false'
      -
        run: 'bit config set user.name tester'
      -
        run: 'bit config set user.email ci@bit.dev'
      -
        # uncomment to configure circle to run against stg enviorment
        run: 'bit config set hub_domain hub-stg.bit.dev'
      -
        run:
          name: 'Run performance tests'
          command: 'cd bit && npm run performance-test-circle'
          environment:
            MOCHA_FILE: junit/e2e-test-results.xml
          when: always
          no_output_timeout: '25m'
      -
        store_test_results:
          path: bit/junit
      -
        store_artifacts:
          path: bit/junit
      -
        store_artifacts:
          path: ~/Library/Caches/Bit/logs/debug.log
  bit_hub_e2e_test:
    <<: *defaults
    resource_class: medium
    environment:
      # change the npm config to avoid using sudo
      NPM_CONFIG_PREFIX: ~/.npm-global
      BITSRC_ENV: stg
      # NPM_CONFIG_DEBUG: true
    parallelism: 1
    steps:
      -
        attach_workspace:
          at: ./
      -
        run: 'sudo npm i -g yarn'
      -
        run:
          # there are bugs in version 6.4.1 see https://github.com/teambit/bit/issues/1746
          name: 'update npm to latest version'
          command: 'npm i -g npm@latest'
      -
        run: 'echo ''export PATH=~/.npm-global/bin:$PATH'' >> $BASH_ENV'
      -
        run:
          name: 'save SHA to a file'
          command: 'echo $CIRCLE_SHA1 > .circle-sha'
      -
        restore_cache:
          key: bitsrc-ssh-key3
      -
        restore_cache:
          # key: bitsrc-registry2
          key: bitsrc-registry-stg-v2
      -
        restore_cache:
          keys:
            - 'builded-{{ checksum ".circle-sha" }}'
      -
        # add the id_rsa to ssh_agent to make sure we authenticate with the correct user
        run: 'chmod 400 ~/.ssh/id_rsa'
      -
        run: 'ssh-add ~/.ssh/id_rsa'

      -
        run: 'cd bit && mkdir junit'
      -
        run:
          name: 'npm link bit to global'
          command: 'cd bit && npm link'
      -
        run: 'bit config set analytics_reporting false'
      -
        run: 'bit config set error_reporting false'
      -
        run: 'bit config set user.name tester'
      -
        run: 'bit config set user.email ci@bit.dev'
      -
        # uncomment to configure circle to run against stg enviorment
        run: 'bit config set hub_domain hub-stg.bit.dev'
      -
        run:
          name: 'Run bit-hub tests'
          command: 'cd bit && npm run bit-hub-test-circle'
          environment:
            MOCHA_FILE: junit/e2e-test-results.xml
          when: always
      -
        store_test_results:
          path: bit/junit
      -
        store_artifacts:
          path: bit/junit
workflows:
  version: 2
  build_and_test:
    jobs:
      - checkout_code
      - set_ssh_key
      - set_bitsrc_registry
      -
        install_npm_deps:
          requires:
            - checkout_code
      -
        install_bit_javascript_npm_deps:
          requires:
            - checkout_code
      -
        build:
          requires:
            - install_npm_deps
      -
        build_bit_javascript:
          requires:
            - install_bit_javascript_npm_deps
      -
        unit_test:
          requires:
            - build
      -
        lint:
          requires:
            - install_npm_deps
      -
        check_types:
          requires:
            - install_npm_deps
      -
        generate_types:
          requires:
            - build
      # disable pack  temporary because of https://github.com/zeit/pkg/issues/883
      # -
      #   pack:
      #     requires:
      #       - build
      #       - build_bit_javascript
      -
        e2e_test:
          filters:
            branches:
              ignore:
                - performance-tests
                - bit-hub-tests
          requires:
            - set_ssh_key
            - set_bitsrc_registry
            - build
            - build_bit_javascript
            # - pack
      -
        performance_e2e_test:
          filters:
            branches:
              only:
                - performance-tests
          requires:
            - build
      -
        bit_hub_e2e_test:
          filters:
            branches:
              only:
                - bit-hub-tests
          requires:
            - build
            - set_ssh_key
            - set_bitsrc_registry
  deploy:
    jobs:
      - checkout_code:
          <<: *semver_tags_only_filters
      -
        validate-git-tag-and-version:
          <<: *semver_tags_only_filters
          requires:
            - checkout_code
      -
        install_npm_deps:
          <<: *semver_tags_only_filters
          requires:
            - validate-git-tag-and-version
            - checkout_code
      -
        build:
          <<: *semver_tags_only_filters
          requires:
            - install_npm_deps
      -
        npm-publish:
          <<: *semver_tags_only_filters
          requires:
            - build
      -
        generate_docs:
          <<: *semver_tags_only_filters
          requires:
            - build
      -
        pack:
          <<: *semver_tags_only_filters
          requires:
            - build
      -
        github-release:
          <<: *semver_tags_only_filters
          requires:
            - pack
      -
        build-rpm:
          <<: *semver_tags_only_filters
          requires:
            - pack
      -
        build-debian:
          <<: *semver_tags_only_filters
          requires:
            - pack
      -
        publish_to_jfrog:
          <<: *semver_tags_only_filters
          requires:
            - build-debian
            - build-rpm
      -
        slack_deploy_notification:
          <<: *semver_tags_only_filters
          requires:
            - generate_docs
            - publish_to_jfrog
            - github-release
            - npm-publish
  performance_tests:
    triggers:
      - schedule:
          cron: "0 9 * * *"
          filters:
            branches:
              only:
                - prod
    jobs:
      - checkout_code
      -
        install_npm_deps:
          requires:
            - checkout_code
      -
        build:
          requires:
            - install_npm_deps
      -
        performance_e2e_test:
          requires:
            - build
  bit_hub_tests:
    triggers:
      - schedule:
          cron: "0 10 * * *"
          filters:
            branches:
              only:
                - prod
    jobs:
      - checkout_code
      - set_ssh_key
      - set_bitsrc_registry
      -
        install_npm_deps:
          requires:
            - checkout_code
      -
        build:
          requires:
            - install_npm_deps
      -
        bit_hub_e2e_test:
          requires:
            - set_ssh_key
            - set_bitsrc_registry
            - build<|MERGE_RESOLUTION|>--- conflicted
+++ resolved
@@ -180,11 +180,7 @@
         attach_workspace:
           at: ./
       -
-<<<<<<< HEAD
         run: 'sudo npm i -g pkg@4.4.6'
-=======
-        run: 'sudo npm i -g pkg@4.4.5'
->>>>>>> 996bd049
       # -
       #   run:
       #     name: 'save pkg targets names'

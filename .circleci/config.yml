version: 2.1

default_image: &default_image
  docker:
    - image: cimg/node:20.10.0

default_resource_class: &default_resource_class
  resource_class: medium

windows_default_resource_size: &windows_default_resource_size
  size: medium

default_working_dir: &default_working_dir
  working_directory: ~/bit

orbs:
  win: circleci/windows@5.0

windows_default_working_dir: &windows_default_working_dir
  working_directory: C:\Users\circleci\project\bit

windows_default_executor_name: &windows_default_executor_name
  name: win/default

windows_default_executor: &windows_default_executor
  executor:
    <<: [*windows_default_executor_name, *windows_default_resource_size]

windows_defaults: &windows_defaults
  <<: [*windows_default_executor, *windows_default_working_dir]

mac_default_resource_class: &mac_default_resource_class
  resource_class: macos.x86.medium.gen2

mac_default_xcode_version: &mac_default_xcode_version
  xcode: 14.3.1

mac_default_executor: &mac_default_executor
  macos:
    <<: [*mac_default_xcode_version, *mac_default_resource_class]

mac_defaults: &mac_defaults
  <<: *mac_default_executor

defaults: &defaults
  <<: [*default_image, *default_resource_class, *default_working_dir]

semver_tags_only_filters: &semver_tags_only_filters
  filters:
    # ignore any commit on any branch by default
    branches:
      ignore: /.*/
    # only act on version tags
    tags:
      only: /^v[0-9]+(\.[0-9]+)*$/

master_only_filter: &master_only_filter
  filters:
    branches:
      only: master

commands: # reusable commands
  bit_config:
    parameters:
      env:
        default: 'hub-stg'
        # default: 'hub'
        type: string
      token:
        default: $BIT_CLOUD_PROD_TOKEN
        type: string
      bin_name:
        default: bit
        type: string
    steps:
      - run: '<<parameters.bin_name>> config set analytics_reporting false'
      - run: '<<parameters.bin_name>> config set error_reporting false'
      - run: '<<parameters.bin_name>> config set user.name tester'
      - run: '<<parameters.bin_name>> config set user.email ci@bit.dev'
      - run: '<<parameters.bin_name>> config set registry https://node-registry.bit.cloud'
      # - run: '<<parameters.bin_name>> config set user.token <<parameters.token>>'
      - run: '<<parameters.bin_name>> config set hub_domain <<parameters.env>>.bit.dev'
      - run: '<<parameters.bin_name>> config set package-manager.cache /home/circleci/package-manager-cache'
  docker_build_and_push:
    parameters:
      docker_build_arg_name:
        default: 'BASE_IMAGE'
        type: string
      docker_build_arg_value:
        default: 'node:20.10.0'
        type: string
      image_name:
        default: 'bitcli/bit'
        type: string
      docker_file_name:
        default: 'Dockerfile-bit'
        type: string
      docker_tag_suffix:
        # I want this to be something like '-node-<<parameters.node_version>>' but I don't think we can access other params here
        default: ''
        type: string
    steps:
      - docker_build_internal:
          image_name: "<<parameters.image_name>>"
          docker_file_name: "<<parameters.docker_file_name>>"
          docker_tag_suffix: "<<parameters.docker_tag_suffix>>"
          docker_build_arg_name: "<<parameters.docker_build_arg_name>>"
          docker_build_arg_value: "<<parameters.docker_build_arg_value>>"
      - docker_push:
          image_name: "<<parameters.image_name>>"
          docker_tag_suffix: "<<parameters.docker_tag_suffix>>"

  docker_build_internal:
    parameters:
      docker_build_arg_name:
        default: 'BASE_IMAGE'
        type: string
      docker_build_arg_value:
        default: 'node:20.10.0'
        type: string
      image_name:
        default: 'bitcli/bit'
        type: string
      docker_file_name:
        default: 'Dockerfile-bit'
        type: string
      docker_tag_suffix:
        default: ""
        type: string
    steps:
      - run: cd bit/scripts && docker build -f ./docker-teambit-bit/<<parameters.docker_file_name>> --build-arg <<parameters.docker_build_arg_name>>=<<parameters.docker_build_arg_value>> -t <<parameters.image_name>>:`npm show @teambit/bit version`<<parameters.docker_tag_suffix>> .
      - run: cd bit/scripts && docker build -f ./docker-teambit-bit/<<parameters.docker_file_name>> --build-arg <<parameters.docker_build_arg_name>>=<<parameters.docker_build_arg_value>> -t <<parameters.image_name>>:latest<<parameters.docker_tag_suffix>> .

  docker_push:
    parameters:
      image_name:
        default: 'bitcli/bit'
        type: string
      docker_tag_suffix:
        default: ''
        type: string
    steps:
      - run: echo "$DOCKER_PASS" | docker login --username $DOCKER_USER --password-stdin
      - run: cd bit && docker push <<parameters.image_name>>:`npm show @teambit/bit version`<<parameters.docker_tag_suffix>>
      - run: cd bit && docker push <<parameters.image_name>>:latest<<parameters.docker_tag_suffix>>

  bit_global_for_npm:
    steps:
      - run:
          name: 'create npm global dir'
          command: 'mkdir -p /home/circleci/.npm-global/bin'
      - run:
          name: 'link bit to path'
          command: 'ln -sf /home/circleci/bit/bit/bin/bit.js /home/circleci/.npm-global/bin/bit'
      - run: "echo 'export PATH=~/.npm-global/bin:$PATH' >> $BASH_ENV"
      - run: which bit

  update_ssh_agent:
    steps:
      - # add the id_rsa to ssh_agent to make sure we authenticate with the correct user
        run: 'chmod 400 ~/.ssh/id_rsa'
      - run: 'ssh-add ~/.ssh/id_rsa'
  install_bvm:
    steps:
      - run: npm config set prefix '~/.npm-global'
      - run: npm install --global @teambit/bvm
      - run: "echo 'export PATH=~/.npm-global/bin:$PATH' >> $BASH_ENV"
      - run: bvm config set RELEASE_TYPE nightly
  set_bit_cloud_registry:
    steps:
      - run:
          name: set bit cloud registry in npm config
          command: npm config set @teambit:registry=https://node-registry.bit.cloud
      - run:
          name: set bit cloud registry in npm config
          command: npm config set @bitdev:registry=https://node-registry.bit.cloud

  set_git_credentials:
    steps:
      - run:
          name: 'set GitHub token'
          command: export GH_RELEASE_GITHUB_API_TOKEN=$ghToken
      - add_ssh_keys:
          fingerprints:
            - 'SHA256:fF5QridDUgTXkn8xIMZQNbn9sPN5QhNhc3jr8y8e2LI ci@bit.dev'
      - run:
          name: set git user.name and user.email
          command: 'git config --global user.email "ci@bit.dev" && git config --global user.name "CircleCI"'
      # - run:
      #     name: 'replace git protocol from ssh to http' # to not get the authenticate error
      #     command: sed -i 's/git@github.com:teambit\/bit.git/https:\/\/github.com\/teambit\/bit.git/g' .git/config
      # - run: mkdir -p ~/.ssh
      # - run: SCAN=$(ssh-keyscan github.com )
      # - run: echo $SCAN >> ~/.ssh/known_hosts
      - run: cd bit && git remote rm origin
      # todo: find a better way. currently, the ssh doesn't work, see the commented steps above.
      - run: cd bit && git remote add origin https://davidfirst:$GH_RELEASE_GITHUB_API_TOKEN@github.com/teambit/bit.git
  windows_set_node_version:
    parameters:
      version:
        default: 20.10.0
        type: string
    steps:
      - run: choco upgrade nvm -y
      - run: nvm -v
      - run: nvm install 20.10.0
      - run: nvm use 20.10.0
      - run: node -v
  windows_add_bvm_to_path:
    steps:
      - run: New-Item $Profile.CurrentUserAllHosts -Force
      - run: Add-Content -Path $Profile.CurrentUserAllHosts -Value '$env:PATH = "C:\Users\circleci\AppData\Local\.bvm;$env:PATH"'
      - run: $Env:Path.Split(';')

  setup_bit_version:
    steps:
      - run:
          name: print bit version
          command: npm view @teambit/bit version
      - run:
          name: Setup bit version environment variables
          command: echo "export BIT_VERSION=$(npm view @teambit/bit version)" >> $BASH_ENV && source $BASH_ENV
      - run:
          name: create empty folder
          command: mkdir bit-${BIT_VERSION}

  setup_pnpm:
    steps:
      - run:
          name: Install pnpm
          command: >
            npm config set prefix '~/.npm-global' &&
            npm install --global pnpm@8.10.4 &&
            echo 'export PATH=~/.npm-global/bin:$PATH' >> $BASH_ENV

  compress_bit:
    steps:
      - run:
          name: Compress Bit
          command: >
            tar -cvf bit-${BIT_VERSION}.tar.gz
            --exclude=bit-${BIT_VERSION}/.npmrc
            --exclude=bit-${BIT_VERSION}/package.json
            --exclude=bit-${BIT_VERSION}/pnpm-lock.yaml
            bit-${BIT_VERSION}

jobs:
  checkout_code:
    <<: *defaults
    steps:
      - checkout
      - run:
          name: 'save SHA to a file'
          command: 'echo $CIRCLE_SHA1 > .circle-sha'
      - persist_to_workspace:
          root: /home/circleci
          paths:
            - bit

  symphony_docker_build:
    machine:
      image: ubuntu-2004:202111-02
    steps:
      - attach_workspace:
          at: ./
      - run:
          name: set bit.dev registry (@teambit)
          # command: npm config set @teambit:registry https://node.bit.dev
          command: npm config set @teambit:registry https://node-registry.bit.cloud
      - run:
          name: set bit.dev registry (@bitdev)
          # command: npm config set @teambit:registry https://node.bit.dev
          command: npm config set @bitdev:registry https://node-registry.bit.cloud
      - run: echo "$DOCKER_PASS" | docker login --username $DOCKER_USER --password-stdin
      - run: cd bit/scripts && docker build -f ./docker-teambit-bit/Dockerfile-symphony -t bitcli/bit-symphony:`npm show @teambit/bit version` .
      - run: cd bit/scripts && docker build -f ./docker-teambit-bit/Dockerfile-symphony -t bitcli/bit-symphony:latest .
      - run: cd bit && docker push bitcli/bit-symphony:`npm show @teambit/bit version`
      - run: cd bit && docker push bitcli/bit-symphony:latest

  # docker_build:
  #   machine:
  #     image: ubuntu-2004:202111-02
  #   steps:
  #     - attach_workspace:
  #         at: ./
  #     - docker_build_and_push

  docker_build_node_20:
    machine:
      image: ubuntu-2004:202111-02
    steps:
      - attach_workspace:
          at: ./
      - docker_build_and_push:
          docker_build_arg_value: "node:20.10.0"
          docker_tag_suffix: "-node-20.10.0"

  # docker_non_root_build:
  #   machine:
  #     image: ubuntu-2004:202111-02
  #   steps:
  #     - attach_workspace:
  #         at: ./
  #     - docker_build_and_push:
  #         image_name: "bitcli/bit-non-root"
  #         docker_file_name: "Dockerfile-bit-non-root"

  docker_non_root_build_node_20:
    machine:
      image: ubuntu-2004:202111-02
    steps:
      - attach_workspace:
          at: ./
      - docker_build_and_push:
          docker_build_arg_value: "node:20.10.0"
          image_name: "bitcli/bit-non-root"
          docker_file_name: "Dockerfile-bit-non-root"
          docker_tag_suffix: "-node-20.10.0"

  server_docker_build_node_20:
    machine:
      image: ubuntu-2004:202111-02
    steps:
      - attach_workspace:
          at: ./
      - docker_build_and_push:
          docker_build_arg_name: "BIT_IMAGE"
          docker_build_arg_value: "`npm show @teambit/bit version`-node-20.10.0"
          image_name: "bitcli/bit-server"
          docker_file_name: "Dockerfile-bit-server"
          docker_tag_suffix: "-node-20.10.0"

  set_ssh_key:
    <<: *defaults
    working_directory: ~/.ssh
    steps:
      - run: 'echo "-----BEGIN RSA PRIVATE KEY-----" >> ~/.ssh/id_rsa'
      - run: 'echo ${testerBitsrcSSHPrivateKey} >> id_rsa'
      - run: 'echo "-----END RSA PRIVATE KEY-----" >> ~/.ssh/id_rsa'
      - run: 'echo ${testerBitsrcSSHPublicKey} >> id_rsa.pub'
      - save_cache:
          key: bitsrc-ssh-key3
          paths:
            - ~/.ssh/id_rsa
            - ~/.ssh/id_rsa.pub

  set_npm_registries:
    <<: *defaults
    steps:
      # - run:
      #     name: setting npmjs registry
      #     command: echo "//registry.npmjs.org/:_authToken=${npmjsRegistryToken}" >> ~/.npmrc
      # - run: npm whoami
      # prod registry
      # - run: npm config set @bit:registry https://node.bit.dev
      - run: npm config set @bit:registry https://node-registry.bit.cloud
      # - run: echo "//node.bit.dev/:_authToken=$registryProdToken" >> ~/.npmrc
      - run: echo "//node-registry.bit.cloud/:_authToken=$registryProdToken" >> ~/.npmrc
      # - run: echo "always-auth=true" >> ~/.npmrc
      # stage registry
      # -
      # run: 'npm config set @bit:registry https://node-stg.bit.dev'
      # -
      # run: 'echo "//node-stg.bit.dev/:_authToken=$registryStgToken" >> ~/.npmrc'
      - save_cache:
          key: bitsrc-registry10
          # key: bitsrc-registry-stg-v2
          paths:
            - ~/.npmrc


  generate_docs:
    <<: *defaults
    steps:
      - attach_workspace:
          at: ./
      - run:
          name: 'generate docs'
          command: 'cd bit && npm run doc-gen'
      - run:
          name: Setup generate doc build number environment variables
          command: echo "$CIRCLE_BUILD_NUM" > DOC_GEN_BUILD_NUM.txt
      - store_artifacts:
          path: bit/dist/cli.md
      - persist_to_workspace:
          root: .
          paths:
            - DOC_GEN_BUILD_NUM.txt

  slack_deploy_notification:
    <<: *defaults
    steps:
      - attach_workspace:
          at: ./
      - run:
          name: Setup generate doc build number environment variable
          command: echo "export DOC_GEN_BUILD_NUM=$(cat DOC_GEN_BUILD_NUM.txt)" >> $BASH_ENV && source $BASH_ENV
      - run:
          name: 'notify slack'
          command: 'cd bit && node ./scripts/slack-deploy-notification.js'
      - run:
          name: 'notify community slack'
          command: 'cd bit && node ./scripts/slack-deploy-notification.js community'

  unit_test:
    <<: *defaults
    steps:
      - run:
          name: 'save SHA to a file'
          command: 'echo $CIRCLE_SHA1 > .circle-sha'
      - attach_workspace:
          at: ./
      - run: 'cd bit && mkdir junit'
      - run:
          name: 'Run unit tests'
          command: 'cd bit && npm run test-circle'
          environment:
            MOCHA_FILE: junit/unit-test-results.xml
          when: always
      - store_test_results:
          path: bit/junit
      - store_artifacts:
          path: bit/junit

  lint:
    <<: *defaults
    resource_class: medium
    steps:
      - run:
          name: 'save SHA to a file'
          command: 'echo $CIRCLE_SHA1 > .circle-sha'
      - restore_cache:
          keys:
            - 'repo-{{ checksum ".circle-sha" }}'
      - attach_workspace:
          at: ./
      - run:
          name: 'run ESLint'
          command: 'cd bit && npm run lint-circle'
      - store_test_results:
          path: bit/junit
      - store_artifacts:
          path: bit/junit

  generate_and_check_types:
    <<: *defaults
    steps:
      - attach_workspace:
          at: ./
      - run:
          name: 'generate types'
          command: 'cd bit && npm run build:types'
      - run:
          name: 'run TSC'
          command: 'cd bit && npm run check-types'
      - persist_to_workspace:
          root: .
          paths:
            - bit/dist

  setup_harmony:
    resource_class: large
    <<: *defaults
    environment:
      BIT_FEATURES: cloud-importer-v2
    steps:
      - attach_workspace:
          at: ./
      - restore_cache:
          key: bitsrc-registry10
      - restore_cache:
<<<<<<< HEAD
          key: core-aspect-env-v0.0.19-v5
=======
          key: core-aspect-env-v0.0.19-v8
>>>>>>> 3df8bf42
      - run: echo $BIT_FEATURES
      - run: node -v
      - run: npm -v
      # - run:
      #     name: 'install husky globally'
      #     command: 'npm i -g husky'

      - install_bvm
      - run: npm view @teambit/bit version > ./version.txt
      - restore_cache:
          key: v3-linux-bvm-folder-{{ checksum "version.txt" }}
      - run: bvm config set DEFAULT_LINK bbit
      - run: bvm config set RELEASE_TYPE nightly
      # - run: bvm install 0.0.910
      - run: bvm upgrade
      # - run: bvm install 1.5.36
      - run: bvm link --verbose
      - bit_config:
          env: "hub"
          bin_name: "bbit"
      - run: bbit
      - save_cache:
          key: v3-linux-bvm-folder-{{ checksum "version.txt" }}
          paths:
            - /home/circleci/.bvm
      - run:
          name: bbit install
          command: cd bit && bbit install
      - save_cache:
<<<<<<< HEAD
          key: core-aspect-env-v0.0.19-v5
=======
          key: core-aspect-env-v0.0.19-v8
>>>>>>> 3df8bf42
          paths:
            - /home/circleci/Library/Caches/Bit/capsules/caec9a1075d4addee151dbe7e351b809aaa4b088
      - run: cd bit && npm run link-bit-legacy
      # - run: cd bit && bbit compile

      # the following 3 commands should help debugging a random error on Circle: "sh: 1: babel: not found"
      # - run: cd bit && ls -l node_modules/@babel
      # - run: cd bit && ls -l node_modules/@babel/cli/bin
      # - run: cd bit && ls -l node_modules/.bin

      - run:
          name: 'Build bit source code'
          command: 'cd bit && npm run build'
      - run:
          name: 'Build bit-legacy types'
          command: 'cd bit && npm run build:types'
      - persist_to_workspace:
          root: .
          paths:
            - bit
            - .pnpm-store
      - store_artifacts:
          path: ~/Library/Caches/Bit/logs
      - store_artifacts:
          path: bit/yarn.lock

  bit_build:
    resource_class: xlarge
    <<: *defaults
    environment:
      BIT_FEATURES: cloud-importer-v2
    steps:
      - attach_workspace:
          at: ./
      - bit_global_for_npm
      - bit_config
      - restore_cache:
          key: bitsrc-ssh-key3
      - restore_cache:
          key: bitsrc-registry10
      - run: npm view @teambit/bit version > ./version.txt
      - restore_cache:
          key: v3-linux-bvm-folder-{{ checksum "version.txt" }}
      - restore_cache:
<<<<<<< HEAD
          key: core-aspect-env-v0.0.19-v5
=======
          key: core-aspect-env-v0.0.19-v8
>>>>>>> 3df8bf42
      # - update_ssh_agent
      # temporary, check if we can remove it
      - run: cd bit && bit cc
      - run:
          name: 'bit status'
          command: 'cd bit && bit status'
      # run second time until we do real bit export
      - run:
          name: 'bit status'
          command: 'cd bit && ./scripts/bit-status.sh'
      - run:
          name: 'bit diff'
          command: cd bit && bit diff
      - run:
          name: 'bit build'
          command: 'cd bit && bit build'
          environment:
            NODE_OPTIONS: --max-old-space-size=15000
      - store_artifacts:
          path: ~/Library/Caches/Bit/logs

  bit_tag:
    resource_class: xlarge
    <<: *defaults
    environment:
      BIT_FEATURES: cloud-importer-v2
    steps:
      - attach_workspace:
          at: ./
      - bit_global_for_npm
      - install_bvm
      - run: npm view @teambit/bit version > ./version.txt
      - restore_cache:
          key: v3-linux-bvm-folder-{{ checksum "version.txt" }}
      - restore_cache:
<<<<<<< HEAD
          key: core-aspect-env-v0.0.19-v5
=======
          key: core-aspect-env-v0.0.19-v8
>>>>>>> 3df8bf42
      - bit_config:
          env: "hub"
      - restore_cache:
          key: bitsrc-ssh-key3
      - restore_cache:
          key: bitsrc-registry10
      - update_ssh_agent
      - set_git_credentials
      - run:
          name: setting npmjs registry with publishing permission
          command: echo "//registry.npmjs.org/:_authToken=${npmjsRegistryToken}" >> ~/.npmrc
      - run: cd bit && node scripts/bump-bit-legacy-ver.js
      - run: bvm link
      - run: cd bit && bit config set force_local_build true
      # temporary, check if we can remove it
      - run: cd bit && bit cc
      - run: cd bit && bit status
      - run: cd bit && bit diff
      - run: cd bit && npm run generate-cli-reference
      - run: cd bit && npm run generate-cli-reference-json
      - run: cd bit && npm run generate-cli-reference-docs
      - run: cd bit && bit status # just to make sure that the new cli-reference.mdx file is valid
      - run: cd bit && bit checkout head teambit.harmony/content/cli-reference --auto-merge-resolve ours --skip-dependency-installation
      - run: cd bit && bit checkout head --skip-dependency-installation
      - run: cd bit && git diff
      # - run: cd bit && rm -rf node_modules/@teambit/legacy
      # - run: cd bit && bbit checkout head
      # - run: cd bit && npm run link-bit-legacy
      # since we removed the node_modules we need to make sure we compile, install and link everything again
      # - run: cd bit && bbit install --skip-import
      # - run: cd bit && bbit compile
      - run: cd bit && npm run link-bit-legacy
      # temporary, check if we can remove it
      - run: cd bit && bit cc

      # - run: cd bit && bit config set cache.max.objects 100000
      # - run: cd bit && node scripts/soft-tag-scope-teambit.js
      - run:
          name: tag persist
          # command: cd bit && bit tag --ignore-newest-version
          # command: cd bit && bit tag --increment-by 3
          # command: cd bit && bit tag --increment-by 2
          command: cd bit && bit tag
          # command: cd bit && bit tag --persist
          # command: cd bit && bit tag --persist --ignore-newest-version
          no_output_timeout: '25m'
          environment:
            NODE_OPTIONS: --max-old-space-size=15000
      - run: cd bit && git diff
      - run:
          name: backup bit objects (before export)
          command: cd bit && tar -zcvf objects-before-export.tar .git/bit/objects
      - persist_to_workspace:
          root: .
          paths:
            - bit/.git/bit
            - bit/.bitmap
            - bit/workspace.jsonc
      - store_artifacts:
          path: ~/Library/Caches/Bit/logs
      - store_artifacts:
          path: bit/objects-before-export.tar

  # This is a special task that just wait 5 minutes (sleep)
  # it required before we install @teambit/bit from the registry
  # because sometime the registry metedata is cached which lead to sometimes getting missing packages during install
  sleep_5_minutes:
    <<: *defaults
    resource_class: small
    steps:
      - run: sleep 300;

  bundle_version_linux:
    <<: *defaults
    environment:
      # do not download chromium when installing puppeteer
      PUPPETEER_SKIP_CHROMIUM_DOWNLOAD: "true"
    steps:
      - attach_workspace:
            at: ./
      - set_bit_cloud_registry
      - setup_bit_version
      - setup_pnpm
      - run:
          name: install bit for Linux x64
          command: >
            cd bit-${BIT_VERSION} &&
            pnpm init &&
            echo "node-linker=hoisted" >> .npmrc &&
            echo "registry=https://node-registry.bit.cloud" >> .npmrc &&
            pnpm dlx @ialdama/jsonmod --key pnpm.supportedArchitectures.os --values linux --values linux &&
            pnpm dlx @ialdama/jsonmod --key pnpm.supportedArchitectures.cpu --values x64 --values x64 &&
            pnpm add @teambit/bit
      - compress_bit
      - run:
          name: move to linux folder
          command: mkdir linux && mv bit-${BIT_VERSION}.tar.gz linux/bit-${BIT_VERSION}.tar.gz
      - run:
          name: install bit for Linux arm64
          command: >
            cd bit-${BIT_VERSION} &&
            pnpm dlx @ialdama/jsonmod --key pnpm.supportedArchitectures.cpu --values arm64 --values arm64 &&
            pnpm install
      - compress_bit
      - run:
          name: move to linux-arm64 folder
          command: mkdir linux-arm64 && mv bit-${BIT_VERSION}.tar.gz linux-arm64/bit-${BIT_VERSION}.tar.gz

      - persist_to_workspace:
          root: .
          paths:
            - linux
            - linux-arm64
      - store_artifacts:
          path: linux
      - store_artifacts:
          path: linux-arm64

  bundle_version_macos:
    <<: *defaults
    environment:
      # do not download chromium when installing puppeteer
      PUPPETEER_SKIP_CHROMIUM_DOWNLOAD: "true"
    steps:
      - attach_workspace:
            at: ./
      - set_bit_cloud_registry
      - setup_bit_version
      - setup_pnpm
      - run:
          name: install bit for macOS x64
          command: >
            cd bit-${BIT_VERSION} &&
            pnpm init &&
            echo "node-linker=hoisted" >> .npmrc &&
            echo "registry=https://node-registry.bit.cloud" >> .npmrc &&
            pnpm dlx @ialdama/jsonmod --key pnpm.supportedArchitectures.os --values darwin --values darwin &&
            pnpm dlx @ialdama/jsonmod --key pnpm.supportedArchitectures.cpu --values x64 --values x64 &&
            pnpm add @teambit/bit
      - compress_bit
      - run:
          name: move to macos folder
          command: mkdir macos && mv bit-${BIT_VERSION}.tar.gz macos/bit-${BIT_VERSION}.tar.gz
      - run:
          name: install bit for macOS arm64
          command: >
            cd bit-${BIT_VERSION} &&
            pnpm dlx @ialdama/jsonmod --key pnpm.supportedArchitectures.cpu --values arm64 --values arm64 &&
            pnpm install
      - compress_bit
      - run:
          name: move to macos-arm64 folder
          command: mkdir macos-arm64 && mv bit-${BIT_VERSION}.tar.gz macos-arm64/bit-${BIT_VERSION}.tar.gz

      - persist_to_workspace:
          root: .
          paths:
            - macos
            - macos-arm64
      - store_artifacts:
          path: macos
      - store_artifacts:
          path: macos-arm64

  bundle_version_windows:
    <<: *defaults
    environment:
      # do not download chromium when installing puppeteer
      PUPPETEER_SKIP_CHROMIUM_DOWNLOAD: "true"
    steps:
      - attach_workspace:
            at: ./
      - set_bit_cloud_registry
      - setup_bit_version
      - setup_pnpm
      - run:
          name: install bit for Windows x64
          command: >
            cd bit-${BIT_VERSION} &&
            pnpm init &&
            echo "node-linker=hoisted" >> .npmrc &&
            echo "registry=https://node-registry.bit.cloud" >> .npmrc &&
            echo "prefer-symlinked-executables=false" >> .npmrc &&
            pnpm dlx @ialdama/jsonmod --key pnpm.supportedArchitectures.os --values win32 --values win32 &&
            pnpm dlx @ialdama/jsonmod --key pnpm.supportedArchitectures.cpu --values x64 --values x64 &&
            pnpm add @teambit/bit
      - compress_bit
      - run:
          name: move to windows folder
          command: mkdir windows && mv bit-${BIT_VERSION}.tar.gz windows/bit-${BIT_VERSION}.tar.gz

      - persist_to_workspace:
          root: .
          paths:
            - windows
      - store_artifacts:
          path: windows

  harmony_publish_to_gcloud:
    docker:
      - image: bitcli/node-gcloud-sdk
    <<: *defaults
    steps:
      - attach_workspace:
          at: ./
      - run:
          name: Setup bit version environment variables
          command: echo "export BIT_VERSION=$(npm view @teambit/bit version)" >> $BASH_ENV && source $BASH_ENV
      - run:
          name: Configure gcloud auth
          command: echo "${COMMAND_GCLOUD_AUTHENTICATE}" > /tmp/gcloud-service-key.json && gcloud auth activate-service-account --key-file=/tmp/gcloud-service-key.json
      # - run:
      #     name: Upload tar file (Linux) to old location
      #     command: gsutil cp linux/bit-${BIT_VERSION}.tar.gz gs://bvm.bit.dev/versions/dev/Linux/${BIT_VERSION}/bit-${BIT_VERSION}.tar.gz
      # - run:
      #     name: Upload tar file (Windows) to old location
      #     command: gsutil cp windows/bit-${BIT_VERSION}.tar.gz gs://bvm.bit.dev/versions/dev/Windows_NT/${BIT_VERSION}/bit-${BIT_VERSION}.tar.gz
      # - run:
      #     name: Upload tar file (OSX) to old location
      #     command: gsutil cp macos/bit-${BIT_VERSION}.tar.gz gs://bvm.bit.dev/versions/dev/Darwin/${BIT_VERSION}/bit-${BIT_VERSION}.tar.gz
      # - run:
      #     name: Upload tar file (OSX-arm64) to old location
      #     command: gsutil cp macos-arm64/bit-${BIT_VERSION}.tar.gz gs://bvm.bit.dev/versions/dev/Darwin-arm64/${BIT_VERSION}/bit-${BIT_VERSION}.tar.gz
      - run:
          name: Upload tar file (Linux)
          command: gsutil cp linux/bit-${BIT_VERSION}.tar.gz gs://bvm.bit.dev/bit/versions/${BIT_VERSION}/bit-${BIT_VERSION}-linux-x64.tar.gz && mv linux/bit-${BIT_VERSION}.tar.gz bit-${BIT_VERSION}-linux-x64.tar.gz && sha256sum bit-${BIT_VERSION}-linux-x64.tar.gz > checksum.txt && gsutil cp checksum.txt gs://bvm.bit.dev/bit/versions/${BIT_VERSION}/bit-${BIT_VERSION}-linux-x64.checksum.txt
      - run:
          name: Upload tar file (Linux-arm64)
          command: gsutil cp linux-arm64/bit-${BIT_VERSION}.tar.gz gs://bvm.bit.dev/bit/versions/${BIT_VERSION}/bit-${BIT_VERSION}-linux-arm64.tar.gz && mv linux-arm64/bit-${BIT_VERSION}.tar.gz bit-${BIT_VERSION}-linux-arm64.tar.gz && sha256sum bit-${BIT_VERSION}-linux-arm64.tar.gz > checksum.txt && gsutil cp checksum.txt gs://bvm.bit.dev/bit/versions/${BIT_VERSION}/bit-${BIT_VERSION}-linux-arm64.checksum.txt
      - run:
          name: Upload tar file (Windows)
          command: gsutil cp windows/bit-${BIT_VERSION}.tar.gz gs://bvm.bit.dev/bit/versions/${BIT_VERSION}/bit-${BIT_VERSION}-win-x64.tar.gz && mv windows/bit-${BIT_VERSION}.tar.gz bit-${BIT_VERSION}-win-x64.tar.gz && sha256sum bit-${BIT_VERSION}-win-x64.tar.gz > checksum.txt && gsutil cp checksum.txt gs://bvm.bit.dev/bit/versions/${BIT_VERSION}/bit-${BIT_VERSION}-win-x64.checksum.txt
      - run:
          name: Upload tar file (OSX)
          command: gsutil cp macos/bit-${BIT_VERSION}.tar.gz gs://bvm.bit.dev/bit/versions/${BIT_VERSION}/bit-${BIT_VERSION}-darwin-x64.tar.gz && mv macos/bit-${BIT_VERSION}.tar.gz bit-${BIT_VERSION}-darwin-x64.tar.gz && sha256sum bit-${BIT_VERSION}-darwin-x64.tar.gz > checksum.txt && gsutil cp checksum.txt gs://bvm.bit.dev/bit/versions/${BIT_VERSION}/bit-${BIT_VERSION}-darwin-x64.checksum.txt
      - run:
          name: Upload tar file (OSX-arm64)
          command: gsutil cp macos-arm64/bit-${BIT_VERSION}.tar.gz gs://bvm.bit.dev/bit/versions/${BIT_VERSION}/bit-${BIT_VERSION}-darwin-arm64.tar.gz && mv macos-arm64/bit-${BIT_VERSION}.tar.gz bit-${BIT_VERSION}-darwin-arm64.tar.gz && sha256sum bit-${BIT_VERSION}-darwin-arm64.tar.gz > checksum.txt && gsutil cp checksum.txt gs://bvm.bit.dev/bit/versions/${BIT_VERSION}/bit-${BIT_VERSION}-darwin-arm64.checksum.txt
      - run: cd bit && node scripts/update-bit-gcp-index.js
      - run:
          name: Update index.json
          command: gsutil cp bit/index.json gs://bvm.bit.dev/bit/index.json
      - run:
          name: clear index.json cache
          command: gsutil setmeta -h "Cache-Control:no-cache" gs://bvm.bit.dev/bit/index.json
      - store_artifacts:
          path: bit/index.json

  bit_export:
    <<: *defaults
    environment:
      BIT_FEATURES: cloud-importer-v2
    steps:
      - attach_workspace:
          at: ./
      - bit_global_for_npm
      - bit_config:
          env: "hub"
      - restore_cache:
          key: bitsrc-ssh-key3
      - restore_cache:
          key: bitsrc-registry10
      - update_ssh_agent
      - set_git_credentials
      - run: bit config set user.token ${BIT_CLOUD_PROD_TOKEN}
      - run: cd bit && git diff
      - run:
          name: export components
          command: cd bit && bit export
          no_output_timeout: '20m'
      - run:
          name: backup bit objects (after export)
          command: cd bit && tar -zcvf objects-after-export.tar .git/bit/objects
      - run: cd bit && git commit -am "bump teambit version to `npm show @teambit/bit version` [skip ci]"
      # git pull first in case another commit entered to master so then the push could work with no errors.
      - run: cd bit && git config pull.rebase true && GIT_MERGE_AUTOEDIT=no git pull origin master
      # we use master here instead of ${CIRCLE_BRANCH} because we want to support running this from tag (manual nightly) as well
      - run: cd bit && git push origin master
      - store_artifacts:
          path: ~/Library/Caches/Bit/logs
      - store_artifacts:
          path: bit/objects-after-export.tar
      - store_artifacts:
          path: bit/.bitmap

  harmony_deploy_approval_job:
    <<: *defaults
    steps:
      - run: 'echo "starting harmony deploy"'

  e2e_test:
    <<: *defaults
    environment:
      BITSRC_ENV: stg
      BIT_FEATURES: cloud-importer-v2
    parallelism: 25
    steps:
      - attach_workspace:
          at: ./
      # - run:
      #     # there are bugs in version 6.4.1 see https://github.com/teambit/bit/issues/1746
      #     name: 'update npm to latest version'
      #     command: 'npm i -g npm@latest'
      - bit_global_for_npm
      - bit_config
      - restore_cache:
          key: bitsrc-ssh-key3
      - restore_cache:
          key: bitsrc-registry10
      - restore_cache:
<<<<<<< HEAD
          key: core-aspect-env-v0.0.19-v5
=======
          key: core-aspect-env-v0.0.19-v8
>>>>>>> 3df8bf42
      - run: npm view @teambit/bit version > ./version.txt
      - restore_cache:
          key: v3-linux-bvm-folder-{{ checksum "version.txt" }}
      # add the id_rsa to ssh_agent to make sure we authenticate with the correct user
      # - run: 'chmod 400 ~/.ssh/id_rsa'
      # - run: 'ssh-add ~/.ssh/id_rsa'
      - run: 'cd bit && mkdir junit'
      - run: 'bit config set package-manager.cache /home/circleci/package-manager-cache'
      # Make sure when we run bit from e2e tests we run it from the global not from here
      - run: 'rm bit/node_modules/.bin/bit'
      - run:
          name: 'Run e2e tests'
          command: 'cd bit && circleci tests glob "e2e/**/*.e2e*.ts" | circleci tests split --split-by=filesize | xargs -n 1 npm run mocha-circleci'
          # command which support only - for debug purpose
          # command: cd bit && npm run e2e-test-circle --debug
          environment:
            MOCHA_FILE: junit/e2e-test-results.xml
            NODE_OPTIONS: --no-warnings --max-old-space-size=5000
          when: always
      - store_test_results:
          path: bit/junit
      - store_artifacts:
          path: bit/junit
      - store_artifacts:
          path: ~/Library/Caches/Bit/logs

  # # simple job just to print node version on windows
  # # this is to check what version of node you get when you update the windows orb
  # # as it's missing in their docs
  # windows_print_node_version:
    # <<: *windows_defaults
    # steps:
      # # - checkout
      # - run: node -v
      # - run: npm -v
      # - run: yarn -v
      # # - run: choco install nodejs --version 20.10.0
      # # - run: node -v
      # - run: cinst nodejs --version 20.10.0
      # - run: node -v

  windows_checkout_code:
    <<: *windows_defaults
    steps:
      # - checkout
      - run: git clone https://github.com/teambit/bit.git
      - persist_to_workspace:
          root: C:\Users\circleci\project
          paths:
            - bit

  # TODO: make it powershell if you want to use it
  windows_set_ssh_key:
    <<: *windows_defaults
    working_directory: C:\Users\circleci\.ssh
    steps:
      - run: 'echo "-----BEGIN RSA PRIVATE KEY-----" >> id_rsa'
      - run: 'echo ${testerBitsrcSSHPrivateKey} >> id_rsa'
      - run: 'echo "-----END RSA PRIVATE KEY-----" >> id_rsa'
      - run: 'echo ${testerBitsrcSSHPublicKey} >> id_rsa.pub'
      - save_cache:
          key: windows_bitsrc-ssh-key-v1
          paths:
            - id_rsa
            - id_rsa.pub

  windows_set_npm_registries:
    <<: *windows_defaults
    steps:
      # npmjs registry
      - run:
          name: setting npmjs registry
          command: Add-Content C:\Users\circleci\.npmrc ("//registry.npmjs.org/:_authToken=" + $Env:npmjsRegistryToken)
      # prod registry
      # -
      # run: npm config set @bit:registry https://node.bit.dev
      # - run: Add-Content -Path C:\Users\circleci\.npmrc  -Value '@bit:registry=https://node.bit.dev'
      - run: Add-Content -Path C:\Users\circleci\.npmrc  -Value '@bit:registry=https://node-registry.bit.cloud'
      # -
      #   run: Get-Content -Path C:\Users\circleci\.npmrc
      # -
      #   run: Add-Content -Path C:\Users\circleci\.npmrc  -Value '//node.bit.dev/:_authToken=$Env:registryProdToken'
      - run:
          name: setting bit registry
          command: Add-Content C:\Users\circleci\.npmrc ("//node.bit.dev/:_authToken=" + $Env:registryProdToken)
      - run:
          name: setting bit registry
          command: Add-Content C:\Users\circleci\.npmrc ("//node-registry.bit.cloud /:_authToken=" + $Env:registryProdToken)
      # stage registry
      # -
      #   run: Add-Content -Path C:\Users\circleci\.npmrc  -Value '@bit:registry=https://node-stg.bit.dev'
      # -
      #   run:
      #     name: setting bit registry
      #     command: Add-Content C:\Users\circleci\.npmrc ("//node-stg.bit.dev/:_authToken=" + $Env:registryStgToken)
      # -
      #   run: Add-Content -Path C:\Users\circleci\.npmrc  -Value '//node.bit.dev/:_authToken=$Env:registryStgToken'
      - save_cache:
          key: windows_bitsrc-registry-v6
          # key: windows_bitsrc-registry-stg-v2
          paths:
            - C:\Users\circleci\.npmrc

  windows_install_npm_deps:
    <<: *windows_defaults
    # skipping the pre-built binaries to make sure we build them by the pack step
    # testing the install script will be done in different workflow dedicated for this
    environment:
      SKIP_FETCH_BINARY: "true"
    steps:
      - attach_workspace:
          at: .
      - restore_cache:
          key: windows_bitsrc-registry-v6
          # key: windows_bitsrc-registry-stg-v2
      # -
      #   run: 'npm config list'
      - run:
          name: 'Install npm dependencies'
          command: 'cd bit; npm install'
      - persist_to_workspace:
          root: .
          paths:
            - bit/node_modules

  windows_build:
    <<: *windows_defaults
    steps:
      - attach_workspace:
          at: .
      - run:
          name: 'Build bit source code'
          command: 'cd bit; npm run build'
      - persist_to_workspace:
          root: .
          paths:
            - bit/dist

  windows_bvm_install:
    <<: *windows_defaults
    # environment:
    #   Path: C:\Users\circleci\.npm-global;C:\Users\circleci\AppData\Local\.bvm;$ENV:PATH
    steps:
      - attach_workspace:
          at: .
      - windows_add_bvm_to_path
      - windows_set_node_version
      - run: npm view @teambit/bit version | Out-File -FilePath .\version.txt
      - run: Get-Content -Path .\version.txt
      - restore_cache:
          key: v2-bvm-folder-{{ checksum "version.txt" }}
      - run: 'npm i -g @teambit/bvm'
      - run: bvm config set RELEASE_TYPE nightly
      - run:
          name: 'bvm upgrade'
          command: 'bvm upgrade'
          no_output_timeout: 60m
      # - windows_add_bvm_to_path
      - run: 'bit -v'
      - run: bit -v | Out-File -FilePath .\version.txt
      - run: Get-Content -Path .\version.txt
      - save_cache:
          key: v2-bvm-folder-{{ checksum "version.txt" }}
          paths:
            - C:\Users\circleci\AppData\Local\.bvm
      - persist_to_workspace:
          root: .
          paths:
            - version.txt

  windows_build_bvm:
    <<: *windows_defaults
    environment:
      BITSRC_ENV: stg
      SKIP_REGISTRY_TESTS: "true"
      SKIP_BIT_DEV_TESTS: "true"
      BIT_FEATURES: cloud-importer-v2
    steps:
      - attach_workspace:
          at: .
      # We can't use Node.js newer than 16.13.2 due to this issue with npm: https://github.com/npm/cli/issues/4234
      - windows_add_bvm_to_path
      - windows_set_node_version
      # - run: Get-Content -Path .\version.txt
      # - restore_cache:
      #     key: bvm-folder-v1
      - restore_cache:
          key: v2-bvm-folder-{{ checksum "version.txt" }}
      - run: bit -v
      - run:
          name: 'save SHA to a file'
          command: 'echo $CIRCLE_SHA1 > .circle-sha'
      - restore_cache:
          key: windows_bitsrc-ssh-key-v1
      - restore_cache:
          key: windows_bitsrc-registry-v1
          # key: windows_bitsrc-registry-stg-v2
      # -
      #   restore_cache:
      #     keys:
      #       - 'builded-{{ checksum ".circle-sha" }}'
      # -
      # add the id_rsa to ssh_agent to make sure we authenticate with the correct user
      #   run: 'chmod 400 ~/.ssh/id_rsa'
      # -
      #   run: 'ssh-add ~/.ssh/id_rsa'
      - bit_config:
          token: "fake-token"
      - run: 'pwd'
      - run: 'ls'
      - run: 'ls bit\bit'
      - run: 'cd bit\bit; bit install'
      - run: 'cd bit\bit; bit compile'
      - run: 'cd bit\bit; npm run build'
      - run: 'cd bit\bit; npm run build:types:windows'
      - persist_to_workspace:
          root: .
          paths:
            - bit
  windows_e2e_test_bvm:
    <<: *windows_defaults
    environment:
      BITSRC_ENV: stg
      SKIP_REGISTRY_TESTS: "true"
      SKIP_BIT_DEV_TESTS: "true"
    parallelism: 25
    steps:
      - attach_workspace:
          at: .
      # We can't use Node.js newer than 16.13.2 due to this issue with npm: https://github.com/npm/cli/issues/4234
      - windows_add_bvm_to_path
      - windows_set_node_version
      # - run: Get-Content -Path .\version.txt
      # - restore_cache:
      #     key: bvm-folder-v1
      - restore_cache:
          key: v2-bvm-folder-{{ checksum "version.txt" }}
      # - run: bit -v
      - run: 'setx path "%path%;C:\Users\circleci\AppData\Local\.bvm"'
      - run: bit -v
      # - run: 'npm i -g @teambit/bvm'
      # - run: 'bvm list'
      # - run: 'bvm link'
      # - run: bit -v
      - run:
          name: 'save SHA to a file'
          command: 'echo $CIRCLE_SHA1 > .circle-sha'
      - restore_cache:
          key: windows_bitsrc-ssh-key-v1
      - restore_cache:
          key: windows_bitsrc-registry-v1
          # key: windows_bitsrc-registry-stg-v2
      # -
      #   restore_cache:
      #     keys:
      #       - 'builded-{{ checksum ".circle-sha" }}'
      # -
      # add the id_rsa to ssh_agent to make sure we authenticate with the correct user
      #   run: 'chmod 400 ~/.ssh/id_rsa'
      # -
      #   run: 'ssh-add ~/.ssh/id_rsa'
      - run: 'cd bit\bit; mkdir junit'
      - bit_config:
          token: "fake-token"
      - run:
          name: 'write e2e files'
          command: 'cd bit\bit; circleci tests glob "e2e\*\*.e2e*.ts" | circleci tests split --split-by=filesize | Out-File -FilePath .\spec-files.txt'
      - run: Get-Content -Path .\bit\bit\spec-files.txt
      - run: 'cd bit\bit; cmd /c rmdir /s /q .\node_modules\@teambit\legacy; New-Item -Path node_modules\@teambit\legacy -ItemType SymbolicLink -Value .'
      - run:
          name: 'run e2e tests'
          command: 'cd bit\bit; $content = get-content spec-files.txt; npm run mocha-circleci $content'
          # command which support only - for debug purpose - this needed to be tested on windows (the glob might not work)
          # command: cd bit; npm run e2e-test-circle --debug
          environment:
            MOCHA_FILE: junit\e2e-test-results.xml
            NODE_OPTIONS: --no-warnings
          when: always
      - store_test_results:
          path: bit\junit
      - store_artifacts:
          path: bit\junit
      -
        store_artifacts:
          path: C:\Users\circleci\AppData\Local\Bit\logs\debug.log
  windows_e2e_test:
    <<: *windows_defaults
    environment:
      BITSRC_ENV: stg
      SKIP_REGISTRY_TESTS: "true"
      SKIP_BIT_DEV_TESTS: "true"
    parallelism: 25
    steps:
      - attach_workspace:
          at: .
      - run: $Env:Path
      - run: corepack enable && corepack prepare yarn@4.0.1 --activate
      - run: 'npm -v'
      # -
      #   run:
      #     # there are bugs in version 6.4.1 see https://github.com/teambit/bit/issues/1746
      #     name: 'update npm to latest version'
      #     command: 'npm i -g npm@latest'
      #
      # this might be required if you try to update npm version
      # - run: setx path "C:\Users\circleci\.npm-global"
      - run:
          name: 'save SHA to a file'
          command: 'echo $CIRCLE_SHA1 > .circle-sha'
      - restore_cache:
          key: windows_bitsrc-ssh-key-v1
      - restore_cache:
          key: windows_bitsrc-registry-v1
          # key: windows_bitsrc-registry-stg-v2
      # -
      #   restore_cache:
      #     keys:
      #       - 'builded-{{ checksum ".circle-sha" }}'
      # -
      # add the id_rsa to ssh_agent to make sure we authenticate with the correct user
      #   run: 'chmod 400 ~/.ssh/id_rsa'
      # -
      #   run: 'ssh-add ~/.ssh/id_rsa'
      - run: 'cd bit; mkdir junit'
      - run:
          name: 'npm link bit to global'
          command: cd bit; npm link
      - bit_config
      - run:
          name: 'write e2e files'
          command: 'cd bit; circleci tests glob "e2e\*\*.e2e*.ts" | circleci tests split --split-by=timings > spec-files.txt'
      - run:
          name: 'run e2e tests'
          command: 'cd bit; $content = get-content spec-files.txt; npm run mocha-circleci $content'
          # command which support only - for debug purpose - this needed to be tested on windows (the glob might not work)
          # command: cd bit; npm run e2e-test-circle --debug
          environment:
            MOCHA_FILE: junit\e2e-test-results.xml
            NODE_OPTIONS: --no-warnings
          when: always
      - store_test_results:
          path: bit\junit
      - store_artifacts:
          path: bit\junit
      # TODO: make it work for windows
      # -
      #   store_artifacts:
      #     path: ~/Library/Caches/Bit/logs/debug.log

workflows:
  build_and_test:
    jobs:
      - checkout_code
      - set_ssh_key
      - set_npm_registries
      - setup_harmony:
          requires:
            - set_npm_registries
            - checkout_code
      - unit_test:
          requires:
            - setup_harmony
      - lint:
          requires:
            - setup_harmony
      - generate_and_check_types:
          requires:
            - setup_harmony
      - generate_docs:
          <<: *semver_tags_only_filters
          requires:
            - setup_harmony
      - e2e_test:
          requires:
            - setup_harmony
      - bit_build:
          requires:
            - generate_and_check_types

  # windows_e2e:
  #   jobs:
  #     - windows_approval_job:
  #         type: approval
  #     - windows_checkout_code:
  #         requires:
  #           - windows_approval_job
  #     # - windows_set_ssh_key:
  #     #     requires:
  #     #       - windows_approval_job
  #     - windows_set_npm_registries:
  #         requires:
  #           - windows_approval_job
  #     - windows_install_npm_deps:
  #         requires:
  #           - windows_checkout_code
  #           - windows_set_npm_registries
  #     - windows_build:
  #         requires:
  #           - windows_install_npm_deps
  #     - windows_e2e_test:
  #         requires:
  #           - windows_build
  #           # - windows_set_ssh_key
  #           - windows_set_npm_registries

  nightly:
    triggers:
      - schedule: # every day at 3AM UTC (= 11PM EST = 6AM IST)
          cron: '0 3 * * *'
          filters:
            branches:
              only:
                - master
    jobs:
      - checkout_code
      - set_ssh_key
      - set_npm_registries
      - setup_harmony:
          requires:
            - set_npm_registries
            - checkout_code
      - bit_tag:
          <<: *master_only_filter
          requires:
            - setup_harmony
      - sleep_5_minutes:
          <<: *master_only_filter
          requires:
            - bit_tag
            - bit_export
      - bundle_version_linux:
          <<: *master_only_filter
          requires:
            - bit_tag
            - bit_export
            - sleep_5_minutes
      - bundle_version_macos:
          <<: *master_only_filter
          requires:
            - bit_tag
            - bit_export
            - sleep_5_minutes
      - bundle_version_windows:
          <<: *master_only_filter
          requires:
            - bit_tag
            - bit_export
            - sleep_5_minutes
      - harmony_publish_to_gcloud:
          <<: *master_only_filter
          requires:
            - bundle_version_linux
            - bundle_version_macos
            - bundle_version_windows
            - checkout_code # This is needed to generate index.json
      - bit_export:
          <<: *master_only_filter
          requires:
            - bit_tag
      - symphony_docker_build:
          requires:
            - bit_export
            - bit_tag
            - sleep_5_minutes
      # - docker_build:
      #     requires:
      #       - harmony_publish_to_gcloud
      # - docker_non_root_build:
      #     requires:
      #       - harmony_publish_to_gcloud
      # - server_docker_build:
      #     requires:
      #       - docker_build
      # - docker_build_node_18:
      #     requires:
      #       - harmony_publish_to_gcloud
      # - docker_non_root_build_node_18:
      #     requires:
      #       - harmony_publish_to_gcloud
      # - server_docker_build_node_18:
      #     requires:
      #       - docker_build_node_18
      - docker_build_node_20:
          requires:
            - harmony_publish_to_gcloud
      - docker_non_root_build_node_20:
          requires:
            - harmony_publish_to_gcloud
      - server_docker_build_node_20:
          requires:
            - docker_build_node_20

  windows-nightly:
    triggers:
      - schedule: # every day at 5AM UTC (= 1AM EST = 8AM IST)
          cron: '0 5 * * *'
          filters:
            branches:
              only:
                - master
    jobs:
      - windows_checkout_code
      - windows_set_ssh_key
      - windows_bvm_install:
          <<: *master_only_filter
          requires:
            - windows_checkout_code
      - windows_build_bvm:
          <<: *master_only_filter
          requires:
            - windows_bvm_install
      - windows_e2e_test_bvm:
          <<: *master_only_filter
          requires:
            - windows_checkout_code
            - windows_set_ssh_key
            - windows_bvm_install
            - windows_build_bvm

  # Uncomment in case you want to run the windows tests
  # build_and_test_windows:
  #   jobs:
  #     - windows_set_ssh_key
  #     - windows_checkout_code
  #     - windows_bvm_install
  #     # - windows_bvm_install:
  #         # requires:
  #         #   - windows_checkout_code
  #     - windows_build_bvm:
  #         requires:
  #           - windows_bvm_install
  #           - windows_checkout_code
  #     - windows_e2e_test_bvm:
  #         requires:
  #           - windows_checkout_code
  #           - windows_set_ssh_key
  #           - windows_bvm_install
  #           - windows_build_bvm
  # TODO: check if we can combine it with the regular nightly somehow
  harmony_deploy:
    jobs:
      - harmony_deploy_approval_job:
          <<: *master_only_filter
          type: approval
      - checkout_code:
          <<: *master_only_filter
          requires:
            - harmony_deploy_approval_job
      - set_ssh_key:
          <<: *master_only_filter
          requires:
            - harmony_deploy_approval_job
      - set_npm_registries:
          <<: *master_only_filter
          requires:
            - harmony_deploy_approval_job
      - setup_harmony:
          <<: *master_only_filter
          requires:
            - harmony_deploy_approval_job
            - set_npm_registries
            - checkout_code
      - bit_tag:
          <<: *master_only_filter
          requires:
            - harmony_deploy_approval_job
            - setup_harmony
      - sleep_5_minutes:
          <<: *master_only_filter
          requires:
            - harmony_deploy_approval_job
            - bit_tag
            - bit_export
      - bundle_version_linux:
          <<: *master_only_filter
          requires:
            - harmony_deploy_approval_job
            - bit_tag
            - bit_export
            - sleep_5_minutes
      - bundle_version_macos:
          <<: *master_only_filter
          requires:
            - harmony_deploy_approval_job
            - bit_tag
            - bit_export
            - sleep_5_minutes
      - bundle_version_windows:
          <<: *master_only_filter
          requires:
            - harmony_deploy_approval_job
            - bit_tag
            - bit_export
            - sleep_5_minutes
      - harmony_publish_to_gcloud:
          <<: *master_only_filter
          requires:
            - harmony_deploy_approval_job
            - bundle_version_linux
            - bundle_version_macos
            - bundle_version_windows
            - checkout_code # This is needed to generate index.json
      - bit_export:
          <<: *master_only_filter
          requires:
            - bit_tag
            - harmony_deploy_approval_job
      - symphony_docker_build:
          requires:
            - harmony_deploy_approval_job
            - bit_tag
            - bit_export
            - sleep_5_minutes
      # - docker_build:
      #     requires:
      #       - harmony_deploy_approval_job
      #       - harmony_publish_to_gcloud
      # - docker_non_root_build:
      #     requires:
      #       - harmony_deploy_approval_job
      #       - harmony_publish_to_gcloud
      # - server_docker_build:
      #     requires:
      #       - harmony_deploy_approval_job
      #       - docker_build
      # - docker_build_node_18:
      #     requires:
      #       - harmony_deploy_approval_job
      #       - harmony_publish_to_gcloud
      # - docker_non_root_build_node_18:
      #     requires:
      #       - harmony_deploy_approval_job
      #       - harmony_publish_to_gcloud
      # - server_docker_build_node_18:
      #     requires:
      #       - harmony_deploy_approval_job
      #       - docker_build_node_18
      - docker_build_node_20:
          requires:
            - harmony_deploy_approval_job
            - harmony_publish_to_gcloud
      - docker_non_root_build_node_20:
          requires:
            - harmony_deploy_approval_job
            - harmony_publish_to_gcloud
      - server_docker_build_node_20:
          requires:
            - harmony_deploy_approval_job
            - docker_build_node_20
  # uncomment to debug symphony_docker_build
  # symphony_docker_build_workflow:
  #   jobs:
  #     - checkout_code:
  #         filters:
  #           branches:
  #             only: circle-docker-symphony
  #     - symphony_docker_build:
  #         filters:
  #           branches:
  #             only: circle-docker-symphony
  #         requires:
  #           - checkout_code

  # uncomment to update esbuild arm64 cache
  # get_arm64_workflow_packages:
  #   jobs:
  #     - get_darwin_arm64_packages:
  #         filters:
  #           branches:
  #             only: circle-esbuild-cache
  # uncomment and change the filter branch name to debug the bvm bundle jobs
  # bvm_bundle_debug:
  #   jobs:
  #     - checkout_code:
  #         filters:
  #           branches:
  #             only: improve-bundling
  #     - bundle_version_linux:
  #         filters:
  #           branches:
  #             only: improve-bundling
  #     - bundle_version_macos:
  #         filters:
  #           branches:
  #             only: improve-bundling
  #     - bundle_version_windows:
  #         filters:
  #           branches:
  #             only: improve-bundling
  #     - harmony_publish_to_gcloud:
  #         filters:
  #           branches:
  #             only: improve-bundling
  #         requires:
  #           - bundle_version_linux
  #           - bundle_version_macos
  #           - bundle_version_windows
  #           - checkout_code # This is needed to generate index.json
  #     # - docker_build:
  #     #     requires:
  #     #       - checkout_code
  #     #       - harmony_publish_to_gcloud
  # #     - docker_build_node_18:
  # #         requires:
  # #           - checkout_code
  # #           - harmony_publish_to_gcloud
  #     - docker_build_node_20:
  #         requires:
  #           - checkout_code
  #           - harmony_publish_to_gcloud
  #     # - docker_non_root_build:
  #     #     requires:
  #     #       - checkout_code
  #     #       - harmony_publish_to_gcloud
  # #     - docker_non_root_build_node_18:
  # #         requires:
  # #           - checkout_code
  # #           - harmony_publish_to_gcloud
  #     - docker_non_root_build_node_20:
  #         requires:
  #           - checkout_code
  #           - harmony_publish_to_gcloud
  #     # - server_docker_build:
  #     #     requires:
  #     #       - docker_build
  # #     - server_docker_build_node_18:
  # #         requires:
  # #           - docker_build_node_18
  #     - server_docker_build_node_20:
  #         requires:
  #           - docker_build_node_20
  # uncomment to print node version on windows default orb
  # windows_print_node_version_workflow:
  #   jobs:
  #     - windows_print_node_version:
  #         filters:
  #           branches:
  #             only: update-circle-node-versions
<|MERGE_RESOLUTION|>--- conflicted
+++ resolved
@@ -469,13 +469,7 @@
       - restore_cache:
           key: bitsrc-registry10
       - restore_cache:
-<<<<<<< HEAD
-          key: core-aspect-env-v0.0.19-v5
-=======
           key: core-aspect-env-v0.0.19-v8
->>>>>>> 3df8bf42
-      - run: echo $BIT_FEATURES
-      - run: node -v
       - run: npm -v
       # - run:
       #     name: 'install husky globally'
@@ -503,11 +497,7 @@
           name: bbit install
           command: cd bit && bbit install
       - save_cache:
-<<<<<<< HEAD
-          key: core-aspect-env-v0.0.19-v5
-=======
           key: core-aspect-env-v0.0.19-v8
->>>>>>> 3df8bf42
           paths:
             - /home/circleci/Library/Caches/Bit/capsules/caec9a1075d4addee151dbe7e351b809aaa4b088
       - run: cd bit && npm run link-bit-legacy
@@ -552,11 +542,7 @@
       - restore_cache:
           key: v3-linux-bvm-folder-{{ checksum "version.txt" }}
       - restore_cache:
-<<<<<<< HEAD
-          key: core-aspect-env-v0.0.19-v5
-=======
           key: core-aspect-env-v0.0.19-v8
->>>>>>> 3df8bf42
       # - update_ssh_agent
       # temporary, check if we can remove it
       - run: cd bit && bit cc
@@ -592,11 +578,7 @@
       - restore_cache:
           key: v3-linux-bvm-folder-{{ checksum "version.txt" }}
       - restore_cache:
-<<<<<<< HEAD
-          key: core-aspect-env-v0.0.19-v5
-=======
           key: core-aspect-env-v0.0.19-v8
->>>>>>> 3df8bf42
       - bit_config:
           env: "hub"
       - restore_cache:
@@ -907,11 +889,7 @@
       - restore_cache:
           key: bitsrc-registry10
       - restore_cache:
-<<<<<<< HEAD
-          key: core-aspect-env-v0.0.19-v5
-=======
           key: core-aspect-env-v0.0.19-v8
->>>>>>> 3df8bf42
       - run: npm view @teambit/bit version > ./version.txt
       - restore_cache:
           key: v3-linux-bvm-folder-{{ checksum "version.txt" }}

--- conflicted
+++ resolved
@@ -49,15 +49,9 @@
     steps:
       # prod registry
       # -
-<<<<<<< HEAD
-      #   run: 'npm config set @bit:registry https://node.bitsrc.io'
-      # -
-      #   run: 'echo "//node-stg.bitsrc.io/:_authToken=$registryProdToken" >> ~/.npmrc'
-=======
         # run: npm config set @bit:registry https://node.bit.dev
       # -
         # run: echo "//node.bit.dev/:_authToken=$registryProdToken" >> ~/.npmrc
->>>>>>> 7471ab94
       # stage registry
       -
         run: 'npm config set @bit:registry https://node-stg.bit.dev'
@@ -66,11 +60,7 @@
       -
         save_cache:
           # key: bitsrc-registry2
-<<<<<<< HEAD
-          key: bitsrc-registry-stg4
-=======
           key: bitsrc-registry-stg-v2
->>>>>>> 7471ab94
           paths:
             - ~/.npmrc
   install_npm_deps:
@@ -89,19 +79,14 @@
       -
         restore_cache:
           keys:
-<<<<<<< HEAD
             # Find a cache corresponding to this specific package.json checksum
             # when this file is changed, this key will fail	
             # Gilad: The 1 after the deps is a workaround to clean the cache of the node modules	
             # A real solution will be to clear all the cache once circle will support it (for v2)	
             # or move the packakge.json resotre to be from workspace instead of cache, then we can run	
             # this step without cache
-            - 'npm-deps11-{{ checksum "./bit/package.json" }}'
-            - npm-deps11
-=======
             - 'npm-deps12-{{ checksum "./bit/package.json" }}'
             - npm-deps12
->>>>>>> 7471ab94
       -
         run:
           name: 'Insatll npm dependencies'
@@ -371,16 +356,11 @@
       -
         restore_cache:
           # key: bitsrc-registry2
-<<<<<<< HEAD
-          key: bitsrc-registry-stg4
-=======
           key: bitsrc-registry-stg-v2
->>>>>>> 7471ab94
       -
         restore_cache:
           keys:
             - 'builded-{{ checksum ".circle-sha" }}'
-      # add the id_rsa to ssh_agent to make sure we authenticate with the correct user
       -
         # add the id_rsa to ssh_agent to make sure we authenticate with the correct user
         run: 'chmod 400 ~/.ssh/id_rsa'
@@ -409,12 +389,7 @@
       -
         run: 'bit config set user.name tester'
       -
-<<<<<<< HEAD
-        run: 'bit config set user.email ci@bitsrc.io'
-      # uncomment to configure circle to run against stg enviorment
-=======
         run: 'bit config set user.email ci@bit.dev'
->>>>>>> 7471ab94
       -
         # uncomment to configure circle to run against stg enviorment
         run: 'bit config set hub_domain hub-stg.bit.dev'
@@ -423,10 +398,7 @@
           name: 'Run e2e tests'
           command: 'cd bit && circleci tests glob "e2e/**/*.e2e*.js" | circleci tests split --split-by=timings | xargs -n 1 npm run mocha-circleci'
           # command which support only - for debug purpose
-<<<<<<< HEAD
           # command: cd bit && npm run e2e-test-circle --debug	
-=======
-          # command: cd bit && npm run e2e-test-circle --debug
           environment:
             MOCHA_FILE: junit/e2e-test-results.xml
           when: always
@@ -481,7 +453,6 @@
         run:
           name: 'Run performance tests'
           command: 'cd bit && npm run performance-test-circle'
->>>>>>> 7471ab94
           environment:
             MOCHA_FILE: junit/e2e-test-results.xml
           when: always
@@ -539,10 +510,8 @@
           requires:
             - set_ssh_key
             - set_bitsrc_registry
-<<<<<<< HEAD
-            - pack
+	          - pack
             - bundle-test-worker
-=======
   performence_tests:
     triggers:
       - schedule:
@@ -574,5 +543,4 @@
         performence_test:
           requires:
             - build
-            - build_bit_javascript
->>>>>>> 7471ab94
+            - build_bit_javascript
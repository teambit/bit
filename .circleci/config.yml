--- conflicted
+++ resolved
@@ -871,11 +871,7 @@
       - run: 'cd bit && mkdir junit'
       - run: 'bit config set package-manager.cache /home/circleci/package-manager-cache'
       # Make sure when we run bit from e2e tests we run it from the global not from here
-<<<<<<< HEAD
-      - run: 'rm -rf bit/node_modules/.bin/bit'
-=======
       # - run: 'rm -rf bit/node_modules/.bin/bit'
->>>>>>> 04ae5469
       - run:
           name: 'Run e2e tests'
           command: 'cd bit && circleci tests glob "e2e/**/*.e2e*.ts" | circleci tests split --split-by=filesize | xargs -n 1 npm run mocha-circleci'

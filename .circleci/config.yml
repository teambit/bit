version: 2
jobs:
  checkout_code:
    docker:
      -
        image: 'circleci/node:6.14.3'
    working_directory: ~/bit
    steps:
      - checkout
      -
        run:
          name: 'save SHA to a file'
          command: 'echo $CIRCLE_SHA1 > .circle-sha'
      -
        run:
          name: 'clone bit-javascript'
          command: ./scripts/clone-bit-javascript.sh
      -
        persist_to_workspace:
          root: /home/circleci
          paths:
            - bit
            - bit-javascript
  set_ssh_key:
    docker:
      -
        image: 'circleci/node:6.14.3'
    working_directory: ~/.ssh
    steps:
      -
        run: 'echo "-----BEGIN RSA PRIVATE KEY-----" >> ~/.ssh/id_rsa'
      -
        run: 'echo ${testerBitsrcSSHPrivateKey} >> id_rsa'
      -
        run: 'echo "-----END RSA PRIVATE KEY-----" >> ~/.ssh/id_rsa'
      -
        run: 'echo ${testerBitsrcSSHPublicKey} >> id_rsa.pub'
      -
        save_cache:
          key: bitsrc-ssh-key3
          paths:
            - ~/.ssh/id_rsa
            - ~/.ssh/id_rsa.pub
  set_bitsrc_registry:
    docker:
      -
        image: 'circleci/node:6.14.3'
    working_directory: ~/bit
    steps:
      # prod registry
      # -
        # run: npm config set @bit:registry https://node.bit.dev
      # -
        # run: echo "//node.bit.dev/:_authToken=$registryProdToken" >> ~/.npmrc
      # stage registry
      -
        run: 'npm config set @bit:registry https://node-stg.bit.dev'
      -
        run: 'echo "//node-stg.bit.dev/:_authToken=$registryStgToken" >> ~/.npmrc'
      -
        save_cache:
          # key: bitsrc-registry2
          key: bitsrc-registry-stg-v2
          paths:
            - ~/.npmrc
  install_npm_deps:
    docker:
      -
        image: 'circleci/node:6.14.3'
    working_directory: ~/bit
    steps:
      -
        run:
          name: 'save SHA to a file'
          command: 'echo $CIRCLE_SHA1 > .circle-sha'
      -
        attach_workspace:
          at: ./
      -
        restore_cache:
          keys:
<<<<<<< HEAD
            - 'npm-deps14-{{ checksum "./bit/package.json" }}-{{ checksum "./bit/package-lock.json" }}-{{ checksum "./bit/.circleci/config.yml" }}'
=======
            - 'npm-deps-v14-{{ checksum "./bit/package.json" }}-{{ checksum "./bit/package-lock.json" }}-{{ checksum "./bit/.circleci/config.yml" }}'
>>>>>>> 25ccee7d
      -
        run:
          name: 'Install npm dependencies'
          command: 'cd bit && npm install'
      -
        save_cache:
<<<<<<< HEAD
          key: 'npm-deps14-{{ checksum "./bit/package.json" }}-{{ checksum "./bit/package-lock.json" }}-{{ checksum "./bit/.circleci/config.yml" }}'
=======
          key: 'npm-deps-v14-{{ checksum "./bit/package.json" }}-{{ checksum "./bit/package-lock.json" }}-{{ checksum "./bit/.circleci/config.yml" }}'
>>>>>>> 25ccee7d
          paths:
            - ./bit/node_modules
      -
        persist_to_workspace:
          root: .
          paths:
            - bit/node_modules
  install_bit_javascript_npm_deps:
    docker:
      -
        image: 'circleci/node:6.14.3'
    working_directory: ~/bit
    steps:
      -
        attach_workspace:
          at: ./
      -
        run:
          name: 'Install npm dependencies'
          command: 'cd bit-javascript && npm install'
      -
        persist_to_workspace:
          root: .
          paths:
            - bit-javascript/node_modules
  build:
    docker:
      -
        image: 'circleci/node:6.14.3'
    working_directory: ~/bit
    steps:
      -
        run:
          name: 'save SHA to a file'
          command: 'echo $CIRCLE_SHA1 > .circle-sha'
      -
        attach_workspace:
          at: ./
      -
        run:
          name: 'Build bit source code'
          command: 'cd bit && npm run build'
      -
        persist_to_workspace:
          root: .
          paths:
            - bit/dist
  build_bit_javascript:
    docker:
      -
        image: 'circleci/node:6.14.3'
    working_directory: ~/bit
    steps:
      -
        run:
          name: 'save SHA to a file'
          command: 'echo $CIRCLE_SHA1 > .circle-sha'
      -
        attach_workspace:
          at: ./
      -
        run:
          name: 'Build bit javascript source code'
          command: 'cd bit-javascript && npm run build'
      -
        persist_to_workspace:
          root: .
          paths:
            - bit-javascript/dist
  unit_test:
    docker:
      -
        image: 'circleci/node:6.14.3'
    working_directory: ~/bit
    steps:
      -
        run:
          name: 'save SHA to a file'
          command: 'echo $CIRCLE_SHA1 > .circle-sha'
      -
        attach_workspace:
          at: ./
      -
        run: 'cd bit && mkdir junit'
      -
        run:
          name: 'Run unit tests'
          command: 'cd bit && npm run test-circle'
          environment:
            MOCHA_FILE: junit/unit-test-results.xml
          when: always
      -
        store_test_results:
          path: bit/junit
      -
        store_artifacts:
          path: bit/junit
  unit_test_bit_javascript:
    docker:
      -
        image: 'circleci/node:6.14.3'
    working_directory: ~/bit
    steps:
      -
        run:
          name: 'save SHA to a file'
          command: 'echo $CIRCLE_SHA1 > .circle-sha'
      -
        attach_workspace:
          at: ./
      -
        run: 'cd bit-javascript && mkdir junit'
      -
        run:
          name: 'Run unit tests'
          command: 'cd bit-javascript && npm run test-circle'
          environment:
            MOCHA_FILE: junit/unit-test-results.xml
          when: always
      -
        store_test_results:
          path: bit-javascript/junit
      -
        store_artifacts:
          path: bit-javascript/junit
  lint:
    docker:
      -
        image: 'circleci/node:6.14.3'
    working_directory: ~/bit
    steps:
      -
        run:
          name: 'save SHA to a file'
          command: 'echo $CIRCLE_SHA1 > .circle-sha'
      -
        restore_cache:
          keys:
            - 'repo-{{ checksum ".circle-sha" }}'
      -
        attach_workspace:
          at: ./
      -
        run:
          name: 'run ESLint'
          command: 'cd bit && npm run lint-circle'
      -
        store_test_results:
          path: bit/junit
      -
        store_artifacts:
          path: bit/junit
  e2e_test:
    docker:
      -
        image: 'circleci/node:6.14.3'
    working_directory: ~/bit
    environment:
      # change the npm config to avoid using sudo
      NPM_CONFIG_PREFIX: ~/.npm-global
      BITSRC_ENV: stg
    parallelism: 4
    steps:
      -
        attach_workspace:
          at: ./
      -
        run: 'sudo npm i -g yarn'
      -
        run: 'echo ''export PATH=~/.npm-global/bin:$PATH'' >> $BASH_ENV'
      -
        run:
          name: 'save SHA to a file'
          command: 'echo $CIRCLE_SHA1 > .circle-sha'
      -
        run:
          name: 'install expect lib (needed to add user for CI NPM registry, see npm-ci-registry.js)'
          command: 'sudo apt-get install expect'
      -
        run:
          name: 'create global npm directory (to avoid using sudo for npm link)'
          command: 'mkdir ~/.npm-global'
      -
        restore_cache:
          key: bitsrc-ssh-key3
      -
        restore_cache:
          # key: bitsrc-registry2
          key: bitsrc-registry-stg-v2
      -
        restore_cache:
          keys:
            - 'builded-{{ checksum ".circle-sha" }}'
      -
        # add the id_rsa to ssh_agent to make sure we authenticate with the correct user
        run: 'chmod 400 ~/.ssh/id_rsa'
      -
        run: 'ssh-add ~/.ssh/id_rsa'
      -
        run: 'cd bit && mkdir junit'
      -
        run:
          name: 'npm link bit-javascript to bit'
          command: 'cd bit && npm link ../bit-javascript'
      -
        run:
          name: 'npm link bit to global'
          command: 'cd bit && npm link'
      -
        run: 'bit config set analytics_reporting false'
      -
        run: 'bit config set error_reporting false'
      -
        run: 'bit config set user.name tester'
      -
        run: 'bit config set user.email ci@bit.dev'
      -
        # do not change this one, it's important to use the production for getting components bit use for running
        # if you want the tests to work with stage, you should change the hub domain few lines below
        run: 'bit config set hub_domain hub.bit.dev'
      # -
      #   run:
      #     name: 'bit import'
      #     command: 'cd bit && bit import'
      -
        run:
          name: 'npm install'
          command: 'cd bit && bit install'
      -
        # uncomment to configure circle to run against stg environment
        run: 'bit config set hub_domain hub-stg.bit.dev'
      -
        run:
          name: 'Run e2e tests'
          command: 'cd bit && circleci tests glob "e2e/**/*.e2e*.js" | circleci tests split --split-by=timings | xargs -n 1 npm run mocha-circleci'
          # command which support only - for debug purpose
          # command: cd bit && npm run e2e-test-circle --debug
          environment:
            MOCHA_FILE: junit/e2e-test-results.xml
          when: always
      -
        store_test_results:
          path: bit/junit
      -
        store_artifacts:
          path: bit/junit
      -
        store_artifacts:
          path: ~/Library/Caches/Bit/logs/debug.log
  performence_test:
    docker:
      -
        image: 'circleci/node:6.14.3'
    working_directory: ~/bit
    environment:
      # change the npm config to avoid using sudo
      NPM_CONFIG_PREFIX: ~/.npm-global
      BITSRC_ENV: stg
      NPM_CONFIG_DEBUG: true
    parallelism: 1
    steps:
      -
        attach_workspace:
          at: ./
      -
        run: 'echo ''export PATH=~/.npm-global/bin:$PATH'' >> $BASH_ENV'
      -
        run: 'cd bit && mkdir junit'
      -
        run:
          name: 'npm link bit-javascript to bit'
          command: 'cd bit && npm link ../bit-javascript'
      -
        run:
          name: 'npm link bit to global'
          command: 'cd bit && npm link'
      -
        run: 'bit config set analytics_reporting false'
      -
        run: 'bit config set error_reporting false'
      -
        run: 'bit config set user.name tester'
      -
        run: 'bit config set user.email ci@bit.dev'
      -
        # uncomment to configure circle to run against stg enviorment
        run: 'bit config set hub_domain hub-stg.bit.dev'
      -
        run:
          name: 'Run performance tests'
          command: 'cd bit && npm run performance-test-circle'
          environment:
            MOCHA_FILE: junit/e2e-test-results.xml
          when: always
      -
        store_test_results:
          path: bit/junit
      -
        store_artifacts:
          path: bit/junit
      -
        store_artifacts:
          path: ~/Library/Caches/Bit/logs/debug.log
workflows:
  version: 2
  build_and_test:
    jobs:
      - checkout_code
      - set_ssh_key
      - set_bitsrc_registry
      -
        install_npm_deps:
          requires:
            - checkout_code
      -
        install_bit_javascript_npm_deps:
          requires:
            - checkout_code
      -
        build:
          requires:
            - install_npm_deps
      -
        build_bit_javascript:
          requires:
            - install_bit_javascript_npm_deps
      -
        unit_test:
          requires:
            - build
      -
        unit_test_bit_javascript:
          requires:
            - build_bit_javascript
      -
        lint:
          requires:
            - install_npm_deps
      -
        e2e_test:
          requires:
            - build
            - build_bit_javascript
            - set_ssh_key
            - set_bitsrc_registry
  performence_tests:
    triggers:
      - schedule:
          cron: "0 9 * * *"
          filters:
            branches:
              only:
                - master
                - performance-tests
    jobs:
      - checkout_code
      -
        install_npm_deps:
          requires:
            - checkout_code
      -
        install_bit_javascript_npm_deps:
          requires:
            - checkout_code
      -
        build:
          requires:
            - install_npm_deps
      -
        build_bit_javascript:
          requires:
            - install_bit_javascript_npm_deps
      -
        performence_test:
          requires:
            - build
            - build_bit_javascript<|MERGE_RESOLUTION|>--- conflicted
+++ resolved
@@ -79,22 +79,14 @@
       -
         restore_cache:
           keys:
-<<<<<<< HEAD
-            - 'npm-deps14-{{ checksum "./bit/package.json" }}-{{ checksum "./bit/package-lock.json" }}-{{ checksum "./bit/.circleci/config.yml" }}'
-=======
             - 'npm-deps-v14-{{ checksum "./bit/package.json" }}-{{ checksum "./bit/package-lock.json" }}-{{ checksum "./bit/.circleci/config.yml" }}'
->>>>>>> 25ccee7d
       -
         run:
           name: 'Install npm dependencies'
           command: 'cd bit && npm install'
       -
         save_cache:
-<<<<<<< HEAD
-          key: 'npm-deps14-{{ checksum "./bit/package.json" }}-{{ checksum "./bit/package-lock.json" }}-{{ checksum "./bit/.circleci/config.yml" }}'
-=======
           key: 'npm-deps-v14-{{ checksum "./bit/package.json" }}-{{ checksum "./bit/package-lock.json" }}-{{ checksum "./bit/.circleci/config.yml" }}'
->>>>>>> 25ccee7d
           paths:
             - ./bit/node_modules
       -

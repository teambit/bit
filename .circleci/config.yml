version: 2.1

default_image: &default_image
  docker:
    - image: circleci/node:10.14.2

default_resource_class: &default_resource_class
  resource_class: medium

windows_default_resource_size: &windows_default_resource_size
  size: medium

default_working_dir: &default_working_dir
  working_directory: ~/bit

windows_default_working_dir: &windows_default_working_dir
  working_directory: C:\Users\circleci\project\bit

windows_default_executor_name: &windows_default_executor_name
  name: win/default

windows_default_executor: &windows_default_executor
  executor:
    <<: *windows_default_executor_name
    <<: *windows_default_resource_size

windows_defaults: &windows_defaults
  <<: *windows_default_executor
  <<: *windows_default_working_dir

defaults: &defaults
  <<: *default_image
  <<: *default_resource_class
  <<: *default_working_dir

semver_tags_only_filters: &semver_tags_only_filters
  filters:
    # ignore any commit on any branch by default
    branches:
      ignore: /.*/
    # only act on version tags
    tags:
      only: /^v[0-9]+(\.[0-9]+)*$/

dev_tag_only_filters: &dev_tag_only_filters
  filters:
    # ignore any commit on any branch by default
    branches:
      ignore: /.*/
    # only act on version tags
    tags:
      only: /^dev$/

commands: # reusable commands
  bit_config:
    parameters:
      env:
        default: 'hub-stg'
        type: string
    steps:
      - run: 'bit config set analytics_reporting false'
      - run: 'bit config set error_reporting false'
      - run: 'bit config set user.name tester'
      - run: 'bit config set user.email ci@bit.dev'
      - run: 'bit config set hub_domain <<parameters.env>>.bit.dev'
      - run: 'bit config set package-manager.cache /home/circleci/package-manager-cache'

  bit_global_for_npm:
    steps:
      - run:
          name: 'create npm global dir'
          command: 'mkdir -p /home/circleci/.npm-global/bin'
      - run:
          name: 'link bit to path'
          command: 'ln -sf /home/circleci/bit/bit/bin/bit.js /home/circleci/.npm-global/bin/bit'
      - run: "echo 'export PATH=~/.npm-global/bin:$PATH' >> $BASH_ENV"
      - run: which bit

orbs:
  win: circleci/windows@2.4.0

jobs:
  checkout_code:
    <<: *defaults
    steps:
      - checkout
      - run:
          name: 'save SHA to a file'
          command: 'echo $CIRCLE_SHA1 > .circle-sha'
      - persist_to_workspace:
          root: /home/circleci
          paths:
            - bit

  set_ssh_key:
    <<: *defaults
    working_directory: ~/.ssh
    steps:
      - run: 'echo "-----BEGIN RSA PRIVATE KEY-----" >> ~/.ssh/id_rsa'
      - run: 'echo ${testerBitsrcSSHPrivateKey} >> id_rsa'
      - run: 'echo "-----END RSA PRIVATE KEY-----" >> ~/.ssh/id_rsa'
      - run: 'echo ${testerBitsrcSSHPublicKey} >> id_rsa.pub'
      - save_cache:
          key: bitsrc-ssh-key3
          paths:
            - ~/.ssh/id_rsa
            - ~/.ssh/id_rsa.pub

  set_npm_registries:
    <<: *defaults
    steps:
      # npmjs regisry
      - run:
          name: setting npmjs regisry
          command: echo "//registry.npmjs.org/:_authToken=${npmjsRegistryToken}" >> ~/.npmrc
      # - run: npm whoami
      # prod registry
      - run: npm config set @bit:registry https://node.bit.dev
      - run: echo "//node.bit.dev/:_authToken=$registryProdToken" >> ~/.npmrc
      - run: echo "always-auth=true" >> ~/.npmrc
      # stage registry
      # -
      # run: 'npm config set @bit:registry https://node-stg.bit.dev'
      # -
      # run: 'echo "//node-stg.bit.dev/:_authToken=$registryStgToken" >> ~/.npmrc'
      - save_cache:
          key: bitsrc-registry8
          # key: bitsrc-registry-stg-v2
          paths:
            - ~/.npmrc

  validate-git-tag-and-version:
    <<: *defaults
    steps:
      - attach_workspace:
          at: ./
      - run:
          name: Setup bit version environment variables
          command: cd bit && echo "export BIT_VERSION=$(cat ./package.json | jq .version -r)" >> $BASH_ENV && source $BASH_ENV
      - run:
          name: 'installing semver tool'
          command: 'sudo npm i -g semver'
      - run:
          name: 'validate version in package.json does not contains pre release tags'
          # This will return code 1 when the version contains pre release tags
          command: 'semver $BIT_VERSION -r x.x.x'
      - run:
          name: 'validate tag match version in package.json'
          command: 'cd bit && ./scripts/compare-versions.sh $CIRCLE_TAG v$BIT_VERSION'

  build:
    <<: *defaults
    steps:
      - attach_workspace:
          at: ./

      - run:
          name: 'save SHA to a file'
          command: 'echo $CIRCLE_SHA1 > .circle-sha'
      - run:
          name: 'Build bit source code'
          command: 'cd bit && npm run build'
      - persist_to_workspace:
          root: .
          paths:
            - bit/dist

  pack:
    <<: *defaults
    steps:
      - attach_workspace:
          at: ./
      - run: 'sudo npm i -g pkg@4.4.6'
      # -
      #   run:
      #     name: 'save pkg targets names'
      #     command: 'cat ./bit/package.json | jq .scripts.pkg:all | sed -E "s/^.*--targets (.*) -.*$/\1/" > /home/circleci/pkg-target.txt'
      - restore_cache:
          keys:
            # - 'pkg-cache-v3-{{ checksum "/home/circleci/pkg-target.txt" }}'
            - pkg-cache-v3
      - run:
          name: 'set pkg path'
          command: "echo 'export PKG_CACHE_PATH=/home/circleci/pkg-cache' >> $BASH_ENV"
      - run:
          name: 'Pack bit'
          command: 'cd bit && npm run pkg:all'
      # -
      #   save_cache:
      #     key: 'pkg-cache-v3-{{ checksum "/home/circleci/pkg-target.txt" }}'
      #     paths:
      #       - ~/pkg-cache
      - save_cache:
          key: pkg-cache-v3
          paths:
            - /home/circleci/pkg-cache
      # -
      #   run:
      #     name: 'copy unsuported files'
      #     command: 'cd bit && cp ./node_modules/open/xdg-open ./releases/xdg-open'
      - persist_to_workspace:
          root: .
          paths:
            - bit/releases

  npm-publish:
    <<: *defaults
    steps:
      - attach_workspace:
          at: ./
      - run:
          name: Authenticate with registry
          command: echo "//registry.npmjs.org/:_authToken=$npmToken" > ~/.npmrc
      - run:
          name: Publish bit to the npm registry
          command: 'cd bit && npm publish'

  github-release:
    <<: *defaults
    steps:
      - attach_workspace:
          at: ./
      # - run:
      #     name: set GitHub token
      #     command: export GH_RELEASE_GITHUB_API_TOKEN=$ghToken
      - run: 'cd bit && npm run release:circle'

  github-pre-release:
    <<: *defaults
    steps:
      - attach_workspace:
          at: ./
      # - run:
      #     name: set GitHub token
      #     command: export GH_RELEASE_GITHUB_API_TOKEN=$ghToken
      - run: 'cd bit && npm run pre-release:circle'

  build-debian:
    <<: *defaults
    docker:
      - image: 'bitcli/debian-artifact-builder:latest'
    steps:
      - attach_workspace:
          at: ./
      - run:
          name: Build debian file
          command: 'cd bit && ./scripts/linux/debian/build-linux-deb.sh'
      - persist_to_workspace:
          root: .
          paths:
            - bit/releases/deb

  build-rpm:
    <<: *defaults
    docker:
      - image: 'bitcli/rpm-artifact-builder:latest'
    steps:
      - attach_workspace:
          at: ./
      - run:
          name: Build rpm file
          command: 'cd bit && ./scripts/linux/centos/build-linux-rpm.sh'
      - persist_to_workspace:
          root: .
          paths:
            - bit/releases/rpm

  publish_to_jfrog:
    <<: *defaults
    steps:
      - attach_workspace:
          at: ./
      - run:
          name: print bit version
          command: cd bit && cat ./package.json | jq .version -r
      - run:
          name: Setup bit version environment variables
          command: cd bit && echo "export BIT_VERSION=$(cat ./package.json | jq .version -r)" >> $BASH_ENV && source $BASH_ENV
      - run:
          name: Install jFrog CLI
          command: curl -fL https://getcli.jfrog.io | sh
      - run:
          name: Configure jfrog auth
          command: ./jfrog rt config --url $jfrogUrl --user $jfrogUser --access-token $jfrogAcessToken --interactive=false
      - run:
          name: Upload debian file
          command: ./jfrog rt u "bit/releases/deb/*.deb" bit-deb/stable/${BIT_VERSION}/bit_${BIT_VERSION}_amd64.deb --build-name bit_${BIT_VERSION}_amd64.deb --build-number $CIRCLE_BUILD_NUM --deb "all/stable/amd64" --flat=false
      - run:
          name: Upload rpm file
          command: ./jfrog rt u "bit/releases/rpm/*.rpm" bit-yum/stable/bit/${BIT_VERSION}/bit-${BIT_VERSION}-${CIRCLE_BUILD_NUM}.x86_64.rpm --flat=false
  # this should be unified with the prod version and get params for dev

  publish_to_jfrog_dev:
    <<: *defaults
    steps:
      - attach_workspace:
          at: ./
      - run:
          name: print bit version
          command: cd bit && cat ./package.json | jq .version -r
      - run:
          name: Setup bit version environment variables
          command: cd bit && echo "export BIT_VERSION=$(cat ./package.json | jq .version -r)" >> $BASH_ENV && source $BASH_ENV
      - run:
          name: Install jFrog CLI
          command: curl -fL https://getcli.jfrog.io | sh
      - run:
          name: Configure jfrog auth
          command: ./jfrog rt config --url $jfrogUrl --user $jfrogUser --access-token $jfrogAcessToken --interactive=false
      - run:
          name: Upload debian file
          command: ./jfrog rt u "bit/releases/deb/*.deb" bit-deb/development/${BIT_VERSION}/bit_${BIT_VERSION}_amd64.deb --build-name bit_${BIT_VERSION}_amd64.deb --build-number $CIRCLE_BUILD_NUM --deb "all/development/amd64" --flat=false
      - run:
          name: Upload rpm file
          command: ./jfrog rt u "bit/releases/rpm/*.rpm" bit-yum/development/bit/${BIT_VERSION}/bit-${BIT_VERSION}-${CIRCLE_BUILD_NUM}.x86_64.rpm --flat=false

  generate_docs:
    <<: *defaults
    steps:
      - attach_workspace:
          at: ./
      - run:
          name: 'generate docs'
          command: 'cd bit && npm run doc-gen'
      - run:
          name: Setup genereate doc build number environment variables
          command: echo "$CIRCLE_BUILD_NUM" > DOC_GEN_BUILD_NUM.txt
      - store_artifacts:
          path: bit/dist/cli.md
      - persist_to_workspace:
          root: .
          paths:
            - DOC_GEN_BUILD_NUM.txt

  slack_deploy_notification:
    <<: *defaults
    steps:
      - attach_workspace:
          at: ./
      - run:
          name: Setup genereate doc build number environment variable
          command: echo "export DOC_GEN_BUILD_NUM=$(cat DOC_GEN_BUILD_NUM.txt)" >> $BASH_ENV && source $BASH_ENV
      - run:
          name: 'notify slack'
          command: 'cd bit && node ./scripts/slack-deploy-notification.js'
      - run:
          name: 'notify community slack'
          command: 'cd bit && node ./scripts/slack-deploy-notification.js community'

  unit_test:
    <<: *defaults
    steps:
      - run:
          name: 'save SHA to a file'
          command: 'echo $CIRCLE_SHA1 > .circle-sha'
      - attach_workspace:
          at: ./
      - run: 'cd bit && mkdir junit'
      - run:
          name: 'Run unit tests'
          command: 'cd bit && npm run test-circle'
          environment:
            MOCHA_FILE: junit/unit-test-results.xml
          when: always
      - store_test_results:
          path: bit/junit
      - store_artifacts:
          path: bit/junit

  lint:
    <<: *defaults
    resource_class: medium
    steps:
      - run:
          name: 'save SHA to a file'
          command: 'echo $CIRCLE_SHA1 > .circle-sha'
      - restore_cache:
          keys:
            - 'repo-{{ checksum ".circle-sha" }}'
      - attach_workspace:
          at: ./
      - run:
          name: 'run ESLint'
          command: 'cd bit && npm run lint-circle'
      - store_test_results:
          path: bit/junit
      - store_artifacts:
          path: bit/junit

  generate_and_check_types:
    <<: *defaults
    steps:
      - attach_workspace:
          at: ./
      - run:
          name: 'generate types'
          command: 'cd bit && npm run build:types'
      - run:
          name: 'run TSC'
          command: 'cd bit && npm run check-types'
      - persist_to_workspace:
          root: .
          paths:
            - bit/dist

  setup_harmony:
    resource_class: large
    <<: *defaults
    steps:
      - attach_workspace:
          at: ./
      - restore_cache:
          key: bitsrc-registry8
      - run:
          name: 'install harmony'
          command: 'cd bit && npm run install-harmony'
      - run:
          name: 'build harmony'
          command: 'cd bit && npm run build-harmony'
      - run:
          name: 'Build bit source code'
          command: 'cd bit && npm run build'
      - persist_to_workspace:
          root: .
          paths:
            - bit/dist
            - bit/node_modules
            - .pnpm-store

  bit_build:
    <<: *defaults
    environment:
      # change the npm config to avoid using sudo
      NPM_CONFIG_PREFIX: ~/.npm-global
    steps:
      - attach_workspace:
          at: ./
      - bit_global_for_npm
      - bit_config
      - restore_cache:
          key: bitsrc-ssh-key3
      - restore_cache:
          key: bitsrc-registry8
      - # add the id_rsa to ssh_agent to make sure we authenticate with the correct user
        run: 'chmod 400 ~/.ssh/id_rsa'
      - run: 'ssh-add ~/.ssh/id_rsa'
      - run:
          name: 'bit status'
          command: 'cd bit && bit status'
      # run second time until we do real bit export
      - run:
          name: 'bit status'
          command: 'cd bit && bit status'
      - run:
          name: 'bit build'
          command: 'cd bit && bit build'

  bit_tag:
    <<: *defaults
    environment:
      # change the npm config to avoid using sudo
      NPM_CONFIG_PREFIX: ~/.npm-global
    steps:
      - attach_workspace:
          at: ./
      - bit_global_for_npm
      - bit_config
      - restore_cache:
          key: bitsrc-ssh-key3
      - restore_cache:
          key: bitsrc-registry8
      - # add the id_rsa to ssh_agent to make sure we authenticate with the correct user
        run: 'chmod 400 ~/.ssh/id_rsa'
      - run: 'ssh-add ~/.ssh/id_rsa'
      - run:
          name: 'bit status'
          command: 'cd bit && bit status'
      # -
      #   run:
      #     name: 'bit tag'
      #     command: 'cd bit && bit tag --persist'
      - run:
          name: 'set GitHub token'
          command: export GH_RELEASE_GITHUB_API_TOKEN=$ghToken
      - add_ssh_keys:
          fingerprints:
            - "SHA256:fF5QridDUgTXkn8xIMZQNbn9sPN5QhNhc3jr8y8e2LI ci@bit.dev"

      - run: 'git config --global user.email "ci@bit.dev" && git config --global user.name "CircleCI"'
      # - run:
      #     name: 'replace git protocol from ssh to http' # to not get the authenticate error
      #     command: sed -i 's/git@github.com:teambit\/bit.git/https:\/\/github.com\/teambit\/bit.git/g' .git/config
      # - run: mkdir -p ~/.ssh
      # - run: SCAN=$(ssh-keyscan github.com )
      # - run: echo $SCAN >> ~/.ssh/known_hosts
      - run: cd bit && node scripts/bump-bit-bin-ver.js
      -
        run:
          name: 'git commit'
          # command: 'cd bit && git commit .bitmap -m "update .bitmap file [skip ci]"'
          command: 'cd bit && git commit -am "update .bitmap file [skip ci]"'
      - run: cd bit && git remote rm origin
      # todo: find a better way. currently, the ssh doesn't work, see the commented steps above.
      - run: cd bit && git remote add origin https://davidfirst:$GH_RELEASE_GITHUB_API_TOKEN@github.com/teambit/bit.git
      -
        run:
          name: 'git push'
          command: 'cd bit && git push origin ${CIRCLE_BRANCH}'
      - run: npm publish tag --dev
      - store_artifacts:
          path: ~/Library/Caches/Bit/logs

  e2e_test:
    <<: *defaults
    environment:
      # change the npm config to avoid using sudo
      NPM_CONFIG_PREFIX: ~/.npm-global
      BITSRC_ENV: stg
    parallelism: 25
    steps:
      - attach_workspace:
          at: ./
      - run:
          # there are bugs in version 6.4.1 see https://github.com/teambit/bit/issues/1746
          name: 'update npm to latest version'
          command: 'npm i -g npm@latest'
      - bit_global_for_npm
      - bit_config
      - run:
          name: 'install expect lib (needed to add user for CI NPM registry, see npm-ci-registry.js)'
          command: 'sudo apt-get install expect'
      - restore_cache:
          key: bitsrc-ssh-key3
      - restore_cache:
          key: bitsrc-registry8
      - # add the id_rsa to ssh_agent to make sure we authenticate with the correct user
        run: 'chmod 400 ~/.ssh/id_rsa'
      - run: 'ssh-add ~/.ssh/id_rsa'
      - run: 'cd bit && mkdir junit'
      - run: 'bit config set package-manager.cache /home/circleci/package-manager-cache'
      - run:
          name: 'Run e2e tests'
          command: 'cd bit && circleci tests glob "e2e/**/*.e2e*.ts" | circleci tests split --split-by=timings | xargs -n 1 npm run mocha-circleci'
          # command which support only - for debug purpose
          # command: cd bit && npm run e2e-test-circle --debug
          environment:
            MOCHA_FILE: junit/e2e-test-results.xml
          when: always
      - store_test_results:
          path: bit/junit
      - store_artifacts:
          path: bit/junit
      - store_artifacts:
          path: ~/Library/Caches/Bit/logs

  performance_e2e_test:
    <<: *defaults
    resource_class: medium
    environment:
      # change the npm config to avoid using sudo
      NPM_CONFIG_PREFIX: ~/.npm-global
      BITSRC_ENV: stg
      # NPM_CONFIG_DEBUG: true
    parallelism: 1
    steps:
      - attach_workspace:
          at: ./
      - run: 'cd bit && mkdir junit'
      - bit_global_for_npm
      - bit_config
      - run:
          name: 'Run performance tests'
          command: 'cd bit && npm run performance-test-circle'
          environment:
            MOCHA_FILE: junit/e2e-test-results.xml
          when: always
          no_output_timeout: '25m'
      - store_test_results:
          path: bit/junit
      - store_artifacts:
          path: bit/junit
      - store_artifacts:
          path: ~/Library/Caches/Bit/logs/debug.log

  bit_hub_e2e_test:
    <<: *defaults
    resource_class: medium
    environment:
      # change the npm config to avoid using sudo
      NPM_CONFIG_PREFIX: ~/.npm-global
      BITSRC_ENV: stg
      # NPM_CONFIG_DEBUG: true
    parallelism: 1
    steps:
      - attach_workspace:
          at: ./
      - run: 'sudo npm i -g yarn'
      - run:
          # there are bugs in version 6.4.1 see https://github.com/teambit/bit/issues/1746
          name: 'update npm to latest version'
          command: 'npm i -g npm@latest'
      - run:
          name: 'save SHA to a file'
          command: 'echo $CIRCLE_SHA1 > .circle-sha'
      - restore_cache:
          key: bitsrc-ssh-key3
      - restore_cache:
          key: bitsrc-registry8
          # key: bitsrc-registry-stg-v2
      - # add the id_rsa to ssh_agent to make sure we authenticate with the correct user
        run: 'chmod 400 ~/.ssh/id_rsa'
      - run: 'ssh-add ~/.ssh/id_rsa'
      - run: 'cd bit && mkdir junit'
      - bit_global_for_npm
      - bit_config
      - run:
          name: 'Run bit-hub tests'
          command: 'cd bit && npm run bit-hub-test-circle'
          environment:
            MOCHA_FILE: junit/e2e-test-results.xml
          when: always
      - store_test_results:
          path: bit/junit
      - store_artifacts:
          path: bit/junit

  windows_approval_job:
    <<: *windows_defaults
    steps:
      - run: 'echo "starting windows build"'

  windows_checkout_code:
    <<: *windows_defaults
    environment:
      Path: C:\Users\circleci\.npm-global;$ENV:PATH
    steps:
      - checkout
      - persist_to_workspace:
          root: C:\Users\circleci\project
          paths:
            - bit

  # TODO: make it powershell if you want to use it
  windows_set_ssh_key:
    <<: *windows_defaults
    working_directory: C:\Users\circleci\.ssh
    steps:
      - run: 'echo "-----BEGIN RSA PRIVATE KEY-----" >> id_rsa'
      - run: 'echo ${testerBitsrcSSHPrivateKey} >> id_rsa'
      - run: 'echo "-----END RSA PRIVATE KEY-----" >> id_rsa'
      - run: 'echo ${testerBitsrcSSHPublicKey} >> id_rsa.pub'
      - save_cache:
          key: windows_bitsrc-ssh-key-v1
          paths:
            - id_rsa
            - id_rsa.pub

  windows_set_npm_registries:
    <<: *windows_defaults
    steps:
      # npmjs regisry
      - run:
          name: setting npmjs regisry
          command: Add-Content C:\Users\circleci\.npmrc ("//registry.npmjs.org/:_authToken=" + $Env:npmjsRegistryToken)
      # prod registry
      # -
      # run: npm config set @bit:registry https://node.bit.dev
      - run: Add-Content -Path C:\Users\circleci\.npmrc  -Value '@bit:registry=https://node.bit.dev'
      # -
      #   run: Get-Content -Path C:\Users\circleci\.npmrc
      # -
      #   run: Add-Content -Path C:\Users\circleci\.npmrc  -Value '//node.bit.dev/:_authToken=$Env:registryProdToken'
      - run:
          name: setting bit registry
          command: Add-Content C:\Users\circleci\.npmrc ("//node.bit.dev/:_authToken=" + $Env:registryProdToken)
      # stage registry
      # -
      #   run: Add-Content -Path C:\Users\circleci\.npmrc  -Value '@bit:registry=https://node-stg.bit.dev'
      # -
      #   run:
      #     name: setting bit registry
      #     command: Add-Content C:\Users\circleci\.npmrc ("//node-stg.bit.dev/:_authToken=" + $Env:registryStgToken)
      # -
      #   run: Add-Content -Path C:\Users\circleci\.npmrc  -Value '//node.bit.dev/:_authToken=$Env:registryStgToken'
      - save_cache:
          key: windows_bitsrc-registry-v5
          # key: windows_bitsrc-registry-stg-v2
          paths:
            - C:\Users\circleci\.npmrc

  windows_install_npm_deps:
    <<: *windows_defaults
    # skipping the pre-built binaries to make sure we build them by the pack step
    # testing the install script will be done in different workflow dedicated for this
    environment:
      SKIP_FETCH_BINARY: true
    steps:
      - attach_workspace:
          at: .
      - restore_cache:
          key: windows_bitsrc-registry-v5
          # key: windows_bitsrc-registry-stg-v2
      # -
      #   run: 'npm config list'
      - run:
          name: 'Install npm dependencies'
          command: 'cd bit; npm install'
      - persist_to_workspace:
          root: .
          paths:
            - bit/node_modules

  windows_build:
    <<: *windows_defaults
    steps:
      - attach_workspace:
          at: .
      - run:
          name: 'Build bit source code'
          command: 'cd bit; npm run build'
      - persist_to_workspace:
          root: .
          paths:
            - bit/dist

  windows_e2e_test:
    <<: *windows_defaults
    environment:
      BITSRC_ENV: stg
      SKIP_REGISTRY_TESTS: true
      SKIP_BIT_DEV_TESTS: true
    parallelism: 25
    steps:
      - attach_workspace:
          at: .
      - run: $Env:Path
      - run: 'npm i -g yarn'
      - run: 'npm -v'
      # -
      #   run:
      #     # there are bugs in version 6.4.1 see https://github.com/teambit/bit/issues/1746
      #     name: 'update npm to latest version'
      #     command: 'npm i -g npm@latest'
      #
      # this might be required if you try to update npm version
      # - run: setx path "C:\Users\circleci\.npm-global"
      - run:
          name: 'save SHA to a file'
          command: 'echo $CIRCLE_SHA1 > .circle-sha'
      - restore_cache:
          key: windows_bitsrc-ssh-key-v1
      - restore_cache:
          key: windows_bitsrc-registry-v1
          # key: windows_bitsrc-registry-stg-v2
      # -
      #   restore_cache:
      #     keys:
      #       - 'builded-{{ checksum ".circle-sha" }}'
      # -
      # add the id_rsa to ssh_agent to make sure we authenticate with the correct user
      #   run: 'chmod 400 ~/.ssh/id_rsa'
      # -
      #   run: 'ssh-add ~/.ssh/id_rsa'
      - run: 'cd bit; mkdir junit'
      - run:
          name: 'npm link bit to global'
          command: cd bit; npm link
      - bit_config
      - run:
          name: 'write e2e files'
          command: 'cd bit; circleci tests glob "e2e\*\*.e2e*.ts" | circleci tests split --split-by=timings > spec-files.txt'
      - run:
          name: 'run e2e tests'
          command: 'cd bit; $content = get-content spec-files.txt; npm run mocha-circleci $content'
          # command which support only - for debug purpose - this needed to be tested on windows (the glob might not work)
          # command: cd bit; npm run e2e-test-circle --debug
          environment:
            MOCHA_FILE: junit\e2e-test-results.xml
          when: always
      - store_test_results:
          path: bit\junit
      - store_artifacts:
          path: bit\junit
      # TODO: make it work for windows
      # -
      #   store_artifacts:
      #     path: ~/Library/Caches/Bit/logs/debug.log

workflows:
  version: 2
  build_and_test:
    jobs:
      - checkout_code
      - set_ssh_key
      - set_npm_registries
      - setup_harmony:
          requires:
            - set_npm_registries
            - checkout_code
      - unit_test:
          requires:
            - setup_harmony
      - lint:
          requires:
            - setup_harmony
      - generate_and_check_types:
          requires:
            - setup_harmony
      - generate_docs:
          <<: *semver_tags_only_filters
          requires:
            - setup_harmony
<<<<<<< HEAD
      # - e2e_test:
      #     requires:
      #       - setup_harmony
      # - bit_build:
      #     requires:
      #       - setup_harmony
=======
      - e2e_test:
          requires:
            - setup_harmony
      - bit_build:
          requires:
            - generate_and_check_types
>>>>>>> 3957e1d9
      - bit_tag:
          filters:
            branches:
              only:
                - master
                - fix-tag-on-circle
          requires:
            - setup_harmony

  # windows_e2e:
  #   jobs:
  #     - windows_approval_job:
  #         type: approval
  #     - windows_checkout_code:
  #         requires:
  #           - windows_approval_job
  #     # - windows_set_ssh_key:
  #     #     requires:
  #     #       - windows_approval_job
  #     - windows_set_npm_registries:
  #         requires:
  #           - windows_approval_job
  #     - windows_install_npm_deps:
  #         requires:
  #           - windows_checkout_code
  #           - windows_set_npm_registries
  #     - windows_build:
  #         requires:
  #           - windows_install_npm_deps
  #     - windows_e2e_test:
  #         requires:
  #           - windows_build
  #           # - windows_set_ssh_key
  #           - windows_set_npm_registries

  deploy:
    jobs:
      - checkout_code:
          <<: *semver_tags_only_filters
      - validate-git-tag-and-version:
          <<: *semver_tags_only_filters
          requires:
            - checkout_code
      #-
      # install_npm_deps:
      #   <<: *semver_tags_only_filters
      #   requires:
      #     - validate-git-tag-and-version
      #     - checkout_code
      - build:
          <<: *semver_tags_only_filters
        #  requires:
        #    - setup_harmony
      - npm-publish:
          <<: *semver_tags_only_filters
          requires:
            - build
      - generate_docs:
          <<: *semver_tags_only_filters
          requires:
            - build
      - pack:
          <<: *semver_tags_only_filters
          requires:
            - build
      - github-release:
          <<: *semver_tags_only_filters
          requires:
            - pack
      - build-rpm:
          <<: *semver_tags_only_filters
          requires:
            - pack
      - build-debian:
          <<: *semver_tags_only_filters
          requires:
            - pack
      - publish_to_jfrog:
          <<: *semver_tags_only_filters
          requires:
            - build-debian
            - build-rpm
      - slack_deploy_notification:
          <<: *semver_tags_only_filters
          requires:
            - generate_docs
            - publish_to_jfrog
            - github-release
            - npm-publish

  deploy_dev:
    jobs:
      - checkout_code:
          <<: *dev_tag_only_filters
      #-
      # install_npm_deps:
      #   <<: *dev_tag_only_filters
      #   requires:
      #     - checkout_code
      - build:
          <<: *dev_tag_only_filters
        #  requires:
        #    - setup_harmony
      - pack:
          <<: *dev_tag_only_filters
          requires:
            - build
      - github-pre-release:
          <<: *dev_tag_only_filters
          requires:
            - pack
      - build-rpm:
          <<: *dev_tag_only_filters
          requires:
            - pack
      - build-debian:
          <<: *dev_tag_only_filters
          requires:
            - pack
      - publish_to_jfrog_dev:
          <<: *dev_tag_only_filters
          requires:
            - build-debian
            - build-rpm

  performance_tests:
    triggers:
      - schedule:
          cron: '0 9 * * *'
          filters:
            branches:
              only:
                - prod
    jobs:
      - checkout_code
      - set_npm_registries
      #-
      # install_npm_deps:
      #   requires:
      #     - checkout_code
      #     - set_npm_registries
      - build
        #  requires:
        #    - setup_harmony
      - performance_e2e_test:
          requires:
            - build

  bit_hub_tests:
    triggers:
      - schedule:
          cron: '0 10 * * *'
          filters:
            branches:
              only:
                - prod
    jobs:
      - checkout_code
      - set_ssh_key
      - set_npm_registries
      #-
      #  install_npm_deps:
      #    requires:
      #      - checkout_code
      #      - set_npm_registries
      - build
      #    requires:
      #      - setup_harmony
      - bit_hub_e2e_test:
          requires:
            - set_ssh_key
            - set_npm_registries
            - build<|MERGE_RESOLUTION|>--- conflicted
+++ resolved
@@ -810,21 +810,12 @@
           <<: *semver_tags_only_filters
           requires:
             - setup_harmony
-<<<<<<< HEAD
       # - e2e_test:
       #     requires:
       #       - setup_harmony
       # - bit_build:
       #     requires:
-      #       - setup_harmony
-=======
-      - e2e_test:
-          requires:
-            - setup_harmony
-      - bit_build:
-          requires:
-            - generate_and_check_types
->>>>>>> 3957e1d9
+      #       - generate_and_check_types
       - bit_tag:
           filters:
             branches:

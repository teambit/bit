default_image: &default_image
  docker:
    - image: circleci/node:12.7.0

default_resource_class: &default_resource_class
  resource_class: small

windows_default_resource_size: &windows_default_resource_size
  size: medium

default_working_dir: &default_working_dir
  working_directory: ~/bit

windows_default_working_dir: &windows_default_working_dir
  working_directory: C:\Users\circleci\project\bit

windows_default_executor_name: &windows_default_executor_name
  name: win/default

windows_default_executor: &windows_default_executor
  executor:
    <<: *windows_default_executor_name
    <<: *windows_default_resource_size

windows_defaults: &windows_defaults
  <<: *windows_default_executor
  <<: *windows_default_working_dir

defaults: &defaults
  <<: *default_image
  <<: *default_resource_class
  <<: *default_working_dir

semver_tags_only_filters: &semver_tags_only_filters
  filters:
    # ignore any commit on any branch by default
    branches:
      ignore: /.*/
    # only act on version tags
    tags:
      only: /^v[0-9]+(\.[0-9]+)*$/

version: 2.1

orbs:
  win: circleci/windows@2.4.0
jobs:
  checkout_code:
    <<: *defaults
    steps:
      - checkout
      -
        run:
          name: 'save SHA to a file'
          command: 'echo $CIRCLE_SHA1 > .circle-sha'
      -
        persist_to_workspace:
          root: /home/circleci
          paths:
            - bit
  set_ssh_key:
    <<: *defaults
    working_directory: ~/.ssh
    steps:
      -
        run: 'echo "-----BEGIN RSA PRIVATE KEY-----" >> ~/.ssh/id_rsa'
      -
        run: 'echo ${testerBitsrcSSHPrivateKey} >> id_rsa'
      -
        run: 'echo "-----END RSA PRIVATE KEY-----" >> ~/.ssh/id_rsa'
      -
        run: 'echo ${testerBitsrcSSHPublicKey} >> id_rsa.pub'
      -
        save_cache:
          key: bitsrc-ssh-key3
          paths:
            - ~/.ssh/id_rsa
            - ~/.ssh/id_rsa.pub
  set_bitsrc_registry:
    <<: *defaults
    steps:
      # prod registry
      # -
        # run: npm config set @bit:registry https://node.bit.dev
      # -
        # run: echo "//node.bit.dev/:_authToken=$registryProdToken" >> ~/.npmrc
      # stage registry
      -
        run: 'npm config set @bit:registry https://node-stg.bit.dev'
      -
        run: 'echo "//node-stg.bit.dev/:_authToken=$registryStgToken" >> ~/.npmrc'
      -
        save_cache:
          # key: bitsrc-registry2
          key: bitsrc-registry-stg-v2
          paths:
            - ~/.npmrc
  install_npm_deps:
    <<: *defaults
    # skipping the pre-built binaries to make sure we build them by the pack step
    # testing the install script will be done in different workflow dedicated for this
    environment:
      SKIP_FETCH_BINARY: true
      # SKIP_LOCAL_BUILD_BINARY: true
    steps:
      -
        attach_workspace:
          at: ./
      -
        run:
          name: 'save SHA to a file'
          command: 'echo $CIRCLE_SHA1 > .circle-sha'
      # -
      #   restore_cache:
      #     keys:
      #       - 'npm-deps-v14-{{ checksum "./bit/package.json" }}-{{ checksum "./bit/package-lock.json" }}-{{ checksum "./bit/.circleci/config.yml" }}'
      # -
      #   run:
      #     name: 'install pkg to support local build'
      #     command: 'sudo npm install -g pkg@4.4.3'
      -
        run:
          name: 'Install npm dependencies'
          command: 'cd bit && npm install'
      # -
      #   save_cache:
      #     key: 'npm-deps-v14-{{ checksum "./bit/package.json" }}-{{ checksum "./bit/package-lock.json" }}-{{ checksum "./bit/.circleci/config.yml" }}'
      #     paths:
      #       - ./bit/node_modules
      -
        persist_to_workspace:
          root: .
          paths:
            - bit/node_modules
            - bit/releases
  validate-git-tag-and-version:
    <<: *defaults
    steps:
      -
        attach_workspace:
          at: ./
      - run:
          name: Setup bit version environment variables
          command: cd bit && echo "export BIT_VERSION=$(cat ./package.json | jq .version -r)" >> $BASH_ENV && source $BASH_ENV
      -
        run:
          name: 'installing semver tool'
          command: 'sudo npm i -g semver'
      -
        run:
          name: 'validate version in package.json does not contains pre release tags'
          # This will return code 1 when the version contains pre release tags
          command: 'semver $BIT_VERSION -r x.x.x'
      -
        run:
          name: 'validate tag match version in package.json'
          command: 'cd bit && ./scripts/compare-versions.sh $CIRCLE_TAG v$BIT_VERSION'
  build:
    <<: *defaults
    steps:
      -
        attach_workspace:
          at: ./
      -
        run:
          name: 'save SHA to a file'
          command: 'echo $CIRCLE_SHA1 > .circle-sha'
      -
        run:
          name: 'Build bit source code'
          command: 'cd bit && npm run build'
      -
        persist_to_workspace:
          root: .
          paths:
            - bit/dist
  pack:
    <<: *defaults
    steps:
      -
        attach_workspace:
          at: ./
      -
        run: 'sudo npm i -g pkg@4.4.6'
      # -
      #   run:
      #     name: 'save pkg targets names'
      #     command: 'cat ./bit/package.json | jq .scripts.pkg:all | sed -E "s/^.*--targets (.*) -.*$/\1/" > /home/circleci/pkg-target.txt'
      -
        restore_cache:
          keys:
            # - 'pkg-cache-v3-{{ checksum "/home/circleci/pkg-target.txt" }}'
            - pkg-cache-v3
      -
        run:
          name: 'set pkg path'
          command: 'echo ''export PKG_CACHE_PATH=/home/circleci/pkg-cache'' >> $BASH_ENV'
      -
        run:
          name: 'Pack bit'
          command: 'cd bit && npm run pkg:all'
      # -
      #   save_cache:
      #     key: 'pkg-cache-v3-{{ checksum "/home/circleci/pkg-target.txt" }}'
      #     paths:
      #       - ~/pkg-cache
      -
        save_cache:
          key: pkg-cache-v3
          paths:
            - /home/circleci/pkg-cache
      # -
      #   run:
      #     name: 'copy unsuported files'
      #     command: 'cd bit && cp ./node_modules/open/xdg-open ./releases/xdg-open'
      -
        persist_to_workspace:
          root: .
          paths:
            - bit/releases
  npm-publish:
    <<: *defaults
    steps:
      -
        attach_workspace:
          at: ./
      - run:
          name: Authenticate with registry
          command: echo "//registry.npmjs.org/:_authToken=$npmToken" > ~/.npmrc
      -
        run:
          name: Publish bit to the npm registry
          command: 'cd bit && npm publish'
  github-release:
    <<: *defaults
    steps:
      -
        attach_workspace:
          at: ./
      # - run:
      #     name: set GitHub token
      #     command: export GH_RELEASE_GITHUB_API_TOKEN=$ghToken
      -
        run: 'cd bit && npm run release:circle'
  build-debian:
    <<: *defaults
    docker:
      -
        image: 'bitcli/debian-artifact-builder:latest'
    steps:
      -
        attach_workspace:
          at: ./
      -
        run:
          name: Build debian file
          command: 'cd bit && ./scripts/linux/debian/build-linux-deb.sh'
      -
        persist_to_workspace:
          root: .
          paths:
            - bit/releases/deb
  build-rpm:
    <<: *defaults
    docker:
      -
        image: 'bitcli/rpm-artifact-builder:latest'
    steps:
      -
        attach_workspace:
          at: ./
      -
        run:
          name: Build rpm file
          command: 'cd bit && ./scripts/linux/centos/build-linux-rpm.sh'
      -
        persist_to_workspace:
          root: .
          paths:
            - bit/releases/rpm
  publish_to_jfrog:
    <<: *defaults
    steps:
      -
        attach_workspace:
          at: ./
      - run:
          name: print bit version
          command: cd bit && cat ./package.json | jq .version -r
      - run:
          name: Setup bit version environment variables
          command: cd bit && echo "export BIT_VERSION=$(cat ./package.json | jq .version -r)" >> $BASH_ENV && source $BASH_ENV
      - run:
          name: Install jFrog CLI
          command: curl -fL https://getcli.jfrog.io | sh
      - run:
          name: Configure jfrog auth
          command: ./jfrog rt config --url $jfrogUrl --user $jfrogUser --access-token $jfrogAcessToken --interactive=false
      -
        run:
          name: Upload debian file
          command: ./jfrog rt u "bit/releases/deb/*.deb" bit-deb/stable/${BIT_VERSION}/bit_${BIT_VERSION}_amd64.deb --build-name bit_${BIT_VERSION}_amd64.deb --build-number $CIRCLE_BUILD_NUM --deb "all/stable/amd64" --flat=false
      -
        run:
          name: Upload rpm file
          command: ./jfrog rt u "bit/releases/rpm/*.rpm" bit-yum/stable/bit/${BIT_VERSION}/bit-${BIT_VERSION}-${CIRCLE_BUILD_NUM}.x86_64.rpm --flat=false
  generate_docs:
    <<: *defaults
    steps:
      -
        attach_workspace:
          at: ./
      -
        run:
          name: 'generate docs'
          command: 'cd bit && npm run doc-gen'
      - run:
          name: Setup genereate doc build number environment variables
          command: echo "$CIRCLE_BUILD_NUM" > DOC_GEN_BUILD_NUM.txt
      -
        store_artifacts:
          path: bit/dist/cli.md
      -
        persist_to_workspace:
          root: .
          paths:
            - DOC_GEN_BUILD_NUM.txt
  slack_deploy_notification:
    <<: *defaults
    steps:
      -
        attach_workspace:
          at: ./
      - run:
          name: Setup genereate doc build number environment variable
          command: echo "export DOC_GEN_BUILD_NUM=$(cat DOC_GEN_BUILD_NUM.txt)" >> $BASH_ENV && source $BASH_ENV
      -
        run:
          name: 'notify slack'
          command: 'cd bit && node ./scripts/slack-deploy-notification.js'
      -
        run:
          name: 'notify community slack'
          command: 'cd bit && node ./scripts/slack-deploy-notification.js community'
  unit_test:
    <<: *defaults
    steps:
      -
        run:
          name: 'save SHA to a file'
          command: 'echo $CIRCLE_SHA1 > .circle-sha'
      -
        attach_workspace:
          at: ./
      -
        run: 'cd bit && mkdir junit'
      -
        run:
          name: 'Run unit tests'
          command: 'cd bit && npm run test-circle'
          environment:
            MOCHA_FILE: junit/unit-test-results.xml
          when: always
      -
        store_test_results:
          path: bit/junit
      -
        store_artifacts:
          path: bit/junit
  lint:
    <<: *defaults
    resource_class: medium
    steps:
      -
        run:
          name: 'save SHA to a file'
          command: 'echo $CIRCLE_SHA1 > .circle-sha'
      -
        restore_cache:
          keys:
            - 'repo-{{ checksum ".circle-sha" }}'
      -
        attach_workspace:
          at: ./
      -
        run:
          name: 'run ESLint'
          command: 'cd bit && npm run lint-circle'
      -
        store_test_results:
          path: bit/junit
      -
        store_artifacts:
          path: bit/junit
  check_types:
    <<: *defaults
    steps:
      -
        attach_workspace:
          at: ./
      -
        run:
          name: 'run TSC'
          command: 'cd bit && npm run check-types'
  generate_types:
    <<: *defaults
    steps:
      -
        attach_workspace:
          at: ./
      -
        run:
          name: 'generate types'
          command: 'cd bit && npm run build:types'
  e2e_test:
    <<: *defaults
    environment:
      # change the npm config to avoid using sudo
      NPM_CONFIG_PREFIX: ~/.npm-global
      BITSRC_ENV: stg
    parallelism: 25
    steps:
      -
        attach_workspace:
          at: ./
      -
        run: 'sudo npm i -g yarn'
      -
        run:
          # there are bugs in version 6.4.1 see https://github.com/teambit/bit/issues/1746
          name: 'update npm to latest version'
          command: 'npm i -g npm@latest'
      -
        run: 'echo ''export PATH=~/.npm-global/bin:$PATH'' >> $BASH_ENV'
      -
        run:
          name: 'save SHA to a file'
          command: 'echo $CIRCLE_SHA1 > .circle-sha'
      -
        run:
          name: 'install expect lib (needed to add user for CI NPM registry, see npm-ci-registry.js)'
          command: 'sudo apt-get install expect'
      # -
      #   run:
      #     name: 'create global npm directory (to avoid using sudo for npm link)'
      #     command: 'mkdir ~/.npm-global'
      -
        restore_cache:
          key: bitsrc-ssh-key3
      -
        restore_cache:
          # key: bitsrc-registry2
          key: bitsrc-registry-stg-v2
      -
        restore_cache:
          keys:
            - 'builded-{{ checksum ".circle-sha" }}'
      -
        # add the id_rsa to ssh_agent to make sure we authenticate with the correct user
        run: 'chmod 400 ~/.ssh/id_rsa'
      -
        run: 'ssh-add ~/.ssh/id_rsa'
      -
        run: 'cd bit && mkdir junit'
      # -
      #   run: 'mv ./bit/releases/bit-bin ./bit/releases/bit'
      # -
      #   run: 'echo ''export PATH=~/bit/bit/releases:$PATH'' >> $BASH_ENV'
      -
        run:
          name: 'npm link bit to global'
          command: cd bit && npm link
      -
        run: which bit
      -
        run: 'bit config set analytics_reporting false'
      -
        run: 'bit config set error_reporting false'
      -
        run: 'bit config set user.name tester'
      -
        run: 'bit config set user.email ci@bit.dev'
      -
        # do not change this one, it's important to use the production for getting components bit use for running
        # if you want the tests to work with stage, you should change the hub domain few lines below
        run: 'bit config set hub_domain hub.bit.dev'
      # -
      #   run:
      #     name: 'bit import'
      #     command: 'cd bit && bit import'
      # -
      #   run:
      #     name: 'npm install'
      #     command: 'cd bit && bit install'
      -
        # uncomment to configure circle to run against stg environment
        run: 'bit config set hub_domain hub-stg.bit.dev'
      -
        run:
          name: 'Run e2e tests'
          command: 'cd bit && circleci tests glob "e2e/**/*.e2e*.ts" | circleci tests split --split-by=timings | xargs -n 1 npm run mocha-circleci'
          # command which support only - for debug purpose
          # command: cd bit && npm run e2e-test-circle --debug
          environment:
            MOCHA_FILE: junit/e2e-test-results.xml
          when: always
      -
        store_test_results:
          path: bit/junit
      -
        store_artifacts:
          path: bit/junit
      -
        store_artifacts:
          path: ~/Library/Caches/Bit/logs/debug.log
  performance_e2e_test:
    <<: *defaults
    resource_class: medium
    environment:
      # change the npm config to avoid using sudo
      NPM_CONFIG_PREFIX: ~/.npm-global
      BITSRC_ENV: stg
      # NPM_CONFIG_DEBUG: true
    parallelism: 1
    steps:
      -
        attach_workspace:
          at: ./
      -
        run: 'echo ''export PATH=~/.npm-global/bin:$PATH'' >> $BASH_ENV'
      -
        run: 'cd bit && mkdir junit'
      -
        run:
          name: 'npm link bit to global'
          command: 'cd bit && npm link'
      -
        run: 'bit config set analytics_reporting false'
      -
        run: 'bit config set error_reporting false'
      -
        run: 'bit config set user.name tester'
      -
        run: 'bit config set user.email ci@bit.dev'
      -
        # uncomment to configure circle to run against stg enviorment
        run: 'bit config set hub_domain hub-stg.bit.dev'
      -
        run:
          name: 'Run performance tests'
          command: 'cd bit && npm run performance-test-circle'
          environment:
            MOCHA_FILE: junit/e2e-test-results.xml
          when: always
          no_output_timeout: '25m'
      -
        store_test_results:
          path: bit/junit
      -
        store_artifacts:
          path: bit/junit
      -
        store_artifacts:
          path: ~/Library/Caches/Bit/logs/debug.log
  bit_hub_e2e_test:
    <<: *defaults
    resource_class: medium
    environment:
      # change the npm config to avoid using sudo
      NPM_CONFIG_PREFIX: ~/.npm-global
      BITSRC_ENV: stg
      # NPM_CONFIG_DEBUG: true
    parallelism: 1
    steps:
      -
        attach_workspace:
          at: ./
      -
        run: 'sudo npm i -g yarn'
      -
        run:
          # there are bugs in version 6.4.1 see https://github.com/teambit/bit/issues/1746
          name: 'update npm to latest version'
          command: 'npm i -g npm@latest'
      -
        run: 'echo ''export PATH=~/.npm-global/bin:$PATH'' >> $BASH_ENV'
      -
        run:
          name: 'save SHA to a file'
          command: 'echo $CIRCLE_SHA1 > .circle-sha'
      -
        restore_cache:
          key: bitsrc-ssh-key3
      -
        restore_cache:
          # key: bitsrc-registry2
          key: bitsrc-registry-stg-v2
      -
        restore_cache:
          keys:
            - 'builded-{{ checksum ".circle-sha" }}'
      -
        # add the id_rsa to ssh_agent to make sure we authenticate with the correct user
        run: 'chmod 400 ~/.ssh/id_rsa'
      -
        run: 'ssh-add ~/.ssh/id_rsa'

      -
        run: 'cd bit && mkdir junit'
      -
        run:
          name: 'npm link bit to global'
          command: 'cd bit && npm link'
      -
        run: 'bit config set analytics_reporting false'
      -
        run: 'bit config set error_reporting false'
      -
        run: 'bit config set user.name tester'
      -
        run: 'bit config set user.email ci@bit.dev'
      -
        # uncomment to configure circle to run against stg enviorment
        run: 'bit config set hub_domain hub-stg.bit.dev'
      -
        run:
          name: 'Run bit-hub tests'
          command: 'cd bit && npm run bit-hub-test-circle'
          environment:
            MOCHA_FILE: junit/e2e-test-results.xml
          when: always
      -
        store_test_results:
          path: bit/junit
      -
        store_artifacts:
          path: bit/junit
  windows_approval_job:
    <<: *windows_defaults
    steps:
      -
        run: 'echo "starting windows build"'
  windows_checkout_code:
    <<: *windows_defaults
    environment:
      Path: C:\Users\circleci\.npm-global;$ENV:PATH
    steps:
      - checkout
      -
        persist_to_workspace:
          root: C:\Users\circleci\project
          paths:
            - bit
  windows_set_ssh_key:
    <<: *windows_defaults
    working_directory: C:\Users\circleci\.ssh
    steps:
      -
        run: 'echo "-----BEGIN RSA PRIVATE KEY-----" >> id_rsa'
      -
        run: 'echo ${testerBitsrcSSHPrivateKey} >> id_rsa'
      -
        run: 'echo "-----END RSA PRIVATE KEY-----" >> id_rsa'
      -
        run: 'echo ${testerBitsrcSSHPublicKey} >> id_rsa.pub'
      -
        save_cache:
          key: windows_bitsrc-ssh-key-v1
          paths:
            - id_rsa
            - id_rsa.pub
  windows_set_bitsrc_registry:
    <<: *windows_defaults
    steps:
      # prod registry
      # -
        # run: npm config set @bit:registry https://node.bit.dev
      # -
        # run: echo "//node.bit.dev/:_authToken=$registryProdToken" >> ~/.npmrc
      # stage registry
      -
        run: 'npm config set @bit:registry https://node-stg.bit.dev'
      -
        run: 'echo "//node-stg.bit.dev/:_authToken=$registryStgToken" >> .npmrc'
      -
        save_cache:
          key: windows_bitsrc-registry-stg-v1
          paths:
            - .npmrc
  windows_install_npm_deps:
    <<: *windows_defaults
    # skipping the pre-built binaries to make sure we build them by the pack step
    # testing the install script will be done in different workflow dedicated for this
    environment:
      SKIP_FETCH_BINARY: true
    steps:
      -
        attach_workspace:
          at: .
      -
        run:
          name: 'Install npm dependencies'
          command: 'cd bit; npm install'
      -
        persist_to_workspace:
          root: .
          paths:
            - bit/node_modules
  windows_build:
    <<: *windows_defaults
    steps:
      -
        attach_workspace:
          at: .
      -
        run:
          name: 'Build bit source code'
          command: 'cd bit; npm run build'
      -
        persist_to_workspace:
          root: .
          paths:
            - bit/dist
  windows_e2e_test:
    <<: *windows_defaults
    environment:
      BITSRC_ENV: stg
      SKIP_REGISTRY_TESTS: true
      SKIP_BIT_DEV_TESTS: true
    parallelism: 25
    steps:
      -
        attach_workspace:
          at: .
      - run: $Env:Path
      -
        run: 'npm i -g yarn'
      - run: 'npm -v'
      # -
      #   run:
      #     # there are bugs in version 6.4.1 see https://github.com/teambit/bit/issues/1746
      #     name: 'update npm to latest version'
      #     command: 'npm i -g npm@latest'
      #
      # this might be required if you try to update npm version
      # - run: setx path "C:\Users\circleci\.npm-global"
      -
        run:
          name: 'save SHA to a file'
          command: 'echo $CIRCLE_SHA1 > .circle-sha'
      -
        restore_cache:
          key: windows_bitsrc-ssh-key-v1
      -
        restore_cache:
          key: windows_bitsrc-registry-stg-v1
      # -
      #   restore_cache:
      #     keys:
      #       - 'builded-{{ checksum ".circle-sha" }}'
      # -
        # add the id_rsa to ssh_agent to make sure we authenticate with the correct user
      #   run: 'chmod 400 ~/.ssh/id_rsa'
      # -
      #   run: 'ssh-add ~/.ssh/id_rsa'
      -
        run: 'cd bit; mkdir junit'
      -
        run:
          name: 'npm link bit to global'
          command: cd bit; npm link
      -
        run: 'bit config set analytics_reporting false'
      -
        run: 'bit config set error_reporting false'
      -
        run: 'bit config set user.name tester'
      -
        run: 'bit config set user.email ci@bit.dev'
      -
        # do not change this one, it's important to use the production for getting components bit use for running
        # if you want the tests to work with stage, you should change the hub domain few lines below
        run: 'bit config set hub_domain hub.bit.dev'
      -
        # uncomment to configure circle to run against stg environment
        run: 'bit config set hub_domain hub-stg.bit.dev'
      -
        run:
          name: 'write e2e files'
          command: 'cd bit; circleci tests glob "e2e\*\*.e2e*.ts" | circleci tests split --split-by=timings > spec-files.txt'
      -
        run:
          name: 'run e2e tests'
          command: 'cd bit; $content = get-content spec-files.txt; npm run mocha-circleci $content'
          # command which support only - for debug purpose - this needed to be tested on windows (the glob might not work)
          # command: cd bit; npm run e2e-test-circle --debug
          environment:
            MOCHA_FILE: junit\e2e-test-results.xml
          when: always
      -
        store_test_results:
          path: bit\junit
      -
        store_artifacts:
          path: bit\junit
      # TODO: make it work for windows
      # -
      #   store_artifacts:
      #     path: ~/Library/Caches/Bit/logs/debug.log
workflows:
  version: 2
  build_and_test:
    jobs:
      - checkout_code
      - set_ssh_key
      - set_bitsrc_registry
      -
        install_npm_deps:
          requires:
            - checkout_code
      -
        build:
          requires:
            - install_npm_deps
      -
        unit_test:
          requires:
            - build
      -
        lint:
          requires:
            - install_npm_deps
      -
        check_types:
          requires:
            - install_npm_deps
      -
        generate_types:
          requires:
            - build
      # disable pack  temporary because of https://github.com/zeit/pkg/issues/883
      # -
      #   pack:
      #     requires:
      #       - build
      -
        e2e_test:
          filters:
            branches:
              ignore:
                - performance-tests
                - bit-hub-tests
          requires:
            - set_ssh_key
            - set_bitsrc_registry
            - build
            # - pack
      -
        performance_e2e_test:
          filters:
            branches:
              only:
                - performance-tests
          requires:
            - build
      -
        bit_hub_e2e_test:
          filters:
            branches:
              only:
                - bit-hub-tests
          requires:
            - build
            - set_ssh_key
            - set_bitsrc_registry
  windows_e2e:
    jobs:
<<<<<<< HEAD
      - windows_checkout_code:
          type: approval
      - windows_set_ssh_key:
          type: approval
      - windows_set_bitsrc_registry:
          type: approval
=======
      - windows_approval_job:
          type: approval
      - windows_checkout_code:
          requires:
            - windows_approval_job
      - windows_set_ssh_key:
          requires:
            - windows_approval_job
      - windows_set_bitsrc_registry:
          requires:
            - windows_approval_job
>>>>>>> 95f6013f
      - windows_install_npm_deps:
          requires:
            - windows_checkout_code
      - windows_build:
          requires:
            - windows_install_npm_deps
      - windows_e2e_test:
          requires:
            - windows_build
            - windows_set_ssh_key
            - windows_set_bitsrc_registry
  deploy:
    jobs:
      - checkout_code:
          <<: *semver_tags_only_filters
      -
        validate-git-tag-and-version:
          <<: *semver_tags_only_filters
          requires:
            - checkout_code
      -
        install_npm_deps:
          <<: *semver_tags_only_filters
          requires:
            - validate-git-tag-and-version
            - checkout_code
      -
        build:
          <<: *semver_tags_only_filters
          requires:
            - install_npm_deps
      -
        npm-publish:
          <<: *semver_tags_only_filters
          requires:
            - build
      -
        generate_docs:
          <<: *semver_tags_only_filters
          requires:
            - build
      -
        pack:
          <<: *semver_tags_only_filters
          requires:
            - build
      -
        github-release:
          <<: *semver_tags_only_filters
          requires:
            - pack
      -
        build-rpm:
          <<: *semver_tags_only_filters
          requires:
            - pack
      -
        build-debian:
          <<: *semver_tags_only_filters
          requires:
            - pack
      -
        publish_to_jfrog:
          <<: *semver_tags_only_filters
          requires:
            - build-debian
            - build-rpm
      -
        slack_deploy_notification:
          <<: *semver_tags_only_filters
          requires:
            - generate_docs
            - publish_to_jfrog
            - github-release
            - npm-publish
  performance_tests:
    triggers:
      - schedule:
          cron: "0 9 * * *"
          filters:
            branches:
              only:
                - prod
    jobs:
      - checkout_code
      -
        install_npm_deps:
          requires:
            - checkout_code
      -
        build:
          requires:
            - install_npm_deps
      -
        performance_e2e_test:
          requires:
            - build
  bit_hub_tests:
    triggers:
      - schedule:
          cron: "0 10 * * *"
          filters:
            branches:
              only:
                - prod
    jobs:
      - checkout_code
      - set_ssh_key
      - set_bitsrc_registry
      -
        install_npm_deps:
          requires:
            - checkout_code
      -
        build:
          requires:
            - install_npm_deps
      -
        bit_hub_e2e_test:
          requires:
            - set_ssh_key
            - set_bitsrc_registry
            - build<|MERGE_RESOLUTION|>--- conflicted
+++ resolved
@@ -875,14 +875,6 @@
             - set_bitsrc_registry
   windows_e2e:
     jobs:
-<<<<<<< HEAD
-      - windows_checkout_code:
-          type: approval
-      - windows_set_ssh_key:
-          type: approval
-      - windows_set_bitsrc_registry:
-          type: approval
-=======
       - windows_approval_job:
           type: approval
       - windows_checkout_code:
@@ -894,7 +886,6 @@
       - windows_set_bitsrc_registry:
           requires:
             - windows_approval_job
->>>>>>> 95f6013f
       - windows_install_npm_deps:
           requires:
             - windows_checkout_code

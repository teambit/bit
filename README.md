--- conflicted
+++ resolved
@@ -41,17 +41,9 @@
 
 <p align="left">
 
-<<<<<<< HEAD
-- **Workspace** is the foundation of Bit. It is where you develop and compose components. It lets you build fully distributed projects with a simple monolithic-like dev experience. Open the workspace UI to visually develop and manage your components with ease.
-
-- **Scope** is where you push, version, and organize your components. It’s a component store.
-
-- **Remote Hosting**: Remote Scopes let you use components across projects. You can setup and host remote Scopes on any servers. [Bit.dev](https://bit.dev) is an optional enterprise-grade platform for hosting and connecting all scopes and components to give teams a streamlined cross-project collaboration experience. It is highly secure and trusted by Fortune-50 teams.</p>
-=======
 - **Workspace - build and compose components**. The workspace is the foundation of Bit. It is where you develop and compose components. It lets you build fully distributed projects with a simple monolithic-like dev experience. Open the _Workspace UI_ to visually develop and manage your components with ease.
 
 - **Scope - manage and scale with components**. Scopes are where you push, version, and organize your components. It’s a component store. _Remote Scopes_ let you use components across projects. You can setup and host remote Scopes on any servers. [Bit.dev](https://bit.dev) is an optional enterprise-grade platform for hosting and connecting all scopes and components to give teams a streamlined cross-project collaboration experience. It is highly secure and trusted by Fortune-50 teams.</p>
->>>>>>> 2b2062e7
 
 ### How to Start?
 

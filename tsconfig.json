--- conflicted
+++ resolved
@@ -20,11 +20,7 @@
   "include": [
     "src",
     "extensions",
-<<<<<<< HEAD
     "e2e",
-=======
-    "e2e"
->>>>>>> ad6e5370
     "components"
   ],
   "exclude": [

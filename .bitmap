/* THIS IS A BIT-AUTO-GENERATED FILE. DO NOT EDIT THIS FILE DIRECTLY. */

{
    "teambit.code/ui/code-tab-page@0.0.262": {
        "mainFile": "index.ts",
        "rootDir": "scopes/code/ui/code-tab-page"
    },
    "teambit.code/ui/code-tab-tree@0.0.262": {
        "mainFile": "index.ts",
        "rootDir": "scopes/code/ui/code-tab-tree"
    },
    "teambit.code/ui/code-view@0.0.261": {
        "mainFile": "index.ts",
        "rootDir": "scopes/code/ui/code-view"
    },
    "teambit.code/ui/dependency-tree@0.0.262": {
        "mainFile": "index.ts",
        "rootDir": "scopes/code/ui/dependency-tree"
    },
    "teambit.code/ui/hooks/use-code-params@0.0.261": {
        "mainFile": "index.ts",
        "rootDir": "scopes/code/hooks/use-code-params"
    },
    "teambit.code/ui/queries/get-component-code@0.0.261": {
        "mainFile": "index.ts",
        "rootDir": "scopes/code/queries/get-component-code"
    },
    "teambit.code/ui/queries/get-file-content@0.0.261": {
        "mainFile": "index.ts",
        "rootDir": "scopes/code/queries/get-file-content"
    },
    "teambit.code/ui/utils/get-file-icon@0.0.261": {
        "mainFile": "index.ts",
        "rootDir": "scopes/code/utils/get-file-icon"
    },
    "teambit.compilation/babel@0.0.268": {
        "mainFile": "index.ts",
        "rootDir": "scopes/compilation/babel"
    },
    "teambit.compilation/bundler@0.0.268": {
        "mainFile": "index.ts",
        "rootDir": "scopes/compilation/bundler"
    },
    "teambit.compilation/compiler@0.0.268": {
        "mainFile": "index.ts",
        "rootDir": "scopes/compilation/compiler"
    },
    "teambit.compilation/multi-compiler@0.0.268": {
        "mainFile": "index.ts",
        "rootDir": "scopes/compilation/multi-compiler"
    },
    "teambit.compilation/webpack@0.0.268": {
        "mainFile": "index.ts",
        "rootDir": "scopes/compilation/webpack"
    },
    "teambit.component/changelog@0.0.268": {
        "mainFile": "index.ts",
        "rootDir": "scopes/component/changelog"
    },
    "teambit.component/code@0.0.268": {
        "mainFile": "index.ts",
        "rootDir": "scopes/component/code"
    },
    "teambit.component/component-id@0.0.262": {
        "mainFile": "index.ts",
        "rootDir": "scopes/component/component-id"
    },
    "teambit.component/component-package-version@0.0.261": {
        "mainFile": "index.ts",
        "rootDir": "scopes/component/component-package-version"
    },
    "teambit.component/component-tree@0.0.261": {
        "mainFile": "index.ts",
        "rootDir": "scopes/component/component-tree"
    },
    "teambit.component/component-version@0.0.262": {
        "mainFile": "index.ts",
        "rootDir": "scopes/component/component-version"
    },
    "teambit.component/component@0.0.268": {
        "mainFile": "index.ts",
        "rootDir": "scopes/component/component"
    },
    "teambit.component/deprecation@0.0.268": {
        "mainFile": "index.ts",
        "rootDir": "scopes/component/deprecation"
    },
    "teambit.component/dev-files@0.0.268": {
        "mainFile": "index.ts",
        "rootDir": "scopes/component/dev-files"
    },
    "teambit.component/graph@0.0.268": {
        "mainFile": "index.ts",
        "rootDir": "scopes/component/graph"
    },
    "teambit.component/isolator@0.0.268": {
        "mainFile": "index.ts",
        "rootDir": "scopes/component/isolator"
    },
    "teambit.component/legacy-bit-id@0.0.262": {
        "mainFile": "index.ts",
        "rootDir": "scopes/component/legacy-bit-id"
    },
    "teambit.component/ui/component-status-resolver@0.0.261": {
        "mainFile": "index.ts",
        "rootDir": "scopes/component/ui/component-status-resolver"
    },
    "teambit.component/ui/component-status@0.0.261": {
        "mainFile": "index.ts",
        "rootDir": "scopes/component/ui/component-status"
    },
    "teambit.component/ui/component-tooltip@0.0.261": {
        "mainFile": "index.ts",
        "rootDir": "scopes/component/ui/component-tooltip"
    },
    "teambit.component/ui/deprecation-icon@0.0.262": {
        "mainFile": "index.ts",
        "rootDir": "scopes/component/ui/deprecation-icon"
    },
    "teambit.component/ui/version-block@0.0.262": {
        "mainFile": "index.ts",
        "rootDir": "scopes/component/ui/version-block"
    },
    "teambit.component/ui/version-dropdown@0.0.262": {
        "mainFile": "index.ts",
        "rootDir": "scopes/component/ui/version-dropdown"
    },
    "teambit.component/ui/version-label@0.0.261": {
        "mainFile": "index.ts",
        "rootDir": "scopes/component/ui/version-label"
    },
    "teambit.compositions/compositions@0.0.268": {
        "mainFile": "index.ts",
        "rootDir": "scopes/compositions/compositions"
    },
    "teambit.compositions/model/composition-id@0.0.261": {
        "mainFile": "index.ts",
        "rootDir": "scopes/compositions/model/composition-id"
    },
    "teambit.compositions/model/composition-type@0.0.261": {
        "mainFile": "index.ts",
        "rootDir": "scopes/compositions/model/composition-type"
    },
    "teambit.compositions/ui/composition-card@0.0.261": {
        "mainFile": "index.ts",
        "rootDir": "scopes/compositions/ui/composition-card"
    },
    "teambit.defender/eslint@0.0.268": {
        "mainFile": "index.ts",
        "rootDir": "scopes/defender/eslint"
    },
    "teambit.defender/jest@0.0.268": {
        "mainFile": "index.ts",
        "rootDir": "scopes/defender/jest"
    },
    "teambit.defender/linter@0.0.268": {
        "mainFile": "index.ts",
        "rootDir": "scopes/defender/linter"
    },
    "teambit.defender/tester@0.0.268": {
        "mainFile": "index.ts",
        "rootDir": "scopes/defender/tester"
    },
    "teambit.defender/ui/test-loader@0.0.261": {
        "mainFile": "index.ts",
        "rootDir": "scopes/defender/ui/test-loader"
    },
    "teambit.defender/ui/test-row@0.0.261": {
        "mainFile": "index.ts",
        "rootDir": "scopes/defender/ui/test-row"
    },
    "teambit.defender/ui/test-table@0.0.262": {
        "mainFile": "index.ts",
        "rootDir": "scopes/defender/ui/test-table"
    },
    "teambit.dependencies/dependency-resolver@0.0.268": {
        "mainFile": "index.ts",
        "rootDir": "scopes/dependencies/dependency-resolver"
    },
    "teambit.dependencies/pnpm@0.0.268": {
        "mainFile": "index.ts",
        "rootDir": "scopes/dependencies/pnpm"
    },
    "teambit.dependencies/yarn@0.0.268": {
        "mainFile": "index.ts",
        "rootDir": "scopes/dependencies/yarn"
    },
    "teambit.design/ui/avatar@0.0.262": {
        "mainFile": "index.ts",
        "rootDir": "scopes/design/ui/Avatar"
    },
    "teambit.design/ui/cli-snippet@0.0.261": {
        "mainFile": "index.ts",
        "rootDir": "scopes/design/ui/cli-snippet"
    },
    "teambit.design/ui/contributors@0.0.262": {
        "mainFile": "index.ts",
        "rootDir": "scopes/design/ui/contributors"
    },
    "teambit.design/ui/empty-box@0.0.262": {
        "mainFile": "index.ts",
        "rootDir": "scopes/design/ui/empty-box"
    },
    "teambit.design/ui/error-page@0.0.261": {
        "mainFile": "index.ts",
        "rootDir": "scopes/design/ui/error-page"
    },
    "teambit.design/ui/external-link@0.0.261": {
        "mainFile": "index.ts",
        "rootDir": "scopes/design/ui/external-link"
    },
    "teambit.design/ui/label@0.0.261": {
        "mainFile": "index.ts",
        "rootDir": "scopes/design/ui/label"
    },
    "teambit.design/ui/pages/not-found@0.0.262": {
        "mainFile": "index.ts",
        "rootDir": "scopes/design/ui/not-found-page"
    },
    "teambit.design/ui/pages/server-error@0.0.262": {
        "mainFile": "index.ts",
        "rootDir": "scopes/design/ui/server-error-page"
    },
    "teambit.design/ui/pages/standalone-not-found-page@0.0.262": {
        "mainFile": "index.ts",
        "rootDir": "scopes/design/ui/pages/standalone-not-found-page"
    },
    "teambit.design/ui/pill-label@0.0.261": {
        "mainFile": "index.ts",
        "rootDir": "scopes/design/ui/pill-label"
    },
    "teambit.design/ui/round-loader@0.0.261": {
        "mainFile": "index.ts",
        "rootDir": "scopes/design/ui/round-loader"
    },
    "teambit.design/ui/separator@0.0.261": {
        "mainFile": "index.ts",
        "rootDir": "scopes/design/ui/separator"
    },
    "teambit.design/ui/styles/ellipsis@0.0.261": {
        "mainFile": "index.ts",
        "rootDir": "scopes/design/ui/styles/ellipsis"
    },
    "teambit.design/ui/surfaces/menu/item@0.0.262": {
        "mainFile": "index.ts",
        "rootDir": "scopes/design/ui/surfaces/menu/item"
    },
    "teambit.design/ui/surfaces/menu/link-item@0.0.262": {
        "mainFile": "index.ts",
        "rootDir": "scopes/design/ui/surfaces/menu/link-item"
    },
    "teambit.design/ui/surfaces/menu/section@0.0.261": {
        "mainFile": "index.ts",
        "rootDir": "scopes/design/ui/surfaces/menu/section"
    },
    "teambit.design/ui/time-ago@0.0.261": {
        "mainFile": "index.ts",
        "rootDir": "scopes/design/ui/time-ago"
    },
    "teambit.docs/docs@0.0.268": {
        "mainFile": "index.ts",
        "rootDir": "scopes/docs/docs"
    },
    "teambit.docs/ui/queries/get-docs@0.0.261": {
        "mainFile": "index.ts",
        "rootDir": "scopes/docs/ui/queries/get-docs"
    },
    "teambit.envs/envs@0.0.268": {
        "mainFile": "index.ts",
        "rootDir": "scopes/envs/envs"
    },
    "teambit.envs/ui/env-icon@0.0.261": {
        "mainFile": "index.ts",
        "rootDir": "scopes/envs/ui/env-icon"
    },
    "teambit.explorer/command-bar@0.0.268": {
        "mainFile": "index.ts",
        "rootDir": "scopes/explorer/command-bar"
    },
    "teambit.explorer/insights@0.0.268": {
        "mainFile": "index.ts",
        "rootDir": "scopes/explorer/insights"
    },
    "teambit.explorer/ui/gallery/base-component-card@0.0.261": {
        "mainFile": "index.ts",
        "rootDir": "scopes/explorer/ui/base-component-card"
    },
    "teambit.explorer/ui/gallery/component-card@0.0.261": {
        "mainFile": "index.ts",
        "rootDir": "scopes/explorer/ui/component-card"
    },
    "teambit.explorer/ui/gallery/component-grid@0.0.261": {
        "mainFile": "index.ts",
        "rootDir": "scopes/explorer/ui/component-grid"
    },
    "teambit.generator/generator@0.0.268": {
        "mainFile": "index.ts",
        "rootDir": "scopes/generator/generator"
    },
    "teambit.harmony/aspect-loader@0.0.268": {
        "mainFile": "index.ts",
        "rootDir": "scopes/harmony/aspect-loader"
    },
    "teambit.harmony/aspect@0.0.268": {
        "mainFile": "index.ts",
        "rootDir": "scopes/harmony/aspect"
    },
    "teambit.harmony/bit-dev@0.0.16": {
        "mainFile": "index.ts",
        "rootDir": "scopes/harmony/bit-dev"
    },
    "teambit.harmony/bit-error@0.0.262": {
        "mainFile": "index.ts",
        "rootDir": "scopes/harmony/bit-error"
    },
    "teambit.harmony/bit@0.0.268": {
        "mainFile": "index.ts",
        "rootDir": "scopes/harmony/bit"
    },
    "teambit.harmony/cache@0.0.262": {
        "mainFile": "index.ts",
        "rootDir": "scopes/harmony/cache"
    },
    "teambit.harmony/cli@0.0.262": {
        "mainFile": "index.ts",
        "rootDir": "scopes/harmony/cli"
    },
    "teambit.harmony/config@0.0.262": {
        "mainFile": "index.ts",
        "rootDir": "scopes/harmony/config"
    },
    "teambit.harmony/express@0.0.262": {
        "mainFile": "index.ts",
        "rootDir": "scopes/harmony/express"
    },
    "teambit.harmony/graphql@0.0.268": {
        "mainFile": "index.ts",
        "rootDir": "scopes/harmony/graphql"
    },
    "teambit.harmony/logger@0.0.262": {
        "mainFile": "index.ts",
        "rootDir": "scopes/harmony/logger"
    },
    "teambit.harmony/modules/requireable-component@0.0.261": {
        "mainFile": "index.ts",
        "rootDir": "scopes/harmony/modules/requireable-component"
    },
    "teambit.harmony/modules/resolved-component@0.0.261": {
        "mainFile": "index.ts",
        "rootDir": "scopes/harmony/modules/resolved-component"
    },
    "teambit.harmony/node@0.0.268": {
        "mainFile": "index.ts",
        "rootDir": "scopes/harmony/node"
    },
    "teambit.harmony/pubsub@0.0.268": {
        "mainFile": "index.ts",
        "rootDir": "scopes/harmony/pubsub"
    },
    "teambit.harmony/ui/aspect-box@0.0.261": {
        "mainFile": "index.ts",
        "rootDir": "scopes/harmony/ui/aspect-box"
    },
    "teambit.harmony/worker@0.0.268": {
        "mainFile": "index.ts",
        "rootDir": "scopes/harmony/worker"
    },
    "teambit.mdx/mdx@0.0.262": {
        "mainFile": "index.ts",
        "rootDir": "scopes/mdx/mdx"
    },
    "teambit.mdx/modules/mdx-compiler@0.0.261": {
        "mainFile": "index.ts",
        "rootDir": "scopes/mdx/modules/compiler"
    },
    "teambit.mdx/modules/mdx-loader@0.0.261": {
        "mainFile": "index.ts",
        "rootDir": "scopes/mdx/modules/loader"
    },
    "teambit.mdx/ui/docs/create-heading@0.0.261": {
        "mainFile": "index.ts",
        "rootDir": "scopes/mdx/ui/create-heading"
    },
    "teambit.mdx/ui/docs/highlighted-text-span@0.0.261": {
        "mainFile": "index.ts",
        "rootDir": "scopes/mdx/ui/highlighted-text-span"
    },
    "teambit.mdx/ui/docs/link@0.0.261": {
        "mainFile": "index.ts",
        "rootDir": "scopes/mdx/ui/link"
    },
    "teambit.mdx/ui/docs/paragraph@0.0.261": {
        "mainFile": "index.ts",
        "rootDir": "scopes/mdx/ui/paragraph"
    },
    "teambit.mdx/ui/docs/snippet@0.0.261": {
        "mainFile": "index.ts",
        "rootDir": "scopes/mdx/ui/snippet"
    },
    "teambit.mdx/ui/mdx-layout@0.0.261": {
        "mainFile": "index.ts",
        "rootDir": "scopes/mdx/ui/mdx-layout"
    },
    "teambit.mdx/ui/mdx-scope-context@0.0.261": {
        "mainFile": "index.ts",
        "rootDir": "scopes/mdx/ui/mdx-scope-context"
    },
    "teambit.pipelines/builder@0.0.268": {
        "mainFile": "index.ts",
        "rootDir": "scopes/pipelines/builder"
    },
    "teambit.pipelines/flows@0.0.268": {
        "mainFile": "index.ts",
        "rootDir": "scopes/pipelines/flows"
    },
    "teambit.pipelines/modules/merge-component-results@0.0.261": {
        "mainFile": "index.ts",
        "rootDir": "scopes/pipelines/modules/merge-component-results"
    },
    "teambit.pkg/pkg@0.0.268": {
        "mainFile": "index.ts",
        "rootDir": "scopes/pkg/pkg"
    },
    "teambit.preview/preview@0.0.268": {
        "mainFile": "index.ts",
        "rootDir": "scopes/preview/preview"
    },
    "teambit.preview/ui/component-preview@0.0.8": {
        "mainFile": "index.ts",
        "rootDir": "scopes/preview/ui/component-preview"
    },
    "teambit.preview/ui/preview-placeholder@0.0.262": {
        "mainFile": "index.ts",
        "rootDir": "scopes/preview/ui/preview-placeholder"
    },
    "teambit.react/babel/bit-react-transformer@0.0.261": {
        "mainFile": "index.ts",
        "rootDir": "scopes/react/bit-react-transformer"
    },
    "teambit.react/eslint-config-bit-react@0.0.246": {
        "mainFile": "index.js",
        "rootDir": "scopes/react/eslint-config-bit-react"
    },
    "teambit.react/modules/dom-to-react@0.0.261": {
        "mainFile": "index.ts",
        "rootDir": "scopes/react/dom-to-react"
    },
    "teambit.react/react-native@0.0.268": {
        "mainFile": "index.ts",
        "rootDir": "scopes/react/react-native"
    },
    "teambit.react/react@0.0.268": {
        "mainFile": "index.ts",
        "rootDir": "scopes/react/react"
    },
    "teambit.react/ui/component-highlighter@0.0.262": {
        "mainFile": "index.ts",
        "rootDir": "scopes/react/component-highlighter"
    },
    "teambit.scope/scope@0.0.268": {
        "mainFile": "index.ts",
        "rootDir": "scopes/scope/scope"
    },
    "teambit.scope/sign@0.0.268": {
        "mainFile": "index.ts",
        "rootDir": "scopes/scope/sign"
    },
    "teambit.scope/ui/empty-scope@0.0.261": {
        "mainFile": "index.ts",
        "rootDir": "scopes/scope/ui/empty-scope"
    },
    "teambit.scope/ui/scope-details@0.0.263": {
        "mainFile": "index.ts",
        "rootDir": "scopes/scope/ui/scope-details"
    },
    "teambit.scope/ui/scope-labels@0.0.262": {
        "mainFile": "index.ts",
        "rootDir": "scopes/scope/ui/scope-labels"
    },
    "teambit.scope/ui/scope-title@0.0.262": {
        "mainFile": "index.ts",
        "rootDir": "scopes/scope/ui/scope-title"
    },
    "teambit.scope/update-dependencies@0.0.268": {
        "mainFile": "index.ts",
        "rootDir": "scopes/scope/update-dependencies"
    },
    "teambit.semantics/schema@0.0.268": {
        "mainFile": "index.ts",
        "rootDir": "scopes/semantics/schema"
    },
    "teambit.toolbox/path/is-path-inside@0.0.261": {
        "mainFile": "index.ts",
        "rootDir": "scopes/toolbox/path/is-path-inside"
    },
    "teambit.toolbox/path/to-windows-compatible-path@0.0.261": {
        "mainFile": "index.ts",
        "rootDir": "scopes/toolbox/path/to-windows-compatible-path"
    },
    "teambit.toolbox/string/capitalize@0.0.261": {
        "mainFile": "index.ts",
        "rootDir": "scopes/toolbox/string/capitalize"
    },
    "teambit.toolbox/string/strip-trailing-char@0.0.261": {
        "mainFile": "index.ts",
        "rootDir": "scopes/toolbox/string/strip-trailing-char"
    },
    "teambit.toolbox/time/time-format@0.0.261": {
        "mainFile": "index.ts",
        "rootDir": "scopes/toolbox/time/time-format"
    },
    "teambit.toolbox/types/serializable@0.0.261": {
        "mainFile": "index.ts",
        "rootDir": "scopes/toolbox/types/serializable"
    },
    "teambit.toolbox/url/query-string@0.0.261": {
        "mainFile": "index.ts",
        "rootDir": "scopes/toolbox/url/query-string"
    },
    "teambit.typescript/typescript@0.0.268": {
        "mainFile": "index.ts",
        "rootDir": "scopes/typescript/typescript"
    },
    "teambit.ui-foundation/notifications@0.0.268": {
        "mainFile": "index.ts",
        "rootDir": "scopes/ui-foundation/notifications/aspect"
    },
    "teambit.ui-foundation/panels@0.0.262": {
        "mainFile": "index.ts",
        "rootDir": "scopes/ui-foundation/panels"
    },
    "teambit.ui-foundation/react-router@0.0.268": {
        "mainFile": "index.ts",
        "rootDir": "scopes/ui-foundation/react-router/react-router"
    },
    "teambit.ui-foundation/sidebar@0.0.268": {
        "mainFile": "index.ts",
        "rootDir": "scopes/ui-foundation/sidebar"
    },
    "teambit.ui-foundation/ui/constants/z-indexes@0.0.13": {
        "mainFile": "z-indexes.module.scss",
        "rootDir": "scopes/ui-foundation/uis/constants/z-indexes"
    },
    "teambit.ui-foundation/ui/corner@0.0.263": {
        "mainFile": "index.ts",
        "rootDir": "scopes/ui-foundation/uis/corner"
    },
    "teambit.ui-foundation/ui/empty-component-gallery@0.0.261": {
        "mainFile": "index.ts",
        "rootDir": "scopes/ui-foundation/empty-component-gallery"
    },
    "teambit.ui-foundation/ui/full-loader@0.0.261": {
        "mainFile": "index.ts",
        "rootDir": "scopes/ui-foundation/uis/full-loader"
    },
    "teambit.ui-foundation/ui/get-icon-from-file-name@0.0.261": {
        "mainFile": "index.ts",
        "rootDir": "scopes/ui-foundation/get-icon-from-file-name"
    },
    "teambit.ui-foundation/ui/global-loader@0.0.261": {
        "mainFile": "index.ts",
        "rootDir": "scopes/ui-foundation/uis/global-loader"
    },
    "teambit.ui-foundation/ui/hooks/use-bind-key@0.0.261": {
        "mainFile": "index.ts",
        "rootDir": "scopes/ui-foundation/uis/hooks/use-bind-key"
    },
    "teambit.ui-foundation/ui/hooks/use-data-query@0.0.261": {
        "mainFile": "index.ts",
        "rootDir": "scopes/ui-foundation/uis/hooks/use-data-query"
    },
    "teambit.ui-foundation/ui/hooks/use-in-out-transition@0.0.261": {
        "mainFile": "index.ts",
        "rootDir": "scopes/ui-foundation/uis/hooks/use-in-out-transition"
    },
    "teambit.ui-foundation/ui/is-browser@0.0.261": {
        "mainFile": "index.ts",
        "rootDir": "scopes/ui-foundation/uis/is-browser"
    },
    "teambit.ui-foundation/ui/keycap@0.0.261": {
        "mainFile": "index.ts",
        "rootDir": "scopes/ui-foundation/uis/keycap"
    },
    "teambit.ui-foundation/ui/main-dropdown@0.0.262": {
        "mainFile": "index.ts",
        "rootDir": "scopes/ui-foundation/uis/main-dropdown"
    },
    "teambit.ui-foundation/ui/menu-widget-icon@0.0.14": {
        "mainFile": "index.ts",
        "rootDir": "scopes/ui-foundation/menu-widget-icon"
    },
    "teambit.ui-foundation/ui/menu@0.0.262": {
        "mainFile": "index.ts",
        "rootDir": "scopes/ui-foundation/menu"
    },
    "teambit.ui-foundation/ui/notifications/notification-center@0.0.262": {
        "mainFile": "index.ts",
        "rootDir": "scopes/ui-foundation/notifications/ui/notification-center"
    },
    "teambit.ui-foundation/ui/notifications/notification-context@0.0.261": {
        "mainFile": "index.ts",
        "rootDir": "scopes/ui-foundation/notifications/ui/notification-context"
    },
    "teambit.ui-foundation/ui/notifications/notification@0.0.262": {
        "mainFile": "index.ts",
        "rootDir": "scopes/ui-foundation/notifications/ui/notification"
    },
    "teambit.ui-foundation/ui/notifications/store@0.0.261": {
        "mainFile": "index.ts",
        "rootDir": "scopes/ui-foundation/notifications/ui/notification-store"
    },
    "teambit.ui-foundation/ui/react-router/extend-path@0.0.261": {
        "mainFile": "index.ts",
        "rootDir": "scopes/ui-foundation/react-router/ui/extend-path"
    },
    "teambit.ui-foundation/ui/react-router/link@0.0.261": {
        "mainFile": "index.ts",
        "rootDir": "scopes/ui-foundation/react-router/ui/link"
    },
    "teambit.ui-foundation/ui/react-router/nav-link@0.0.261": {
        "mainFile": "index.ts",
        "rootDir": "scopes/ui-foundation/react-router/ui/nav-link"
    },
    "teambit.ui-foundation/ui/react-router/slot-router@0.0.261": {
        "mainFile": "index.ts",
        "rootDir": "scopes/ui-foundation/react-router/ui/slot-router"
    },
    "teambit.ui-foundation/ui/react-router/use-query@0.0.261": {
        "mainFile": "index.ts",
        "rootDir": "scopes/ui-foundation/react-router/ui/use-query"
    },
    "teambit.ui-foundation/ui/routing/compare-url@0.0.261": {
        "mainFile": "index.ts",
        "rootDir": "scopes/ui-foundation/routing/compare-url"
    },
    "teambit.ui-foundation/ui/routing/link@0.0.261": {
        "mainFile": "index.ts",
        "rootDir": "scopes/ui-foundation/routing/link"
    },
    "teambit.ui-foundation/ui/routing/native-link@0.0.261": {
        "mainFile": "index.ts",
        "rootDir": "scopes/ui-foundation/routing/native-link"
    },
    "teambit.ui-foundation/ui/routing/native-nav-link@0.0.261": {
        "mainFile": "index.ts",
        "rootDir": "scopes/ui-foundation/routing/native-nav-link"
    },
    "teambit.ui-foundation/ui/routing/nav-link@0.0.261": {
        "mainFile": "index.ts",
        "rootDir": "scopes/ui-foundation/routing/nav-link"
    },
    "teambit.ui-foundation/ui/routing/provider@0.0.261": {
        "mainFile": "index.ts",
        "rootDir": "scopes/ui-foundation/routing/routing-provider"
    },
    "teambit.ui-foundation/ui/side-bar@0.0.262": {
        "mainFile": "index.ts",
        "rootDir": "scopes/ui-foundation/uis/side-bar"
    },
    "teambit.ui-foundation/ui/top-bar@0.0.261": {
        "mainFile": "index.ts",
        "rootDir": "scopes/ui-foundation/uis/top-bar"
    },
    "teambit.ui-foundation/ui/tree/drawer@0.0.262": {
        "mainFile": "index.ts",
        "rootDir": "scopes/ui-foundation/tree/drawer"
    },
    "teambit.ui-foundation/ui/tree/file-tree@0.0.262": {
        "mainFile": "index.ts",
        "rootDir": "scopes/ui-foundation/tree/file-tree"
    },
    "teambit.ui-foundation/ui/tree/folder-tree-node@0.0.262": {
        "mainFile": "index.ts",
        "rootDir": "scopes/ui-foundation/tree/folder-tree-node"
    },
    "teambit.ui-foundation/ui/tree/tree-node@0.0.261": {
        "mainFile": "index.ts",
        "rootDir": "scopes/ui-foundation/tree/tree-node"
    },
    "teambit.ui-foundation/ui@0.0.268": {
        "mainFile": "index.ts",
        "rootDir": "scopes/ui-foundation/ui"
    },
    "teambit.workspace/modules/match-pattern@0.0.261": {
        "mainFile": "index.ts",
        "rootDir": "scopes/workspace/modules/match-pattern"
    },
    "teambit.workspace/ui/empty-workspace@0.0.261": {
        "mainFile": "index.ts",
        "rootDir": "scopes/workspace/ui/empty-workspace"
    },
    "teambit.workspace/ui/status@0.0.261": {
        "mainFile": "index.ts",
        "rootDir": "scopes/workspace/ui/status"
    },
    "teambit.workspace/variants@0.0.262": {
        "mainFile": "index.ts",
        "rootDir": "scopes/workspace/variants"
    },
    "teambit.workspace/workspace@0.0.268": {
        "mainFile": "index.ts",
        "rootDir": "scopes/workspace/workspace"
    },
<<<<<<< HEAD
    "ui/workspace-component-card": {
        "mainFile": "index.ts",
        "rootDir": "scopes/workspace/ui/workspace-component-card",
        "exported": false
    },
    "version": "14.8.9-dev.283"
=======
    "version": "14.8.9-dev.285"
>>>>>>> d5140ed2
}<|MERGE_RESOLUTION|>--- conflicted
+++ resolved
@@ -701,14 +701,5 @@
         "mainFile": "index.ts",
         "rootDir": "scopes/workspace/workspace"
     },
-<<<<<<< HEAD
-    "ui/workspace-component-card": {
-        "mainFile": "index.ts",
-        "rootDir": "scopes/workspace/ui/workspace-component-card",
-        "exported": false
-    },
-    "version": "14.8.9-dev.283"
-=======
     "version": "14.8.9-dev.285"
->>>>>>> d5140ed2
 }
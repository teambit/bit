/* THIS IS A BIT-AUTO-GENERATED FILE. DO NOT EDIT THIS FILE DIRECTLY. */

{
    "application": {
        "scope": "teambit.harmony",
        "version": "0.0.21",
        "mainFile": "index.ts",
        "rootDir": "scopes/harmony/application"
    },
    "aspect": {
        "scope": "teambit.harmony",
        "version": "0.0.379",
        "mainFile": "index.ts",
        "rootDir": "scopes/harmony/aspect"
    },
    "aspect-loader": {
        "scope": "teambit.harmony",
        "version": "0.0.379",
        "mainFile": "index.ts",
        "rootDir": "scopes/harmony/aspect-loader"
    },
    "babel": {
        "scope": "teambit.compilation",
        "version": "0.0.379",
        "mainFile": "index.ts",
        "rootDir": "scopes/compilation/babel"
    },
    "babel/bit-react-transformer": {
        "scope": "teambit.react",
        "version": "0.0.356",
        "mainFile": "index.ts",
        "rootDir": "scopes/react/bit-react-transformer"
    },
    "bit": {
        "scope": "teambit.harmony",
        "version": "0.0.381",
        "mainFile": "index.ts",
        "rootDir": "scopes/harmony/bit"
    },
    "bit-error": {
        "scope": "teambit.harmony",
        "version": "0.0.355",
        "mainFile": "index.ts",
        "rootDir": "scopes/harmony/bit-error"
    },
    "builder": {
        "scope": "teambit.pipelines",
        "version": "0.0.379",
        "mainFile": "index.ts",
        "rootDir": "scopes/pipelines/builder"
    },
    "bundler": {
        "scope": "teambit.compilation",
        "version": "0.0.379",
        "mainFile": "index.ts",
        "rootDir": "scopes/compilation/bundler"
    },
    "cache": {
        "scope": "teambit.harmony",
        "version": "0.0.356",
        "mainFile": "index.ts",
        "rootDir": "scopes/harmony/cache"
    },
    "changelog": {
        "scope": "teambit.component",
        "version": "0.0.379",
        "mainFile": "index.ts",
        "rootDir": "scopes/component/changelog"
    },
    "cli": {
        "scope": "teambit.harmony",
        "version": "0.0.355",
        "mainFile": "index.ts",
        "rootDir": "scopes/harmony/cli"
    },
    "cli/preview-server-status": {
        "scope": "teambit.preview",
        "version": "0.0.356",
        "mainFile": "index.ts",
        "rootDir": "scopes/preview/cli/preview-server-status"
    },
    "cli/ui-server-console": {
        "scope": "teambit.ui-foundation",
        "version": "0.0.355",
        "mainFile": "index.ts",
        "rootDir": "scopes/ui-foundation/cli/ui-server-console"
    },
    "cli/ui-server-loader": {
        "scope": "teambit.ui-foundation",
        "version": "0.0.355",
        "mainFile": "index.ts",
        "rootDir": "scopes/ui-foundation/cli/ui-server-loader"
    },
    "cli/webpack-events-listener": {
        "scope": "teambit.preview",
        "version": "0.0.28",
        "mainFile": "index.ts",
        "rootDir": "scopes/preview/cli/webpack-events-listener"
    },
    "cli/webpack/error": {
        "scope": "teambit.compilation",
        "version": "0.0.355",
        "mainFile": "index.ts",
        "rootDir": "scopes/compilation/cli/webpack/error"
    },
    "code": {
        "scope": "teambit.component",
        "version": "0.0.379",
        "mainFile": "index.ts",
        "rootDir": "scopes/component/code"
    },
    "command-bar": {
        "scope": "teambit.explorer",
        "version": "0.0.379",
        "mainFile": "index.ts",
        "rootDir": "scopes/explorer/command-bar"
    },
    "compiler": {
        "scope": "teambit.compilation",
        "version": "0.0.379",
        "mainFile": "index.ts",
        "rootDir": "scopes/compilation/compiler"
    },
    "component": {
        "scope": "teambit.component",
        "version": "0.0.379",
        "mainFile": "index.ts",
        "rootDir": "scopes/component/component"
    },
    "component-id": {
        "scope": "teambit.component",
        "version": "0.0.355",
        "mainFile": "index.ts",
        "rootDir": "scopes/component/component-id"
    },
    "component-package-version": {
        "scope": "teambit.component",
        "version": "0.0.355",
        "mainFile": "index.ts",
        "rootDir": "scopes/component/component-package-version"
    },
    "component-tree": {
        "scope": "teambit.component",
        "version": "0.0.355",
        "mainFile": "index.ts",
        "rootDir": "scopes/component/component-tree"
    },
    "component-url": {
        "scope": "teambit.component",
        "version": "0.0.2",
        "mainFile": "index.ts",
        "rootDir": "scopes/component/component-url"
    },
    "component-version": {
        "scope": "teambit.component",
        "version": "0.0.355",
        "mainFile": "index.ts",
        "rootDir": "scopes/component/component-version"
    },
    "compositions": {
        "scope": "teambit.compositions",
        "version": "0.0.379",
        "mainFile": "index.ts",
        "rootDir": "scopes/compositions/compositions"
    },
    "config": {
        "scope": "teambit.harmony",
        "version": "0.0.355",
        "mainFile": "index.ts",
        "rootDir": "scopes/harmony/config"
    },
    "dependency-resolver": {
        "scope": "teambit.dependencies",
        "version": "0.0.379",
        "mainFile": "index.ts",
        "rootDir": "scopes/dependencies/dependency-resolver"
    },
    "deprecation": {
        "scope": "teambit.component",
        "version": "0.0.379",
        "mainFile": "index.ts",
        "rootDir": "scopes/component/deprecation"
    },
    "dev-files": {
        "scope": "teambit.component",
        "version": "0.0.379",
        "mainFile": "index.ts",
        "rootDir": "scopes/component/dev-files"
    },
    "docs": {
        "scope": "teambit.docs",
        "version": "0.0.379",
        "mainFile": "index.ts",
        "rootDir": "scopes/docs/docs"
    },
    "e2e/workspace": {
        "scope": "teambit.workspace",
        "version": "0.0.355",
        "mainFile": "index.ts",
        "rootDir": "scopes/workspace/e2e/workspace"
    },
    "eject": {
        "scope": "teambit.workspace",
        "version": "0.0.36",
        "mainFile": "index.ts",
        "rootDir": "scopes/workspace/eject"
    },
    "envs": {
        "scope": "teambit.envs",
        "version": "0.0.379",
        "mainFile": "index.ts",
        "rootDir": "scopes/envs/envs"
    },
    "eslint": {
        "scope": "teambit.defender",
        "version": "0.0.379",
        "mainFile": "index.ts",
        "rootDir": "scopes/defender/eslint"
    },
    "eslint-config-bit-react": {
        "scope": "teambit.react",
        "version": "0.0.355",
        "mainFile": "index.js",
        "rootDir": "scopes/react/eslint-config-bit-react"
    },
    "export": {
        "scope": "teambit.scope",
        "version": "0.0.379",
        "mainFile": "index.ts",
        "rootDir": "scopes/scope/export"
    },
    "express": {
        "scope": "teambit.harmony",
        "version": "0.0.358",
        "mainFile": "index.ts",
        "rootDir": "scopes/harmony/express"
    },
    "flows": {
        "scope": "teambit.pipelines",
        "version": "0.0.379",
        "mainFile": "index.ts",
        "rootDir": "scopes/pipelines/flows"
    },
    "generator": {
        "scope": "teambit.generator",
        "version": "0.0.379",
        "mainFile": "index.ts",
        "rootDir": "scopes/generator/generator"
    },
    "global-config": {
        "scope": "teambit.harmony",
        "version": "0.0.355",
        "mainFile": "index.ts",
        "rootDir": "scopes/harmony/global-config"
    },
    "graph": {
        "scope": "teambit.component",
        "version": "0.0.379",
        "mainFile": "index.ts",
        "rootDir": "scopes/component/graph"
    },
    "graphql": {
        "scope": "teambit.harmony",
        "version": "0.0.379",
        "mainFile": "index.ts",
        "rootDir": "scopes/harmony/graphql"
    },
    "harmony-ui-app": {
        "scope": "teambit.ui-foundation",
        "version": "0.0.21",
        "mainFile": "index.ts",
        "rootDir": "scopes/ui-foundation/harmony-ui-app/harmony-ui-app"
    },
    "insights": {
        "scope": "teambit.explorer",
        "version": "0.0.379",
        "mainFile": "index.ts",
        "rootDir": "scopes/explorer/insights"
    },
    "isolator": {
        "scope": "teambit.component",
        "version": "0.0.379",
        "mainFile": "index.ts",
        "rootDir": "scopes/component/isolator"
    },
    "jest": {
        "scope": "teambit.defender",
        "version": "0.0.379",
        "mainFile": "index.ts",
        "rootDir": "scopes/defender/jest"
    },
    "legacy-bit-id": {
        "scope": "teambit.component",
        "version": "0.0.355",
        "mainFile": "index.ts",
        "rootDir": "scopes/component/legacy-bit-id"
    },
    "legacy-component-log": {
        "scope": "teambit.component",
        "version": "0.0.352",
        "mainFile": "index.ts",
        "rootDir": "scopes/component/legacy-component-log"
    },
    "linter": {
        "scope": "teambit.defender",
        "version": "0.0.379",
        "mainFile": "index.ts",
        "rootDir": "scopes/defender/linter"
    },
    "logger": {
        "scope": "teambit.harmony",
        "version": "0.0.356",
        "mainFile": "index.ts",
        "rootDir": "scopes/harmony/logger"
    },
    "mdx": {
        "scope": "teambit.mdx",
        "version": "0.0.359",
        "mainFile": "index.ts",
        "rootDir": "scopes/mdx/mdx"
    },
    "model/composition-id": {
        "scope": "teambit.compositions",
        "version": "0.0.355",
        "mainFile": "index.ts",
        "rootDir": "scopes/compositions/model/composition-id"
    },
    "model/composition-type": {
        "scope": "teambit.compositions",
        "version": "0.0.355",
        "mainFile": "index.ts",
        "rootDir": "scopes/compositions/model/composition-type"
    },
    "modules/config-mutator": {
<<<<<<< HEAD
        "scope": "",
        "version": "",
=======
        "scope": "teambit.webpack",
        "version": "0.0.2",
>>>>>>> db3a022f
        "mainFile": "index.ts",
        "rootDir": "scopes/webpack/config-mutator"
    },
    "modules/dom-to-react": {
        "scope": "teambit.react",
        "version": "0.0.353",
        "mainFile": "index.ts",
        "rootDir": "scopes/react/dom-to-react"
    },
    "modules/match-pattern": {
        "scope": "teambit.workspace",
        "version": "0.0.353",
        "mainFile": "index.ts",
        "rootDir": "scopes/workspace/modules/match-pattern"
    },
    "modules/mdx-compiler": {
        "scope": "teambit.mdx",
        "version": "0.0.353",
        "mainFile": "index.ts",
        "rootDir": "scopes/mdx/modules/compiler"
    },
    "modules/mdx-loader": {
        "scope": "teambit.mdx",
        "version": "0.0.353",
        "mainFile": "index.ts",
        "rootDir": "scopes/mdx/modules/loader"
    },
    "modules/merge-component-results": {
        "scope": "teambit.pipelines",
        "version": "0.0.353",
        "mainFile": "index.ts",
        "rootDir": "scopes/pipelines/modules/merge-component-results"
    },
    "modules/requireable-component": {
        "scope": "teambit.harmony",
        "version": "0.0.352",
        "mainFile": "index.ts",
        "rootDir": "scopes/harmony/modules/requireable-component"
    },
    "modules/resolved-component": {
        "scope": "teambit.harmony",
        "version": "0.0.352",
        "mainFile": "index.ts",
        "rootDir": "scopes/harmony/modules/resolved-component"
    },
    "modules/style-regexps": {
        "scope": "",
        "version": "",
        "mainFile": "index.ts",
        "rootDir": "scopes/webpack/style-regexps"
    },
    "multi-compiler": {
        "scope": "teambit.compilation",
        "version": "0.0.379",
        "mainFile": "index.ts",
        "rootDir": "scopes/compilation/multi-compiler"
    },
    "network/agent": {
        "scope": "teambit.toolbox",
        "version": "0.0.72",
        "mainFile": "index.ts",
        "rootDir": "scopes/toolbox/network/agent"
    },
    "network/proxy-agent": {
        "scope": "teambit.toolbox",
        "version": "0.0.72",
        "mainFile": "index.ts",
        "rootDir": "scopes/toolbox/network/proxy-agent"
    },
    "node": {
        "scope": "teambit.harmony",
        "version": "0.0.379",
        "mainFile": "index.ts",
        "rootDir": "scopes/harmony/node"
    },
    "notifications": {
        "scope": "teambit.ui-foundation",
        "version": "0.0.379",
        "mainFile": "index.ts",
        "rootDir": "scopes/ui-foundation/notifications/aspect"
    },
    "panels": {
        "scope": "teambit.ui-foundation",
        "version": "0.0.355",
        "mainFile": "index.ts",
        "rootDir": "scopes/ui-foundation/panels"
    },
    "path/is-path-inside": {
        "scope": "teambit.toolbox",
        "version": "0.0.352",
        "mainFile": "index.ts",
        "rootDir": "scopes/toolbox/path/is-path-inside"
    },
    "path/to-windows-compatible-path": {
        "scope": "teambit.toolbox",
        "version": "0.0.352",
        "mainFile": "index.ts",
        "rootDir": "scopes/toolbox/path/to-windows-compatible-path"
    },
    "pkg": {
        "scope": "teambit.pkg",
        "version": "0.0.379",
        "mainFile": "index.ts",
        "rootDir": "scopes/pkg/pkg"
    },
    "pnpm": {
        "scope": "teambit.dependencies",
        "version": "0.0.379",
        "mainFile": "index.ts",
        "rootDir": "scopes/dependencies/pnpm"
    },
    "preview": {
        "scope": "teambit.preview",
        "version": "0.0.379",
        "mainFile": "index.ts",
        "rootDir": "scopes/preview/preview"
    },
    "pubsub": {
        "scope": "teambit.harmony",
        "version": "0.0.379",
        "mainFile": "index.ts",
        "rootDir": "scopes/harmony/pubsub"
    },
    "react": {
        "scope": "teambit.react",
        "version": "0.0.379",
        "mainFile": "index.ts",
        "rootDir": "scopes/react/react"
    },
    "react-native": {
        "scope": "teambit.react",
        "version": "0.0.379",
        "mainFile": "index.ts",
        "rootDir": "scopes/react/react-native"
    },
    "react-router": {
        "scope": "teambit.ui-foundation",
        "version": "0.0.379",
        "mainFile": "index.ts",
        "rootDir": "scopes/ui-foundation/react-router/react-router"
    },
    "schema": {
        "scope": "teambit.semantics",
        "version": "0.0.379",
        "mainFile": "index.ts",
        "rootDir": "scopes/semantics/schema"
    },
    "scope": {
        "scope": "teambit.scope",
        "version": "0.0.379",
        "mainFile": "index.ts",
        "rootDir": "scopes/scope/scope"
    },
    "sidebar": {
        "scope": "teambit.ui-foundation",
        "version": "0.0.379",
        "mainFile": "index.ts",
        "rootDir": "scopes/ui-foundation/sidebar"
    },
    "sign": {
        "scope": "teambit.scope",
        "version": "0.0.379",
        "mainFile": "index.ts",
        "rootDir": "scopes/scope/sign"
    },
    "string/capitalize": {
        "scope": "teambit.toolbox",
        "version": "0.0.352",
        "mainFile": "index.ts",
        "rootDir": "scopes/toolbox/string/capitalize"
    },
    "string/ellipsis": {
        "scope": "teambit.toolbox",
        "version": "0.0.42",
        "mainFile": "index.ts",
        "rootDir": "scopes/toolbox/string/ellipsis"
    },
    "string/get-initials": {
        "scope": "teambit.toolbox",
        "version": "0.0.352",
        "mainFile": "index.ts",
        "rootDir": "scopes/toolbox/string/get-initials"
    },
    "string/strip-trailing-char": {
        "scope": "teambit.toolbox",
        "version": "0.0.352",
        "mainFile": "index.ts",
        "rootDir": "scopes/toolbox/string/strip-trailing-char"
    },
    "tester": {
        "scope": "teambit.defender",
        "version": "0.0.379",
        "mainFile": "index.ts",
        "rootDir": "scopes/defender/tester"
    },
    "tests-results": {
        "scope": "teambit.defender",
        "version": "0.0.54",
        "mainFile": "index.ts",
        "rootDir": "scopes/defender/tests-results"
    },
    "theme/icons-font": {
        "scope": "teambit.design",
        "version": "0.0.4",
        "mainFile": "index.ts",
        "rootDir": "scopes/design/ui/theme/icon-font"
    },
    "time/time-format": {
        "scope": "teambit.toolbox",
        "version": "0.0.352",
        "mainFile": "index.ts",
        "rootDir": "scopes/toolbox/time/time-format"
    },
    "types/serializable": {
        "scope": "teambit.toolbox",
        "version": "0.0.352",
        "mainFile": "index.ts",
        "rootDir": "scopes/toolbox/types/serializable"
    },
    "typescript": {
        "scope": "teambit.typescript",
        "version": "0.0.379",
        "mainFile": "index.ts",
        "rootDir": "scopes/typescript/typescript"
    },
    "ui": {
        "scope": "teambit.ui-foundation",
        "version": "0.0.379",
        "mainFile": "index.ts",
        "rootDir": "scopes/ui-foundation/ui"
    },
    "ui/aspect-box": {
        "scope": "teambit.harmony",
        "version": "0.0.355",
        "mainFile": "index.ts",
        "rootDir": "scopes/harmony/ui/aspect-box"
    },
    "ui/avatar": {
        "scope": "teambit.design",
        "version": "0.0.360",
        "mainFile": "index.ts",
        "rootDir": "scopes/design/ui/Avatar"
    },
    "ui/buttons/collapser": {
        "scope": "teambit.ui-foundation",
        "version": "0.0.59",
        "mainFile": "index.ts",
        "rootDir": "scopes/ui-foundation/collapser-button"
    },
    "ui/cli-snippet": {
        "scope": "teambit.design",
        "version": "0.0.341",
        "mainFile": "index.ts",
        "rootDir": "scopes/design/ui/cli-snippet"
    },
    "ui/code-tab-page": {
        "scope": "teambit.code",
        "version": "0.0.359",
        "mainFile": "index.ts",
        "rootDir": "scopes/code/ui/code-tab-page"
    },
    "ui/code-tab-tree": {
        "scope": "teambit.code",
        "version": "0.0.356",
        "mainFile": "index.ts",
        "rootDir": "scopes/code/ui/code-tab-tree"
    },
    "ui/code-view": {
        "scope": "teambit.code",
        "version": "0.0.356",
        "mainFile": "index.ts",
        "rootDir": "scopes/code/ui/code-view"
    },
    "ui/component-highlighter": {
        "scope": "teambit.react",
        "version": "0.0.357",
        "mainFile": "index.ts",
        "rootDir": "scopes/react/component-highlighter"
    },
    "ui/component-preview": {
        "scope": "teambit.preview",
        "version": "0.0.355",
        "mainFile": "index.ts",
        "rootDir": "scopes/preview/ui/component-preview"
    },
    "ui/component-status": {
        "scope": "teambit.component",
        "version": "0.0.356",
        "mainFile": "index.ts",
        "rootDir": "scopes/component/ui/component-status"
    },
    "ui/component-status-resolver": {
        "scope": "teambit.component",
        "version": "0.0.357",
        "mainFile": "index.ts",
        "rootDir": "scopes/component/ui/component-status-resolver"
    },
    "ui/component-tooltip": {
        "scope": "teambit.component",
        "version": "0.0.357",
        "mainFile": "index.ts",
        "rootDir": "scopes/component/ui/component-tooltip"
    },
    "ui/composition-card": {
        "scope": "teambit.compositions",
        "version": "0.0.356",
        "mainFile": "index.ts",
        "rootDir": "scopes/compositions/ui/composition-card"
    },
    "ui/compositions-menu-bar": {
        "scope": "teambit.compositions",
        "version": "0.0.32",
        "mainFile": "index.ts",
        "rootDir": "scopes/compositions/ui/compositions-menu-bar"
    },
    "ui/constants/z-indexes": {
        "scope": "teambit.ui-foundation",
        "version": "0.0.355",
        "mainFile": "z-indexes.module.scss",
        "rootDir": "scopes/ui-foundation/uis/constants/z-indexes"
    },
    "ui/contributors": {
        "scope": "teambit.design",
        "version": "0.0.361",
        "mainFile": "index.ts",
        "rootDir": "scopes/design/ui/contributors"
    },
    "ui/corner": {
        "scope": "teambit.ui-foundation",
        "version": "0.0.360",
        "mainFile": "index.ts",
        "rootDir": "scopes/ui-foundation/uis/corner"
    },
    "ui/dependency-tree": {
        "scope": "teambit.code",
        "version": "0.0.356",
        "mainFile": "index.ts",
        "rootDir": "scopes/code/ui/dependency-tree"
    },
    "ui/deprecation-icon": {
        "scope": "teambit.component",
        "version": "0.0.357",
        "mainFile": "index.ts",
        "rootDir": "scopes/component/ui/deprecation-icon"
    },
    "ui/docs/create-heading": {
        "scope": "teambit.mdx",
        "version": "0.0.356",
        "mainFile": "index.ts",
        "rootDir": "scopes/mdx/ui/create-heading"
    },
    "ui/docs/highlighted-text-span": {
        "scope": "teambit.mdx",
        "version": "0.0.356",
        "mainFile": "index.ts",
        "rootDir": "scopes/mdx/ui/highlighted-text-span"
    },
    "ui/docs/link": {
        "scope": "teambit.mdx",
        "version": "0.0.356",
        "mainFile": "index.ts",
        "rootDir": "scopes/mdx/ui/link"
    },
    "ui/docs/paragraph": {
        "scope": "teambit.mdx",
        "version": "0.0.356",
        "mainFile": "index.ts",
        "rootDir": "scopes/mdx/ui/paragraph"
    },
    "ui/docs/snippet": {
        "scope": "teambit.mdx",
        "version": "0.0.355",
        "mainFile": "index.ts",
        "rootDir": "scopes/mdx/ui/snippet"
    },
    "ui/empty-box": {
        "scope": "teambit.design",
        "version": "0.0.344",
        "mainFile": "index.ts",
        "rootDir": "scopes/design/ui/empty-box"
    },
    "ui/empty-component-gallery": {
        "scope": "teambit.ui-foundation",
        "version": "0.0.357",
        "mainFile": "index.ts",
        "rootDir": "scopes/ui-foundation/empty-component-gallery"
    },
    "ui/empty-scope": {
        "scope": "teambit.scope",
        "version": "0.0.357",
        "mainFile": "index.ts",
        "rootDir": "scopes/scope/ui/empty-scope"
    },
    "ui/empty-workspace": {
        "scope": "teambit.workspace",
        "version": "0.0.357",
        "mainFile": "index.ts",
        "rootDir": "scopes/workspace/ui/empty-workspace"
    },
    "ui/env-icon": {
        "scope": "teambit.envs",
        "version": "0.0.355",
        "mainFile": "index.ts",
        "rootDir": "scopes/envs/ui/env-icon"
    },
    "ui/error-page": {
        "scope": "teambit.design",
        "version": "0.0.341",
        "mainFile": "index.ts",
        "rootDir": "scopes/design/ui/error-page"
    },
    "ui/external-link": {
        "scope": "teambit.design",
        "version": "0.0.341",
        "mainFile": "index.ts",
        "rootDir": "scopes/design/ui/external-link"
    },
    "ui/full-loader": {
        "scope": "teambit.ui-foundation",
        "version": "0.0.355",
        "mainFile": "index.ts",
        "rootDir": "scopes/ui-foundation/uis/full-loader"
    },
    "ui/gallery/base-component-card": {
        "scope": "teambit.explorer",
        "version": "0.0.357",
        "mainFile": "index.ts",
        "rootDir": "scopes/explorer/ui/base-component-card"
    },
    "ui/gallery/component-card": {
        "scope": "teambit.explorer",
        "version": "0.0.358",
        "mainFile": "index.ts",
        "rootDir": "scopes/explorer/ui/component-card"
    },
    "ui/gallery/component-grid": {
        "scope": "teambit.explorer",
        "version": "0.0.355",
        "mainFile": "index.ts",
        "rootDir": "scopes/explorer/ui/component-grid"
    },
    "ui/get-icon-from-file-name": {
        "scope": "teambit.ui-foundation",
        "version": "0.0.355",
        "mainFile": "index.ts",
        "rootDir": "scopes/ui-foundation/get-icon-from-file-name"
    },
    "ui/global-loader": {
        "scope": "teambit.ui-foundation",
        "version": "0.0.355",
        "mainFile": "index.ts",
        "rootDir": "scopes/ui-foundation/uis/global-loader"
    },
    "ui/highlighter-provider": {
        "scope": "teambit.react",
        "version": "0.0.34",
        "mainFile": "index.ts",
        "rootDir": "scopes/react/ui/highlighter-provider"
    },
    "ui/hooks/use-bind-key": {
        "scope": "teambit.ui-foundation",
        "version": "0.0.355",
        "mainFile": "index.ts",
        "rootDir": "scopes/ui-foundation/uis/hooks/use-bind-key"
    },
    "ui/hooks/use-code-params": {
        "scope": "teambit.code",
        "version": "0.0.355",
        "mainFile": "index.ts",
        "rootDir": "scopes/code/hooks/use-code-params"
    },
    "ui/hooks/use-composition": {
        "scope": "teambit.compositions",
        "version": "0.0.32",
        "mainFile": "index.ts",
        "rootDir": "scopes/compositions/ui/hooks/use-composition"
    },
    "ui/hooks/use-data-query": {
        "scope": "teambit.ui-foundation",
        "version": "0.0.355",
        "mainFile": "index.ts",
        "rootDir": "scopes/ui-foundation/uis/hooks/use-data-query"
    },
    "ui/hooks/use-in-out-transition": {
        "scope": "teambit.ui-foundation",
        "version": "0.0.355",
        "mainFile": "index.ts",
        "rootDir": "scopes/ui-foundation/uis/hooks/use-in-out-transition"
    },
    "ui/hooks/use-is-mobile": {
        "scope": "teambit.ui-foundation",
        "version": "0.0.48",
        "mainFile": "index.ts",
        "rootDir": "scopes/ui-foundation/uis/hooks/use-is-mobile"
    },
    "ui/hooks/use-snaps": {
        "scope": "teambit.component",
        "version": "0.0.355",
        "mainFile": "index.ts",
        "rootDir": "scopes/component/ui/hooks/use-snaps"
    },
    "ui/hooks/use-user-agent": {
        "scope": "teambit.ui-foundation",
        "version": "0.0.48",
        "mainFile": "index.ts",
        "rootDir": "scopes/ui-foundation/uis/hooks/use-user-agent"
    },
    "ui/hover-selector": {
        "scope": "teambit.react",
        "version": "0.0.32",
        "mainFile": "index.ts",
        "rootDir": "scopes/react/hover-selector"
    },
    "ui/input/option-button": {
        "scope": "teambit.design",
        "version": "0.0.18",
        "mainFile": "index.ts",
        "rootDir": "scopes/design/ui/input/option-button"
    },
    "ui/is-browser": {
        "scope": "teambit.ui-foundation",
        "version": "0.0.355",
        "mainFile": "index.ts",
        "rootDir": "scopes/ui-foundation/uis/is-browser"
    },
    "ui/keycap": {
        "scope": "teambit.ui-foundation",
        "version": "0.0.355",
        "mainFile": "index.ts",
        "rootDir": "scopes/ui-foundation/uis/keycap"
    },
    "ui/label": {
        "scope": "teambit.design",
        "version": "0.0.341",
        "mainFile": "index.ts",
        "rootDir": "scopes/design/ui/label"
    },
    "ui/load-preview": {
        "scope": "teambit.workspace",
        "version": "0.0.356",
        "mainFile": "index.ts",
        "rootDir": "scopes/workspace/ui/load-preview"
    },
    "ui/main-dropdown": {
        "scope": "teambit.ui-foundation",
        "version": "0.0.355",
        "mainFile": "index.ts",
        "rootDir": "scopes/ui-foundation/uis/main-dropdown"
    },
    "ui/mdx-layout": {
        "scope": "teambit.mdx",
        "version": "0.0.356",
        "mainFile": "index.ts",
        "rootDir": "scopes/mdx/ui/mdx-layout"
    },
    "ui/mdx-scope-context": {
        "scope": "teambit.mdx",
        "version": "0.0.355",
        "mainFile": "index.ts",
        "rootDir": "scopes/mdx/ui/mdx-scope-context"
    },
    "ui/menu": {
        "scope": "teambit.ui-foundation",
        "version": "0.0.355",
        "mainFile": "index.ts",
        "rootDir": "scopes/ui-foundation/menu"
    },
    "ui/menu-widget-icon": {
        "scope": "teambit.ui-foundation",
        "version": "0.0.356",
        "mainFile": "index.ts",
        "rootDir": "scopes/ui-foundation/menu-widget-icon"
    },
    "ui/notifications/notification": {
        "scope": "teambit.ui-foundation",
        "version": "0.0.357",
        "mainFile": "index.ts",
        "rootDir": "scopes/ui-foundation/notifications/ui/notification"
    },
    "ui/notifications/notification-center": {
        "scope": "teambit.ui-foundation",
        "version": "0.0.357",
        "mainFile": "index.ts",
        "rootDir": "scopes/ui-foundation/notifications/ui/notification-center"
    },
    "ui/notifications/notification-context": {
        "scope": "teambit.ui-foundation",
        "version": "0.0.355",
        "mainFile": "index.ts",
        "rootDir": "scopes/ui-foundation/notifications/ui/notification-context"
    },
    "ui/notifications/store": {
        "scope": "teambit.ui-foundation",
        "version": "0.0.355",
        "mainFile": "index.ts",
        "rootDir": "scopes/ui-foundation/notifications/ui/notification-store"
    },
    "ui/owner-avatar": {
        "scope": "teambit.design",
        "version": "0.0.360",
        "mainFile": "index.ts",
        "rootDir": "scopes/design/ui/owner-avatar"
    },
    "ui/pages/not-found": {
        "scope": "teambit.design",
        "version": "0.0.341",
        "mainFile": "index.ts",
        "rootDir": "scopes/design/ui/not-found-page"
    },
    "ui/pages/server-error": {
        "scope": "teambit.design",
        "version": "0.0.341",
        "mainFile": "index.ts",
        "rootDir": "scopes/design/ui/server-error-page"
    },
    "ui/pages/standalone-not-found-page": {
        "scope": "teambit.design",
        "version": "0.0.342",
        "mainFile": "index.ts",
        "rootDir": "scopes/design/ui/pages/standalone-not-found-page"
    },
    "ui/pill-label": {
        "scope": "teambit.design",
        "version": "0.0.342",
        "mainFile": "index.ts",
        "rootDir": "scopes/design/ui/pill-label"
    },
    "ui/preview-placeholder": {
        "scope": "teambit.preview",
        "version": "0.0.355",
        "mainFile": "index.ts",
        "rootDir": "scopes/preview/ui/preview-placeholder"
    },
    "ui/queries/get-component-code": {
        "scope": "teambit.code",
        "version": "0.0.355",
        "mainFile": "index.ts",
        "rootDir": "scopes/code/queries/get-component-code"
    },
    "ui/queries/get-docs": {
        "scope": "teambit.docs",
        "version": "0.0.355",
        "mainFile": "index.ts",
        "rootDir": "scopes/docs/ui/queries/get-docs"
    },
    "ui/queries/get-file-content": {
        "scope": "teambit.code",
        "version": "0.0.355",
        "mainFile": "index.ts",
        "rootDir": "scopes/code/queries/get-file-content"
    },
    "ui/react-router/extend-path": {
        "scope": "teambit.ui-foundation",
        "version": "0.0.355",
        "mainFile": "index.ts",
        "rootDir": "scopes/ui-foundation/react-router/ui/extend-path"
    },
    "ui/react-router/link": {
        "scope": "teambit.ui-foundation",
        "version": "0.0.356",
        "mainFile": "index.ts",
        "rootDir": "scopes/ui-foundation/react-router/ui/link"
    },
    "ui/react-router/nav-link": {
        "scope": "teambit.ui-foundation",
        "version": "0.0.356",
        "mainFile": "index.ts",
        "rootDir": "scopes/ui-foundation/react-router/ui/nav-link"
    },
    "ui/react-router/slot-router": {
        "scope": "teambit.ui-foundation",
        "version": "0.0.357",
        "mainFile": "index.ts",
        "rootDir": "scopes/ui-foundation/react-router/ui/slot-router"
    },
    "ui/react-router/use-query": {
        "scope": "teambit.ui-foundation",
        "version": "0.0.355",
        "mainFile": "index.ts",
        "rootDir": "scopes/ui-foundation/react-router/ui/use-query"
    },
    "ui/round-loader": {
        "scope": "teambit.design",
        "version": "0.0.341",
        "mainFile": "index.ts",
        "rootDir": "scopes/design/ui/round-loader"
    },
    "ui/routing/compare-url": {
        "scope": "teambit.ui-foundation",
        "version": "0.0.355",
        "mainFile": "index.ts",
        "rootDir": "scopes/ui-foundation/routing/compare-url"
    },
    "ui/routing/link": {
        "scope": "teambit.ui-foundation",
        "version": "0.0.356",
        "mainFile": "index.ts",
        "rootDir": "scopes/ui-foundation/routing/link"
    },
    "ui/routing/native-link": {
        "scope": "teambit.ui-foundation",
        "version": "0.0.356",
        "mainFile": "index.ts",
        "rootDir": "scopes/ui-foundation/routing/native-link"
    },
    "ui/routing/native-nav-link": {
        "scope": "teambit.ui-foundation",
        "version": "0.0.356",
        "mainFile": "index.ts",
        "rootDir": "scopes/ui-foundation/routing/native-nav-link"
    },
    "ui/routing/nav-link": {
        "scope": "teambit.ui-foundation",
        "version": "0.0.356",
        "mainFile": "index.ts",
        "rootDir": "scopes/ui-foundation/routing/nav-link"
    },
    "ui/routing/provider": {
        "scope": "teambit.ui-foundation",
        "version": "0.0.356",
        "mainFile": "index.ts",
        "rootDir": "scopes/ui-foundation/routing/routing-provider"
    },
    "ui/scope-details": {
        "scope": "teambit.scope",
        "version": "0.0.361",
        "mainFile": "index.ts",
        "rootDir": "scopes/scope/ui/scope-details"
    },
    "ui/scope-labels": {
        "scope": "teambit.scope",
        "version": "0.0.357",
        "mainFile": "index.ts",
        "rootDir": "scopes/scope/ui/scope-labels"
    },
    "ui/scope-title": {
        "scope": "teambit.scope",
        "version": "0.0.360",
        "mainFile": "index.ts",
        "rootDir": "scopes/scope/ui/scope-title"
    },
    "ui/separator": {
        "scope": "teambit.design",
        "version": "0.0.341",
        "mainFile": "index.ts",
        "rootDir": "scopes/design/ui/separator"
    },
    "ui/side-bar": {
        "scope": "teambit.ui-foundation",
        "version": "0.0.357",
        "mainFile": "index.ts",
        "rootDir": "scopes/ui-foundation/uis/side-bar"
    },
    "ui/status": {
        "scope": "teambit.workspace",
        "version": "0.0.356",
        "mainFile": "index.ts",
        "rootDir": "scopes/workspace/ui/status"
    },
    "ui/styles/colors-by-letter": {
        "scope": "teambit.design",
        "version": "0.0.25",
        "mainFile": "index.ts",
        "rootDir": "scopes/design/ui/styles/colors-by-letter"
    },
    "ui/styles/ellipsis": {
        "scope": "teambit.design",
        "version": "0.0.341",
        "mainFile": "index.ts",
        "rootDir": "scopes/design/ui/styles/ellipsis"
    },
    "ui/styles/muted-italic": {
        "scope": "teambit.design",
        "version": "0.0.29",
        "mainFile": "index.ts",
        "rootDir": "scopes/design/ui/styles/muted-italic"
    },
    "ui/surfaces/menu/item": {
        "scope": "teambit.design",
        "version": "0.0.341",
        "mainFile": "index.ts",
        "rootDir": "scopes/design/ui/surfaces/menu/item"
    },
    "ui/surfaces/menu/link-item": {
        "scope": "teambit.design",
        "version": "0.0.357",
        "mainFile": "index.ts",
        "rootDir": "scopes/design/ui/surfaces/menu/link-item"
    },
    "ui/surfaces/menu/section": {
        "scope": "teambit.design",
        "version": "0.0.341",
        "mainFile": "index.ts",
        "rootDir": "scopes/design/ui/surfaces/menu/section"
    },
    "ui/test-loader": {
        "scope": "teambit.defender",
        "version": "0.0.356",
        "mainFile": "index.ts",
        "rootDir": "scopes/defender/ui/test-loader"
    },
    "ui/test-row": {
        "scope": "teambit.defender",
        "version": "0.0.356",
        "mainFile": "index.ts",
        "rootDir": "scopes/defender/ui/test-row"
    },
    "ui/test-table": {
        "scope": "teambit.defender",
        "version": "0.0.356",
        "mainFile": "index.ts",
        "rootDir": "scopes/defender/ui/test-table"
    },
    "ui/time-ago": {
        "scope": "teambit.design",
        "version": "0.0.342",
        "mainFile": "index.ts",
        "rootDir": "scopes/design/ui/time-ago"
    },
    "ui/tooltip": {
        "scope": "teambit.design",
        "version": "0.0.341",
        "mainFile": "index.ts",
        "rootDir": "scopes/design/ui/tooltip"
    },
    "ui/top-bar": {
        "scope": "teambit.ui-foundation",
        "version": "0.0.357",
        "mainFile": "index.ts",
        "rootDir": "scopes/ui-foundation/uis/top-bar"
    },
    "ui/tree/drawer": {
        "scope": "teambit.ui-foundation",
        "version": "0.0.355",
        "mainFile": "index.ts",
        "rootDir": "scopes/ui-foundation/tree/drawer"
    },
    "ui/tree/file-tree": {
        "scope": "teambit.ui-foundation",
        "version": "0.0.356",
        "mainFile": "index.ts",
        "rootDir": "scopes/ui-foundation/tree/file-tree"
    },
    "ui/tree/folder-tree-node": {
        "scope": "teambit.ui-foundation",
        "version": "0.0.355",
        "mainFile": "index.ts",
        "rootDir": "scopes/ui-foundation/tree/folder-tree-node"
    },
    "ui/tree/tree-node": {
        "scope": "teambit.ui-foundation",
        "version": "0.0.356",
        "mainFile": "index.ts",
        "rootDir": "scopes/ui-foundation/tree/tree-node"
    },
    "ui/utils/get-file-icon": {
        "scope": "teambit.code",
        "version": "0.0.355",
        "mainFile": "index.ts",
        "rootDir": "scopes/code/utils/get-file-icon"
    },
    "ui/version-block": {
        "scope": "teambit.component",
        "version": "0.0.362",
        "mainFile": "index.ts",
        "rootDir": "scopes/component/ui/version-block"
    },
    "ui/version-dropdown": {
        "scope": "teambit.component",
        "version": "0.0.358",
        "mainFile": "index.ts",
        "rootDir": "scopes/component/ui/version-dropdown"
    },
    "ui/version-label": {
        "scope": "teambit.component",
        "version": "0.0.358",
        "mainFile": "index.ts",
        "rootDir": "scopes/component/ui/version-label"
    },
    "ui/workspace-component-card": {
        "scope": "teambit.workspace",
        "version": "0.0.358",
        "mainFile": "index.ts",
        "rootDir": "scopes/workspace/ui/workspace-component-card"
    },
    "update-dependencies": {
        "scope": "teambit.scope",
        "version": "0.0.379",
        "mainFile": "index.ts",
        "rootDir": "scopes/scope/update-dependencies"
    },
    "url/add-avatar-query-params": {
        "scope": "teambit.toolbox",
        "version": "0.0.352",
        "mainFile": "index.ts",
        "rootDir": "scopes/toolbox/url/add-avatar-query-params"
    },
    "url/query-string": {
        "scope": "teambit.toolbox",
        "version": "0.0.352",
        "mainFile": "index.ts",
        "rootDir": "scopes/toolbox/url/query-string"
    },
    "user-agent": {
        "scope": "teambit.ui-foundation",
        "version": "0.0.65",
        "mainFile": "index.ts",
        "rootDir": "scopes/ui-foundation/user-agent"
    },
    "variants": {
        "scope": "teambit.workspace",
        "version": "0.0.355",
        "mainFile": "index.ts",
        "rootDir": "scopes/workspace/variants"
    },
    "webpack": {
        "scope": "teambit.compilation",
        "version": "0.0.379",
        "mainFile": "index.ts",
        "rootDir": "scopes/compilation/webpack"
    },
    "worker": {
        "scope": "teambit.harmony",
        "version": "0.0.379",
        "mainFile": "index.ts",
        "rootDir": "scopes/harmony/worker"
    },
    "workspace": {
        "scope": "teambit.workspace",
        "version": "0.0.379",
        "mainFile": "index.ts",
        "rootDir": "scopes/workspace/workspace"
    },
    "yarn": {
        "scope": "teambit.dependencies",
        "version": "0.0.380",
        "mainFile": "index.ts",
        "rootDir": "scopes/dependencies/yarn"
    },
    "version": "14.8.9-dev.298"
}<|MERGE_RESOLUTION|>--- conflicted
+++ resolved
@@ -332,13 +332,8 @@
         "rootDir": "scopes/compositions/model/composition-type"
     },
     "modules/config-mutator": {
-<<<<<<< HEAD
-        "scope": "",
-        "version": "",
-=======
         "scope": "teambit.webpack",
         "version": "0.0.2",
->>>>>>> db3a022f
         "mainFile": "index.ts",
         "rootDir": "scopes/webpack/config-mutator"
     },

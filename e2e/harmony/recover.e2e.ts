import { IssuesClasses } from '@teambit/component-issues';
import chai, { expect } from 'chai';
import Helper from '../../src/e2e-helper/e2e-helper';
import { Extensions } from '../../src/constants';

chai.use(require('chai-fs'));

describe('bit recover command', function () {
  this.timeout(0);
  let helper: Helper;
  before(() => {
    helper = new Helper();
  });
  after(() => {
    helper.scopeHelper.destroy();
  });
  describe('recover before snapping', () => {
    before(() => {
      helper.scopeHelper.setNewLocalAndRemoteScopes();
      helper.fixtures.populateComponents(2);
      helper.command.tagWithoutBuild();
      helper.command.export();

      helper.command.softRemoveComponent('comp2');
      helper.command.recover('comp2');
      helper.command.link();
    });
    it('bit status should not show a section of removed components', () => {
      const status = helper.command.statusJson();
      expect(status.locallySoftRemoved).to.have.lengthOf(0);
    });
    it('bit status should not show the dependent component with an issue because the dependency is now back to the workspace', () => {
      helper.command.expectStatusToNotHaveIssue(IssuesClasses.MissingPackagesDependenciesOnFs.name);
    });
    it('bit list should show the removed component', () => {
      const list = helper.command.listParsed();
      expect(list).to.have.lengthOf(2);
    });
  });
  describe('recover after snapping', () => {
    before(() => {
      helper.scopeHelper.setNewLocalAndRemoteScopes();
      helper.fixtures.populateComponents(2);
      helper.command.tagWithoutBuild();
      helper.command.export();

      helper.command.softRemoveComponent('comp2');
      helper.fs.outputFile('comp1/index.js', '');
      helper.command.tagAllWithoutBuild();
      helper.command.recover(`${helper.scopes.remote}/comp2`);
    });
    it('should put it back in .bitmap file', () => {
      const bitMap = helper.bitMap.read();
      expect(bitMap.comp2).to.not.be.undefined;
    });
    it('bit status should not show the component as remotelySoftRemoved', () => {
      const status = helper.command.statusJson();
      expect(status.remotelySoftRemoved).to.have.lengthOf(0);
    });
    it('bit list should show the component', () => {
      const list = helper.command.listParsed();
      expect(list).to.have.lengthOf(2);
    });
    it('bit status should show the component as modified because the RemoveAspect has changed', () => {
      const isModified = helper.command.statusComponentIsModified(`${helper.scopes.remote}/comp2`);
      expect(isModified).to.be.true;
    });
  });
  describe('export the soft-remove component, start a new workspace and recover from there', () => {
    before(() => {
      helper.scopeHelper.setNewLocalAndRemoteScopes();
      helper.fixtures.populateComponents(2);
      helper.command.tagWithoutBuild();
      helper.command.export();

      helper.command.softRemoveComponent('comp2');
      helper.fs.outputFile('comp1/index.js', '');
      helper.command.tagAllWithoutBuild();
      helper.command.export();

      helper.scopeHelper.reInitLocalScope();
      helper.scopeHelper.addRemoteScope();
      helper.command.recover(`${helper.scopes.remote}/comp2`);
    });
    it('should import the component', () => {
      const list = helper.command.listParsed();
      expect(list).to.have.lengthOf(1);

      helper.bitMap.expectToHaveId('comp2');
    });
    it('bit status should show the component as modified because the RemoveAspect has changed', () => {
      const isModified = helper.command.statusComponentIsModified(`${helper.scopes.remote}/comp2`);
      expect(isModified).to.be.true;
    });
  });
  describe('import soft-removed component', () => {
    before(() => {
      helper.scopeHelper.setNewLocalAndRemoteScopes();
      helper.fixtures.populateComponents(2);
      helper.command.tagWithoutBuild();
      helper.command.export();

      helper.command.softRemoveComponent('comp2');
      helper.fs.outputFile('comp1/index.js', '');
      helper.command.tagAllWithoutBuild();
      helper.command.export();

      helper.scopeHelper.reInitLocalScope();
      helper.scopeHelper.addRemoteScope();
      helper.command.importComponent('comp2', '-x');
    });
    it('bit status should show the component as soft-removed', () => {
      const status = helper.command.statusJson();
      expect(status.remotelySoftRemoved).to.have.lengthOf(1);
    });
    it('bit status should not show the component as modified', () => {
      const isModified = helper.command.statusComponentIsModified(`${helper.scopes.remote}/comp2`);
      expect(isModified).to.be.false;
    });
    describe('recover the component', () => {
      before(() => {
        helper.command.recover(`comp2`);
      });
      it('should make the component modified', () => {
        const isModified = helper.command.statusComponentIsModified(`${helper.scopes.remote}/comp2`);
        expect(isModified).to.be.true;
      });
      it('bit status should not show the component as soft-removed anymore', () => {
        const status = helper.command.statusJson();
        expect(status.remotelySoftRemoved).to.have.lengthOf(0);
      });
    });
  });
  describe('recover on a lane', () => {
    describe('recover before snapping', () => {
      before(() => {
        helper.scopeHelper.setNewLocalAndRemoteScopes();
        helper.command.createLane();
        helper.fixtures.populateComponents(2);
        helper.command.snapAllComponentsWithoutBuild();
        helper.command.export();

        helper.command.softRemoveOnLane('comp2');
        helper.command.recover('comp2');
        // @todo: this should not be needed. the installation during "recover" should create the link correctly.
        // for some reason, the links it creates are incorrect. (@ur256cwd-remote/rgq5tjys-local.comp1 instead of @ur256cwd-remote/comp1)
        helper.command.link();
      });
      it('bit status should not show a section of removed components', () => {
        const status = helper.command.statusJson();
        expect(status.locallySoftRemoved).to.have.lengthOf(0);
      });
      it('bit status should not show the dependent component with an issue because the dependency is now back to the workspace', () => {
        helper.command.expectStatusToNotHaveIssue(IssuesClasses.MissingPackagesDependenciesOnFs.name);
      });
      it('bit list should show the removed component', () => {
        const list = helper.command.listParsed();
        expect(list).to.have.lengthOf(2);
      });
    });
    describe('recover after snapping', () => {
      before(() => {
        helper.scopeHelper.setNewLocalAndRemoteScopes();
        helper.command.createLane();
        helper.fixtures.populateComponents(2);
        helper.command.snapAllComponentsWithoutBuild();
        helper.command.export();

        helper.command.softRemoveOnLane('comp2');
        helper.fs.outputFile('comp1/index.js', '');
        helper.command.snapAllComponentsWithoutBuild();
        helper.command.recover(`${helper.scopes.remote}/comp2`);
      });
      it('should put it back in .bitmap file', () => {
        const bitMap = helper.bitMap.read();
        expect(bitMap.comp2).to.not.be.undefined;
      });
      it('bit status should not show the component as remotelySoftRemoved', () => {
        const status = helper.command.statusJson();
        expect(status.remotelySoftRemoved).to.have.lengthOf(0);
      });
      it('bit list should show the component', () => {
        const list = helper.command.listParsed();
        expect(list).to.have.lengthOf(2);
      });
      it('bit status should show the component as modified because the RemoveAspect has changed', () => {
        const isModified = helper.command.statusComponentIsModified(`${helper.scopes.remote}/comp2`);
        expect(isModified).to.be.true;
      });
    });
    describe('export the soft-remove component, start a new workspace and recover from there', () => {
      before(() => {
        helper.scopeHelper.setNewLocalAndRemoteScopes();
        helper.command.createLane();
        helper.fixtures.populateComponents(2);
        helper.command.snapAllComponentsWithoutBuild();
        helper.command.export();

        helper.command.softRemoveOnLane('comp2');
        helper.fs.outputFile('comp1/index.js', '');
        helper.command.snapAllComponentsWithoutBuild();
        helper.command.export();

        helper.scopeHelper.reInitLocalScope();
        helper.scopeHelper.addRemoteScope();
        helper.command.importLane(`dev`, '-x');
        helper.command.recover(`${helper.scopes.remote}/comp2`);
      });
      it('should import the component', () => {
        const list = helper.command.listParsed();
        expect(list).to.have.lengthOf(2);

        helper.bitMap.expectToHaveId('comp2');
      });
      it('bit status should show the component as modified because the RemoveAspect has changed', () => {
        const isModified = helper.command.statusComponentIsModified(`${helper.scopes.remote}/comp2`);
        expect(isModified).to.be.true;
      });
    });
  });
  describe('remove after recovering', () => {
    before(() => {
      helper.scopeHelper.setNewLocalAndRemoteScopes();
      helper.fixtures.populateComponents(2);
      helper.command.tagWithoutBuild();
      helper.command.export();

      helper.command.softRemoveComponent('comp2');
      helper.fs.outputFile('comp1/index.js', '');
      helper.command.tagAllWithoutBuild();
      helper.command.recover(`${helper.scopes.remote}/comp2`);
      helper.command.tagAllWithoutBuild();
      helper.command.export();

      helper.command.softRemoveComponent('comp2');
    });
    it('bit show should show the component as removed', () => {
      const removeData = helper.command.showAspectConfig('comp2', Extensions.remove);
      expect(removeData.config.removed).to.be.true;
    });
  });
  describe('remove in one lane, recover in other lane, then merged to the first lane', () => {
    before(() => {
      helper.scopeHelper.setNewLocalAndRemoteScopes();
      helper.command.createLane('lane-a');
      helper.fixtures.populateComponents(2);
      helper.command.snapAllComponentsWithoutBuild();
      helper.command.export();

      helper.command.createLane('lane-b');
      helper.command.snapAllComponentsWithoutBuild('--unmodified');
      helper.command.export();

      helper.command.switchLocalLane('lane-a', '-x');
<<<<<<< HEAD
      helper.command.removeLaneComp('comp1');
=======
      helper.command.softRemoveOnLane('comp1');
>>>>>>> 9fe999bb
      helper.command.snapAllComponentsWithoutBuild();
      helper.command.export();

      helper.command.switchLocalLane('lane-b', '-x');
      helper.command.mergeLane('lane-a', '-x');
      helper.command.recover(`${helper.scopes.remote}/comp1`);
      helper.command.snapAllComponentsWithoutBuild();
      helper.command.export();
      helper.command.switchLocalLane('lane-a', '-x');
      helper.command.mergeLane('lane-b');
    });
    it('should bring back the previously removed component', () => {
      const list = helper.command.listParsed();
      expect(list).to.have.lengthOf(2);
      helper.bitMap.expectToHaveId('comp1');
    });
  });

  describe('remove in one lane, recover in an empty lane', () => {
    before(() => {
      helper.scopeHelper.setNewLocalAndRemoteScopes();
      helper.command.createLane('lane-a');
      helper.fixtures.populateComponents(2);
      helper.command.snapAllComponentsWithoutBuild();
      helper.command.export();
<<<<<<< HEAD
      helper.command.removeLaneComp('comp1');
=======
      helper.command.softRemoveOnLane('comp1');
>>>>>>> 9fe999bb
      helper.command.snapAllComponentsWithoutBuild();
      helper.command.export();
      helper.command.createLane('lane-b');
    });
    // currently it threw version "0.0.0" of component onpp7beq-remote/comp1 was not found
    it('should show a descriptive error', () => {
      expect(() => helper.command.recover(`${helper.scopes.remote}/comp1`)).to.throw('unable to find the component');
    });
  });
});<|MERGE_RESOLUTION|>--- conflicted
+++ resolved
@@ -252,11 +252,7 @@
       helper.command.export();
 
       helper.command.switchLocalLane('lane-a', '-x');
-<<<<<<< HEAD
-      helper.command.removeLaneComp('comp1');
-=======
       helper.command.softRemoveOnLane('comp1');
->>>>>>> 9fe999bb
       helper.command.snapAllComponentsWithoutBuild();
       helper.command.export();
 
@@ -282,11 +278,7 @@
       helper.fixtures.populateComponents(2);
       helper.command.snapAllComponentsWithoutBuild();
       helper.command.export();
-<<<<<<< HEAD
-      helper.command.removeLaneComp('comp1');
-=======
       helper.command.softRemoveOnLane('comp1');
->>>>>>> 9fe999bb
       helper.command.snapAllComponentsWithoutBuild();
       helper.command.export();
       helper.command.createLane('lane-b');

import chai, { expect } from 'chai';
import path from 'path';
import Helper from '../../../src/e2e-helper/e2e-helper';
import { Extensions } from '../../../src/constants';

chai.use(require('chai-fs'));

describe('bit lane command', function () {
  this.timeout(0);
  let helper: Helper;
  before(() => {
    helper = new Helper();
  });
  after(() => {
    helper.scopeHelper.destroy();
  });
  describe('remove components when on a lane', () => {
    let beforeRemoval: string;
    before(() => {
      helper.scopeHelper.setNewLocalAndRemoteScopes();
      helper.fixtures.populateComponents();
      helper.command.snapAllComponentsWithoutBuild();
      helper.command.export();

      helper.command.createLane();
      helper.fixtures.populateComponents(undefined, undefined, ' v2');
      helper.command.snapAllComponentsWithoutBuild();
      beforeRemoval = helper.scopeHelper.cloneLocalScope();
    });
    it('as an intermediate step, make sure the snapped components are part of the lane', () => {
      const lane = helper.command.showOneLaneParsed('dev');
      expect(lane.components).to.have.lengthOf(3);
    });
    // --from-lane is disabled for now until we see a real use case for it
    describe.skip('removing a component that has no dependents with --from-lane', () => {
      let output;
      before(() => {
        output = helper.command.removeComponent('comp1', '--from-lane');
      });
      it('should indicate that the component was removed from the lane', () => {
        expect(output).to.have.string('lane');
        expect(output).to.have.string('successfully removed components');
      });
      it('should remove the component from the lane', () => {
        const lane = helper.command.showOneLaneParsed('dev');
        expect(lane.components).to.have.lengthOf(2);
        lane.components.forEach((c) => expect(c.id.name).to.not.have.string('comp1'));
      });
      it('should not remove the component from .bitmap', () => {
        const head = helper.command.getHead('comp1');
        helper.bitMap.expectToHaveId('comp1', head, helper.scopes.remote);
      });
      it('should not delete the files from the filesystem', () => {
        expect(path.join(helper.scopes.localPath, 'comp1/index.js')).to.be.a.file();
      });
    });
    describe('removing a component that has no dependents', () => {
      before(() => {
        helper.scopeHelper.getClonedLocalScope(beforeRemoval);
        helper.command.removeComponent('comp1');
      });
      it('should remove the component from .bitmap', () => {
        const bitMap = helper.bitMap.read();
        expect(bitMap).to.not.have.property('comp1');
      });
      it('should delete the files from the filesystem', () => {
        expect(path.join(helper.scopes.localPath, 'comp1')).to.not.be.a.path();
      });
    });
  });
  // --from-lane is disabled for now until we see a real use case for it
  describe.skip('remove a new component when on a lane with --from-lane flag', () => {
    before(() => {
      helper.scopeHelper.reInitLocalScope();
      helper.fixtures.populateComponents(1);
      helper.command.createLane();
      helper.command.removeComponent('comp1', '--from-lane');
    });
    it('should remove the component from the .bitmap file', () => {
      const bitMap = helper.bitMap.read();
      expect(bitMap).to.not.have.property('comp1');
    });
  });
  // --from-lane is disabled for now until we see a real use case for it
  describe.skip('remove a non-lane component when on a lane with --from-lane flag', () => {
    before(() => {
      helper.scopeHelper.setNewLocalAndRemoteScopes();
      helper.fixtures.populateComponents(1);
      helper.command.tagWithoutBuild();
      helper.command.export();
      helper.command.createLane();
      helper.command.removeComponent('comp1', '--from-lane');
    });
    it('should remove the component from the .bitmap file', () => {
      const bitMap = helper.bitMap.read();
      expect(bitMap).to.not.have.property('comp1');
    });
  });
  describe('soft remove on lane', () => {
    before(() => {
      helper.scopeHelper.setNewLocalAndRemoteScopes();
      helper.fixtures.populateComponents(2);
      helper.command.createLane();
      helper.command.snapAllComponentsWithoutBuild();
      helper.command.export();

      helper.command.softRemoveOnLane('comp2');
      helper.fs.outputFile('comp1/index.js', '');
      helper.command.snapAllComponentsWithoutBuild();
      helper.command.export();
    });
    it('bit status should be clean', () => {
      helper.command.expectStatusToBeClean();
    });
    describe('merge a lane with removed component to main', () => {
      let mergeOutput: string;
      before(() => {
        helper.command.switchLocalLane('main');
        mergeOutput = helper.command.mergeLane('dev', '--verbose');
      });
      it('should not merge the removed component', () => {
        const list = helper.command.listParsed();
        expect(list).to.have.lengthOf(1);
        expect(list[0].id).to.not.have.string('comp2');
      });
      it('should explain why it was not merged if --verbose was used', () => {
        expect(mergeOutput).to.have.string('has been removed');
      });
    });
    describe('importing the lane to a new workspace', () => {
      before(() => {
        helper.scopeHelper.reInitLocalScope();
        helper.scopeHelper.addRemoteScope();
        helper.command.importLane('dev');
      });
      it('should not bring the removed components', () => {
        const list = helper.command.listParsed();
        expect(list).to.have.lengthOf(1);
        expect(list[0].id).to.not.have.string('comp2');
      });
    });
    describe('forking the lane and exporting', () => {
      let exportOutput: string;
      before(() => {
        helper.scopeHelper.reInitLocalScope();
        helper.scopeHelper.addRemoteScope();
        helper.command.importLane('dev');
        helper.command.createLane('dev2');
        helper.command.snapAllComponentsWithoutBuild('--unmodified');
        exportOutput = helper.command.export();
      });
      it('should not export the soft-removed', () => {
        expect(exportOutput).to.not.have.string('comp2');
        expect(exportOutput).to.have.string('comp1');
      });
    });
  });
  describe('remove a new component on a lane', () => {
    before(() => {
      helper.scopeHelper.setNewLocalAndRemoteScopes();
      helper.fixtures.populateComponents(2);
      helper.command.createLane();
      helper.command.snapAllComponentsWithoutBuild();
      helper.command.removeComponent('comp1');
    });
    it('should remove from the lane object as well', () => {
      const lane = helper.command.showOneLaneParsed('dev');
      expect(lane.components).to.have.lengthOf(1);
      expect(lane.components[0].id.name).to.not.have.string('comp1');
    });
    // previously, it was throwing: "Error: unable to merge lane dev, the component 87ql0ef4-remote/comp1 was not found"
    // because the component was not removed from the lane-object.
    it('bit export should not throw', () => {
      expect(() => helper.command.export()).to.not.throw();
    });
  });
  describe('soft-remove main component when on a lane', () => {
    before(() => {
      helper.scopeHelper.setNewLocalAndRemoteScopes();
      helper.fixtures.populateComponents(2);
      helper.command.tagAllWithoutBuild();
      helper.command.export();
      helper.command.createLane();
      helper.command.snapComponentWithoutBuild('comp1', '--unmodified');
      helper.command.export();
      helper.command.softRemoveOnLane('comp2');
    });
    it('should remove the component from the workspace', () => {
      const list = helper.command.listParsed();
      expect(list).to.have.lengthOf(1);
      expect(list[0].id).to.not.have.string('comp2');
    });
  });
  describe('soft remove on lane when a forked lane is merging this lane', () => {
    let beforeRemoveScope: string;
    before(() => {
      helper.scopeHelper.setNewLocalAndRemoteScopes();
      helper.fixtures.populateComponents(2);
      helper.command.createLane('lane-a');
      helper.command.snapAllComponentsWithoutBuild();
      helper.command.export();
      helper.command.createLane('lane-b');
      helper.fixtures.createComponentBarFoo();
      helper.fixtures.addComponentBarFooAsDir();
      helper.command.snapAllComponentsWithoutBuild();
      helper.command.export();
      beforeRemoveScope = helper.scopeHelper.cloneLocalScope();
      helper.command.switchLocalLane('lane-a', '-x');
      helper.command.softRemoveOnLane('comp2');
      helper.fs.outputFile('comp1/index.js', '');
      helper.command.snapAllComponentsWithoutBuild();
      helper.command.export();

      helper.scopeHelper.getClonedLocalScope(beforeRemoveScope);
    });
    it('bit status --lanes should show updates from lane-a', () => {
      const status = helper.command.statusJson(undefined, '--lanes');
      expect(status.updatesFromForked).to.have.lengthOf(2);
    });
    describe('merge the original lane', () => {
      let output;
      before(() => {
        helper.command.fetchAllLanes();
        output = helper.command.mergeLane('lane-a', '-x');
      });
      it('should indicate that the component was removed', () => {
        expect(output).to.have.string('the following 1 component(s) have been removed');
      });
      it('should remove the soft-removed component from .bitmap', () => {
        const list = helper.command.list();
        expect(list).to.not.have.string('comp2');
      });
      it('should remove the component files from the filesystem', () => {
        expect(path.join(helper.scopes.localPath, 'comp2')).to.not.be.a.path();
      });
      it('should leave the component on the lane and update it according to lane-a to make it soft-removed in lane-b as well', () => {
        const laneComps = helper.command.catLane('lane-b');
        const comps = laneComps.components.map((c) => c.id.name);
        expect(comps).to.include('comp2');
      });
      it('bit show should show the component as removed', () => {
        const removeData = helper.command.showAspectConfig('comp2', Extensions.remove);
        expect(removeData.config.removed).to.be.true;
      });
      it('bit status should show the component as staged', () => {
        const status = helper.command.statusJson();
        const staged = status.stagedComponents.map((c) => c.id);
        expect(staged).to.include(`${helper.scopes.remote}/comp2`);
      });
      describe('abort the lane-merge', () => {
        let abortOutput: string;
        before(() => {
          abortOutput = helper.command.mergeAbortLane('-x');
        });
        it('should indicate that a component has been added', () => {
          expect(abortOutput).to.have.string('have been added');
        });
        it('should add the previously removed component', () => {
          expect(path.join(helper.scopes.localPath, 'comp2')).to.be.a.directory();
        });
      });
    });
  });
  describe('soft remove on lane when a forked lane changed it (diverged) and is now merging this lane', () => {
    let beforeRemoveScope: string;
    let beforeMerge: string;
    let output;
    before(() => {
      helper.scopeHelper.setNewLocalAndRemoteScopes();
      helper.fixtures.populateComponents(2);
      helper.command.createLane('lane-a');
      helper.command.snapAllComponentsWithoutBuild();
      helper.command.export();
      helper.command.createLane('lane-b');
      helper.fixtures.createComponentBarFoo();
      helper.fixtures.addComponentBarFooAsDir();
      helper.command.snapAllComponentsWithoutBuild();
      helper.command.export();
      beforeRemoveScope = helper.scopeHelper.cloneLocalScope();
      helper.command.switchLocalLane('lane-a', '-x');
      helper.command.softRemoveOnLane('comp2');
      helper.fs.outputFile('comp1/index.js', '');
      helper.command.snapAllComponentsWithoutBuild();
      helper.command.export();

      helper.scopeHelper.getClonedLocalScope(beforeRemoveScope);
      helper.command.snapComponentWithoutBuild('comp2', '--unmodified');
      helper.command.fetchAllLanes();
      beforeMerge = helper.scopeHelper.cloneLocalScope();
    });
    describe('when merging with auto-snap', () => {
      before(() => {
        output = helper.command.mergeLane('lane-a', '-x');
      });
      it('should indicate that the component was removed', () => {
        expect(output).to.have.string('the following 1 component(s) have been removed');
      });
      it('should remove the soft-removed component from .bitmap', () => {
        const list = helper.command.list();
        expect(list).to.not.have.string('comp2');
      });
      it('should remove the component files from the filesystem', () => {
        expect(path.join(helper.scopes.localPath, 'comp2')).to.not.be.a.path();
      });
      it('should leave the component on the lane and update it according to lane-a to make it soft-removed in lane-b as well', () => {
        const laneComps = helper.command.catLane('lane-b');
        const comps = laneComps.components.map((c) => c.id.name);
        expect(comps).to.include('comp2');
      });
      it('bit show should show the component as removed', () => {
        const removeData = helper.command.showAspectConfig('comp2', Extensions.remove);
        expect(removeData.config.removed).to.be.true;
      });
      it('bit status should show the component as staged', () => {
        const status = helper.command.statusJson();
        const staged = status.stagedComponents.map((c) => c.id);
        expect(staged).to.include(`${helper.scopes.remote}/comp2`);
      });
    });
    describe('when merging with --no-snap', () => {
      before(() => {
        helper.scopeHelper.getClonedLocalScope(beforeMerge);
        output = helper.command.mergeLane('lane-a', '-x --no-snap');
      });
      it('bit status should not show the component as soft-removed from remote', () => {
        const status = helper.command.statusJson();
        expect(status.remotelySoftRemoved).to.have.lengthOf(0);
      });
      it('should not remove the component from the filesystem', () => {
        expect(path.join(helper.scopes.localPath, 'comp2')).to.be.a.directory();
      });
      describe('snapping the components', () => {
        let snapOutput: string;
        before(() => {
          snapOutput = helper.command.snapAllComponentsWithoutBuild();
        });
        it('should indicate that components were removed', () => {
          expect(snapOutput).to.have.string('removed components');
        });
        it('should remove the soft-removed component from .bitmap', () => {
          const list = helper.command.list();
          expect(list).to.not.have.string('comp2');
        });
        it('should remove the component files from the filesystem', () => {
          expect(path.join(helper.scopes.localPath, 'comp2')).to.not.be.a.path();
        });
        it('should leave the component on the lane and update it according to lane-a to make it soft-removed in lane-b as well', () => {
          const laneComps = helper.command.catLane('lane-b');
          const comps = laneComps.components.map((c) => c.id.name);
          expect(comps).to.include('comp2');
        });
        it('bit show should show the component as removed', () => {
          const removeData = helper.command.showAspectConfig('comp2', Extensions.remove);
          expect(removeData.config.removed).to.be.true;
        });
        it('bit status should show the component as staged', () => {
          const status = helper.command.statusJson();
          const staged = status.stagedComponents.map((c) => c.id);
          expect(staged).to.include(`${helper.scopes.remote}/comp2`);
        });
      });
    });
  });
  describe('soft remove on lane when a forked lane does not have this comp and is merging this lane', () => {
    let laneBws: string;
    let output: string;
    before(() => {
      helper.scopeHelper.setNewLocalAndRemoteScopes();
      helper.fixtures.populateComponents(1, false);
      helper.command.createLane('lane-a');
      helper.command.snapAllComponentsWithoutBuild();
      helper.command.export();
      helper.command.createLane('lane-b');
      helper.command.snapAllComponentsWithoutBuild('--unmodified');
      helper.command.export();
      laneBws = helper.scopeHelper.cloneLocalScope();
      helper.command.switchLocalLane('lane-a', '-x');
      helper.fixtures.createComponentBarFoo();
      helper.fixtures.addComponentBarFooAsDir();
      helper.command.snapAllComponentsWithoutBuild();
      helper.command.export();
      helper.command.softRemoveOnLane('bar/foo');
      helper.command.snapAllComponentsWithoutBuild();
      helper.command.export();

      helper.scopeHelper.getClonedLocalScope(laneBws);
      output = helper.command.mergeLane('lane-a', '-x --verbose');
    });
    it('should show why the component was not merged when using --verbose flag', () => {
      expect(output).to.have.string('component has been removed');
    });
    it('should not bring the marked-removed component to the workspace', () => {
      const list = helper.command.list();
      expect(list).to.not.have.string('bar');
    });
    it('should not bring the marked-removed component to the lane', () => {
      const laneComps = helper.command.catLane('lane-b');
      const comps = laneComps.components.map((c) => c.id.name);
      expect(comps).to.not.include('bar/foo');
    });
  });
  describe('soft remove on lane when another user of the same lane is checking out head', () => {
    let beforeRemoveScope: string;
    let output: string;
    before(() => {
      helper.scopeHelper.setNewLocalAndRemoteScopes();
      helper.fixtures.populateComponents(2);
      helper.command.createLane();
      helper.command.snapAllComponentsWithoutBuild();
      helper.command.export();
      beforeRemoveScope = helper.scopeHelper.cloneLocalScope();
      helper.command.softRemoveOnLane('comp2');
      helper.fs.outputFile('comp1/index.js', '');
      helper.command.snapAllComponentsWithoutBuild();
      helper.command.export();

      helper.scopeHelper.getClonedLocalScope(beforeRemoveScope);
      helper.command.import();
      output = helper.command.checkoutHead('-x');
    });
    it('should indicate that the component was removed', () => {
      expect(output).to.have.string('the following 1 component(s) have been removed');
    });
    it('should remove the soft-removed component from .bitmap', () => {
      const list = helper.command.list();
      expect(list).to.not.have.string('comp2');
    });
    it('should remove the component files from the filesystem', () => {
      expect(path.join(helper.scopes.localPath, 'comp2')).to.not.be.a.path();
    });
  });
  describe('exporting a lane after snapping and then removing a component', () => {
    before(() => {
      helper.scopeHelper.setNewLocalAndRemoteScopes();
      helper.command.createLane();
      helper.fixtures.populateComponents(2);
      helper.command.snapAllComponentsWithoutBuild();
      helper.command.export();
      helper.command.snapAllComponentsWithoutBuild('--unmodified');
      helper.command.removeComponent('comp1');
      helper.command.export();
    });
    // previously in older bit versions, it used to leave the removed-component with the snapped version in the lane-object.
    // the export was pushing this object to the remote, and then when importing, the snapped-version was missing.
    it('should be able to import the lane with no errors', () => {
      helper.scopeHelper.reInitLocalScope();
      helper.scopeHelper.addRemoteScope();
      expect(() => helper.command.importLane('dev')).to.not.throw();
    });
  });
  describe('soft remove on lane-a, then re-creating the component on lane-b', () => {
    before(() => {
      helper.scopeHelper.setNewLocalAndRemoteScopes();
      helper.fixtures.populateComponents(2);
      helper.command.createLane('lane-a');
      helper.command.snapAllComponentsWithoutBuild();
      helper.command.export();

      helper.command.softRemoveOnLane('comp1');
      helper.command.snapAllComponentsWithoutBuild();
      helper.command.export();

      helper.command.createLane('lane-b');
    });
    it('the forked lane should not include the soft-removed components', () => {
      // don't use this `const lane = helper.command.showOneLaneParsed('lane-b');` as it filters out removed-components already.
      // cat-lane shows the real object.
      const lane = helper.command.catLane('lane-b');
      expect(lane.components).to.have.lengthOf(1);
    });
  });
  describe('remove on lane with --update-main then merge to main', () => {
    before(() => {
      helper.scopeHelper.setNewLocalAndRemoteScopes();
      helper.fixtures.populateComponents(1, false);
      helper.command.tagAllWithoutBuild();
      helper.command.export();
      helper.command.createLane();
<<<<<<< HEAD
      helper.command.removeLaneComp('comp1', '--update-main');
=======
      helper.command.softRemoveOnLane('comp1', '--update-main');
>>>>>>> 9fe999bb
      helper.command.snapAllComponentsWithoutBuild();
      helper.command.export();
      helper.command.switchLocalLane('main', '-x');
      helper.command.mergeLane('dev', '-x');
    });
    it('should be marked as removed on main', () => {
      const removeData = helper.command.showAspectConfig('comp1', Extensions.remove);
      expect(removeData.config.removed).to.be.true;
    });
    it('bit status should show the component as staged', () => {
      const status = helper.command.statusJson();
      expect(status.stagedComponents).to.have.lengthOf(1);
    });
    it('bitmap should not have the component', () => {
      const bitMap = helper.bitMap.read();
      expect(bitMap).to.not.have.property('comp1');
    });
    describe('export and import the component to a new workspace', () => {
      before(() => {
        helper.command.export();
        helper.scopeHelper.reInitLocalScope();
        helper.scopeHelper.addRemoteScope();
        helper.command.importComponent('comp1', '-x');
      });
      it('should show the component as removed', () => {
        const removeData = helper.command.showAspectConfig('comp1', Extensions.remove);
        expect(removeData.config.removed).to.be.true;
      });
    });
  });
  describe('remove on lane with --update-main then merge to another lane', () => {
    before(() => {
      helper.scopeHelper.setNewLocalAndRemoteScopes();
      helper.fixtures.populateComponents(2);
      helper.command.tagAllWithoutBuild();
      helper.command.export();
      helper.command.createLane('lane-a');
      helper.command.snapAllComponentsWithoutBuild('--unmodified');
<<<<<<< HEAD
      helper.command.removeLaneComp('comp1', '--update-main');
=======
      helper.command.softRemoveOnLane('comp1', '--update-main');
>>>>>>> 9fe999bb
      helper.command.snapAllComponentsWithoutBuild();
      helper.command.export();

      helper.scopeHelper.reInitLocalScope();
      helper.scopeHelper.addRemoteScope();
      helper.command.createLane('lane-b');
      helper.command.mergeLane('lane-a', '-x');
    });
    it('should bring the removed component into the other lane', () => {
      const laneComps = helper.command.catLane('lane-b');
      const comps = laneComps.components.map((c) => c.id.name);
      expect(comps).to.include('comp1');
    });
    it('should be marked with removed on main', () => {
      const removeData = helper.command.showAspectConfig(`${helper.scopes.remote}/comp1`, Extensions.remove);
      expect(removeData.config.removeOnMain).to.be.true;
    });
  });
});<|MERGE_RESOLUTION|>--- conflicted
+++ resolved
@@ -476,11 +476,7 @@
       helper.command.tagAllWithoutBuild();
       helper.command.export();
       helper.command.createLane();
-<<<<<<< HEAD
-      helper.command.removeLaneComp('comp1', '--update-main');
-=======
       helper.command.softRemoveOnLane('comp1', '--update-main');
->>>>>>> 9fe999bb
       helper.command.snapAllComponentsWithoutBuild();
       helper.command.export();
       helper.command.switchLocalLane('main', '-x');
@@ -519,11 +515,7 @@
       helper.command.export();
       helper.command.createLane('lane-a');
       helper.command.snapAllComponentsWithoutBuild('--unmodified');
-<<<<<<< HEAD
-      helper.command.removeLaneComp('comp1', '--update-main');
-=======
       helper.command.softRemoveOnLane('comp1', '--update-main');
->>>>>>> 9fe999bb
       helper.command.snapAllComponentsWithoutBuild();
       helper.command.export();
 

--- conflicted
+++ resolved
@@ -959,7 +959,6 @@
       expect(() => helper.command.status()).to.not.throw();
     });
   });
-<<<<<<< HEAD
   describe('conflict when the same file exist in base, deleted on the lane and modified on main', () => {
     const conflictedFilePath = 'comp1/foo.js';
     let beforeMerge: string;
@@ -1001,7 +1000,9 @@
       // previously it was in "remain-deleted" state and the file was not created
       it('should add the file', () => {
         expect(path.join(helper.scopes.localPath, conflictedFilePath)).to.be.a.file();
-=======
+      });
+    });
+  });
   describe('merging from a lane to main when it has a long history which does not exist locally', () => {
     let beforeMerge: string;
     before(() => {
@@ -1036,7 +1037,6 @@
       // previously it was throwing VersionNotFound
       it('bit export should not throw', () => {
         expect(() => helper.command.export()).to.not.throw();
->>>>>>> 0280250e
       });
     });
   });

import path from 'path';
import fs from 'fs-extra';
import chai, { expect } from 'chai';
import Helper from '../../src/e2e-helper/e2e-helper';
<<<<<<< HEAD
import { IS_WINDOWS } from '../../src/constants';
import { HARMONY_FEATURE } from '../../src/api/consumer/lib/feature-toggle';
=======
>>>>>>> a9aee646

chai.use(require('chai-fs'));

describe('compile extension', function() {
  this.timeout(0);
  let helper: Helper;
  before(() => {
    helper = new Helper();
    helper.command.setFeatures(HARMONY_FEATURE);
  });
  after(() => {
    helper.scopeHelper.destroy();
  });
  describe('workspace with a new compile extension', () => {
    // eslint-disable-next-line @typescript-eslint/no-unused-vars
    let scopeBeforeTag: string;
    let appOutput: string;
    before(() => {
      helper.scopeHelper.setNewLocalAndRemoteScopes();
      helper.bitJsonc.addDefaultScope();
      appOutput = helper.fixtures.populateComponentsTS();
      const environments = {
        env: 'React',
        config: {}
      };
      helper.extensions.addExtensionToVariant('*', 'Environments', environments);
      scopeBeforeTag = helper.scopeHelper.cloneLocalScope();
    });
    describe('compile from the cmd (compilation for development)', () => {
      before(() => {
        helper.command.runCmd('bit compile');
      });
      it('should not create a capsule as it is not needed for development', () => {
        const capsulesJson = helper.command.runCmd('bit capsule-list -j');
        const capsules = JSON.parse(capsulesJson);
        capsules.capsules.forEach(c => expect(c).to.not.have.string('comp1'));
      });
      it('should write the dists files inside the node-modules of the component', () => {
        const nmComponent = path.join(
          helper.scopes.localPath,
          'node_modules/@bit',
          `${helper.scopes.remote}.comp1/dist`
        );
        expect(nmComponent).to.be.a.directory();
        expect(path.join(nmComponent, 'index.js')).to.be.a.file();
        expect(path.join(nmComponent, 'index.js.map')).to.be.a.file(); // should save source-map.
      });
      it('the app should work', () => {
        const result = helper.command.runCmd('node app.js');
        expect(result).to.have.string(appOutput);
      });
    });
    describe('tag the components (compilation for release)', () => {
      before(() => {
        helper.command.tagAllComponents();
      });
      it('should write dists files inside the capsule as it is needed for release', () => {
        const capsule = helper.command.getCapsuleOfComponent('comp1');
        expect(path.join(capsule, 'dist')).to.be.a.directory();
        expect(path.join(capsule, 'dist/index.js')).to.be.a.file();
      });
      it('should save the dists in the objects', () => {
        const catComp2 = helper.command.catComponent('comp2@latest');
        expect(catComp2).to.have.property('extensions');
        const compileExt = catComp2.extensions.find(e => e.name === 'compile');
        const files = compileExt.artifacts.map(d => d.relativePath);
        expect(files).to.include('dist/index.js');
        expect(files).to.include('dist/index.d.ts'); // makes sure it saves declaration files
      });
      describe('export and import to another scope', () => {
        before(() => {
          helper.command.exportAllComponents();

          helper.scopeHelper.reInitLocalScope();
          helper.scopeHelper.addRemoteScope();
          helper.command.importComponent('comp1');
        });
        it('should not show the component as modified', () => {
          helper.command.expectStatusToBeClean();
        });
        describe('running compile on the imported component', () => {
          it('should generate dists also after deleting the dists from the workspace', () => {
            const distPath = path.join(
              helper.scopes.localPath,
              'node_modules/@bit',
              `${helper.scopes.remote}.comp1`,
              'dist'
            );
            fs.removeSync(distPath);
            helper.command.runCmd('bit compile');
            expect(distPath).to.be.a.directory();
            expect(path.join(distPath, 'index.js')).to.be.a.file();
          });
        });
      });
    });
    describe('add another component that does not need any compilation', () => {
      let output;
      before(() => {
        helper.scopeHelper.getClonedLocalScope(scopeBeforeTag);
        helper.fs.outputFile('bar/foo.js');
        helper.command.addComponent('bar');
        helper.bitJsonc.addToVariant(undefined, 'bar', 'extensions', {});
        output = helper.command.tagAllComponents();
      });
      // a guard for Flows bug that exits unexpectedly
      it('should be able to tag', () => {
        expect(output).to.have.string('4 component(s) tagged');
      });
      it('should still save the dists on the component with the compiler', () => {
        const catComp = helper.command.catComponent('comp3@latest');
        expect(catComp).to.have.property('extensions');
        const compileExt = catComp.extensions.find(e => e.name === 'compile');
        const files = compileExt.artifacts.map(d => d.relativePath);
        expect(files).to.include('dist/index.js');
      });
    });
  });
});<|MERGE_RESOLUTION|>--- conflicted
+++ resolved
@@ -2,11 +2,7 @@
 import fs from 'fs-extra';
 import chai, { expect } from 'chai';
 import Helper from '../../src/e2e-helper/e2e-helper';
-<<<<<<< HEAD
-import { IS_WINDOWS } from '../../src/constants';
 import { HARMONY_FEATURE } from '../../src/api/consumer/lib/feature-toggle';
-=======
->>>>>>> a9aee646
 
 chai.use(require('chai-fs'));
 

import path from 'path';
import fs from 'fs-extra';
import chai, { expect } from 'chai';
import Helper from '../../src/e2e-helper/e2e-helper';
<<<<<<< HEAD
import { LEGACY_WORKSPACE_CONFIG } from '../../src/api/consumer/lib/feature-toggle';
=======
import { IS_WINDOWS } from '../../src/constants';
>>>>>>> 3f8fb4ed

chai.use(require('chai-fs'));

(IS_WINDOWS ? describe.skip : describe)('compile extension', function() {
  this.timeout(0);
  let helper: Helper;
  before(() => {
    helper = new Helper();
  });
  after(() => {
    helper.scopeHelper.destroy();
  });
  describe('workspace with a new compiler extension', () => {
    let scopeBeforeTag: string;
    before(async () => {
      helper.scopeHelper.initWorkspaceAndRemoteScope();

      const sourceDir = path.join(helper.fixtures.getFixturesDir(), 'components');
      const destination = path.join(helper.scopes.localPath, 'components');
      fs.copySync(path.join(sourceDir, 'help'), path.join(destination, 'help'));
      helper.command.addComponent('components/*');

      helper.fixtures.addExtensionGulpTS();

      const bitjsonc = helper.bitJsonc.read();
      bitjsonc.variants.help = {
        extensions: {
          [`${helper.scopes.remote}/extensions/gulp-ts`]: {},
          compile: {
            compiler: `#@bit/${helper.scopes.remote}.extensions.gulp-ts:transpile`
          }
        }
      };
      helper.bitJsonc.write(bitjsonc);
      scopeBeforeTag = helper.scopeHelper.cloneLocalScope();
    });
    describe('compile from the cmd', () => {
      before(() => {
        helper.command.runCmd('bit compile');
      });
      it('should write dists files inside the capsule', () => {
        const helpCapsule = helper.command.getCapsuleOfComponent('help');
        expect(path.join(helpCapsule, 'dist')).to.be.a.directory();
        expect(path.join(helpCapsule, 'dist/help.js')).to.be.a.file();
      });
    });
    describe('tag the component', () => {
      before(() => {
        helper.command.tagComponent('help');
      });
      it('should save the dists in the objects', () => {
        const catHelp = helper.command.catComponent('help@latest');
        expect(catHelp).to.have.property('dists');
        const dists = catHelp.dists;
        const files = dists.map(d => d.relativePath);
        expect(files).to.include('help.js');
      });
      describe('export and import to another scope', () => {
        before(() => {
          helper.command.exportAllComponents();

          helper.scopeHelper.reInitLocalScope();
          helper.scopeHelper.addRemoteScope();
          helper.command.importComponent('help');
        });
        it('should import the extensions as well into the scope', () => {
          const scopeList = helper.command.listLocalScopeParsed('--scope');
          const ids = scopeList.map(entry => entry.id);
          expect(ids).to.include(`${helper.scopes.remote}/extensions/gulp-ts`);
        });
        it('should not show the component as modified', () => {
          helper.command.expectStatusToBeClean();
        });
        describe('running compile on the imported component', () => {
          before(() => {
            helper.command.runCmd('bit compile help');
          });
          it('should generate dists on the capsule', () => {
            const capsulePath = helper.command.getCapsuleOfComponent('help@0.0.1');
            expect(path.join(capsulePath, 'dist')).to.be.a.directory();
            expect(path.join(capsulePath, 'dist/help.js')).to.be.a.file();
          });
          it('should generate dists also after deleting the dists from the capsule', () => {
            const capsulePath = helper.command.getCapsuleOfComponent('help@0.0.1');
            fs.removeSync(path.join(capsulePath, 'dist'));
            helper.command.runCmd('bit compile help');
            expect(path.join(capsulePath, 'dist')).to.be.a.directory();
            expect(path.join(capsulePath, 'dist/help.js')).to.be.a.file();
          });
        });
      });
    });
    describe('add another component that does not need any compilation', () => {
      let output;
      before(() => {
        helper.scopeHelper.getClonedLocalScope(scopeBeforeTag);
        helper.fs.outputFile('bar/foo.js');
        helper.command.addComponent('bar');
        output = helper.command.tagAllComponents();
      });
      // a guard for Flows bug that exits unexpectedly
      it('should be able to tag', () => {
        expect(output).to.have.string('2 component(s) tagged');
      });
      it('should still save the dists on the component with the compiler', () => {
        const catHelp = helper.command.catComponent('help@latest');
        expect(catHelp).to.have.property('dists');
        const dists = catHelp.dists;
        const files = dists.map(d => d.relativePath);
        expect(files).to.include('help.js');
      });
    });
  });
  describe('workspace with a legacy compiler', () => {
    before(() => {
      helper.command.setFeatures(LEGACY_WORKSPACE_CONFIG);
      helper.scopeHelper.setNewLocalAndRemoteScopes();
      helper.fixtures.populateComponents();
      helper.env.importDummyCompiler();
      helper.command.linkAndRewire();
      helper.command.runCmd('bit compile');
    });
    it('should not change the files locally on the workspace', () => {
      expect(path.join(helper.scopes.localPath, 'dist')).not.to.be.a.path();
    });
    it('should write the dists on the capsule', () => {
      const comp1Capsule = helper.command.getCapsuleOfComponent('comp1');
      expect(path.join(comp1Capsule, 'dist')).to.be.a.path();
      expect(path.join(comp1Capsule, 'dist/index.js')).to.be.a.file();
    });
  });
});<|MERGE_RESOLUTION|>--- conflicted
+++ resolved
@@ -2,11 +2,8 @@
 import fs from 'fs-extra';
 import chai, { expect } from 'chai';
 import Helper from '../../src/e2e-helper/e2e-helper';
-<<<<<<< HEAD
 import { LEGACY_WORKSPACE_CONFIG } from '../../src/api/consumer/lib/feature-toggle';
-=======
 import { IS_WINDOWS } from '../../src/constants';
->>>>>>> 3f8fb4ed
 
 chai.use(require('chai-fs'));
 

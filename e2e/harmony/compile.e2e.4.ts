import path from 'path';
import fs from 'fs-extra';
import chai, { expect } from 'chai';
import Helper from '../../src/e2e-helper/e2e-helper';
import { IS_WINDOWS } from '../../src/constants';

chai.use(require('chai-fs'));

(IS_WINDOWS ? describe.skip : describe)('compile extension', function() {
  this.timeout(0);
  let helper: Helper;
  before(() => {
    helper = new Helper();
  });
  after(() => {
    helper.scopeHelper.destroy();
  });
  describe('workspace with a new compile extension', () => {
    // eslint-disable-next-line @typescript-eslint/no-unused-vars
    let scopeBeforeTag: string;
<<<<<<< HEAD
    before(async () => {
      helper.scopeHelper.initWorkspaceAndRemoteScope();

      const sourceDir = path.join(helper.fixtures.getFixturesDir(), 'components');
      const destination = path.join(helper.scopes.localPath, 'components');
      fs.copySync(path.join(sourceDir, 'help'), path.join(destination, 'help'));
      helper.command.addComponent('components/*');

      helper.fixtures.addExtensionGulpTS();

      const gulpExtensionKey = `${helper.scopes.remote}/extensions/gulp-ts`;
      const gulpExtensionVal = {};
      const compileExtensionKey = 'compile';
      const compileExtensionVal = {
        compiler: `@bit/${helper.scopes.remote}.extensions.gulp-ts`
      };
      helper.extensions.addExtensionToVariant('help', gulpExtensionKey, gulpExtensionVal);
      helper.extensions.addExtensionToVariant('help', compileExtensionKey, compileExtensionVal);
=======
    let appOutput: string;
    before(() => {
      helper.scopeHelper.setNewLocalAndRemoteScopes();
      helper.bitJsonc.addDefaultScope();
      appOutput = helper.fixtures.populateComponentsTS();
      helper.fixtures.addExtensionTS();
      const extensions = {
        [`${helper.scopes.remote}/extensions/typescript`]: {},
        compile: {
          compiler: `@bit/${helper.scopes.remote}.extensions.typescript`
        }
      };
      helper.bitJsonc.addToVariant(undefined, '*', 'extensions', extensions);
>>>>>>> 95f6013f
      scopeBeforeTag = helper.scopeHelper.cloneLocalScope();
    });
    describe('compile from the cmd (compilation for development)', () => {
      before(() => {
        helper.command.runCmd('bit compile');
      });
      it('should not write dists files inside the capsule as it is not needed for development', () => {
        const capsule = helper.command.getCapsuleOfComponent('comp1');
        expect(path.join(capsule, 'dist')).to.not.be.a.path();
      });
      it('should write the dists files inside the node-modules of the component', () => {
        const nmComponent = path.join(
          helper.scopes.localPath,
          'node_modules/@bit',
          `${helper.scopes.remote}.comp1/dist`
        );
        expect(nmComponent).to.be.a.directory();
        expect(path.join(nmComponent, 'index.js')).to.be.a.file();
        expect(path.join(nmComponent, 'index.js.map')).to.be.a.file(); // should save source-map.
      });
      it('the app should work', () => {
        const result = helper.command.runCmd('node app.js');
        expect(result).to.have.string(appOutput);
      });
    });
    describe('tag the components (compilation for release)', () => {
      before(() => {
        helper.command.tagAllComponents();
      });
      it('should write dists files inside the capsule as it is needed for release', () => {
        const capsule = helper.command.getCapsuleOfComponent('comp1');
        expect(path.join(capsule, 'dist')).to.be.a.directory();
        expect(path.join(capsule, 'dist/index.js')).to.be.a.file();
      });
      it('should save the dists in the objects', () => {
        const catComp2 = helper.command.catComponent('comp2@latest');
        expect(catComp2).to.have.property('dists');
        const dists = catComp2.dists;
        const files = dists.map(d => d.relativePath);
        expect(files).to.include('index.js');
        expect(files).to.include('index.d.ts'); // makes sure it saves declaration files
      });
      describe('export and import to another scope', () => {
        before(() => {
          helper.command.exportAllComponents();

          helper.scopeHelper.reInitLocalScope();
          helper.scopeHelper.addRemoteScope();
          helper.command.importComponent('comp1');
        });
        it('should import the extensions as well into the scope', () => {
          const scopeList = helper.command.listLocalScopeParsed('--scope');
          const ids = scopeList.map(entry => entry.id);
          expect(ids).to.include(`${helper.scopes.remote}/extensions/typescript`);
        });
        it('should not show the component as modified', () => {
          helper.command.expectStatusToBeClean();
        });
        // @todo: fix!
        // it started breaking once the compiler extension instance was needed.
        // for imported components, the extension config is there but not the instance.
        describe.skip('running compile on the imported component', () => {
          before(() => {
            helper.command.runCmd('bit compile help');
          });
          it('should generate dists on the capsule', () => {
            const capsulePath = helper.command.getCapsuleOfComponent('help@0.0.1');
            expect(path.join(capsulePath, 'dist')).to.be.a.directory();
            expect(path.join(capsulePath, 'dist/help.js')).to.be.a.file();
          });
          it('should generate dists also after deleting the dists from the capsule', () => {
            const capsulePath = helper.command.getCapsuleOfComponent('help@0.0.1');
            fs.removeSync(path.join(capsulePath, 'dist'));
            helper.command.runCmd('bit compile help');
            expect(path.join(capsulePath, 'dist')).to.be.a.directory();
            expect(path.join(capsulePath, 'dist/help.js')).to.be.a.file();
          });
        });
      });
    });
    describe('add another component that does not need any compilation', () => {
      let output;
      before(() => {
        helper.scopeHelper.getClonedLocalScope(scopeBeforeTag);
        helper.fs.outputFile('bar/foo.js');
        helper.command.addComponent('bar');
        helper.bitJsonc.addToVariant(undefined, 'bar', 'extensions', {});
        output = helper.command.tagAllComponents();
      });
      // a guard for Flows bug that exits unexpectedly
      it('should be able to tag', () => {
        expect(output).to.have.string('4 component(s) tagged');
      });
      it('should still save the dists on the component with the compiler', () => {
        const catComp = helper.command.catComponent('comp3@latest');
        expect(catComp).to.have.property('dists');
        const dists = catComp.dists;
        const files = dists.map(d => d.relativePath);
<<<<<<< HEAD
        expect(files).to.include('help.js');
      });
    });
  });
  describe('workspace with a new compile extension using typescript compiler', () => {
    // eslint-disable-next-line @typescript-eslint/no-unused-vars
    let scopeBeforeTag: string;
    before(() => {
      helper.scopeHelper.setNewLocalAndRemoteScopes();

      helper.fixtures.populateComponentsTS();

      helper.fixtures.addExtensionTS();
      const tsExtensionKey = `${helper.scopes.remote}/extensions/typescript`;
      const tsExtensionVal = {};
      const compileExtensionKey = 'compile';
      const compileExtensionVal = {
        compiler: `@bit/${helper.scopes.remote}.extensions.typescript`
      };
      helper.extensions.addExtensionToVariant('*', tsExtensionKey, tsExtensionVal);
      helper.extensions.addExtensionToVariant('*', compileExtensionKey, compileExtensionVal);
      scopeBeforeTag = helper.scopeHelper.cloneLocalScope();
    });
    describe('compile from the cmd', () => {
      before(() => {
        helper.command.runCmd('bit compile');
      });
      it('should write dists files inside the capsule', () => {
        const capsule = helper.command.getCapsuleOfComponent('comp1');
        expect(path.join(capsule, 'dist')).to.be.a.directory();
        expect(path.join(capsule, 'dist/index.js')).to.be.a.file();
=======
        expect(files).to.include('index.js');
>>>>>>> 95f6013f
      });
    });
  });
});<|MERGE_RESOLUTION|>--- conflicted
+++ resolved
@@ -18,17 +18,12 @@
   describe('workspace with a new compile extension', () => {
     // eslint-disable-next-line @typescript-eslint/no-unused-vars
     let scopeBeforeTag: string;
-<<<<<<< HEAD
-    before(async () => {
-      helper.scopeHelper.initWorkspaceAndRemoteScope();
-
-      const sourceDir = path.join(helper.fixtures.getFixturesDir(), 'components');
-      const destination = path.join(helper.scopes.localPath, 'components');
-      fs.copySync(path.join(sourceDir, 'help'), path.join(destination, 'help'));
-      helper.command.addComponent('components/*');
-
-      helper.fixtures.addExtensionGulpTS();
-
+    let appOutput: string;
+    before(() => {
+      helper.scopeHelper.setNewLocalAndRemoteScopes();
+      helper.bitJsonc.addDefaultScope();
+      appOutput = helper.fixtures.populateComponentsTS();
+      helper.fixtures.addExtensionTS();
       const gulpExtensionKey = `${helper.scopes.remote}/extensions/gulp-ts`;
       const gulpExtensionVal = {};
       const compileExtensionKey = 'compile';
@@ -37,28 +32,13 @@
       };
       helper.extensions.addExtensionToVariant('help', gulpExtensionKey, gulpExtensionVal);
       helper.extensions.addExtensionToVariant('help', compileExtensionKey, compileExtensionVal);
-=======
-    let appOutput: string;
-    before(() => {
-      helper.scopeHelper.setNewLocalAndRemoteScopes();
-      helper.bitJsonc.addDefaultScope();
-      appOutput = helper.fixtures.populateComponentsTS();
-      helper.fixtures.addExtensionTS();
-      const extensions = {
-        [`${helper.scopes.remote}/extensions/typescript`]: {},
-        compile: {
-          compiler: `@bit/${helper.scopes.remote}.extensions.typescript`
-        }
-      };
-      helper.bitJsonc.addToVariant(undefined, '*', 'extensions', extensions);
->>>>>>> 95f6013f
       scopeBeforeTag = helper.scopeHelper.cloneLocalScope();
     });
     describe('compile from the cmd (compilation for development)', () => {
       before(() => {
         helper.command.runCmd('bit compile');
       });
-      it('should not write dists files inside the capsule as it is not needed for development', () => {
+      it.only('should not write dists files inside the capsule as it is not needed for development', () => {
         const capsule = helper.command.getCapsuleOfComponent('comp1');
         expect(path.join(capsule, 'dist')).to.not.be.a.path();
       });
@@ -150,41 +130,7 @@
         expect(catComp).to.have.property('dists');
         const dists = catComp.dists;
         const files = dists.map(d => d.relativePath);
-<<<<<<< HEAD
-        expect(files).to.include('help.js');
-      });
-    });
-  });
-  describe('workspace with a new compile extension using typescript compiler', () => {
-    // eslint-disable-next-line @typescript-eslint/no-unused-vars
-    let scopeBeforeTag: string;
-    before(() => {
-      helper.scopeHelper.setNewLocalAndRemoteScopes();
-
-      helper.fixtures.populateComponentsTS();
-
-      helper.fixtures.addExtensionTS();
-      const tsExtensionKey = `${helper.scopes.remote}/extensions/typescript`;
-      const tsExtensionVal = {};
-      const compileExtensionKey = 'compile';
-      const compileExtensionVal = {
-        compiler: `@bit/${helper.scopes.remote}.extensions.typescript`
-      };
-      helper.extensions.addExtensionToVariant('*', tsExtensionKey, tsExtensionVal);
-      helper.extensions.addExtensionToVariant('*', compileExtensionKey, compileExtensionVal);
-      scopeBeforeTag = helper.scopeHelper.cloneLocalScope();
-    });
-    describe('compile from the cmd', () => {
-      before(() => {
-        helper.command.runCmd('bit compile');
-      });
-      it('should write dists files inside the capsule', () => {
-        const capsule = helper.command.getCapsuleOfComponent('comp1');
-        expect(path.join(capsule, 'dist')).to.be.a.directory();
-        expect(path.join(capsule, 'dist/index.js')).to.be.a.file();
-=======
         expect(files).to.include('index.js');
->>>>>>> 95f6013f
       });
     });
   });

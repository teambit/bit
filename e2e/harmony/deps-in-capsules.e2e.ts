import fs from 'fs-extra';
import path from 'path';
import chai, { expect } from 'chai';

import Helper from '../../src/e2e-helper/e2e-helper';
import NpmCiRegistry, { supportNpmCiRegistryTesting } from '../npm-ci-registry';

chai.use(require('chai-fs'));
chai.use(require('chai-string'));

(supportNpmCiRegistryTesting ? describe : describe.skip)('dependencies in scope aspect capsules', function () {
  this.timeout(0);
  let helper: Helper;
  let envId1;
  let envName1;
  let envId2;
  let envName2;
  let npmCiRegistry: NpmCiRegistry;
  before(async () => {
    helper = new Helper({ scopesOptions: { remoteScopeWithDot: true } });
    helper.scopeHelper.setNewLocalAndRemoteScopes();
    helper.bitJsonc.setPackageManager();
    npmCiRegistry = new NpmCiRegistry(helper);
    await npmCiRegistry.init();
    npmCiRegistry.configureCiInPackageJsonHarmony();
    envName1 = helper.env.setCustomEnv('node-env-1');
    envId1 = `${helper.scopes.remote}/${envName1}`;
    envName2 = helper.env.setCustomEnv('node-env-2');
    envId2 = `${helper.scopes.remote}/${envName2}`;
    helper.command.install('lodash.get lodash.flatten');
    helper.command.compile();
    helper.command.tagAllComponents();
    helper.command.export();

    helper.scopeHelper.reInitLocalScope();
    helper.scopeHelper.addRemoteScope();
    helper.bitJsonc.setupDefault();
  });
  describe('using pnpm', () => {
    before(() => {
      helper.scopeHelper.reInitLocalScope();
      helper.extensions.bitJsonc.addKeyValToDependencyResolver('packageManager', `teambit.dependencies/pnpm`);
      helper.scopeHelper.addRemoteScope();
      helper.bitJsonc.setupDefault();
      helper.fixtures.populateComponents(2);
      helper.extensions.addExtensionToVariant('comp1', `${envId1}@0.0.1`);
      helper.extensions.addExtensionToVariant('comp2', `${envId2}@0.0.1`);
      const capsules = helper.command.capsuleListParsed();
      const scopeAspectCapsulesPath = capsules.scopeAspectsCapsulesRootDir;
      fs.removeSync(scopeAspectCapsulesPath);
      helper.command.status(); // populate capsules.
    });
    it('bit show should show the correct env', () => {
      const env1 = helper.env.getComponentEnv('comp1');
      expect(env1).to.equal(`${envId1}@0.0.1`);
      const env2 = helper.env.getComponentEnv('comp2');
      expect(env2).to.equal(`${envId2}@0.0.1`);
    });
    it('all packages are correctly installed inside capsules', () => {
      const { scopeAspectsCapsulesRootDir } = helper.command.capsuleListParsed();
      const capsuleDirs = fs.readdirSync(scopeAspectsCapsulesRootDir);
      const nodeEnv1CapsuleDir = path.join(
        scopeAspectsCapsulesRootDir,
        // eslint-disable-next-line
        capsuleDirs.find((dir) => dir.includes('node-env-1'))!
      );
      const nodeEnv2CapsuleDir = path.join(
        scopeAspectsCapsulesRootDir,
        // eslint-disable-next-line
        capsuleDirs.find((dir) => dir.includes('node-env-2'))!
      );
      expect(path.join(nodeEnv1CapsuleDir, 'node_modules/lodash.get')).to.be.a.path();
      expect(path.join(nodeEnv2CapsuleDir, 'node_modules/lodash.flatten')).to.be.a.path();
    });
  });
  describe('using Yarn', () => {
    before(() => {
      helper.scopeHelper.reInitLocalScope();
      helper.extensions.bitJsonc.addKeyValToDependencyResolver('packageManager', `teambit.dependencies/yarn`);
      helper.scopeHelper.addRemoteScope();
      helper.bitJsonc.setupDefault();
      helper.fixtures.populateComponents(2);
      helper.extensions.addExtensionToVariant('comp1', `${envId1}@0.0.1`);
      helper.extensions.addExtensionToVariant('comp2', `${envId2}@0.0.1`);
      const capsules = helper.command.capsuleListParsed();
      const scopeAspectCapsulesPath = capsules.scopeAspectsCapsulesRootDir;
      fs.removeSync(scopeAspectCapsulesPath);
      helper.command.status(); // populate capsules.
    });
    it('bit show should show the correct env', () => {
      const env1 = helper.env.getComponentEnv('comp1');
      expect(env1).to.equal(`${envId1}@0.0.1`);
      const env2 = helper.env.getComponentEnv('comp2');
      expect(env2).to.equal(`${envId2}@0.0.1`);
    });
    it('all packages are correctly installed inside capsules', () => {
      const { scopeAspectsCapsulesRootDir } = helper.command.capsuleListParsed();
<<<<<<< HEAD
      expect(
        path.join(scopeAspectsCapsulesRootDir, `${helper.scopes.remote}_node-env-1@0.0.1/node_modules/lodash.get`)
      ).to.be.a.path();
      expect(
        path.join(scopeAspectsCapsulesRootDir, `${helper.scopes.remote}_node-env-2@0.0.1/node_modules/lodash.flatten`)
      ).to.be.a.path();
    });
  });
  describe('using Yarn with isolatedCapsules set to false', () => {
    before(() => {
      helper.scopeHelper.reInitLocalScope();
      helper.extensions.bitJsonc.addKeyValToDependencyResolver('packageManager', `teambit.dependencies/yarn`);
      helper.extensions.bitJsonc.addKeyValToDependencyResolver('isolatedCapsules', false);
      helper.scopeHelper.addRemoteScope();
      helper.bitJsonc.setupDefault();
      helper.fixtures.populateComponents(2);
      helper.extensions.addExtensionToVariant('comp1', `${envId1}@0.0.1`);
      helper.extensions.addExtensionToVariant('comp2', `${envId2}@0.0.1`);
      const capsules = helper.command.capsuleListParsed();
      const scopeAspectCapsulesPath = capsules.scopeAspectsCapsulesRootDir;
      fs.removeSync(scopeAspectCapsulesPath);
      helper.command.status(); // populate capsules.
    });
    it('bit show should show the correct env', () => {
      const env1 = helper.env.getComponentEnv('comp1');
      expect(env1).to.equal(`${envId1}@0.0.1`);
      const env2 = helper.env.getComponentEnv('comp2');
      expect(env2).to.equal(`${envId2}@0.0.1`);
    });
    it('all packages are correctly installed inside capsules', () => {
      const { scopeAspectsCapsulesRootDir } = helper.command.capsuleListParsed();
      expect(path.join(scopeAspectsCapsulesRootDir, 'node_modules/lodash.get')).to.be.a.path();
      expect(path.join(scopeAspectsCapsulesRootDir, 'node_modules/lodash.flatten')).to.be.a.path();
=======
      const env1Folder = `${helper.scopes.remote}_node-env-1@0.0.1`;
      const env2Folder = `${helper.scopes.remote}_node-env-2@0.0.1`;

      expect(path.join(scopeAspectsCapsulesRootDir, env1Folder, 'node_modules/lodash.get')).to.be.a.path();
      expect(path.join(scopeAspectsCapsulesRootDir, env2Folder, 'node_modules/lodash.flatten')).to.be.a.path();
>>>>>>> 9f97749b
    });
  });
  after(() => {
    npmCiRegistry.destroy();
  });
});<|MERGE_RESOLUTION|>--- conflicted
+++ resolved
@@ -95,7 +95,6 @@
     });
     it('all packages are correctly installed inside capsules', () => {
       const { scopeAspectsCapsulesRootDir } = helper.command.capsuleListParsed();
-<<<<<<< HEAD
       expect(
         path.join(scopeAspectsCapsulesRootDir, `${helper.scopes.remote}_node-env-1@0.0.1/node_modules/lodash.get`)
       ).to.be.a.path();
@@ -127,15 +126,11 @@
     });
     it('all packages are correctly installed inside capsules', () => {
       const { scopeAspectsCapsulesRootDir } = helper.command.capsuleListParsed();
-      expect(path.join(scopeAspectsCapsulesRootDir, 'node_modules/lodash.get')).to.be.a.path();
-      expect(path.join(scopeAspectsCapsulesRootDir, 'node_modules/lodash.flatten')).to.be.a.path();
-=======
       const env1Folder = `${helper.scopes.remote}_node-env-1@0.0.1`;
       const env2Folder = `${helper.scopes.remote}_node-env-2@0.0.1`;
 
       expect(path.join(scopeAspectsCapsulesRootDir, env1Folder, 'node_modules/lodash.get')).to.be.a.path();
       expect(path.join(scopeAspectsCapsulesRootDir, env2Folder, 'node_modules/lodash.flatten')).to.be.a.path();
->>>>>>> 9f97749b
     });
   });
   after(() => {

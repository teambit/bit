import chai, { expect } from 'chai';
import chalk from 'chalk';
import path from 'path';
import { uniq } from 'lodash';
import { Extensions } from '../../src/constants';
<<<<<<< HEAD
import { SchemaName } from '@teambit/legacy.consumer-component';
import Helper from '../../src/e2e-helper/e2e-helper';
=======
import { SchemaName } from '../../src/consumer/component/component-schema';
import { Helper } from '@teambit/legacy.e2e-helper';
>>>>>>> a6fd8d79

chai.use(require('chai-fs'));

describe('tag components on Harmony', function () {
  this.timeout(0);
  let helper: Helper;
  before(() => {
    helper = new Helper();
  });
  after(() => {
    helper.scopeHelper.destroy();
  });
  describe('workspace with standard components', () => {
    before(() => {
      helper.scopeHelper.setNewLocalAndRemoteScopes();
      helper.fixtures.populateComponents();
      helper.command.tagAllComponents();
      helper.command.export();
      helper.scopeHelper.reInitLocalScope();
      helper.scopeHelper.addRemoteScope();
      helper.command.importComponent('*');
    });
    it('should import successfully with the schema prop', () => {
      const comp1 = helper.command.catComponent(`${helper.scopes.remote}/comp1@latest`);
      expect(comp1).to.have.property('schema');
      expect(comp1.schema).to.equal(SchemaName.Harmony2);
    });
    it('bit status should work and not show modified', () => {
      const status = helper.command.statusJson();
      expect(status.modifiedComponents).to.be.empty;
    });
    describe('tag without build after full tag', () => {
      before(() => {
        helper.command.tagAllWithoutBuild('--ver 1.0.0 --unmodified');
      });
      it('should not save the builder data from the previous version', () => {
        const comp = helper.command.catComponent(`${helper.scopes.remote}/comp1@latest`);
        const builder = helper.general.getExtension(comp, Extensions.builder);
        expect(builder.data).to.not.have.property('pipeline');
        expect(builder.data).to.not.have.property('artifacts');
      });
      it('should be able to export successfully', () => {
        expect(() => helper.command.export()).to.not.throw();
      });
    });
  });
  describe('tag on Harmony', () => {
    before(() => {
      helper.scopeHelper.setNewLocalAndRemoteScopes();
      helper.fixtures.populateComponents();
      helper.command.tagAllComponents();
      helper.command.export();
      helper.command.tagIncludeUnmodified('0.0.2');
    });
    it('should not show the component as modified', () => {
      const status = helper.command.statusJson();
      expect(status.modifiedComponents).to.be.empty;
    });
    // this happens as a result of package.json in the node_modules for author point to the wrong
    // version. currently, the version is removed.
    it('should not show the dependency with an older version', () => {
      const show = helper.command.showComponentParsed('comp1');
      expect(show.dependencies[0].id).to.equal(`${helper.scopes.remote}/comp2@0.0.2`);
    });
    describe('auto-tag', () => {
      before(() => {
        helper.fs.appendFile('comp2/index.js');
      });
      it('should save the artifacts/dists to the auto-tagged components', () => {
        const comp1 = helper.command.catComponent('comp1@latest');
        const builderExt = comp1.extensions.find((e) => e.name === Extensions.builder);
        expect(builderExt.data).to.have.property('artifacts');
        const compilerArtifacts = builderExt.data.artifacts.find((a) => a.task.id === Extensions.compiler);
        expect(compilerArtifacts.files.length).to.be.greaterThan(0);
      });
    });
  });
  describe('soft tag', () => {
    before(() => {
      helper.scopeHelper.setNewLocalAndRemoteScopes();
      helper.fixtures.populateComponents();
      helper.command.softTag();
    });
    it('should add a property of nextVersion in .bitmap file', () => {
      const bitMap = helper.bitMap.readComponentsMapOnly();
      const componentsMap: any = Object.values(bitMap);
      componentsMap.forEach((componentMap) => {
        expect(componentMap).to.have.property('nextVersion');
        expect(componentMap.nextVersion.version).to.equal('patch');
      });
    });
    it('bit status should show the new components as soft tagged', () => {
      const status = helper.command.status();
      expect(chalk.reset(status)).to.have.string('comp1 ... ok (soft-tagged)');
    });
    describe('tagging with --persist flag', () => {
      before(() => {
        helper.command.persistTag();
      });
      it('should tag and remove the nextVersion property in .bitmap file', () => {
        const bitMap = helper.bitMap.readComponentsMapOnly();
        const componentsMap = Object.values(bitMap);
        componentsMap.forEach((componentMap) => {
          expect(componentMap).to.not.have.property('nextVersion');
        });
        const ids = Object.keys(bitMap);
        ids.forEach((id) => expect(bitMap[id].version).to.equal('0.0.1'));
      });
      it('bit status should not show as soft-tagged', () => {
        const status = helper.command.status();
        expect(chalk.reset(status)).to.not.have.string('soft-tagged');
      });
      describe('modify a component that has dependents and soft-tag it', () => {
        before(() => {
          helper.fs.appendFile('comp3/index.js');
          helper.command.softTag('comp3');
        });
        it('should save the nextVersion data into potential auto-tag bitmap entries', () => {
          const bitMap = helper.bitMap.readComponentsMapOnly();
          expect(bitMap.comp2).to.have.property('nextVersion');
          expect(bitMap.comp1).to.have.property('nextVersion');
        });
      });
    });
    describe('soft tag with specific version and message', () => {
      before(() => {
        helper.command.softTag('--ver 2.0.0 --unmodified -m "my custom message"');
      });
      it('should save the version and the message into the .bitmap file', () => {
        const bitMap = helper.bitMap.readComponentsMapOnly();
        const componentsMap: any[] = Object.values(bitMap);
        componentsMap.forEach((componentMap) => {
          expect(componentMap).to.have.property('nextVersion');
          expect(componentMap.nextVersion.version).to.equal('2.0.0');
          expect(componentMap.nextVersion.message).to.match(/bump dependencies versions|my custom message/);
        });
      });
    });
    describe('soft tag with specific version attached to a component-id', () => {
      before(() => {
        helper.scopeHelper.reInitLocalScope();
        helper.fixtures.populateComponents(1);
        helper.command.softTag('comp1@0.0.5');
      });
      it('should save the version into the .bitmap file', () => {
        const bitMap = helper.bitMap.readComponentsMapOnly();
        const componentMap = bitMap.comp1;
        expect(componentMap).to.have.property('nextVersion');
        expect(componentMap.nextVersion.version).to.equal('0.0.5');
      });
    });
    describe('soft tag after soft tag', () => {
      let tagOutput;
      before(() => {
        helper.command.softTag('--ver 2.0.0');
        tagOutput = helper.command.softTag('--ver 3.0.0');
      });
      it('should show the output according to the new soft-tag', () => {
        expect(tagOutput).to.have.string('3.0.0');
        expect(tagOutput).to.not.have.string('2.0.0');
      });
      it('should save the version and the message into the .bitmap file', () => {
        const bitMap = helper.bitMap.readComponentsMapOnly();
        const componentsMap: any[] = Object.values(bitMap);
        componentsMap.forEach((componentMap) => {
          expect(componentMap.nextVersion.version).to.equal('3.0.0');
        });
      });
    });
    describe('untag', () => {
      before(() => {
        helper.command.softTag('--ver 3.0.0');
        helper.command.resetSoft('--all');
      });
      it('should remove the nextVersion from the .bitmap file', () => {
        const bitMap = helper.bitMap.readComponentsMapOnly();
        const componentsMap: any[] = Object.values(bitMap);
        componentsMap.forEach((componentMap) => {
          expect(componentMap).to.not.have.property('nextVersion');
        });
      });
    });
  });
  describe('tag scope', () => {
    let beforeTagScope: string;
    before(() => {
      helper.scopeHelper.setNewLocalAndRemoteScopes();
      helper.fixtures.populateComponents(3);
      helper.command.tagWithoutBuild('comp3@0.0.3');
      helper.command.tagWithoutBuild('comp2@0.0.2');
      helper.command.tagWithoutBuild('comp1@0.0.1');
      beforeTagScope = helper.scopeHelper.cloneLocalScope();
    });
    describe('without version', () => {
      let output;
      before(() => {
        output = helper.command.tagIncludeUnmodifiedWithoutBuild();
      });
      it('should bump each component by patch', () => {
        expect(output).to.have.string('comp1@0.0.2');
        expect(output).to.have.string('comp2@0.0.3');
        expect(output).to.have.string('comp3@0.0.4');
      });
    });
    describe('without version and --minor flag', () => {
      let output;
      before(() => {
        helper.scopeHelper.getClonedLocalScope(beforeTagScope);
        output = helper.command.tagIncludeUnmodifiedWithoutBuild('', '--minor');
      });
      it('should bump each component by patch', () => {
        expect(output).to.have.string('comp1@0.1.0');
        expect(output).to.have.string('comp2@0.1.0');
        expect(output).to.have.string('comp3@0.1.0');
      });
    });
  });
  describe('with failing tests', () => {
    let beforeTagScope: string;
    before(() => {
      helper.scopeHelper.setNewLocalAndRemoteScopes();
      helper.fs.outputFile('bar/index.js');
      helper.fs.outputFile('bar/foo.spec.js'); // it will fail as it doesn't have any test
      helper.command.addComponent('bar');
      beforeTagScope = helper.scopeHelper.cloneLocalScope();
    });
    it('should fail without --skip-tests', () => {
      const cmd = () => helper.command.tagAllComponents();
      const error = new Error('Failed task 1: "teambit.defender/tester:JestTest" of env "teambit.harmony/node"');
      helper.general.expectToThrow(cmd, error);
      const stagedConfigPath = helper.general.getStagedConfigPath();
      expect(stagedConfigPath).to.not.be.a.path();
    });
    it('should succeed with --skip-tests', () => {
      helper.scopeHelper.getClonedLocalScope(beforeTagScope);
      expect(() => helper.command.tagAllComponents('--skip-tests')).to.not.throw();
    });
    it('should succeed with --ignore-build-errors', () => {
      helper.scopeHelper.getClonedLocalScope(beforeTagScope);
      expect(() => helper.command.tagAllComponents('--ignore-build-errors')).to.not.throw();
    });
  });
  describe('modified one component, the rest are auto-tag pending', () => {
    before(() => {
      helper.scopeHelper.setNewLocalAndRemoteScopes();
      helper.fixtures.populateComponents();
      helper.command.tagAllWithoutBuild();
      // modify only comp3. so then comp1 and comp2 are auto-tag pending
      helper.fs.appendFile('comp3/index.js');
    });
    describe('tag with specific version', () => {
      before(() => {
        helper.command.tagAllWithoutBuild('--ver 1.0.0');
      });
      it('should set the specified version to the modified component and bumped by patch the auto-tagged', () => {
        const bitMap = helper.bitMap.read();
        expect(bitMap.comp3.version).to.equal('1.0.0');
        expect(bitMap.comp1.version).to.equal('0.0.2');
        expect(bitMap.comp2.version).to.equal('0.0.2');
      });
    });
    describe('tag with --scope flag', () => {
      before(() => {
        helper.fs.appendFile('comp3/index.js');
        helper.command.tagIncludeUnmodifiedWithoutBuild('2.0.0');
      });
      it('should set all components versions to the scope flag', () => {
        const bitMap = helper.bitMap.read();
        expect(bitMap.comp3.version).to.equal('2.0.0');
        expect(bitMap.comp1.version).to.equal('2.0.0');
        expect(bitMap.comp2.version).to.equal('2.0.0');
      });
    });
  });
  describe('using --incremented-by flag', () => {
    let afterFirstTag: string;
    before(() => {
      helper.scopeHelper.setNewLocalAndRemoteScopes();
      helper.workspaceJsonc.setPackageManager();
      helper.fixtures.populateComponents(3);
      helper.command.tagAllWithoutBuild();
      afterFirstTag = helper.scopeHelper.cloneLocalScope();
    });
    describe('increment the default (patch)', () => {
      before(() => {
        helper.fixtures.populateComponents(3, undefined, 'v2-patch');
        helper.command.tagAllWithoutBuild('--increment-by 4');
      });
      it('should set the specified version to the modified component and bumped by patch the auto-tagged', () => {
        const bitMap = helper.bitMap.read();
        expect(bitMap.comp1.version).to.equal('0.0.5');
        expect(bitMap.comp2.version).to.equal('0.0.5');
        expect(bitMap.comp3.version).to.equal('0.0.5');
      });
    });
    describe('increment the default (minor)', () => {
      before(() => {
        helper.scopeHelper.getClonedLocalScope(afterFirstTag);
        helper.fixtures.populateComponents(3, undefined, 'v2-minor');
        helper.command.tagAllWithoutBuild('--minor --increment-by 2');
      });
      it('should set the specified version to the modified component and bumped by patch the auto-tagged', () => {
        const bitMap = helper.bitMap.read();
        expect(bitMap.comp1.version).to.equal('0.2.0');
        expect(bitMap.comp2.version).to.equal('0.2.0');
        expect(bitMap.comp3.version).to.equal('0.2.0');
      });
    });
    describe('auto-tag', () => {
      before(() => {
        helper.scopeHelper.getClonedLocalScope(afterFirstTag);
        // modify only comp3. so then comp1 and comp2 are auto-tag pending
        helper.fs.appendFile('comp3/index.js');
        helper.command.tagAllWithoutBuild('--increment-by 3');
      });
      it('should set the specified version to the modified component and bumped by patch the auto-tagged', () => {
        const bitMap = helper.bitMap.read();
        expect(bitMap.comp1.version).to.equal('0.0.4');
        expect(bitMap.comp2.version).to.equal('0.0.4');
        expect(bitMap.comp3.version).to.equal('0.0.4');
      });
    });
  });
  describe('tag pre-release', () => {
    let tagOutput: string;
    before(() => {
      helper.scopeHelper.setNewLocalAndRemoteScopes();
      helper.workspaceJsonc.setPackageManager();
      helper.fixtures.populateComponents(3);
      tagOutput = helper.command.tagAllWithoutBuild('--increment prerelease --prerelease-id dev');
    });
    it('should tag all components according to the pre-release version', () => {
      expect(tagOutput).to.have.string('comp1@0.0.1-dev.0');
    });
    describe('increment pre-release', () => {
      before(() => {
        helper.fixtures.populateComponents(3, undefined, 'v2');
        tagOutput = helper.command.tagAllWithoutBuild('--increment prerelease');
      });
      it('should use the last pre-release identifier and increment it', () => {
        expect(tagOutput).to.have.string('comp1@0.0.1-dev.1');
      });
    });
  });
  describe('auto-tag with pre-release', () => {
    let tagOutput: string;
    before(() => {
      helper.scopeHelper.setNewLocalAndRemoteScopes();
      helper.fixtures.populateComponents(3);
      helper.command.tagAllWithoutBuild();
      tagOutput = helper.command.tagWithoutBuild('comp3', '--unmodified --increment prerelease --prerelease-id dev');
    });
    it('should auto-tag dependents according to the pre-release version', () => {
      expect(tagOutput).to.have.string('comp1@0.0.2-dev.0');
    });
  });
  describe('invalid pre-release after normal tag', () => {
    let result: string;
    before(() => {
      helper.scopeHelper.setNewLocalAndRemoteScopes();
      helper.fixtures.populateComponents(1);
      helper.command.tagAllWithoutBuild();
      result = helper.general.runWithTryCatch(`bit tag --unmodified --pre-release "h?h"`);
    });
    it('should throw an error', () => {
      expect(result).to.have.string('is not a valid semantic version');
    });
    it('should not create a new version', () => {
      const comp = helper.command.catComponent('comp1');
      const ver1Hash = comp.versions['0.0.1'];
      expect(comp.head).to.equal(ver1Hash);
    });
  });
  describe('soft-tag pre-release', () => {
    let tagOutput: string;
    before(() => {
      helper.scopeHelper.setNewLocalAndRemoteScopes();
      helper.workspaceJsonc.setPackageManager();
      helper.fixtures.populateComponents(3);
      tagOutput = helper.command.softTag('--pre-release dev');
    });
    it('should save the pre-release name in the .bitmap file', () => {
      const bitMap = helper.bitMap.read();
      const nextVersion = bitMap.comp1.nextVersion;
      expect(nextVersion.version).to.equal('prerelease');
      expect(nextVersion.preRelease).to.equal('dev');
    });
    describe('persist the soft-tag', () => {
      before(() => {
        tagOutput = helper.command.persistTagWithoutBuild();
      });
      it('should use the data in the .bitmap file and tag as a pre-release version', () => {
        expect(tagOutput).to.have.string('comp1@0.0.1-dev.0');
      });
    });
  });
  describe('builder data saved in the model', () => {
    before(() => {
      helper.scopeHelper.setNewLocalAndRemoteScopes();
      helper.fixtures.populateComponents(1);
      helper.command.tagAllComponents();
    });
    it('should not save the build data twice', () => {
      const comp1 = helper.command.catComponent('comp1@latest');
      const builderExt = helper.general.getExtension(comp1, Extensions.builder);
      const taskIds = builderExt.data.pipeline.map((p) => `${p.taskId}:${p.taskName}`);
      const taskIdsUniq = uniq(taskIds);
      expect(taskIds.length).to.equal(taskIdsUniq.length);
    });
  });
  describe('soft tag --minor with auto-tag', () => {
    before(() => {
      helper.scopeHelper.setNewLocalAndRemoteScopes();
      helper.fixtures.populateComponents();
      helper.command.tagAllWithoutBuild();
      helper.fs.appendFile('comp2/index.js');
      helper.command.softTag('--minor');
    });
    it('should not bump the auto-tagged with minor but with patch', () => {
      const bitMap = helper.bitMap.readComponentsMapOnly();
      expect(bitMap.comp2.nextVersion.version).equal('minor');
      expect(bitMap.comp1.nextVersion.version).equal('patch');
    });
  });
  describe('with tiny cache', () => {
    before(() => {
      helper.scopeHelper.setNewLocalAndRemoteScopes();
      helper.fixtures.populateComponents(1, false);
      helper.command.tagAllWithoutBuild();
      helper.fixtures.populateComponents(1, false, 'v2');
      helper.command.runCmd('bit config set cache.max.objects 1');
    });
    after(() => {
      helper.command.runCmd('bit config del cache.max.objects');
    });
    // previously, it was throwing "VersionNotFound" and "VersionNotFoundOnFS".
    it('should not throw', () => {
      // don't skip the build here. otherwise, you won't be able to reproduce.
      expect(() => helper.command.tagAllComponents()).not.to.throw();
    });
  });
  describe('package.json update', () => {
    before(() => {
      helper.scopeHelper.setNewLocalAndRemoteScopes();
      helper.fixtures.populateComponents(1);
      helper.command.tagAllWithoutBuild();
    });
    it('should update package.json on the workspace with the new tag', () => {
      const pkgJson = helper.fs.readJsonFile(
        path.join('node_modules', `@${helper.scopes.remote}/comp1`, 'package.json')
      );
      expect(pkgJson.version).to.equal('0.0.1');
      expect(pkgJson.componentId.version).to.equal('0.0.1');
    });
  });
  describe('tagging a snapped component by specifying the id', () => {
    let tagOutput: string;
    before(() => {
      helper.scopeHelper.setNewLocalAndRemoteScopes();
      helper.fixtures.populateComponents(1);
      helper.command.snapAllComponentsWithoutBuild();
      tagOutput = helper.command.tagWithoutBuild('comp1');
    });
    it('should tag successfully without needing to add --unmodified', () => {
      expect(tagOutput).to.have.string('comp1@0.0.1');
    });
  });
});<|MERGE_RESOLUTION|>--- conflicted
+++ resolved
@@ -2,14 +2,9 @@
 import chalk from 'chalk';
 import path from 'path';
 import { uniq } from 'lodash';
-import { Extensions } from '../../src/constants';
-<<<<<<< HEAD
+import { Extensions } from '@teambit/legacy.constants';
 import { SchemaName } from '@teambit/legacy.consumer-component';
-import Helper from '../../src/e2e-helper/e2e-helper';
-=======
-import { SchemaName } from '../../src/consumer/component/component-schema';
 import { Helper } from '@teambit/legacy.e2e-helper';
->>>>>>> a6fd8d79
 
 chai.use(require('chai-fs'));
 

import chai, { expect } from 'chai';
<<<<<<< HEAD
import { Extensions } from '@teambit/legacy.constants';
import Helper from '../../src/e2e-helper/e2e-helper';
=======
import { Extensions } from '@teambit/legacy/dist/constants';
import { Helper } from '@teambit/legacy.e2e-helper';
>>>>>>> a6fd8d79

chai.use(require('chai-fs'));

describe('sign command', function () {
  this.timeout(0);
  let helper: Helper;
  before(() => {
    helper = new Helper();
  });
  after(() => {
    helper.scopeHelper.destroy();
  });
  describe('simple case with one scope with --push flag', () => {
    let signOutput: string;
    let localWorkspace: string;
    before(() => {
      helper.scopeHelper.setNewLocalAndRemoteScopes();
      helper.fixtures.populateComponents(2);
      helper.command.tagAllWithoutBuild();
      helper.command.export();
      localWorkspace = helper.scopeHelper.cloneLocalScope();
      // yes, this is strange, it adds the remote-scope to itself as a remote. we need it because
      // we run "action" command from the remote to itself to clear the cache. (needed because
      // normally bit-sign is running from the fs but a different http service is running as well)
      helper.scopeHelper.addRemoteScope(undefined, helper.scopes.remotePath);
      const ids = [`${helper.scopes.remote}/comp1`, `${helper.scopes.remote}/comp2`];
      // console.log('sign-command', `bit sign ${ids.join(' ')}`);
      signOutput = helper.command.sign(ids, '--push --original-scope', helper.scopes.remotePath);
    });
    it('on the workspace, the build status should be pending', () => {
      const comp1 = helper.command.catComponent(`${helper.scopes.remote}/comp1@latest`);
      expect(comp1.buildStatus).to.equal('pending');
    });
    it('should sign successfully', () => {
      expect(signOutput).to.include('the following 2 component(s) were signed with build-status "succeed"');
    });
    it('should save updated versions on the remotes', () => {
      const comp1 = helper.command.catComponent(`${helper.scopes.remote}/comp1@latest`, helper.scopes.remotePath);
      expect(comp1.buildStatus).to.equal('succeed');
      expect(comp1.modified).to.have.lengthOf(1);
    });
    it('should have extracted the schema correctly', () => {
      const comp1 = helper.command.catComponent(`${helper.scopes.remote}/comp1@latest`, helper.scopes.remotePath);
      const builderArtifacts = comp1.extensions.find((e) => e.name === Extensions.builder).data.artifacts;
      const schemaArtifact = builderArtifacts.find(
        (a) => a.task.id === 'teambit.semantics/schema' && a.task.name === 'ExtractSchema'
      );
      expect(schemaArtifact).to.not.be.undefined;
    });
    describe('running bit import on the workspace', () => {
      before(() => {
        helper.command.importAllComponents();
      });
      it('should bring the updated Version from the remote', () => {
        const comp1 = helper.command.catComponent(`${helper.scopes.remote}/comp1@latest`);
        expect(comp1.buildStatus).to.equal('succeed');
      });
    });
    describe('running bit artifacts', () => {
      let artifactsOutput: string;
      before(() => {
        helper.scopeHelper.getClonedLocalScope(localWorkspace);
        artifactsOutput = helper.command.artifacts('comp1');
      });
      it('should import the built Version and shows the built artifacts successfully', () => {
        expect(artifactsOutput).to.include('teambit.compilation/compiler');
        expect(artifactsOutput).to.include('index.js');
      });
    });
  });
  describe('simple case with one scope without --push flag', () => {
    let signOutput: string;
    before(() => {
      helper.scopeHelper.setNewLocalAndRemoteScopes();
      helper.fixtures.populateComponents(2);
      helper.command.tagAllWithoutBuild();
      helper.command.export();
      const ids = [`${helper.scopes.remote}/comp1`, `${helper.scopes.remote}/comp2`];
      // console.log('sign-command', `bit sign ${ids.join(' ')}`);
      signOutput = helper.command.sign(ids, '--original-scope', helper.scopes.remotePath);
    });
    it('on the workspace, the build status should be pending', () => {
      const comp1 = helper.command.catComponent(`${helper.scopes.remote}/comp1@latest`);
      expect(comp1.buildStatus).to.equal('pending');
    });
    it('should sign successfully', () => {
      expect(signOutput).to.include('the following 2 component(s) were signed with build-status "succeed"');
    });
  });
  describe('sign a built component', () => {
    let signRemote;
    let firstSnap;
    before(() => {
      helper.scopeHelper.setNewLocalAndRemoteScopes();
      helper.fixtures.populateComponents(1);
      helper.command.snapComponent('comp1', undefined, '--build');
      firstSnap = helper.command.getHead('comp1');
      helper.command.export();
      signRemote = helper.scopeHelper.getNewBareScope('-remote-sign');
    });
    it('should sign the last successfully', () => {
      helper.scopeHelper.addRemoteScope(helper.scopes.remotePath, signRemote.scopePath);
      const signOutput = helper.command.sign([`${helper.scopes.remote}/comp1@${firstSnap}`], '', signRemote.scopePath);
      expect(signOutput).to.include('the following component(s) were already signed successfully');
      expect(signOutput).to.include('no more components left to sign');
    });
  });
  describe('without specifying the ids', () => {
    let signOutput: string;
    before(() => {
      helper.scopeHelper.setNewLocalAndRemoteScopes();
      helper.fixtures.populateComponents(2);
      helper.command.tagAllWithoutBuild();
      helper.command.export();
      // console.log('sign-command', `bit sign ${ids.join(' ')}`);
      signOutput = helper.command.sign([], '--original-scope', helper.scopes.remotePath);
    });
    it('should sign successfully', () => {
      expect(signOutput).to.include('the following 2 component(s) were signed with build-status "succeed"');
    });
  });
  describe('failure case', () => {
    let signOutput: string;
    before(() => {
      helper.scopeHelper.setNewLocalAndRemoteScopes();
      helper.fs.outputFile('bar/index.js');
      helper.fs.outputFile('bar/foo.spec.js'); // it will fail as it doesn't have any test
      helper.command.addComponent('bar');
      helper.command.tagAllWithoutBuild();
      helper.command.export();
      // yes, this is strange, it adds the remote-scope to itself as a remote. we need it because
      // we run "action" command from the remote to itself to clear the cache. (needed because
      // normally bit-sign is running from the fs but a different http service is running as well)
      helper.scopeHelper.addRemoteScope(undefined, helper.scopes.remotePath);
      const ids = [`${helper.scopes.remote}/bar`];
      // console.log('sign-command', `bit sign ${ids.join(' ')}`);
      signOutput = helper.command.sign(ids, '--always-succeed --push --original-scope', helper.scopes.remotePath);
    });
    it('on the workspace, the build status should be pending', () => {
      const comp1 = helper.command.catComponent(`${helper.scopes.remote}/bar@latest`);
      expect(comp1.buildStatus).to.equal('pending');
    });
    it('should sign with failure', () => {
      expect(signOutput).to.include('the following 1 component(s) were signed with build-status "failed"');
    });
    it('should save updated versions on the remotes', () => {
      const comp1 = helper.command.catComponent(`${helper.scopes.remote}/bar@latest`, helper.scopes.remotePath);
      expect(comp1.buildStatus).to.equal('failed');
    });
    describe('running bit import on the workspace', () => {
      before(() => {
        helper.command.import('--all-history');
      });
      it('should bring the updated Version from the remote', () => {
        const comp1 = helper.command.catComponent(`${helper.scopes.remote}/bar@latest`);
        expect(comp1.buildStatus).to.equal('failed');
      });
    });
  });
  describe('sign components from lanes', () => {
    let signOutput: string;
    let secondScopeName: string;
    let snapHash: string;
    let firstSnapHash: string;
    let signRemote;
    before(() => {
      helper.scopeHelper.setNewLocalAndRemoteScopes();

      const secondRemote = helper.scopeHelper.getNewBareScope();
      helper.scopeHelper.addRemoteScope(secondRemote.scopePath);
      helper.scopeHelper.addRemoteScope(secondRemote.scopePath, helper.scopes.remotePath);
      secondScopeName = secondRemote.scopeName;

      helper.command.createLane();
      helper.fixtures.populateComponents(1);
      helper.command.setScope(secondScopeName, 'comp1');
      helper.command.snapAllComponentsWithoutBuild();
      firstSnapHash = helper.command.getHeadOfLane('dev', 'comp1');
      helper.command.snapAllComponentsWithoutBuild('--unmodified');
      snapHash = helper.command.getHeadOfLane('dev', 'comp1');
      helper.command.export();
      signRemote = helper.scopeHelper.getNewBareScope('-remote-sign');
    });
    it('should sign the last successfully', () => {
      helper.scopeHelper.addRemoteScope(helper.scopes.remotePath, signRemote.scopePath);
      signOutput = helper.command.sign(
        [`${secondScopeName}/comp1@${snapHash}`],
        `--lane ${helper.scopes.remote}/dev --save-locally`,
        signRemote.scopePath
      );
      expect(signOutput).to.include('the following 1 component(s) were signed with build-status "succeed"');
      expect(signOutput).to.not.include('tag pipe');
      expect(signOutput).to.include('snap pipe');

      const obj = helper.command.catObject(snapHash, true, signRemote.scopePath);
      const pkgAspectData = helper.command.getAspectsData(obj, Extensions.pkg);
      const version = pkgAspectData.data.pkgJson.version;
      expect(version).to.equal(`0.0.0-${snapHash}`);
    });
    it('should be able to sign previous snaps on this lane successfully', () => {
      helper.scopeHelper.addRemoteScope(helper.scopes.remotePath, signRemote.scopePath);
      signOutput = helper.command.sign(
        [`${secondScopeName}/comp1@${firstSnapHash}`],
        `--lane ${helper.scopes.remote}/dev --save-locally`,
        signRemote.scopePath
      );
      expect(signOutput).to.include('the following 1 component(s) were signed with build-status "succeed"');

      const obj = helper.command.catObject(firstSnapHash, true, signRemote.scopePath);
      const pkgAspectData = helper.command.getAspectsData(obj, Extensions.pkg);
      const version = pkgAspectData.data.pkgJson.version;
      expect(version).to.equal(`0.0.0-${firstSnapHash}`);
    });
    it('should sign the last successfully and export', () => {
      signRemote = helper.scopeHelper.getNewBareScope('-remote-sign');
      helper.scopeHelper.addRemoteScope(helper.scopes.remotePath, signRemote.scopePath);
      signOutput = helper.command.sign(
        [`${secondScopeName}/comp1@${snapHash}`],
        `--lane ${helper.scopes.remote}/dev --push`,
        signRemote.scopePath
      );
      expect(signOutput).to.include('the following 1 component(s) were signed with build-status "succeed"');
    });
  });
  describe('circular dependencies between two scopes', () => {
    let signOutput: string;
    before(() => {
      helper.scopeHelper.setNewLocalAndRemoteScopes();
      const secondRemote = helper.scopeHelper.getNewBareScope();
      helper.scopeHelper.addRemoteScope(secondRemote.scopePath);
      helper.scopeHelper.addRemoteScope(secondRemote.scopePath, helper.scopes.remotePath);
      helper.scopeHelper.addRemoteScope(helper.scopes.remotePath, secondRemote.scopePath);
      helper.fs.outputFile('comp1/index.js', `require('@${secondRemote.scopeName}/comp2');`);
      helper.fs.outputFile('comp2/index.js', `require('@${helper.scopes.remote}/comp1');`);
      helper.command.addComponent('comp1');
      helper.workspaceJsonc.addToVariant('comp2', 'defaultScope', secondRemote.scopeName);
      helper.command.addComponent('comp2');
      helper.command.linkAndCompile();
      helper.command.tagAllWithoutBuild('--ignore-issues="CircularDependencies"');
      helper.command.export();

      const signRemote = helper.scopeHelper.getNewBareScope('-remote-sign');
      helper.scopeHelper.addRemoteScope(secondRemote.scopePath, signRemote.scopePath);
      signOutput = helper.command.sign(
        [`${helper.scopes.remote}/comp1`, `${secondRemote.scopeName}/comp2`],
        '--push',
        signRemote.scopePath
      );
    });
    it('on the workspace, the build status should be pending', () => {
      const comp1 = helper.command.catComponent(`${helper.scopes.remote}/comp1@latest`);
      expect(comp1.buildStatus).to.equal('pending');
    });
    it('should sign successfully', () => {
      expect(signOutput).to.include('the following 2 component(s) were signed with build-status "succeed"');
    });
    it('should save updated versions on the remotes', () => {
      const comp1 = helper.command.catComponent(`${helper.scopes.remote}/comp1@latest`, helper.scopes.remotePath);
      expect(comp1.buildStatus).to.equal('succeed');
    });
  });
});<|MERGE_RESOLUTION|>--- conflicted
+++ resolved
@@ -1,11 +1,6 @@
 import chai, { expect } from 'chai';
-<<<<<<< HEAD
 import { Extensions } from '@teambit/legacy.constants';
-import Helper from '../../src/e2e-helper/e2e-helper';
-=======
-import { Extensions } from '@teambit/legacy/dist/constants';
 import { Helper } from '@teambit/legacy.e2e-helper';
->>>>>>> a6fd8d79
 
 chai.use(require('chai-fs'));
 

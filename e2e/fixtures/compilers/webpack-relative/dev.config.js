<<<<<<< HEAD
const {merge} = require('webpack-merge');
=======
const { merge } = require('webpack-merge');
>>>>>>> 253a1c0d
const baseConfig = require('./base/base.config.js');

module.exports = merge(baseConfig, {
  devtool: 'eval-source-map',

  devServer: {
    inline: true,
    contentBase: 'src',
    port: '3001',
  },

  module: {
    rules: [
      {
        test: /\.css$/,
        use: [
          'style-loader',
          'css-loader?importLoaders=1',
        ],
      },
    ],
  },
});<|MERGE_RESOLUTION|>--- conflicted
+++ resolved
@@ -1,8 +1,4 @@
-<<<<<<< HEAD
-const {merge} = require('webpack-merge');
-=======
 const { merge } = require('webpack-merge');
->>>>>>> 253a1c0d
 const baseConfig = require('./base/base.config.js');
 
 module.exports = merge(baseConfig, {

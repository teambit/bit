--- conflicted
+++ resolved
@@ -12,7 +12,7 @@
 describe('typescript', function () {
   this.timeout(0);
   after(() => {
-    // helper.destroyEnv();
+    helper.destroyEnv();
   });
 
   // This is one of the most important cases, because it involve a lot of working pieces from the base flow:
@@ -70,8 +70,8 @@
         helper.importComponent('bar/foo');
         localConsumerFiles = helper.getConsumerFiles('*.{js,ts,json}');
       });
-      const isStringPath = path.join('components', '.dependencies', 'utils', 'is-string', helper.remoteScope, '1');
-      const isTypePath = path.join('components', '.dependencies', 'utils', 'is-type', helper.remoteScope, '1');
+      const isStringPath = path.join('components', '.dependencies', 'utils', 'is-string', helper.remoteScope, '0.0.1');
+      const isTypePath = path.join('components', '.dependencies', 'utils', 'is-type', helper.remoteScope, '0.0.1');
       it('should keep the original directory structure of the main component', () => {
         const expectedLocation = path.join('components', 'bar', 'foo', 'bar', 'foo.ts');
         expect(localConsumerFiles).to.include(expectedLocation);
@@ -100,19 +100,7 @@
         });
       });
       it('should create an index.js file on the is-string dependency root dir pointing to the main file', () => {
-<<<<<<< HEAD
         const expectedLocation = path.join(isStringPath, 'index.js');
-=======
-        const expectedLocation = path.join(
-          'components',
-          '.dependencies',
-          'utils',
-          'is-string',
-          helper.remoteScope,
-          '0.0.1',
-          'index.js'
-        );
->>>>>>> 44ef80bf
         expect(localConsumerFiles).to.include(expectedLocation);
         const indexPath = path.join(helper.localScopePath, expectedLocation);
         const indexFileContent = fs.readFileSync(indexPath).toString();
@@ -122,19 +110,7 @@
         );
       });
       it('should point the main file key in the is-string dependency package.json to the dist main file', () => {
-<<<<<<< HEAD
         const packageJsonFolder = path.join(helper.localScopePath, isStringPath);
-=======
-        const packageJsonFolder = path.join(
-          helper.localScopePath,
-          'components',
-          '.dependencies',
-          'utils',
-          'is-string',
-          helper.remoteScope,
-          '0.0.1'
-        );
->>>>>>> 44ef80bf
         const packageJsonContent = helper.readPackageJson(packageJsonFolder);
         expect(packageJsonContent).to.deep.include({
           name: 'utils-is-string',
@@ -143,19 +119,7 @@
         });
       });
       it('should create an index.js file on the is-type dependency root dir pointing to the main file', () => {
-<<<<<<< HEAD
         const expectedLocation = path.join(isTypePath, 'index.js');
-=======
-        const expectedLocation = path.join(
-          'components',
-          '.dependencies',
-          'utils',
-          'is-type',
-          helper.remoteScope,
-          '0.0.1',
-          'index.js'
-        );
->>>>>>> 44ef80bf
         expect(localConsumerFiles).to.include(expectedLocation);
         const indexPath = path.join(helper.localScopePath, expectedLocation);
         const indexFileContent = fs.readFileSync(indexPath).toString();
@@ -165,19 +129,7 @@
         );
       });
       it('should point the main file key in the is-type dependency package.json to the dist main file', () => {
-<<<<<<< HEAD
         const packageJsonFolder = path.join(helper.localScopePath, isTypePath);
-=======
-        const packageJsonFolder = path.join(
-          helper.localScopePath,
-          'components',
-          '.dependencies',
-          'utils',
-          'is-type',
-          helper.remoteScope,
-          '0.0.1'
-        );
->>>>>>> 44ef80bf
         const packageJsonContent = helper.readPackageJson(packageJsonFolder);
         expect(packageJsonContent).to.deep.include({
           name: 'utils-is-type',
@@ -186,7 +138,6 @@
         });
       });
       it('should save the direct dependency nested to the main component', () => {
-<<<<<<< HEAD
         const expectedLocation = path.join(isStringPath, 'utils', 'is-string.ts');
         expect(localConsumerFiles).to.include(expectedLocation);
       });
@@ -197,56 +148,6 @@
       it('should add dependencies dists files to file system', () => {
         const expectedIsTypeDistLocation = path.join(isTypePath, 'dist', 'utils', 'is-type.js');
         const expectedIsStringDistLocation = path.join(isStringPath, 'dist', 'utils', 'is-string.js');
-=======
-        const expectedLocation = path.join(
-          'components',
-          '.dependencies',
-          'utils',
-          'is-string',
-          helper.remoteScope,
-          '0.0.1',
-          'utils',
-          'is-string.ts'
-        );
-        expect(localConsumerFiles).to.include(expectedLocation);
-      });
-      it('should save the indirect dependency nested to the main component (as opposed to nested of nested)', () => {
-        const expectedLocation = path.join(
-          'components',
-          '.dependencies',
-          'utils',
-          'is-type',
-          helper.remoteScope,
-          '0.0.1',
-          'utils',
-          'is-type.ts'
-        );
-        expect(localConsumerFiles).to.include(expectedLocation);
-      });
-      it('should add dependencies dists files to file system', () => {
-        const expectedIsTypeDistLocation = path.join(
-          'components',
-          '.dependencies',
-          'utils',
-          'is-type',
-          helper.remoteScope,
-          '0.0.1',
-          'dist',
-          'utils',
-          'is-type.js'
-        );
-        const expectedIsStringDistLocation = path.join(
-          'components',
-          '.dependencies',
-          'utils',
-          'is-string',
-          helper.remoteScope,
-          '0.0.1',
-          'dist',
-          'utils',
-          'is-string.js'
-        );
->>>>>>> 44ef80bf
         expect(localConsumerFiles).to.include(expectedIsTypeDistLocation);
         expect(localConsumerFiles).to.include(expectedIsStringDistLocation);
       });
@@ -277,20 +178,7 @@
         );
       });
       it('should link the indirect dependency from dependent component source folder to its source file in the dependency directory', () => {
-<<<<<<< HEAD
         const expectedLocation = path.join(isStringPath, 'utils', 'is-type.ts');
-=======
-        const expectedLocation = path.join(
-          'components',
-          '.dependencies',
-          'utils',
-          'is-string',
-          helper.remoteScope,
-          '0.0.1',
-          'utils',
-          'is-type.ts'
-        );
->>>>>>> 44ef80bf
         const linkPath = path.join(helper.localScopePath, expectedLocation);
         const linkPathContent = fs.readFileSync(linkPath).toString();
         const expectedPathSuffix = normalize(path.join('is-type', helper.remoteScope, '0.0.1', 'utils', 'is-type'));
@@ -301,21 +189,7 @@
         );
       });
       it('should link the indirect dependency from dependent component dist folder to its index file in the dependency directory', () => {
-<<<<<<< HEAD
         const expectedLocation = path.join(isStringPath, 'dist', 'utils', 'is-type.js');
-=======
-        const expectedLocation = path.join(
-          'components',
-          '.dependencies',
-          'utils',
-          'is-string',
-          helper.remoteScope,
-          '0.0.1',
-          'dist',
-          'utils',
-          'is-type.js'
-        );
->>>>>>> 44ef80bf
         const linkPath = path.join(helper.localScopePath, expectedLocation);
         const linkPathContent = fs.readFileSync(linkPath).toString();
         const expectedPathSuffix = normalize(path.join('is-type', helper.remoteScope, '0.0.1', 'index'));

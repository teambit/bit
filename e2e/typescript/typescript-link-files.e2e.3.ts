--- conflicted
+++ resolved
@@ -2,12 +2,8 @@
 import fs from 'fs-extra';
 import * as path from 'path';
 import Helper from '../../src/e2e-helper/e2e-helper';
-<<<<<<< HEAD
 import { componentIssuesLabels } from '../../src/cli/templates/component-issues-template';
-=======
-import { statusFailureMsg } from '../../src/cli/commands/public-cmds/status-cmd';
 import { IS_WINDOWS } from '../../src/constants';
->>>>>>> d4c1fa77
 
 describe('typescript components with link files', function() {
   this.timeout(0);

// @flow
import glob from 'glob';
import os from 'os';
import path from 'path';
import childProcess from 'child_process';
import fs from 'fs-extra';
import json from 'comment-json';
import v4 from 'uuid';
import { VERSION_DELIMITER } from '../src/constants';

export default class Helper {
  debugMode: boolean;
  localScope: string;
  localScopePath: string;
  remoteScope: string;
  remoteScopePath: string;
  envScope: string;
  envScopePath: string;
  e2eDir: string;
  bitBin: string;
  compilerCreated: boolean;
  cache: Object;
  constructor() {
    this.debugMode = !!process.env.npm_config_debug;
    this.remoteScope = `${v4()}-remote`;
    this.e2eDir = path.join(os.tmpdir(), 'bit', 'e2e');
    this.setLocalScope();
    this.remoteScopePath = path.join(this.e2eDir, this.remoteScope);
    this.bitBin = process.env.npm_config_bit_bin || 'bit'; // e.g. npm run e2e-test --bit_bin=bit-dev
    this.envScope = `${v4()}-env`;
    this.envScopePath = path.join(this.e2eDir, this.envScope);
    this.compilerCreated = false;
  }

  setLocalScope(localScope?: string) {
    this.localScope = localScope || `${v4()}-local`;
    this.localScopePath = path.join(this.e2eDir, this.localScope);
  }

  runCmd(cmd: string, cwd: string = this.localScopePath) {
    if (this.debugMode) console.log('cwd: ', cwd); // eslint-disable-line
    if (cmd.startsWith('bit ')) cmd = cmd.replace('bit', this.bitBin);
    if (this.debugMode) console.log('command: ', cmd); // eslint-disable-line
    const cmdOutput = childProcess.execSync(cmd, { cwd });
    if (this.debugMode) console.log('output: ', cmdOutput.toString()); // eslint-disable-line
    return cmdOutput.toString();
  }

  addBitJsonDependencies(bitJsonPath: string, dependencies: Object, packageDependencies: Object) {
    const bitJson = fs.existsSync(bitJsonPath) ? fs.readJSONSync(bitJsonPath) : {};
    bitJson.dependencies = bitJson.dependencies || {};
    bitJson.packageDependencies = bitJson.packageDependencies || {};
    Object.assign(bitJson.dependencies, dependencies);
    Object.assign(bitJson.packageDependencies, packageDependencies);
    fs.writeJSONSync(bitJsonPath, bitJson);
  }

  readBitJson(bitJsonPath: string = path.join(this.localScopePath, 'bit.json')) {
    return fs.readJSONSync(bitJsonPath) || {};
  }

  readPackageJson(packageJsonfolder: string = this.localScopePath) {
    const packageJsonPath = path.join(packageJsonfolder, 'package.json');
    return fs.readJSONSync(packageJsonPath) || {};
  }

  writeBitJson(bitJson: Object) {
    const bitJsonPath = path.join(this.localScopePath, 'bit.json');
    return fs.writeJSONSync(bitJsonPath, bitJson);
  }

  readBitMap(bitMapPath: string = path.join(this.localScopePath, '.bit.map.json'), withoutComment: boolean = true) {
    const map = fs.readFileSync(bitMapPath) || {};
    return json.parse(map.toString('utf8'), null, withoutComment);
  }

  writeBitMap(bitMap: Object) {
    const bitMapPath = path.join(this.localScopePath, '.bit.map.json');
    return fs.writeJSONSync(bitMapPath, bitMap);
  }

  cleanEnv() {
    fs.emptyDirSync(this.localScopePath);
    fs.emptyDirSync(this.remoteScopePath);
  }

  destroyEnv() {
    fs.removeSync(this.localScopePath);
    fs.removeSync(this.remoteScopePath);
    if (this.cache) {
      fs.removeSync(this.cache.localScopePath);
      fs.removeSync(this.cache.remoteScopePath);
    }
  }

  reInitLocalScope() {
    fs.emptyDirSync(this.localScopePath);
    return this.runCmd('bit init');
  }

  setNewLocalAndRemoteScopes() {
    if (!this.cache) {
      this.reInitLocalScope();
      this.reInitRemoteScope();
      this.addRemoteScope();
      this.cache = {
        localScopePath: path.join(this.e2eDir, v4()),
        remoteScopePath: path.join(this.e2eDir, v4())
      };
      if (this.debugMode) {
        console.log(`not in the cache. cloning a scope from ${this.localScopePath} to ${this.cache.localScopePath}`);
      }
      fs.copySync(this.localScopePath, this.cache.localScopePath);
      fs.copySync(this.remoteScopePath, this.cache.remoteScopePath);
    } else {
      if (this.debugMode) console.log(`cloning a scope from ${this.cache.localScopePath} to ${this.localScopePath}`);
      fs.removeSync(this.localScopePath);
      fs.removeSync(this.remoteScopePath);
      fs.copySync(this.cache.localScopePath, this.localScopePath);
      fs.copySync(this.cache.remoteScopePath, this.remoteScopePath);
    }
  }

  initNewLocalScope(deleteCurrentScope: boolean = true) {
    if (deleteCurrentScope) {
      fs.removeSync(this.localScopePath);
    }
    this.setLocalScope();
    fs.ensureDirSync(this.localScopePath);
    return this.runCmd('bit init');
  }

  addRemoteScope(remoteScopePath: string = this.remoteScopePath, localScopePath: string = this.localScopePath) {
    if (process.env.npm_config_with_ssh) {
      return this.runCmd(`bit remote add ssh://\`whoami\`@127.0.0.1:/${remoteScopePath}`, localScopePath);
    }
    return this.runCmd(`bit remote add file://${remoteScopePath}`, localScopePath);
  }

  reInitRemoteScope() {
    fs.emptyDirSync(this.remoteScopePath);
    return this.runCmd('bit init --bare', this.remoteScopePath);
  }

  listRemoteScope(bare: boolean = true) {
    return this.runCmd(`bit list ${this.remoteScope} ${bare ? '--bare' : ''}`);
  }
  listLocalScope() {
    return this.runCmd('bit list ');
  }
  getNewBareScope() {
    const scopeName = v4();
    const scopePath = path.join(this.e2eDir, scopeName);
    fs.emptyDirSync(scopePath);
    this.runCmd('bit init --bare', scopePath);
    this.addRemoteScope(this.remoteScopePath, scopePath);
    return { scopeName, scopePath };
  }

  mimicGitCloneLocalProject() {
    fs.removeSync(path.join(this.localScopePath, '.bit'));
    fs.removeSync(path.join(this.localScopePath, 'components'));
    this.runCmd('bit init');
    this.addRemoteScope();
    this.runCmd('bit install');
  }

  getConsumerFiles(ext: string = '*.{js,ts}') {
    return glob.sync(path.normalize(`**/${ext}`), { cwd: this.localScopePath, dot: true }).map(x => path.normalize(x));
  }

<<<<<<< HEAD
  commitComponent(id: string, commitMsg: string = 'commit-message') {
    return this.runCmd(`bit tag ${id} -m ${commitMsg}`);
=======
  commitComponent(id: string, commitMsg: string = 'commit-message', options: string = '') {
    return this.runCmd(`bit commit ${id} -m ${commitMsg} ${options}`);
>>>>>>> cd700b86
  }
  removeComponent(id: string, flags: string = '') {
    return this.runCmd(`bit remove ${id} ${flags}`);
  }
  deprecateComponent(id: string, flags: string = '') {
    return this.runCmd(`bit deprecate ${id} ${flags}`);
  }
<<<<<<< HEAD
  commitAllComponents(commitMsg: string = 'commit-message') {
    return this.runCmd(`bit tag -am ${commitMsg}`);
=======
  commitAllComponents(commitMsg: string = 'commit-message', options: string = '') {
    return this.runCmd(`bit commit ${options} -am ${commitMsg} `);
>>>>>>> cd700b86
  }

  exportComponent(id: string, scope: string = this.remoteScope) {
    return this.runCmd(`bit export ${scope} ${id}`);
  }

  exportAllComponents() {
    return this.runCmd(`bit export ${this.remoteScope}`);
  }

  importComponent(id) {
    return this.runCmd(`bit import ${this.remoteScope}/${id}`);
  }

  importComponentWithOptions(id: string = 'bar/foo.js', options: ?Object) {
    const value = Object.keys(options)
      .map(key => `-${key} ${options[key]}`)
      .join(' ');
    return this.runCmd(`bit import ${this.remoteScope}/${id} ${value}`);
  }

  createCompiler() {
    if (this.compilerCreated) return this.addRemoteScope(this.envScopePath);

    const tempScope = `${v4()}-temp`;
    const tempScopePath = path.join(this.e2eDir, tempScope);
    fs.emptyDirSync(tempScopePath);

    this.runCmd('bit init', tempScopePath);

    const sourceDir = path.join(__dirname, 'fixtures', 'compilers', 'babel');
    const compiler = fs.readFileSync(path.join(sourceDir, 'compiler.js'), 'utf-8');
    fs.writeFileSync(path.join(tempScopePath, 'compiler.js'), compiler);

    const babelCorePackageJson = { name: 'babel-core', version: '6.25.0' };
    const babelPluginTransformObjectRestSpreadPackageJson = {
      name: 'babel-plugin-transform-object-rest-spread',
      version: '6.23.0'
    };
    const babelPresetLatestPackageJson = { name: 'babel-preset-latest', version: '6.24.1' };
    const vinylPackageJson = { name: 'vinyl', version: '2.1.0' };

    const nodeModulesDir = path.join(tempScopePath, 'node_modules');

    ensureAndWriteJson(path.join(nodeModulesDir, 'babel-core', 'package.json'), babelCorePackageJson);
    ensureAndWriteJson(
      path.join(nodeModulesDir, 'babel-plugin-transform-object-rest-spread', 'package.json'),
      babelPluginTransformObjectRestSpreadPackageJson
    );
    ensureAndWriteJson(path.join(nodeModulesDir, 'babel-preset-latest', 'package.json'), babelPresetLatestPackageJson);
    ensureAndWriteJson(path.join(nodeModulesDir, 'vinyl', 'package.json'), vinylPackageJson);

    ensureAndWriteJson(path.join(nodeModulesDir, 'babel-core', 'index.js'), '');
    ensureAndWriteJson(path.join(nodeModulesDir, 'babel-plugin-transform-object-rest-spread', 'index.js'), '');
    ensureAndWriteJson(path.join(nodeModulesDir, 'babel-preset-latest', 'index.js'), '');
    ensureAndWriteJson(path.join(nodeModulesDir, 'vinyl', 'index.js'), '');

    this.runCmd('bit add compiler.js -i compilers/babel', tempScopePath);
    this.runCmd('bit tag compilers/babel -m msg', tempScopePath);

    fs.emptyDirSync(this.envScopePath);
    this.runCmd('bit init --bare', this.envScopePath);
    this.runCmd(`bit remote add file://${this.envScopePath}`, tempScopePath);
    this.runCmd(`bit export ${this.envScope} compilers/babel`, tempScopePath);
    this.addRemoteScope(this.envScopePath);
    this.compilerCreated = true;
    return true;
  }

  importCompiler(id?) {
    if (!id) {
      id = `${this.envScope}/compilers/babel`;
      this.createCompiler();
    }
    this.runCmd(`bit import ${id} --compiler`);
  }

  importTester(id) {
    this.runCmd(`bit import ${id} --tester`);
  }

  createComponentBarFoo(impl?: string) {
    this.createComponent(undefined, undefined, impl);
  }

  addComponentBarFoo() {
    return this.addComponent();
  }

  commitComponentBarFoo() {
    return this.commitComponent('bar/foo');
  }

  // TODO: delete and use create file below? it's not a comonent unless we add it only a file
  createComponent(namespace: string = 'bar', name: string = 'foo.js', impl?: string) {
    const fixture = impl || "module.exports = function foo() { return 'got foo'; };";
    const filePath = path.join(this.localScopePath, namespace, name);
    fs.outputFileSync(filePath, fixture);
  }

  addNpmPackage(name: string = 'lodash.get', version: string = '4.4.2') {
    const packageJsonFixture = JSON.stringify({ name, version });
    this.createFile(`node_modules/${name}`, 'index.js');
    this.createFile(`node_modules/${name}`, 'package.json', packageJsonFixture);
  }

  createFile(folder: string = 'bar', name: string = 'foo.js', impl?: string) {
    const fixture = impl || "module.exports = function foo() { return 'got foo'; };";
    const filePath = path.join(this.localScopePath, folder, name);
    fs.outputFileSync(filePath, fixture);
  }

  deleteFile(relativePathToLocalScope: string) {
    return fs.removeSync(path.join(this.localScopePath, relativePathToLocalScope));
  }

  addComponent(filePaths: string = path.normalize('bar/foo.js'), cwd = this.localScopePath) {
    return this.runCmd(`bit add ${filePaths}`, cwd);
  }
  untrackComponent(id: string = '', cwd = this.localScopePath) {
    return this.runCmd(`bit untrack ${id}`, cwd);
  }

  addComponentWithOptions(filePaths: string = 'bar/foo.js', options: ?Object) {
    const value = Object.keys(options)
      .map(key => `-${key} ${options[key]}`)
      .join(' ');
    return this.runCmd(`bit add ${filePaths} ${value}`);
  }

  testComponent(id) {
    return this.runCmd(`bit test ${id || ''}`);
  }

  searchComponent(args) {
    return this.runCmd(`bit search ${args}`);
  }

  showComponent(id: string = 'bar/foo') {
    return this.runCmd(`bit show ${id}`);
  }

  showComponentWithOptions(id: string = 'bar/foo', options: ?Object) {
    const value = Object.keys(options)
      .map(key => `-${key} ${options[key]}`)
      .join(' ');
    return this.runCmd(`bit show ${id} ${value}`);
  }

  /**
   * Sometimes many tests need to do the exact same steps to init the local-scope, such as importing compiler/tester.
   * To make it faster, use this method before all tests, and then use getClonedLocalScope method to restore from the
   * cloned scope.
   */
  cloneLocalScope() {
    const clonedScope = v4();
    const clonedScopePath = path.join(this.e2eDir, clonedScope);
    if (this.debugMode) console.log(`cloning a scope from ${this.localScopePath} to ${clonedScopePath}`);
    fs.copySync(this.localScopePath, clonedScopePath);
    return clonedScopePath;
  }

  getClonedLocalScope(clonedScopePath) {
    fs.removeSync(this.localScopePath);
    if (this.debugMode) console.log(`cloning a scope from ${clonedScopePath} to ${this.localScopePath}`);
    fs.copySync(clonedScopePath, this.localScopePath);
  }
}

function ensureAndWriteJson(filePath, fileContent) {
  fs.ensureFileSync(filePath);
  fs.writeJsonSync(filePath, fileContent);
}

export { VERSION_DELIMITER };<|MERGE_RESOLUTION|>--- conflicted
+++ resolved
@@ -169,13 +169,8 @@
     return glob.sync(path.normalize(`**/${ext}`), { cwd: this.localScopePath, dot: true }).map(x => path.normalize(x));
   }
 
-<<<<<<< HEAD
-  commitComponent(id: string, commitMsg: string = 'commit-message') {
-    return this.runCmd(`bit tag ${id} -m ${commitMsg}`);
-=======
   commitComponent(id: string, commitMsg: string = 'commit-message', options: string = '') {
-    return this.runCmd(`bit commit ${id} -m ${commitMsg} ${options}`);
->>>>>>> cd700b86
+    return this.runCmd(`bit tag ${id} -m ${commitMsg} ${options}`);
   }
   removeComponent(id: string, flags: string = '') {
     return this.runCmd(`bit remove ${id} ${flags}`);
@@ -183,13 +178,8 @@
   deprecateComponent(id: string, flags: string = '') {
     return this.runCmd(`bit deprecate ${id} ${flags}`);
   }
-<<<<<<< HEAD
-  commitAllComponents(commitMsg: string = 'commit-message') {
-    return this.runCmd(`bit tag -am ${commitMsg}`);
-=======
   commitAllComponents(commitMsg: string = 'commit-message', options: string = '') {
-    return this.runCmd(`bit commit ${options} -am ${commitMsg} `);
->>>>>>> cd700b86
+    return this.runCmd(`bit tag ${options} -am ${commitMsg} `);
   }
 
   exportComponent(id: string, scope: string = this.remoteScope) {

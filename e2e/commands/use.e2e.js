--- conflicted
+++ resolved
@@ -14,7 +14,7 @@
 const barFooV3 = "module.exports = function foo() { return 'got foo v3'; };";
 const successOutput = 'successfully switched';
 
-describe.only('bit use command', function () {
+describe('bit use command', function () {
   this.timeout(0);
   const helper = new Helper();
   before(() => {
@@ -238,11 +238,7 @@
             }
           });
           it('should throw an error indicating that there are conflicts', () => {
-<<<<<<< HEAD
-            expect(output).to.have.string('merge has failed for component');
-=======
             expect(output).to.have.string('automatic merge has failed');
->>>>>>> 6183334c
           });
           it('should be able to run the app with the modified version because nothing has changed', () => {
             const result = helper.runWithTryCatch('node app.js');
@@ -586,7 +582,7 @@
         expect(output).to.have.string('0.0.1');
         expect(output).to.have.string('bar/foo');
       });
-      it.only('should indicate that the file has been merged successfully', () => {
+      it('should indicate that the file has been merged successfully', () => {
         expect(output).to.have.string('bar/foo.js');
         expect(output).to.have.string(FileStatusWithoutChalk.merged);
       });

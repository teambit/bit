// covers also ci-update command

import * as path from 'path';
import { expect } from 'chai';
import Helper from '../../src/e2e-helper/e2e-helper';
import * as fixtures from '../../src/fixtures/fixtures';

const isTypeBeforeFailSpecFixture = `const expect = require('chai').expect;
const isType = require('./is-type.js');

describe('isType before hook describe', () => {
  describe('isType before hook internal describe', () => {
    before('failing before"', () => {
      const a = undefinedObj.something;
    });
    it('not running test"', () => {
      expect(isType()).to.equal('got is-type');
    });
  });
  it('should pass test"', () => {
    expect(true).to.equal(true);
  });
});`;

describe('bit test command', function() {
  this.timeout(0);
  let helper: Helper;
  before(() => {
    helper = new Helper();
  });
  let clonedScopePath;
  before(() => {
    helper.scopeHelper.reInitLocalScope();
    // do not upgrade to v0.0.12 of mocha tester, there is a problem with this version.
    helper.env.importTester(`${helper.scopes.globalRemote}/testers/mocha@0.0.4`);
    clonedScopePath = helper.scopeHelper.cloneLocalScope();
  });
  after(() => {
    helper.scopeHelper.destroy();
  });
  describe('when there are no tests', () => {
    before(() => {
      helper.scopeHelper.getClonedLocalScope(clonedScopePath);
      helper.fs.createFile('utils', 'is-type.js', fixtures.isType);
      helper.fixtures.addComponentUtilsIsType();
    });
    it('should indicate that there are no tests', () => {
      const output = helper.command.testComponent('utils/is-type');
      expect(output).to.have.string('tests are not defined for component: utils/is-type');
    });
  });
  describe('when tests are passed', () => {
    before(() => {
      helper.scopeHelper.getClonedLocalScope(clonedScopePath);
      helper.npm.installNpmPackage('chai', '4.1.2');
      helper.fs.createFile('utils', 'is-type.js', fixtures.isType);
      helper.fs.createFile('utils', 'is-type.spec.js', fixtures.isTypeSpec(true));
      helper.command.addComponent('utils/is-type.js -t utils/is-type.spec.js', { i: 'utils/is-type' });
    });
    it('should indicate that testes are passed', () => {
      const output = helper.command.testComponent('utils/is-type');
      expect(output).to.have.string('tests passed');
    });
  });
  describe('when tests are failed', () => {
    let statusCode;
    before(() => {
      helper.scopeHelper.getClonedLocalScope(clonedScopePath);
      helper.fs.createFile('utils', 'is-type.js', fixtures.isType);
      helper.fs.createFile('utils', 'is-type.spec.js', fixtures.isTypeSpec(false));
      helper.command.addComponent('utils/is-type.js -t utils/is-type.spec.js', { i: 'utils/is-type' });
    });
    it('should indicate that tests are failed', () => {
      let output;
      try {
        helper.command.testComponent('utils/is-type');
      } catch (err) {
        output = err.stdout.toString();
        statusCode = err.status;
      }
      expect(output).to.have.string('tests failed');
      expect(output).to.have.string('file: utils/is-type.spec.js');
    });
    it('should exit with non zero status code', () => {
      expect(statusCode).to.not.equal(0);
    });
    it('should indicate that this component does not exist when testing a non exist component', () => {
      let output;
      try {
        helper.command.testComponent('bar/foo');
      } catch (err) {
        output = err.message;
      }
      expect(output).to.have.string(
        "error: component \"bar/foo\" was not found on your local workspace.\nplease specify a valid component ID or track the component using 'bit add' (see 'bit add --help' for more information)\n"
      );
    });
  });
  describe('when an exception was thrown during the tests', () => {
    before(() => {
      helper.scopeHelper.getClonedLocalScope(clonedScopePath);
      helper.fs.createFile('utils', 'is-type.js', fixtures.isType);
      helper.fs.createFile('utils', 'is-type.spec.js', "throw new Error('exception occurred with this spec file');");
      helper.command.addComponent('utils/is-type.js', { i: 'utils/is-type', t: 'utils/is-type.spec.js' });
    });
    it('should print the exception message when running bit test --verbose', () => {
      let output;
      let statusCode;
      try {
        helper.command.testComponent('utils/is-type --verbose');
      } catch (err) {
        output = err.stdout.toString();
        statusCode = err.status;
      }
      expect(output).to.have.string('exception occurred with this spec file');
      expect(statusCode).to.not.equal(0);
    });
    it('should print the exception message also when running bit test without --verbose flag', () => {
      let output;
      let statusCode;
      try {
        helper.command.testComponent('utils/is-type');
      } catch (err) {
        output = err.stdout.toString();
        statusCode = err.status;
      }
      expect(statusCode).to.not.equal(0);
      expect(output).to.have.string('exception occurred with this spec file');
    });
    describe('tagging the component without --force flag and without --verbose flag', () => {
      let output;
      before(() => {
        try {
          helper.command.tagAllComponents();
        } catch (err) {
          output = err.message;
        }
      });
      it('should show a general message saying the specs does not pass', () => {
        expect(output).to.have.string(
          'component tests failed. please make sure all tests pass before tagging a new version or use the "--force" flag to force-tag components.\nto view test failures, please use the "--verbose" flag or use the "bit test" command\n'
        );
      });
    });
    describe('tagging the component without --force flag and with --verbose flag', () => {
      let output;
      before(() => {
        try {
          helper.command.tagAllComponents('--verbose');
        } catch (err) {
          output = err.message;
        }
      });
      it('should show the exact exception it caught', () => {
        expect(output).to.have.string('exception occurred with this spec file');
      });
    });
    describe('tagging the component with --force flag', () => {
      let output;
      before(() => {
        output = helper.command.tagAllComponents('--force');
      });
      it('should tag the component successfully', () => {
        expect(output).to.have.string('1 component(s) tagged');
      });
    });
  });
  describe('when there is before hook which fail', () => {
    let output;
    let statusCode;
    let outputLines;
    before(() => {
      helper.scopeHelper.getClonedLocalScope(clonedScopePath);
      helper.npm.installNpmPackage('chai', '4.1.2');
      helper.fs.createFile('utils', 'is-type.js', fixtures.isType);
      helper.fs.createFile('utils', 'is-type.spec.js', fixtures.isTypeSpec(true));
      helper.fs.createFile('utils', 'is-type-before-fail.spec.js', isTypeBeforeFailSpecFixture);
      helper.command.addComponent('utils/is-type.js', {
        i: 'utils/is-type',
        t: 'utils/is-type.spec.js,utils/is-type-before-fail.spec.js'
      });
      try {
        helper.command.testComponent('utils/is-type');
      } catch (err) {
        output = err.stdout.toString();
        statusCode = err.status;
      }
      outputLines = output.split('\n');
    });
    it('should exit with non zero status code', () => {
      expect(statusCode).to.not.equal(0);
    });
    it('should print the error for the before hook failure', () => {
      expect(output).to.have.string('undefinedObj is not defined');
    });
    it('should print the stack trace when run with verbose', () => {
      let outputVerbose;
      try {
        helper.command.testComponentWithOptions('utils/is-type', { v: '' });
      } catch (err) {
        outputVerbose = err.stdout.toString();
      }
      expect(outputVerbose).to.have.string('utils/is-type-before-fail.spec.js');
    });
    it('should indicate that testes from the same spec and not in the same describe are passed', () => {
      expect(output).to.have.string('✔ isType before hook describe should pass test');
    });
    it('should indicate that testes are failed if all other tests (except the before) are passed', () => {
      const testFailedLineIndex = outputLines.indexOf('tests failed');
      const testFailedFilePathLine = outputLines[testFailedLineIndex + 1];
      expect(testFailedFilePathLine).to.have.string('utils/is-type-before-fail.spec.js');
    });
    it('should indicate that testes in other specs files are passed', () => {
      const testPassedLineIndex = outputLines.indexOf('tests passed');
      const testPassedFilePathLine = outputLines[testPassedLineIndex + 1];
      expect(testPassedFilePathLine).to.have.string('utils/is-type.spec.js');
      expect(output).to.have.string('✔ isType should display "got is-type"');
    });
  });
  describe('after importing a component with tests', () => {
    let localScope;
    before(() => {
      helper.scopeHelper.getClonedLocalScope(clonedScopePath);
      helper.fs.createFile('utils', 'is-type.js', fixtures.isType);
      helper.fs.createFile('utils', 'is-type.spec.js', fixtures.isTypeSpec(true));
      helper.command.addComponent('utils/is-type.js -t utils/is-type.spec.js', { i: 'utils/is-type' });
      helper.npm.installNpmPackage('chai', '4.1.2');
      helper.command.tagComponent('utils/is-type');

      helper.scopeHelper.reInitRemoteScope();
      helper.scopeHelper.addRemoteScope();
      helper.command.exportComponent('utils/is-type');

      helper.scopeHelper.reInitLocalScope();
      helper.scopeHelper.addRemoteScope();
      helper.scopeHelper.addGlobalRemoteScope();
      helper.command.importComponent('utils/is-type');
      localScope = helper.scopeHelper.cloneLocalScope();
    });
    describe('when running bit-test without --verbose flag', () => {
      let output;
      before(() => {
        output = helper.command.testComponent('utils/is-type');
      });
      it('should import the tester and run the tests successfully', () => {
        expect(output).to.have.string('tests passed');
      });
      it('should show success message of installing the environment', () => {
        expect(output).to.have.string('successfully installed the global-remote/testers/mocha');
      });
      it('should not show any npm output', () => {
        expect(output).to.not.have.string('npm');
      });
    });
    describe('when running bit-test with --verbose flag', () => {
      let output;
      before(() => {
        helper.scopeHelper.getClonedLocalScope(localScope);
        output = helper.command.testComponentWithOptions('utils/is-type', { '-verbose': '' });
      });
      it('should import the tester and run the tests successfully', () => {
        expect(output).to.have.string('tests passed');
      });
      it('should show success message of installing the environment', () => {
        expect(output).to.have.string('successfully installed the global-remote/testers/mocha');
      });
      it('should show success message of installing npm-packages', () => {
        expect(output).to.have.string('successfully ran npm install at');
      });
      it('should show npm output', () => {
        expect(output).to.have.string('npm WARN');
      });
    });
    describe('when running bit ci-update', () => {
      let output;
      before(() => {
        helper.scopeHelper.addRemoteScope(helper.scopes.globalRemotePath, helper.scopes.remotePath);
        output = helper.command.runCmd(`bit ci-update ${helper.scopes.remote}/utils/is-type`, helper.scopes.remotePath);
      });
      it('should be able to run the tests on an isolated environment', () => {
        expect(output).to.have.string('tests passed');
      });
      it('should show success message of installing npm-packages', () => {
        expect(output).to.have.string('successfully ran npm install at');
      });
      it('should show npm warnings', () => {
        expect(output).to.have.string('npm WARN');
      });
    });
    describe('import with --conf', () => {
      before(() => {
        helper.scopeHelper.getClonedLocalScope(localScope);
        helper.command.importComponent('utils/is-type --conf');
      });
      it('should save the tester with id only without files and config because it does not use them', () => {
        const bitJson = helper.bitJson.read(path.join(helper.scopes.localPath, 'components/utils/is-type'));
        expect(bitJson).to.have.property('env');
        expect(bitJson.env).to.have.property('tester');
        expect(bitJson.env.tester).to.have.string('testers/mocha');
      });
    });
  });
  describe('bit component with es6 syntax without building before testing', () => {
    const testWithEs6 = `import {expect} from 'chai';
    import isType from './is-type.js';

    describe('isType', () => {
      it('should display "got is-type"', () => {
        expect(isType()).to.equal('got is-type');
      });
    });`;

    before(() => {
      helper.scopeHelper.getClonedLocalScope(clonedScopePath);
      helper.npm.installNpmPackage('chai', '4.1.2');
      helper.fs.createFile('utils', 'is-type.js', fixtures.isType);
      helper.fs.createFile('utils', 'is-type.spec.js', testWithEs6);
      helper.command.addComponent('utils/is-type.js -t utils/is-type.spec.js', { i: 'utils/is-type' });
    });
    it('Should not be able to test without building first', () => {
      let output;
      let statusCode;
      try {
        helper.command.testComponent('utils/is-type -v');
      } catch (err) {
        output = err.stdout.toString();
        statusCode = err.status;
      }
      expect(statusCode).to.not.equal(0);
      expect(output).to.have.string('Unexpected token');
    });
    it('Should be able to test after building', () => {
      helper.env.importCompiler();
      helper.command.build();
      const output = helper.command.testComponent('utils/is-type');
      expect(output).to.have.string('tests passed');
    });
<<<<<<< HEAD
    it('should be able to test using the test extension', () => {
=======
    // @todo: make it work once test extension is ready
    it.skip('should be able to test using the test extension', () => {
>>>>>>> e8c60127
      helper.fs.deletePath('dist');
      helper.env.importCompiler();
      const output = helper.command.runCmd('bit run-test utils/is-type');
      expect(output).to.have.string('tests passed');
    });
  });
  describe('bit component with no tester', function() {
    before(() => {
      helper.scopeHelper.reInitLocalScope();
      helper.fs.createFile('bar', 'foo.js');
      helper.fixtures.addComponentBarFoo();
    });
    it('should return not tester message when running test on all components', () => {
      const output = helper.command.testComponent();
      expect(output).to.have.string('tester for component: bar/foo is not defined');
    });
    it('should return not tester message when running test on single component', () => {
      const output = helper.command.testComponent('bar/foo');
      expect(output).to.have.string('tester for component: bar/foo is not defined');
    });
  });
  describe('when there is no new or modified component', function() {
    before(() => {
      // Set imported component
      helper.scopeHelper.getClonedLocalScope(clonedScopePath);
      helper.fs.createFile('utils', 'is-type.js', fixtures.isType);
      helper.fs.createFile('utils', 'is-type.spec.js', fixtures.isTypeSpec(true));
      helper.command.addComponent('utils/is-type.js', { t: 'utils/is-type.spec.js', i: 'utils/is-type' });
      helper.npm.installNpmPackage('chai', '4.1.2');
      helper.command.tagComponent('utils/is-type');

      helper.scopeHelper.reInitRemoteScope();
      helper.scopeHelper.addRemoteScope();
      helper.command.exportComponent('utils/is-type');

      helper.scopeHelper.getClonedLocalScope(clonedScopePath);
      helper.npm.installNpmPackage('chai', '4.1.2');
      helper.scopeHelper.addRemoteScope();

      helper.command.importComponent('utils/is-type');

      // Set authored component
      helper.fixtures.createComponentBarFoo();
      helper.fs.createFile('bar', 'foo.spec.js', fixtures.passTest);
      helper.command.addComponent('bar/foo.js', { t: 'bar/foo.spec.js', i: 'bar/foo' });
      helper.fixtures.tagComponentBarFoo();
    });
    it('should show there is nothing to test', () => {
      const output = helper.command.testComponent();
      expect(output).to.have.string('nothing to test');
    });
    describe('using --all flag', () => {
      let output;
      before(() => {
        output = helper.command.testComponentWithOptions('', { '-all': '' });
      });
      it('should test authored component when using --all', () => {
        expect(output).to.have.string('bar/foo@0.0.1\ntests passed');
      });
      it('should test imported component when using --all', () => {
        expect(output).to.have.string('utils/is-type@0.0.1\ntests passed');
      });
    });
  });
});<|MERGE_RESOLUTION|>--- conflicted
+++ resolved
@@ -335,12 +335,8 @@
       const output = helper.command.testComponent('utils/is-type');
       expect(output).to.have.string('tests passed');
     });
-<<<<<<< HEAD
-    it('should be able to test using the test extension', () => {
-=======
     // @todo: make it work once test extension is ready
     it.skip('should be able to test using the test extension', () => {
->>>>>>> e8c60127
       helper.fs.deletePath('dist');
       helper.env.importCompiler();
       const output = helper.command.runCmd('bit run-test utils/is-type');

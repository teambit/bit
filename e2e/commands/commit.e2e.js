// covers also init, create, tag, import and export commands

import sinon from 'sinon';
import path from 'path';
import chai, { expect } from 'chai';
import Helper from '../e2e-helper';

let logSpy;
const assertArrays = require('chai-arrays');

chai.use(assertArrays);

describe('bit tag command', function () {
  this.timeout(0);
  const helper = new Helper();
  after(() => {
    helper.destroyEnv();
  });
  before(() => {
    helper.reInitLocalScope();
    logSpy = sinon.spy(console, 'log');
  });
  describe('tag component with corrupted bitjson', () => {
    it('Should not commit component if bit.json is corrupted', () => {
      const fixture = "import foo from ./foo; module.exports = function foo2() { return 'got foo'; };";
      helper.createComponent('bar', 'foo2.js', fixture);
      helper.addComponent('bar/foo2.js');
      const commit = () => helper.commitComponent('bar/foo2');
      helper.corruptBitJson();
      expect(commit).to.throw(
        'error: invalid bit.json: SyntaxError: Unexpected token o in JSON at position 1 is not a valid JSON file.'
      );
    });
  });

  describe('semver flags', () => {
    let output;
    describe('tag specific component', () => {
      before(() => {
        helper.reInitLocalScope();
        helper.createFile('components', 'patch.js');
        helper.createFile('components', 'minor.js');
        helper.createFile('components', 'major.js');
        helper.createFile('components', 'exact.js');
        helper.addComponent('components/*.js');
        helper.commitAllComponents();
      });
      it('Should set the version to default version in tag new component', () => {
        helper.createFile('components', 'default.js');
        helper.addComponent('components/default.js');
        output = helper.commitComponent('components/default');
        const listOutput = JSON.parse(helper.listLocalScope('-j'));
        expect(listOutput).to.deep.include({ id: 'components/default', localVersion: '0.0.1' });
      });
      it('Should increment the patch version when no version type specified', () => {
        output = helper.commitComponent('components/default', 'message', '-f');
        expect(output).to.have.string('components/default@0.0.2');
      });
      it('Should increment the patch version when --patch flag specified', () => {
        output = helper.commitComponent('components/patch', 'message', '-f --patch');
        expect(output).to.have.string('components/patch@0.0.2');
      });
      it('Should increment the minor version when --minor flag specified', () => {
        output = helper.commitComponent('components/minor', 'message', '-f --minor');
        expect(output).to.have.string('components/minor@0.1.0');
      });
      it('Should increment the major version when --major flag specified', () => {
        output = helper.commitComponent('components/major', 'message', '-f --major');
        expect(output).to.have.string('components/major@1.0.0');
      });
      it('Should set the exact version when specified on new component', () => {
        helper.createFile('components', 'exact-new.js');
        helper.addComponent('components/exact-new.js');
        output = helper.commitComponent('components/exact-new', 'message', '-f --exact_version 5.12.10');
        expect(output).to.have.string('components/exact-new@5.12.10');
      });
      it('Should set the exact version when specified on existing component', () => {
        output = helper.commitComponent('components/exact', 'message', '-f --exact_version 3.3.3');
        expect(output).to.have.string('components/exact@3.3.3');
      });
      it('Should increment patch version of dependent when using other flag on tag dependency', () => {
        helper.createFile('components', 'dependency.js');
        const fixture = "import foo from './dependency'";
        helper.createFile('components', 'dependent.js', fixture);
        helper.addComponent('components/dependency.js components/dependent.js');
        helper.commitAllComponents();
        helper.commitComponent('components/dependency', 'message', '-f --major');
        const listOutput = JSON.parse(helper.listLocalScope('-j'));
        expect(listOutput).to.deep.include({ id: 'components/dependency', localVersion: '1.0.0' });
        expect(listOutput).to.deep.include({ id: 'components/dependent', localVersion: '0.0.2' });
      });
      it('Should throw error when the version already exists', () => {
        helper.commitComponent('components/exact', 'message', '-f --exact_version 5.5.5');
        const tagWithExisting = () => helper.commitComponent('components/exact', 'message', '-f --exact_version 5.5.5');
        expect(tagWithExisting).to.throw('the version 5.5.5 already exists for components/exact');
      });
    });
    describe('tag all components', () => {
      before(() => {
        helper.reInitLocalScope();
        helper.createFile('components', 'a.js');
        helper.createFile('components', 'b.js');
        helper.addComponent('components/*.js');
      });
      it('Should set the version to default version in tag new component', () => {
        helper.commitAllComponents();
        const listOutput = JSON.parse(helper.listLocalScope('-j'));
        expect(listOutput).to.deep.include({ id: 'components/a', localVersion: '0.0.1' });
        expect(listOutput).to.deep.include({ id: 'components/b', localVersion: '0.0.1' });
      });
      it('Should increment the patch version when no version type specified', () => {
        helper.createFile('components', 'a.js', 'v0.0.2');
        helper.createFile('components', 'b.js', 'v0.0.2');
        output = helper.commitAllComponents('message');
        expect(output).to.have.string('components/a@0.0.2');
        expect(output).to.have.string('components/b@0.0.2');
      });
      it('Should increment the patch version when --patch flag specified', () => {
        helper.createFile('components', 'a.js', 'v0.0.3');
        helper.createFile('components', 'b.js', 'v0.0.3');
        output = helper.commitAllComponents('message', '--patch');
        expect(output).to.have.string('components/a@0.0.3');
        expect(output).to.have.string('components/b@0.0.3');
      });
      it('Should increment the minor version when --minor flag specified', () => {
        helper.createFile('components', 'a.js', 'v0.1.0');
        helper.createFile('components', 'b.js', 'v0.1.0');
        output = helper.commitAllComponents('message', '-f --minor');
        expect(output).to.have.string('components/a@0.1.0');
        expect(output).to.have.string('components/b@0.1.0');
      });
      it('Should increment the major version when --major flag specified', () => {
        helper.createFile('components', 'a.js', 'v1.0.0');
        helper.createFile('components', 'b.js', 'v1.0.0');
        output = helper.commitAllComponents('message', '--major');
        expect(output).to.have.string('components/a@1.0.0');
        expect(output).to.have.string('components/b@1.0.0');
      });
      it('Should set the exact version when specified on new component', () => {
        helper.createFile('components', 'c.js');
        helper.createFile('components', 'd.js');
        helper.addComponent('components/c.js components/d.js');
        output = helper.commitAllComponents('message', '-f --exact_version 5.12.10');
        expect(output).to.have.string('components/c@5.12.10');
        expect(output).to.have.string('components/d@5.12.10');
      });
      it('Should set the exact version when specified on existing component', () => {
        helper.createFile('components', 'a.js', 'v3.3.3');
        helper.createFile('components', 'b.js', 'v3.3.3');
        output = helper.commitAllComponents('message', '-f --exact_version 3.3.3');
        expect(output).to.have.string('components/a@3.3.3');
        expect(output).to.have.string('components/b@3.3.3');
      });
      it('Should throw error when the version already exists in one of the components', () => {
        helper.createFile('components', 'a.js', 'v4.3.4');
        helper.createFile('components', 'b.js', 'v4.3.4');
        helper.commitComponent('components/a', 'message', '--exact_version 4.3.4');
        helper.createFile('components', 'a.js', 'v4.3.4 sss');
        const tagWithExisting = () => helper.commitAllComponents('message', '--exact_version 4.3.4');
        expect(tagWithExisting).to.throw('the version 4.3.4 already exists for components/a');
      });
    });
  });
  describe('tag one component', () => {
    it.skip('should throw error if the bit id does not exists', () => {});

    it.skip('should print warning if the a driver is not installed', () => {
      const fixture = "import foo from ./foo; module.exports = function foo2() { return 'got foo'; };";
      helper.createComponent('bar', 'foo2.js', fixture);
      helper.addComponent('bar/foo2.js');
      // var myargs = logSpy.getCalls()[4].args
      // console.log("args", myargs);
      expect(
        logSpy.calledWith(
          'Warning: Bit is not be able calculate the dependencies tree. Please install bit-javascript driver and run tag again.\n'
        )
      ).to.be.true;
    });

    it.skip('should persist the model in the scope', () => {});

    it.skip('should run the onCommit hook', () => {});

    it.skip('should throw error if the build failed', () => {});

    it.skip('should throw error if the tests failed', () => {});

    describe.skip('tag imported component', () => {
      it('should index the component', () => {});

      it('should write the full id to bit map (include scope and version)', () => {});

      it('should create fork of the component', () => {
        // Should change the original version origin to nested if it's required by another imported deps
        // Should update all the deps in my own files to use the new version
        // Should move the old version in the fs to be nested
        // Should update the bit.map to point from the new version to the existing file
        // Should bind from other deps to the new fs location
      });
    });

    describe('tag added component', () => {
      let output;
      before(() => {
        helper.setNewLocalAndRemoteScopes();
        helper.createFile('', 'file.js');
        helper.addComponentWithOptions('file.js', { i: 'comp/comp' });
        output = helper.commitComponent('comp/comp');
      });

      it.skip('should index the component', () => {});

      it('should successfully tag if there is no special error', () => {
        // Validate output
        expect(output).to.have.string('1 components tagged');
        // Validate model
      });

      it.skip('Should throw error if there is tracked files dependencies which not tagged yet', () => {});

      describe('package dependencies calculation', () => {
        let packageDependencies;
        let depObject;
        let componentRootDir;
        before(() => {
          helper.reInitLocalScope();

          const fileFixture = 'import get from "lodash.get"';
          helper.createFile('src', 'file.js', fileFixture);
          helper.addComponentWithOptions('src/file.js', { i: 'comp/comp' });
          helper.addNpmPackage('lodash.get', '1.0.0');

          // Commit, export and import the component to make sure we have root folder defined in the bit.map
          helper.reInitRemoteScope();
          helper.addRemoteScope();
          helper.commitComponent('comp/comp');
          helper.exportComponent('comp/comp');
          helper.reInitLocalScope('comp/comp');
          helper.addRemoteScope();
          helper.importComponent('comp/comp');
          helper.addNpmPackage('lodash.get', '2.0.0');
          const bitMap = helper.readBitMap();
          componentRootDir = path.normalize(bitMap[`${helper.remoteScope}/comp/comp@0.0.1`].rootDir);
        });
        // beforeEach(() => {
        // });
        it('should take the package version from package.json in the component dir if exists', () => {
          const componentPackageJsonFixture = JSON.stringify({ dependencies: { 'lodash.get': '^1.0.1' } });
          helper.createFile(componentRootDir, 'package.json', componentPackageJsonFixture);
          helper.commitComponent('comp/comp');
          output = helper.showComponentWithOptions('comp/comp', { j: '' });
          packageDependencies = JSON.parse(output).packageDependencies;
          depObject = { 'lodash.get': '^1.0.1' };
          expect(packageDependencies).to.include(depObject);
        });
        it('should take the package version from package.json in the consumer root dir if the package.json not exists in component dir', () => {
          helper.deleteFile(path.join(componentRootDir, 'package.json'));
          helper.commitComponent('comp/comp');
          output = helper.showComponentWithOptions('comp/comp', { j: '' });
          packageDependencies = JSON.parse(output).packageDependencies;
          depObject = { 'lodash.get': '2.0.0' };
          expect(packageDependencies).to.include(depObject);
        });
        it('should take the package version from package.json in the consumer root dir if the package.json in component root dir does not contain the package definition', () => {
          const componentPackageJsonFixture = JSON.stringify({ dependencies: { 'fake.package': '^1.0.1' } });
          helper.createFile(componentRootDir, 'package.json', componentPackageJsonFixture);
          helper.commitComponent('comp/comp');
          output = helper.showComponentWithOptions('comp/comp', { j: '' });
          packageDependencies = JSON.parse(output).packageDependencies;
          depObject = { 'lodash.get': '2.0.0' };
          expect(packageDependencies).to.include(depObject);
        });
        it('should take the package version from the package package.json if the package.json not exists in component / root dir', () => {
          helper.deleteFile(path.join(componentRootDir, 'package.json'));
          helper.deleteFile('package.json');
          helper.commitComponent('comp/comp');
          output = helper.showComponentWithOptions('comp/comp', { j: '' });
          packageDependencies = JSON.parse(output).packageDependencies;
          depObject = { 'lodash.get': '2.0.0' };
          expect(packageDependencies).to.include(depObject);
        });
        it('should take the package version from the package package.json if the package.json in component / root dir does not contain the package definition', () => {
          helper.deleteFile(path.join(componentRootDir, 'package.json'));
          const rootPackageJsonFixture = JSON.stringify({ dependencies: { 'fake.package': '^1.0.1' } });
          helper.createFile('', 'package.json', rootPackageJsonFixture);
          helper.commitComponent('comp/comp');
          output = helper.showComponentWithOptions('comp/comp', { j: '' });
          packageDependencies = JSON.parse(output).packageDependencies;
          depObject = { 'lodash.get': '2.0.0' };
          expect(packageDependencies).to.include(depObject);
        });
      });
    });
  });

  describe('tag non-exist component', () => {
    before(() => {
      helper.reInitLocalScope();
      helper.createComponentBarFoo();
      helper.addComponentBarFoo();
    });
    it('should not tag another component', () => {
      const commit = () => helper.commitComponent('non-exist-comp');
      expect(commit).to.throw('the component global/non-exist-comp was not found in the bit.map file');
    });
  });

  describe('tag back', () => {
    // This is specifically export more than one component since it's different case for the
    // resolveLatestVersion.js - getLatestVersionNumber function
    describe('tag component after exporting 2 components', () => {
      let output;
      before(() => {
        helper.setNewLocalAndRemoteScopes();
        helper.createFile('', 'file.js');
        helper.createFile('', 'file2.js');
        helper.addComponentWithOptions('file.js', { i: 'comp/comp' });
        helper.addComponentWithOptions('file2.js', { i: 'comp/comp2' });
        helper.commitAllComponents();
        helper.exportAllComponents();
        helper.createFile('', 'file.js', 'console.log()');
        output = helper.commitAllComponents();
      });
      it('should tag the component', () => {
        expect(output).to.have.string('1 components tagged');
      });
    });
  });

  describe('tag already tagged component without changing it', () => {
    let output;
    before(() => {
      helper.reInitLocalScope();
      helper.createComponentBarFoo();
      helper.addComponentBarFoo();
      helper.commitAllComponents();
      output = helper.commitComponent('bar/foo');
    });
    it('should print nothing to tag', () => {
      expect(output).to.have.string('nothing to tag');
    });
    it.skip('should tag the component if -f used', () => {});
  });

  describe('tag imported component with new dependency to another imported component', () => {
    describe('require the main file of the imported component', () => {
      let output;
      let showOutput;
      before(() => {
        helper.setNewLocalAndRemoteScopes();
        helper.createFile('', 'file.js');
        helper.createFile('', 'file2.js');
        helper.addComponentWithOptions('file.js', { i: 'comp/comp' });
        helper.addComponentWithOptions('file2.js', { i: 'comp/comp2' });
        helper.commitAllComponents();
        helper.exportAllComponents();
        helper.reInitLocalScope();
        helper.addRemoteScope();
        helper.importComponent('comp/comp');
        helper.importComponent('comp/comp2');
        const fileFixture = "var a = require('bit/comp/comp2/file2')";
        helper.createFile('components/comp/comp', 'file.js', fileFixture);
        output = helper.commitComponent('comp/comp');
        showOutput = JSON.parse(helper.showComponentWithOptions('comp/comp', { j: '' }));
      });
      it('should tag the component', () => {
        expect(output).to.have.string('1 components tagged');
      });
      it('should write the dependency to the component model ', () => {
        const deps = showOutput.dependencies;
        expect(deps.length).to.equal(1);
      });
    });

    describe('require the index file of the imported component', () => {
      let output;
      let showOutput;
      before(() => {
        helper.setNewLocalAndRemoteScopes();
        helper.createFile('', 'file.js');
        helper.createFile('', 'file2.js');
        helper.addComponentWithOptions('file.js', { i: 'comp/comp' });
        helper.addComponentWithOptions('file2.js', { i: 'comp/comp2' });
        helper.commitAllComponents();
        helper.exportAllComponents();
        helper.reInitLocalScope();
        helper.addRemoteScope();
        helper.importComponent('comp/comp');
        helper.importComponent('comp/comp2');
        const fileFixture = "var a = require('bit/comp/comp2')";
        helper.createFile('components/comp/comp', 'file.js', fileFixture);
        output = helper.commitComponent('comp/comp');
        showOutput = JSON.parse(helper.showComponentWithOptions('comp/comp', { j: '' }));
      });
      it('should tag the component', () => {
        expect(output).to.have.string('1 components tagged');
      });
      it('should write the dependency to the component model ', () => {
        const deps = showOutput.dependencies;
        expect(deps.length).to.equal(1);
      });
    });
  });

  describe('after requiring an imported component with the relative syntax', () => {
    let output;
    before(() => {
      helper.setNewLocalAndRemoteScopes();
      const isTypeFixture = "module.exports = function isType() { return 'got is-type'; };";
      helper.createComponent('utils', 'is-type.js', isTypeFixture);
      helper.addComponent('utils/is-type.js');

      helper.commitAllComponents();
      helper.exportAllComponents();
      helper.reInitLocalScope();
      helper.addRemoteScope();
      helper.importComponent('utils/is-type');

      const isStringFixture =
        "const isType = require('../components/utils/is-type'); module.exports = function isString() { return isType() +  ' and got is-string'; };";
      helper.createComponent('utils', 'is-string.js', isStringFixture);
      helper.addComponent('utils/is-string.js');
      try {
        helper.commitAllComponents();
      } catch (err) {
        output = err.toString();
      }
    });
    it('should not tag and throw an error regarding the relative syntax', () => {
      expect(output).to.have.string('fatal: following component dependencies were not found');
<<<<<<< HEAD
      expect(output).to.have.string(`relative components: ${helper.remoteScope}/utils/is-type@0.0.1`);
=======
      expect(output).to.have.string(`relative components (should be absolute): ${helper.remoteScope}/utils/is-type@1`);
>>>>>>> 8cc6fea1
    });
  });

  describe('tag all components', () => {
    it('Should print there is nothing to tag right after success tag all', () => {
      // Create component and try to tag twice
      helper.reInitLocalScope();
      helper.createComponentBarFoo();
      helper.addComponentBarFoo();
      let output = helper.commitAllComponents();
      output = helper.commitAllComponents();
      expect(output.includes('nothing to tag')).to.be.true;
    });

    it.skip('Should print there is nothing to tag after import only', () => {
      // Import component then try to tag
    });

    it.skip('Should build and test all components before tag', () => {});

    it.skip('Should tag nothing if only some of the tags worked', () => {});

    describe('missing dependencies errors', () => {
      let output;
      before(() => {
        helper.reInitLocalScope();
        const fileAfixture = "import a2 from './a2'; import a3 from './a3'";
        helper.createFile('src', 'a.js', fileAfixture);
        const fileA2fixture =
          "import a3 from './a3';import pdackage from 'package';import missingfs from './missing-fs';import untracked from './untracked.js';";
        helper.createFile('src', 'a2.js', fileA2fixture);
        const fileBfixture =
          "import b3 from './b3';import pdackage from 'package2';import missingfs from './missing-fs2';import untracked from './untracked2.js';";
        helper.createFile('src', 'b.js', fileBfixture);

        helper.createFile('src', 'untracked.js');
        helper.createFile('src', 'untracked2.js');

        helper.addComponentWithOptions('src/a.js src/a2.js', { m: 'src/a.js', i: 'comp/a' });
        helper.addComponent('src/b.js');

        const commitAll = () => helper.commitAllComponents();
        try {
          commitAll();
        } catch (err) {
          output = err.toString();
        }
      });

      // TODO: check why it's working on local and not on ci. i guess it's because we don't know to load the bit-js on CI
      it('Should print that there is missing dependencies', () => {
        expect(output).to.have.string('fatal: following component dependencies were not found');
      });

      it('Should print the components name with missing dependencies', () => {
        expect(output).to.have.string('comp/a');
        expect(output).to.have.string('src/b');
      });

      it('Should print that there is missing dependencies on file system (nested)', () => {
        expect(output).to.have.string('./a3');
        expect(output).to.have.string('./missing-fs');
        expect(output).to.have.string('./b3');
        expect(output).to.have.string('./missing-fs2');
      });

      // TODO: check why it's working on local and not on ci. i guess it's because we don't know to load the bit-js on CI
      it('Should print that there is missing package dependencies on file system (nested)', () => {
        expect(output).to.have.string('package');
        expect(output).to.have.string('package2');
      });

      it('Should print that there is untracked dependencies on file system (nested)', () => {
        expect(output).to.have.string('src/untracked.js');
        expect(output).to.have.string('src/untracked2.js');
      });
    });
    describe('commit component with missing dependencies with --ignore_missing_dependencies', () => {
      let output;
      before(() => {
        helper.reInitLocalScope();
        const fileAfixture = "import a2 from './a2'; import a3 from './a3'";
        helper.createFile('src', 'a.js', fileAfixture);
        const fileA2fixture =
          "import a3 from './a3';import pdackage from 'package';import missingfs from './missing-fs';import untracked from './untracked.js';";
        helper.createFile('src', 'a2.js', fileA2fixture);
        const fileBfixture =
          "import b3 from './b3';import pdackage from 'package2';import missingfs from './missing-fs2';import untracked from './untracked2.js';";
        helper.createFile('src', 'b.js', fileBfixture);

        helper.createFile('src', 'untracked.js');
        helper.createFile('src', 'untracked2.js');

        helper.addComponentWithOptions('src/a.js src/a2.js', { m: 'src/a.js', i: 'comp/a' });
        helper.addComponent('src/b.js');

        const commitOne = () => helper.commitComponent('comp/a', 'commit-msg', '--ignore_missing_dependencies');
        try {
          output = commitOne();
        } catch (err) {
          output = err.toString();
        }
      });

      it('Should print that the component is commited', () => {
        expect(output).to.have.string('1 components tagged');
      });
    });
    describe('commit all components with missing dependencies with --ignore_missing_dependencies', () => {
      let output;
      before(() => {
        helper.reInitLocalScope();
        const fileAfixture = "import a2 from './a2'; import a3 from './a3'";
        helper.createFile('src', 'a.js', fileAfixture);
        const fileA2fixture =
          "import a3 from './a3';import pdackage from 'package';import missingfs from './missing-fs';import untracked from './untracked.js';";
        helper.createFile('src', 'a2.js', fileA2fixture);
        const fileBfixture =
          "import b3 from './b3';import pdackage from 'package2';import missingfs from './missing-fs2';import untracked from './untracked2.js';";
        helper.createFile('src', 'b.js', fileBfixture);

        helper.createFile('src', 'untracked.js');
        helper.createFile('src', 'untracked2.js');

        helper.addComponentWithOptions('src/a.js src/a2.js', { m: 'src/a.js', i: 'comp/a' });
        helper.addComponent('src/b.js');

        const commitAll = () => helper.commitAllComponents('commit-msg', '--ignore_missing_dependencies');
        try {
          output = commitAll();
        } catch (err) {
          output = err.toString();
        }
      });

      it('Should print that the components are commited', () => {
        expect(output).to.have.string('2 components tagged');
      });
    });
    // We throw this error because we don't know the packege version in this case
    it.skip('should throw error if there is missing package dependency', () => {});

    it.skip('should index all components', () => {});

    it.skip('should tag the components in the correct order', () => {});

    it.skip('should add the correct dependencies to each component', () => {
      // Make sure the use case contain dependenceis from all types -
      // Packages, files and bits
    });

    it('should add dependencies for files which are not the main files', () => {
      helper.reInitLocalScope();
      const isTypeFixture = "module.exports = function isType() { return 'got is-type'; };";
      helper.createComponent('utils', 'is-type.js', isTypeFixture);
      helper.addComponent('utils/is-type.js');
      const isStringFixture =
        "const isType = require('./is-type.js'); module.exports = function isString() { return isType() +  ' and got is-string'; };";
      helper.createComponent('utils', 'is-string.js', isStringFixture);
      helper.addComponent('utils/is-string.js');

      const mainFileFixture =
        "const isString = require('./utils/is-string.js'); const second = require('./second.js'); module.exports = function foo() { return isString() + ' and got foo'; };";
      const secondFileFixture =
        "const isType = require('./utils/is-type.js'); module.exports = function foo() { return isString() + ' and got foo'; };";
      helper.createFile('', 'main.js', mainFileFixture);
      helper.createFile('', 'second.js', secondFileFixture);
      helper.addComponentWithOptions('main.js second.js', { m: 'main.js', i: 'comp/comp' });

      helper.commitAllComponents();

      const output = helper.showComponentWithOptions('comp/comp', { j: '' });
      const dependencies = JSON.parse(output).dependencies;

      const depPathsIsString = {
        sourceRelativePath: 'utils/is-string.js',
        destinationRelativePath: 'utils/is-string.js'
      };
      const depPathsIsType = { sourceRelativePath: 'utils/is-type.js', destinationRelativePath: 'utils/is-type.js' };

      expect(dependencies.find(dep => dep.id === 'utils/is-string').relativePaths[0]).to.deep.equal(depPathsIsString);
      expect(dependencies.find(dep => dep.id === 'utils/is-type').relativePaths[0]).to.deep.equal(depPathsIsType);
    });

    it('should add dependencies for non-main files regardless whether they are required from the main file', () => {
      helper.reInitLocalScope();
      const isTypeFixture = "module.exports = function isType() { return 'got is-type'; };";
      helper.createComponent('utils', 'is-type.js', isTypeFixture);
      helper.addComponent('utils/is-type.js');
      const isStringFixture =
        "const isType = require('./is-type.js'); module.exports = function isString() { return isType() +  ' and got is-string'; };";
      helper.createComponent('utils', 'is-string.js', isStringFixture);
      helper.addComponent('utils/is-string.js');

      const mainFileFixture =
        "const isString = require('./utils/is-string.js'); module.exports = function foo() { return isString() + ' and got foo'; };";
      const secondFileFixture =
        "const isType = require('./utils/is-type.js'); module.exports = function foo() { return isString() + ' and got foo'; };";
      helper.createFile('', 'main.js', mainFileFixture);
      helper.createFile('', 'second.js', secondFileFixture);
      helper.addComponentWithOptions('main.js second.js', { m: 'main.js', i: 'comp/comp' });

      helper.commitAllComponents();

      const output = helper.showComponentWithOptions('comp/comp', { j: '' });
      const dependencies = JSON.parse(output).dependencies;
      const depPathsIsString = {
        sourceRelativePath: 'utils/is-string.js',
        destinationRelativePath: 'utils/is-string.js'
      };
      const depPathsIsType = { sourceRelativePath: 'utils/is-type.js', destinationRelativePath: 'utils/is-type.js' };

      expect(dependencies.find(dep => dep.id === 'utils/is-string').relativePaths[0]).to.deep.equal(depPathsIsString);
      expect(dependencies.find(dep => dep.id === 'utils/is-type').relativePaths[0]).to.deep.equal(depPathsIsType);
    });

    it.skip('should persist all models in the scope', () => {});

    it.skip('should run the onCommit hook', () => {});
  });
  describe('with removed file/files', () => {
    beforeEach(() => {
      helper.initNewLocalScope();
      helper.createComponentBarFoo();
      helper.createComponent('bar', 'index.js');
      helper.addComponentWithOptions('bar/', { i: 'bar/foo' });
    });
    it('Should commit component only with the left files', () => {
      const beforeRemoveBitMap = helper.readBitMap();
      const beforeRemoveBitMapfiles = beforeRemoveBitMap['bar/foo'].files;
      expect(beforeRemoveBitMapfiles).to.be.ofSize(2);
      helper.deleteFile('bar/foo.js');
      helper.commitAllComponents();
      const bitMap = helper.readBitMap();
      const files = bitMap['bar/foo'].files;
      expect(files).to.be.ofSize(1);
      expect(files[0].name).to.equal('index.js');
    });
    it('Should throw error that all files were removed', () => {
      const beforeRemoveBitMap = helper.readBitMap();
      const beforeRemoveBitMapfiles = beforeRemoveBitMap['bar/foo'].files;
      expect(beforeRemoveBitMapfiles).to.be.ofSize(2);
      helper.deleteFile('bar/index.js');
      helper.deleteFile('bar/foo.js');

      const commitCmd = () => helper.commitAllComponents();
      expect(commitCmd).to.throw(
        'invalid component bar/foo, all files were deleted, please remove the component using bit remove command\n'
      );
    });
  });
});<|MERGE_RESOLUTION|>--- conflicted
+++ resolved
@@ -428,11 +428,9 @@
     });
     it('should not tag and throw an error regarding the relative syntax', () => {
       expect(output).to.have.string('fatal: following component dependencies were not found');
-<<<<<<< HEAD
-      expect(output).to.have.string(`relative components: ${helper.remoteScope}/utils/is-type@0.0.1`);
-=======
-      expect(output).to.have.string(`relative components (should be absolute): ${helper.remoteScope}/utils/is-type@1`);
->>>>>>> 8cc6fea1
+      expect(output).to.have.string(
+        `relative components (should be absolute): ${helper.remoteScope}/utils/is-type@0.0.1`
+      );
     });
   });
 

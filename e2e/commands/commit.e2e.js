// covers also init, create, commit, import and export commands

import path from 'path';
import fs from 'fs-extra';
import { expect } from 'chai';
import Helper from '../e2e-helper';
import chalk from 'chalk';
import sinon from 'sinon';
import glob from 'glob';

let logSpy;
let errorSpy;

describe('bit commit command', function () {
  this.timeout(0);
  const helper = new Helper();
  after(() => {
    helper.destroyEnv();
  });
  before(() => {
    helper.reInitLocalScope();
    logSpy = sinon.spy(console, 'log');
    errorSpy = sinon.spy(console, 'error');
  });
  describe.skip('commit one component', () => {
    it('should throw error if the bit id does not exists', () => {
    });

    it('should print warning if the a driver is not installed', () => {

      const fixture = "import foo from ./foo; module.exports = function foo2() { return 'got foo'; };";
      helper.createComponent('bar', 'foo2.js', fixture);
      helper.addComponent('bar/foo2.js');
      const output = helper.commitAllComponents();
      // var myargs = logSpy.getCalls()[4].args
      // console.log("args", myargs);
      expect( logSpy.calledWith('Warning: Bit is not be able calculate the dependencies tree. Please install bit-javascript driver and run commit again.\n') ).to.be.true;
    });

    it('should persist the model in the scope', () => {
    });

    it('should run the onCommit hook', () => {
    });

    it('should throw error if the build failed', () => {
    });

    it('should throw error if the tests failed', () => {
    });

    describe.skip('commit imported component', () => {
      it('should index the component', () => {
      });

      it('should write the full id to bit map (include scope and version)', () => {
      });

      it('should create fork of the component', () => {
        // Should change the original version origin to nested if it's required by another imported deps
        // Should update all the deps in my own files to use the new version
        // Should move the old version in the fs to be nested
        // Should update the bit.map to point from the new version to the existing file
        // Should bind from other deps to the new fs location
      });
    });

    describe.skip('commit added component', () => {
      it('should index the component', () => {
      });

      it('should successfuly commit if there is no special error', () => {
        // Validate output
        // Validate model
      });

      it('Should throw error if there is tracked files dependencies which not commited yet', () => {
      });

      it('should add the correct dependencies to each component', () => {
      });
    });
  });

  describe('commit non-exist component', () => {
    before(() => {
      helper.reInitLocalScope();
      helper.createComponentBarFoo();
      helper.addComponentBarFoo();
    });
    it('should not commit another component', () => {
      const commit = () => helper.commitComponent('non-exist-comp');
      expect(commit).to.throw('the component global/non-exist-comp was not found in the bit.map file');
    });
  });

  describe('commit back', () => {
    // This is specifically export more than one component since it's different case for the
    // resolveLatestVersion.js - getLatestVersionNumber function
    describe('commit component after exporting 2 components', () => {
      let output;
      before(() => {
        helper.reInitLocalScope();
        helper.reInitRemoteScope();
        helper.addRemoteScope();
        helper.createFile('', 'file.js');
        helper.createFile('', 'file2.js');
        helper.addComponentWithOptions('file.js', { i: 'comp/comp' });
        helper.addComponentWithOptions('file2.js', { i: 'comp/comp2' });
        helper.commitAllComponents();
        helper.exportAllComponents();
        helper.createFile('', 'file.js', 'console.log()');
        output = helper.commitAllComponents();
      });
      it('should commit the component', () => {
        expect(output).to.have.string('1 components committed');
      });
    });
  });

<<<<<<< HEAD
  describe.only('commit imported component without changing the component', () => {
    let output;
    before(() => {
      helper.reInitLocalScope();
      helper.reInitRemoteScope();
      helper.addRemoteScope();
      helper.createFile('', 'file.js');
      helper.addComponentWithOptions('file.js', { i: 'comp/comp' });
      helper.commitAllComponents();
      helper.exportAllComponents();
      helper.reInitLocalScope();
      helper.addRemoteScope();
      helper.importComponent('comp/comp');
      output = helper.commitComponent('comp/comp');
    });
    it('should print nothing to commit', () => {
      expect(output).to.have.string('nothing to commit');
    });
  });

  describe('commit all components', () => {
    beforeEach(() => {
      helper.reInitLocalScope();
=======
  describe('commit imported component with new dependency to another imported component', () => {
    describe('require the main file of the imported component', () => {
      let output;
      let showOutput;
      before(() => {
        helper.reInitLocalScope();
        helper.reInitRemoteScope();
        helper.addRemoteScope();
        helper.createFile('', 'file.js');
        helper.createFile('', 'file2.js');
        helper.addComponentWithOptions('file.js', { i: 'comp/comp' });
        helper.addComponentWithOptions('file2.js', { i: 'comp/comp2' });
        helper.commitAllComponents();
        helper.exportAllComponents();
        helper.reInitLocalScope();
        helper.addRemoteScope();
        helper.importComponent('comp/comp');
        helper.importComponent('comp/comp2');
        const fileFixture = "var a = require('../../comp/comp2/file2')";
        helper.createFile('components/comp/comp', 'file.js', fileFixture);
        output = helper.commitComponent('comp/comp');
        showOutput = JSON.parse(helper.showComponentWithOptions('comp/comp', { j: '' }));
      });
      it('should commit the component', () => {
        expect(output).to.have.string('1 components committed');
      });
      it('should write the dependency to the component model ', () => {
        const deps = showOutput.dependencies;
        expect(deps.length).to.equal(1);
      });
    });

    describe('require the index file of the imported component', () => {
      let output;
      let showOutput;
      before(() => {
        helper.reInitLocalScope();
        helper.reInitRemoteScope();
        helper.addRemoteScope();
        helper.createFile('', 'file.js');
        helper.createFile('', 'file2.js');
        helper.addComponentWithOptions('file.js', { i: 'comp/comp' });
        helper.addComponentWithOptions('file2.js', { i: 'comp/comp2' });
        helper.commitAllComponents();
        helper.exportAllComponents();
        helper.reInitLocalScope();
        helper.addRemoteScope();
        helper.importComponent('comp/comp');
        helper.importComponent('comp/comp2');
        const fileFixture = "var a = require('../../comp/comp2')";
        helper.createFile('components/comp/comp', 'file.js', fileFixture);
        output = helper.commitComponent('comp/comp');
        showOutput = JSON.parse(helper.showComponentWithOptions('comp/comp', { j: '' }));
      });
      it('should commit the component', () => {
        expect(output).to.have.string('1 components committed');
      });
      it('should write the dependency to the component model ', () => {
        const deps = showOutput.dependencies;
        expect(deps.length).to.equal(1);
      });
>>>>>>> 0c55066c
    });
  });

  describe('commit all components', () => {
    it('Should print there is nothing to commit right after success commit all', () => {
      // Create component and try to commit twice
      helper.reInitLocalScope();
      helper.createComponentBarFoo();
      helper.addComponentBarFoo();
      let output = helper.commitAllComponents();
      output = helper.commitAllComponents();
      expect(output.includes('nothing to commit')).to.be.true;
    });

    it.skip('Should print there is nothing to commit after import only', () => {
      // Import component then try to commit
    });

    it.skip('Should build and test all components before commit', () => {

    });

    it.skip('Should commit nothing if only some of the commits worked', () => {

    });

    describe('missing dependencies errors', () => {
      let output;
      before(() => {
        helper.reInitLocalScope();
        const fileAfixture = 'import a2 from \'./a2\'; import a3 from \'./a3\'';
        helper.createFile('src', 'a.js', fileAfixture);
        const fileA2fixture = 'import a3 from \'./a3\';import pdackage from \'package\';import missingfs from \'./missing-fs\';import untracked from \'./untracked.js\';';
        helper.createFile('src', 'a2.js', fileA2fixture);
        const fileBfixture = 'import b3 from \'./b3\';import pdackage from \'package2\';import missingfs from \'./missing-fs2\';import untracked from \'./untracked2.js\';';
        helper.createFile('src', 'b.js', fileBfixture);

        helper.createFile('src', 'untracked.js');
        helper.createFile('src', 'untracked2.js');

        helper.addComponentWithOptions('src/a.js src/a2.js', { m: 'src/a.js', i: 'comp/a' });
        helper.addComponent('src/b.js');

        const commitAll = () => helper.commitAllComponents();
        try {
          commitAll();
        } catch (err) {
          output = err.toString();
        }
      });

      it('Should print that there is missing dependencies', () => {
        expect(output).to.have.string('fatal: following component dependencies were not found');
      });

      it('Should print the components name with missing dependencies', () => {
        expect(output).to.have.string('comp/a');
        expect(output).to.have.string('src/b');
      });

      it('Should print that there is missing dependencies on file system (nested)', () => {
        expect(output).to.have.string('./a3');
        expect(output).to.have.string('./missing-fs');
        expect(output).to.have.string('./b3');
        expect(output).to.have.string('./missing-fs2');
      });

      it('Should print that there is missing package dependencies on file system (nested)', () => {
        expect(output).to.have.string('package');
        expect(output).to.have.string('package2');
      });

      it('Should print that there is untracked dependencies on file system (nested)', () => {
        expect(output).to.have.string(path.normalize('src/untracked.js'));
        expect(output).to.have.string(path.normalize('src/untracked2.js'));
      });
    });


    // We throw this error because we don't know the packege version in this case
    it.skip('should throw error if there is missing package dependency', () => {
    });

    it.skip('should index all components', () => {
    });

    it.skip('should commit the components in the correct order', () => {
    });

    it.skip('should add the correct dependencies to each component', () => {
      // Make sure the use case contain dependenceis from all types -
      // Packages, files and bits
    });

    it('should add dependencies for files which are not the main files', () => {
      helper.reInitLocalScope();
      const isTypeFixture = "module.exports = function isType() { return 'got is-type'; };";
      helper.createComponent('utils', 'is-type.js', isTypeFixture);
      helper.addComponent('utils/is-type.js');
      const isStringFixture = "const isType = require('./is-type.js'); module.exports = function isString() { return isType() +  ' and got is-string'; };";
      helper.createComponent('utils', 'is-string.js', isStringFixture);
      helper.addComponent('utils/is-string.js');

      const mainFileFixture = "const isString = require('./utils/is-string.js'); const second = require('./second.js'); module.exports = function foo() { return isString() + ' and got foo'; };";
      const secondFileFixture = "const isType = require('./utils/is-type.js'); module.exports = function foo() { return isString() + ' and got foo'; };";
      helper.createFile('', 'main.js', mainFileFixture);
      helper.createFile('', 'second.js', secondFileFixture);
      helper.addComponentWithOptions('main.js second.js', { m: 'main.js', i: 'comp/comp' });

      helper.commitAllComponents();

      const output = helper.showComponentWithOptions('comp/comp', { j: '' });
      const dependencies = JSON.parse(output).dependencies;
      const depPathsIsString = { sourceRelativePath: path.normalize('utils/is-string.js'), destinationRelativePath: path.normalize('utils/is-string.js') };
      const depPathsIsType = { sourceRelativePath: path.normalize('utils/is-type.js'), destinationRelativePath: path.normalize('utils/is-type.js') };

      expect(dependencies.find(dep => dep.id === 'utils/is-string').relativePaths[0]).to.deep.equal(depPathsIsString);
      expect(dependencies.find(dep => dep.id === 'utils/is-type').relativePaths[0]).to.deep.equal(depPathsIsType);
    });

    it('should add dependencies for non-main files regardless whether they are required from the main file', () => {
      helper.reInitLocalScope();
      const isTypeFixture = "module.exports = function isType() { return 'got is-type'; };";
      helper.createComponent('utils', 'is-type.js', isTypeFixture);
      helper.addComponent('utils/is-type.js');
      const isStringFixture = "const isType = require('./is-type.js'); module.exports = function isString() { return isType() +  ' and got is-string'; };";
      helper.createComponent('utils', 'is-string.js', isStringFixture);
      helper.addComponent('utils/is-string.js');

      const mainFileFixture = "const isString = require('./utils/is-string.js'); module.exports = function foo() { return isString() + ' and got foo'; };";
      const secondFileFixture = "const isType = require('./utils/is-type.js'); module.exports = function foo() { return isString() + ' and got foo'; };";
      helper.createFile('', 'main.js', mainFileFixture);
      helper.createFile('', 'second.js', secondFileFixture);
      helper.addComponentWithOptions('main.js second.js', { m: 'main.js', i: 'comp/comp' });

      helper.commitAllComponents();

      const output = helper.showComponentWithOptions('comp/comp', { j: '' });
      const dependencies = JSON.parse(output).dependencies;
      const depPathsIsString = { sourceRelativePath: path.normalize('utils/is-string.js'), destinationRelativePath: path.normalize('utils/is-string.js') };
      const depPathsIsType = { sourceRelativePath: path.normalize('utils/is-type.js'), destinationRelativePath: path.normalize('utils/is-type.js') };

      expect(dependencies.find(dep => dep.id === 'utils/is-string').relativePaths[0]).to.deep.equal(depPathsIsString);
      expect(dependencies.find(dep => dep.id === 'utils/is-type').relativePaths[0]).to.deep.equal(depPathsIsType);
    });

    it.skip('should persist all models in the scope', () => {
    });

    it.skip('should run the onCommit hook', () => {
    });
  });
});<|MERGE_RESOLUTION|>--- conflicted
+++ resolved
@@ -118,7 +118,6 @@
     });
   });
 
-<<<<<<< HEAD
   describe.only('commit imported component without changing the component', () => {
     let output;
     before(() => {
@@ -139,10 +138,6 @@
     });
   });
 
-  describe('commit all components', () => {
-    beforeEach(() => {
-      helper.reInitLocalScope();
-=======
   describe('commit imported component with new dependency to another imported component', () => {
     describe('require the main file of the imported component', () => {
       let output;
@@ -204,7 +199,6 @@
         const deps = showOutput.dependencies;
         expect(deps.length).to.equal(1);
       });
->>>>>>> 0c55066c
     });
   });
 

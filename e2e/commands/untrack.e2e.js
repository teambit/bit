--- conflicted
+++ resolved
@@ -28,13 +28,10 @@
       expect(Object.keys(bitMap)).to.be.ofSize(1);
       expect(bitMap).to.have.property('version');
     });
-<<<<<<< HEAD
     it('Should return an error message if you try to untrack a non-existing component', () => {
       const output = helper.untrackComponent('bar/foo');
       expect(output).to.have.string('fatal: component bar/foo did not match any component.');
     });
-=======
->>>>>>> 4e5950ad
     it('Should remove specific component and keep all other new components', () => {
       helper.createComponent('bar', 'foo.js');
       helper.addComponentWithOptions(path.normalize('bar/foo.js'), { i: 'bar/foo' });
@@ -44,8 +41,6 @@
       const bitMap = helper.readBitMapWithoutVersion();
       expect(Object.keys(bitMap)).to.be.ofSize(1);
       expect(bitMap).to.have.property('bar/foo2');
-<<<<<<< HEAD
-=======
     });
     it('Should be unsuccessful in untracking commited component and return a message to the user', () => {
       helper.createComponent('bar', 'foo.js');
@@ -56,7 +51,6 @@
       expect(output).to.have.string('error: unable to untrack bar/foo, please use the bit remove command.');
       expect(Object.keys(bitMap)).to.be.ofSize(1);
       expect(bitMap).to.have.property('bar/foo');
->>>>>>> 4e5950ad
     });
     it('Should be unsuccessful in untracking commited component and return a message to the user', () => {
       helper.createComponent('bar', 'foo.js');

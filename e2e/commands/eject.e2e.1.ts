--- conflicted
+++ resolved
@@ -359,15 +359,8 @@
             helper.command.importComponent('bar/foo');
             helper.command.importComponent('utils/is-string');
             // an intermediate step, make sure the workspace is clean
-<<<<<<< HEAD
-            const statusOutput = helper.command.status();
-            expect(statusOutput).to.have.string(statusWorkspaceIsCleanMsg);
+            helper.command.expectStatusToBeClean();
             helper.fs.createFile('components/utils/is-string/utils/', 'is-string.js', fixtures.isStringV2);
-=======
-            helper.command.expectStatusToBeClean();
-
-            helper.fs.createFile('components/utils/is-string/', 'is-string.js', fixtures.isStringV2);
->>>>>>> c9cf0424
 
             npmCiRegistry.setCiScopeInBitJson();
             helper.command.tagScope('2.0.0', 'msg', '-a');

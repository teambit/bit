import path from 'path';
import fs from 'fs-extra';
import chai, { expect } from 'chai';
import Helper from '../../src/e2e-helper/e2e-helper';

chai.use(require('chai-fs'));

describe('bit link', function () {
  this.timeout(0);
  const helper = new Helper();

  after(() => {
    helper.scopeHelper.destroy();
  });

  describe('author components', () => {
    describe('before export', () => {
      let linkOutput;
      before(() => {
        helper.scopeHelper.reInitLocalScope();
        const isTypeFixture = "module.exports = function isType() { return 'got is-type'; };";
        helper.fs.createFile('utils', 'is-type.js', isTypeFixture);
        helper.fixtures.addComponentUtilsIsType();
        linkOutput = helper.command.runCmd('bit link');
      });
      it('should create links while the paths do not have scope name (until export)', () => {
        expect(linkOutput).to.have.string(path.normalize('node_modules/@bit/utils.is-type/utils/is-type.js'));
        expect(path.join(helper.scopes.localPath, 'node_modules')).to.be.a.directory();
      });
    });
    describe('after export', () => {
      before(() => {
        helper.scopeHelper.setNewLocalAndRemoteScopes();
        const isTypeFixture = "module.exports = function isType() { return 'got is-type'; };";
        helper.fs.createFile('utils', 'is-type.js', isTypeFixture);
        helper.fixtures.addComponentUtilsIsType();
        helper.command.tagAllComponents();
        helper.command.exportAllComponents();

        // requiring is-type through the internal file (@bit/remoteScope.utils.is-type/utils/is-type)
<<<<<<< HEAD
        const isStringFixture = `const isType = require('@bit/${helper.remoteScope}.utils.is-type/is-type');
=======
        const isStringFixture = `const isType = require('@bit/${helper.scopes.remote}.utils.is-type/utils/is-type');
>>>>>>> b13a7bd4
module.exports = function isString() { return isType() +  ' and got is-string'; };`;
        helper.fs.createFile('utils', 'is-string.js', isStringFixture);
        helper.fixtures.addComponentUtilsIsString();
        const appJsFixture = "const isString = require('./utils/is-string'); console.log(isString());";
        fs.outputFileSync(path.join(helper.scopes.localPath, 'app.js'), appJsFixture);

        // requiring is-type through the main index file (@bit/remoteScope.utils.is-type)
        const appJSMainFixture = `const isType = require('@bit/${helper.scopes.remote}.utils.is-type');
console.log(isType());`;
        fs.outputFileSync(path.join(helper.scopes.localPath, 'app-main.js'), appJSMainFixture);
      });
      it('should generate links to all component files as part of the export process', () => {
        const result = helper.command.runCmd('node app.js');
        expect(result.trim()).to.equal('got is-type and got is-string');
      });
      it('should generate a link form node_modules/@bit/component-name root to the main file as part of the export process', () => {
        const result = helper.command.runCmd('node app-main.js');
        expect(result.trim()).to.equal('got is-type');
      });
      describe('after deleting node_modules and running bit link', () => {
        before(() => {
          fs.removeSync(path.join(helper.scopes.localPath, 'node_modules'));
          helper.command.runCmd('bit link');
        });
        it('should re-generate the links successfully', () => {
          const result = helper.command.runCmd('node app.js');
          expect(result.trim()).to.equal('got is-type and got is-string');

          const resultMain = helper.command.runCmd('node app-main.js');
          expect(resultMain.trim()).to.equal('got is-type');
        });
      });
      describe('after deleting node_modules and running bit link from an inner directory', () => {
        before(() => {
          fs.removeSync(path.join(helper.scopes.localPath, 'node_modules'));
          helper.command.runCmd('bit link', path.join(helper.scopes.localPath, 'utils'));
        });
        it('should not create the node_modules in the inner directory', () => {
          expect(path.join(helper.scopes.localPath, 'utils', 'node_modules')).to.not.be.a.path();
        });
        it('should re-generate the links successfully', () => {
          const result = helper.command.runCmd('node app.js');
          expect(result.trim()).to.equal('got is-type and got is-string');

          const resultMain = helper.command.runCmd('node app-main.js');
          expect(resultMain.trim()).to.equal('got is-type');
        });
      });
    });
  });
  describe('with custom bind name in bit.json', () => {
    before(() => {
      helper.scopeHelper.setNewLocalAndRemoteScopes();
      helper.fixtures.createComponentBarFoo();
      helper.fixtures.addComponentBarFoo();
      helper.fixtures.tagComponentBarFoo();
      helper.command.exportComponent('bar/foo');
      helper.scopeHelper.reInitLocalScope();
      helper.scopeHelper.addRemoteScope();
      helper.bitJson.modifyField('bindingPrefix', 'testLink');
      helper.command.importComponent('bar/foo');
    });
    describe('auto linking', () => {
      it('node_modules should contain custom dir name', () => {
        expect(path.join(helper.scopes.localPath, 'node_modules', 'testLink')).to.be.a.path();
      });
      it('should create symlink inside custom folder', () => {
        expect(
          path.join(helper.scopes.localPath, 'node_modules', 'testLink', `${helper.scopes.remote}.bar.foo`)
        ).to.be.a.path();
      });
    });
    describe('manual linking', () => {
      before(() => {
        fs.removeSync(path.join(helper.scopes.localPath, 'node_modules', 'testLink'));
        helper.command.runCmd('bit link');
      });
      it('node_modules should contain custom dir name', () => {
        expect(path.join(helper.scopes.localPath, 'node_modules', 'testLink')).to.be.a.path();
      });
      it('should create symlink inside custom folder', () => {
        expect(
          path.join(helper.scopes.localPath, 'node_modules', 'testLink', `${helper.scopes.remote}.bar.foo`)
        ).to.be.a.path();
      });
    });
  });
  describe('import 2 components into same link dir', () => {
    before(() => {
      helper.scopeHelper.setNewLocalAndRemoteScopes();
      helper.fixtures.createComponentBarFoo();
      helper.fs.createFile('bar2', 'foo2.js');
      helper.fixtures.addComponentBarFoo();
      helper.command.addComponent('bar2/foo2.js', { i: 'bar2/foo2' });
      helper.command.tagAllComponents();
      helper.command.exportAllComponents();
      helper.scopeHelper.reInitLocalScope();
      helper.scopeHelper.addRemoteScope();
      helper.bitJson.modifyField('bindingPrefix', 'test');
      helper.command.importComponent('bar/foo');
      helper.command.importComponent('bar2/foo2');
    });
    it('node_modules should contain custom dir name', () => {
      expect(path.join(helper.scopes.localPath, 'node_modules', 'test')).to.be.a.path();
      expect(
        path.join(helper.scopes.localPath, 'node_modules', 'test', `${helper.scopes.remote}.bar.foo`)
      ).to.be.a.path();
      expect(
        path.join(helper.scopes.localPath, 'node_modules', 'test', `${helper.scopes.remote}.bar2.foo2`)
      ).to.be.a.path();
    });
  });
  describe('component with dependency tree of 2', () => {
    before(() => {
      helper.scopeHelper.setNewLocalAndRemoteScopes();
      const isTypeFixture = "module.exports = function isType() { return 'got is-type'; };";
      helper.fs.createFile('utils', 'is-type.js', isTypeFixture);
      helper.fixtures.addComponentUtilsIsType();
      helper.command.tagAllComponents();
      helper.command.exportAllComponents();
      helper.scopeHelper.reInitLocalScope();
      helper.scopeHelper.addRemoteScope();
      helper.command.importComponent('utils/is-type');
      const isStringFixture = `const isType = require('${helper.general.getRequireBitPath(
        'utils',
        'is-type'
      )}'); module.exports = function isString() { return isType() +  ' and got is-string'; };`;
      helper.fs.createFile('utils', 'is-string.js', isStringFixture);
      helper.fixtures.addComponentUtilsIsString();
      helper.command.tagAllComponents();
      helper.command.exportAllComponents();
      helper.scopeHelper.reInitLocalScope();
      helper.scopeHelper.addRemoteScope();
      helper.bitJson.modifyField('bindingPrefix', 'bitTest');
      helper.command.importComponent('utils/is-string');
    });
    it('node_modules should contain custom dir name', () => {
      expect(path.join(helper.scopes.localPath, 'node_modules', 'bitTest')).to.be.a.path();
    });
  });
  describe('component with dependency tree of 3', () => {
    before(() => {
      // is-type
      helper.scopeHelper.setNewLocalAndRemoteScopes();
      const isTypeFixture = "module.exports = function isType() { return 'got is-type'; };";
      helper.fs.createFile('utils', 'is-type.js', isTypeFixture);
      helper.fixtures.addComponentUtilsIsType();
      helper.command.tagAllComponents();
      helper.command.exportAllComponents();

      // is-string
      helper.scopeHelper.reInitLocalScope();
      helper.scopeHelper.addRemoteScope();
      helper.bitJson.modifyField('bindingPrefix', 'bitTest');
      helper.command.importComponent('utils/is-type');
      const isStringFixture = `const isType = require('bitTest/${
        helper.scopes.remote
      }.utils.is-type'); module.exports = function isString() { return isType() +  ' and got is-string'; };`;
      helper.fs.createFile('utils', 'is-string.js', isStringFixture);
      helper.fixtures.addComponentUtilsIsString();
      helper.command.tagAllComponents();
      helper.command.exportAllComponents();

      // is-string2
      helper.scopeHelper.reInitLocalScope();
      helper.scopeHelper.addRemoteScope();
      helper.bitJson.modifyField('bindingPrefix', 'bitTest2');
      helper.command.importComponent('utils/is-string');
      const isStringFixture2 = `const isString = require('bitTest2/${
        helper.scopes.remote
      }.utils.is-string'); module.exports = function isString2() { return isString() +  ' and got is-string2'; };`;
      helper.fs.createFile('test', 'is-string2.js', isStringFixture2);
      helper.command.addComponent('test/is-string2.js', { i: 'test/is-string2' });
      helper.command.tagAllComponents();
      helper.command.exportAllComponents();

      helper.scopeHelper.reInitLocalScope();
      helper.scopeHelper.addRemoteScope();
      helper.bitJson.modifyField('bindingPrefix', 'bitTest2');
      helper.command.importComponent('test/is-string2');

      const appJsFixture = `const isString2 = require('bitTest2/${
        helper.scopes.remote
      }.test.is-string2'); console.log(isString2());`;
      fs.outputFileSync(path.join(helper.scopes.localPath, 'app.js'), appJsFixture);
    });
    it('node_modules should contain custom dir name', () => {
      expect(path.join(helper.scopes.localPath, 'node_modules', 'bitTest2')).to.be.a.path();
    });
    it('node_modules should contain custom dir name2', () => {
      expect(
        path.join(
          helper.scopes.localPath,
          'node_modules',
          'bitTest2',
          `${helper.scopes.remote}.test.is-string2`,
          'node_modules',
          'bitTest2'
        )
      ).to.be.a.path();
    });
    it('node_modules should contain custom dir name3', () => {
      expect(
        path.join(
          helper.scopes.localPath,
          'node_modules',
          'bitTest2',
          `${helper.scopes.remote}.test.is-string2/node_modules/bitTest2/${
            helper.scopes.remote
          }.utils.is-string/node_modules/bitTest`
        )
      ).to.be.a.path();
    });
    it('should print results from the dependency that uses require absolute syntax', () => {
      const result = helper.command.runCmd('node app.js');
      expect(result.trim()).to.equal('got is-type and got is-string and got is-string2');
    });
    describe('bit link after deleting the current node_modules directories', () => {
      before(() => {
        fs.removeSync(path.join(helper.scopes.localPath, 'node_modules'));
        fs.removeSync(path.join(helper.scopes.localPath, 'components', 'test', 'is-string2', 'node_modules'));
        helper.command.runCmd('bit link');
      });
      it('should still print results from the dependency that uses require absolute syntax', () => {
        const result = helper.command.runCmd('node app.js');
        expect(result.trim()).to.equal('got is-type and got is-string and got is-string2');
      });
    });
    describe('bit link after deleting the current node_modules directories from an inner directory', () => {
      before(() => {
        fs.removeSync(path.join(helper.scopes.localPath, 'node_modules'));
        fs.removeSync(path.join(helper.scopes.localPath, 'components', 'test', 'is-string2', 'node_modules'));
        helper.command.runCmd('bit link', path.join(helper.scopes.localPath, 'components'));
      });
      it('should not create node_modules directory inside the inner directory', () => {
        expect(path.join(helper.scopes.localPath, 'components', 'node_modules')).not.to.be.a.path();
      });
      it('should still print results from the dependency that uses require absolute syntax', () => {
        const result = helper.command.runCmd('node app.js');
        expect(result.trim()).to.equal('got is-type and got is-string and got is-string2');
      });
    });
  });
});<|MERGE_RESOLUTION|>--- conflicted
+++ resolved
@@ -38,11 +38,7 @@
         helper.command.exportAllComponents();
 
         // requiring is-type through the internal file (@bit/remoteScope.utils.is-type/utils/is-type)
-<<<<<<< HEAD
-        const isStringFixture = `const isType = require('@bit/${helper.remoteScope}.utils.is-type/is-type');
-=======
-        const isStringFixture = `const isType = require('@bit/${helper.scopes.remote}.utils.is-type/utils/is-type');
->>>>>>> b13a7bd4
+        const isStringFixture = `const isType = require('@bit/${helper.scopes.remote}.utils.is-type/is-type');
 module.exports = function isString() { return isType() +  ' and got is-string'; };`;
         helper.fs.createFile('utils', 'is-string.js', isStringFixture);
         helper.fixtures.addComponentUtilsIsString();
@@ -198,9 +194,7 @@
       helper.scopeHelper.addRemoteScope();
       helper.bitJson.modifyField('bindingPrefix', 'bitTest');
       helper.command.importComponent('utils/is-type');
-      const isStringFixture = `const isType = require('bitTest/${
-        helper.scopes.remote
-      }.utils.is-type'); module.exports = function isString() { return isType() +  ' and got is-string'; };`;
+      const isStringFixture = `const isType = require('bitTest/${helper.scopes.remote}.utils.is-type'); module.exports = function isString() { return isType() +  ' and got is-string'; };`;
       helper.fs.createFile('utils', 'is-string.js', isStringFixture);
       helper.fixtures.addComponentUtilsIsString();
       helper.command.tagAllComponents();
@@ -211,9 +205,7 @@
       helper.scopeHelper.addRemoteScope();
       helper.bitJson.modifyField('bindingPrefix', 'bitTest2');
       helper.command.importComponent('utils/is-string');
-      const isStringFixture2 = `const isString = require('bitTest2/${
-        helper.scopes.remote
-      }.utils.is-string'); module.exports = function isString2() { return isString() +  ' and got is-string2'; };`;
+      const isStringFixture2 = `const isString = require('bitTest2/${helper.scopes.remote}.utils.is-string'); module.exports = function isString2() { return isString() +  ' and got is-string2'; };`;
       helper.fs.createFile('test', 'is-string2.js', isStringFixture2);
       helper.command.addComponent('test/is-string2.js', { i: 'test/is-string2' });
       helper.command.tagAllComponents();
@@ -224,9 +216,7 @@
       helper.bitJson.modifyField('bindingPrefix', 'bitTest2');
       helper.command.importComponent('test/is-string2');
 
-      const appJsFixture = `const isString2 = require('bitTest2/${
-        helper.scopes.remote
-      }.test.is-string2'); console.log(isString2());`;
+      const appJsFixture = `const isString2 = require('bitTest2/${helper.scopes.remote}.test.is-string2'); console.log(isString2());`;
       fs.outputFileSync(path.join(helper.scopes.localPath, 'app.js'), appJsFixture);
     });
     it('node_modules should contain custom dir name', () => {
@@ -250,9 +240,7 @@
           helper.scopes.localPath,
           'node_modules',
           'bitTest2',
-          `${helper.scopes.remote}.test.is-string2/node_modules/bitTest2/${
-            helper.scopes.remote
-          }.utils.is-string/node_modules/bitTest`
+          `${helper.scopes.remote}.test.is-string2/node_modules/bitTest2/${helper.scopes.remote}.utils.is-string/node_modules/bitTest`
         )
       ).to.be.a.path();
     });

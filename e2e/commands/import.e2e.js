--- conflicted
+++ resolved
@@ -576,11 +576,7 @@
         expect(fs.existsSync(packageJsonPath)).to.be.true;
         const packageJsonContent = fs.readJsonSync(packageJsonPath);
         expect(packageJsonContent).to.deep.include({
-<<<<<<< HEAD
           name: `${helper.remoteScope}.comp.with-deps`,
-=======
-          name: 'comp-with-deps',
->>>>>>> 34fda84d
           version: '0.0.1',
           main: 'with-deps.js',
           dependencies: { 'some-package': '1.4.3' }
@@ -600,11 +596,7 @@
         expect(fs.existsSync(packageJsonPath)).to.be.true;
         const packageJsonContent = fs.readJsonSync(packageJsonPath);
         expect(packageJsonContent).to.deep.include({
-<<<<<<< HEAD
           name: `${helper.remoteScope}.global.simple`,
-=======
-          name: 'global-simple',
->>>>>>> 34fda84d
           version: '0.0.1',
           main: 'global/simple.js',
           dependencies: { 'my-package': '1.0.1' }

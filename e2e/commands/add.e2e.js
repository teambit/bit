// covers also init, create, commit, import and export commands

import fs from 'fs';
import chai, { expect } from 'chai';
import normalize from 'normalize-path';
import path from 'path';
import Helper from '../e2e-helper';
import { AUTO_GENERATED_MSG, DEFAULT_INDEX_EXTS } from '../../src/constants';

chai.use(require('chai-fs'));

const assertArrays = require('chai-arrays');

chai.use(assertArrays);

describe('bit add command', function () {
  this.timeout(0);
  const helper = new Helper();

  after(() => {
    helper.destroyEnv();
  });

  describe('add before running "bit init"', () => {
    it('Should return message to run "bit init"', () => {
      let error;
      try {
        helper.createComponent('bar', 'foo.js');
        helper.addComponent(path.normalize('bar/foo.js'));
      } catch (err) {
        error = err.message;
      }
      expect(error).to.have.string('fatal: scope not found. to create a new scope, please use `bit init');
    });
  });
  describe('add before running "bit init" with .bit.map.json', () => {
    it('Should init consumer add then add component', () => {
      helper.createBitMap();
      helper.createComponent('bar', 'foo.js');
      const output = helper.addComponent(path.normalize('bar/foo.js'));
      expect(output).to.contain('tracking component bar/foo');
    });
  });
  describe('add to imported component', () => {
    before(() => {
      helper.setNewLocalAndRemoteScopes();
      const remote = helper.remoteScopePath;
      helper.createComponent('bar', 'foo.js');
      helper.createComponent('bar', 'foo2.js');
      helper.importCompiler();
      helper.addComponentWithOptions('bar/foo.js', { i: 'bar/foo ' });
      helper.tagAllWithoutMessage();
      helper.exportAllComponents();
      helper.reInitLocalScope();
      helper.addRemoteScope(remote);
      helper.importComponent('bar/foo');
    });
    it('Should throw error when trying to add files to imported component without specifying id', () => {
      const addCmd = () => helper.addComponent('.', path.join(helper.localScopePath, 'components', 'bar', 'foo'));
      expect(addCmd).to.throw(
        `error - unable to add new files to the imported component "${
          helper.remoteScope
        }/bar/foo" without specifying '--id`
      );
    });
    it('Should throw error when trying to add files to imported component without specifying correct id', () => {
      const addCmd = () =>
        helper.addComponentWithOptions(
          '.',
          { i: 'test/test' },
          path.join(helper.localScopePath, 'components', 'bar', 'foo')
        );
      expect(addCmd).to.throw(
        `error - unable to add new files from the root directory of the imported component  "${
          helper.remoteScope
        }/bar/foo" to "test/test`
      );
    });
    it('Should not add files and dists to imported component', () => {
      helper.addComponentWithOptions(
        '.',
        { i: 'bar/foo' },
        path.join(helper.localScopePath, 'components', 'bar', 'foo')
      );
      const expectTestFile = { relativePath: 'foo.js', test: false, name: 'foo.js' };
      const bitMap = helper.readBitMap();
      expect(bitMap).to.have.property(`${helper.remoteScope}/bar/foo@0.0.1`);
      const component = bitMap[`${helper.remoteScope}/bar/foo@0.0.1`];
      const files = component.files;
      expect(files).to.be.array();
      expect(files).to.be.ofSize(1);
      expect(files).to.deep.include(expectTestFile);
    });
    it('Should only add new files to imported component', () => {
      helper.createFile(path.join('components', 'bar', 'foo', 'testDir'), 'newFile.js', 'console.log("test");');
      helper.addComponentWithOptions(
        '.',
        { i: 'bar/foo' },
        path.join(helper.localScopePath, 'components', 'bar', 'foo')
      );
      const bitMap = helper.readBitMap();
      expect(bitMap).to.have.property(`${helper.remoteScope}/bar/foo@0.0.1`);
      const component = bitMap[`${helper.remoteScope}/bar/foo@0.0.1`];
      const files = component.files;
      expect(files).to.be.array();
      expect(files).to.be.ofSize(2);
      expect(files).to.deep.include({ relativePath: 'foo.js', test: false, name: 'foo.js' });
      expect(files).to.deep.include({ relativePath: 'testDir/newFile.js', test: false, name: 'newFile.js' });
    });
    it('Should not add dist files to imported component when distTarget is not specified', () => {
      const bitMap = helper.readBitMap();
      expect(bitMap).to.have.property(`${helper.remoteScope}/bar/foo@0.0.1`);
      const component = bitMap[`${helper.remoteScope}/bar/foo@0.0.1`];
      const files = component.files;
      expect(files).to.be.array();
      expect(files).to.be.ofSize(2);
      expect(files).to.not.deep.include({ relativePath: 'dist/foo.js', test: false, name: 'foo.js' });
      expect(files).to.not.deep.include({ relativePath: 'dist/testDir/newFile.js', test: false, name: 'newFile.js' });
    });
    it('Should only add test file to imported component', () => {
      helper.createFile(path.join('components', 'bar', 'foo', 'testDir'), 'test.spec.js', 'console.log("test");');
      helper.addComponentWithOptions(
        'testDir/test.spec.js',
        {
          t: 'testDir/test.spec.js',
          i: 'bar/foo'
        },
        path.join(helper.localScopePath, 'components', 'bar', 'foo')
      );
      const bitMap = helper.readBitMap();
      expect(bitMap).to.have.property(`${helper.remoteScope}/bar/foo@0.0.1`);
      const component = bitMap[`${helper.remoteScope}/bar/foo@0.0.1`];
      const files = component.files;
      expect(files).to.be.array();
      expect(files).to.be.ofSize(3);
      expect(files).to.deep.include({ relativePath: 'testDir/test.spec.js', test: true, name: 'test.spec.js' });
    });
  });

  describe('add one component', () => {
    beforeEach(() => {
      helper.reInitLocalScope();
    });

    it('Should print tracking component: id', () => {
      helper.createComponent('bar', 'foo2.js');
      const output = helper.addComponent(path.normalize('bar/foo2.js'));
      expect(output).to.contain('tracking component bar/foo2');
    });
<<<<<<< HEAD
    it('Should add test to tracked component', () => {
      helper.createComponent('bar', 'foo2.js');
      helper.createComponent('bar', 'foo2.spec.js');
      helper.addComponent(path.normalize('bar/foo2.js'));
      helper.addComponent(` -t ${path.normalize('bar/foo2.spec.js')} --id bar/foo2`);
      const bitMap = helper.readBitMap();
      const files = bitMap['bar/foo2'].files;
      const expectImplFile = { relativePath: 'bar/foo2.js', test: false, name: 'foo2.js' };
      const expectTestFile = { relativePath: 'bar/foo2.spec.js', test: true, name: 'foo2.spec.js' };
      expect(files).to.be.ofSize(2);
      expect(files).to.deep.include(expectTestFile);
      expect(files).to.deep.include(expectImplFile);
    });
    it('Should throw message if adding test files without id', () => {
      helper.createComponent('bar', 'foo2.js');
      helper.createComponent('bar', 'foo2.spec.js');
      helper.addComponent(path.normalize('bar/foo2.js'));
      const addCmd = () => helper.addComponent(` -t ${path.normalize('bar/foo2.spec.js')}`);
      expect(addCmd).to.throw("You can't add test files without specifying component id");
    });

=======
    it('Should print warning when trying to add file that is already tracked with different id and not add it as a new one', () => {
      helper.createComponent('bar', 'foo2.js');
      helper.addComponent(path.normalize('bar/foo2.js'));
      const output = helper.addComponent(`${path.normalize('bar/foo2.js')} -i bar/new`);
      expect(output).to.contain('warning: files: bar/foo2.js already belongs to componentId: bar/foo2');
      const bitMap = helper.readBitMap();
      expect(bitMap).to.not.have.property('bar/new');
    });
>>>>>>> 6413b303
    it('Should add component to bitmap with folder as default namespace', () => {
      helper.createComponent('bar', 'foo2.js');
      helper.addComponent(path.normalize('bar/foo2.js'));
      const bitMap = helper.readBitMap();
      expect(bitMap).to.have.property('bar/foo2');
    });

    it('Should add component main file when defined from relative path ', () => {
      helper.createComponent('bar', 'bar.js');
      helper.createComponent('bar/foo', 'foo.js');
      helper.createComponent('bar/foo', 'foo2.js');

      helper.createComponent('goo', 'goo.js');
      helper.addComponentWithOptions(
        path.normalize('foo/foo.js foo/foo2.js'),
        { m: 'foo/foo2.js', i: 'test/test' },
        path.join(helper.localScopePath, 'bar')
      );
      const bitMap = helper.readBitMap();
      const files = bitMap['test/test'].files;
      expect(bitMap['test/test'].mainFile).to.equal('bar/foo/foo2.js');
      const expectTestFile = { relativePath: 'bar/foo/foo.js', test: false, name: 'foo.js' };
      expect(files).to.deep.include(expectTestFile);
    });
    it('Should not add component if bit.json is corrupted', () => {
      helper.createComponent('bar', 'foo2.js');
      helper.corruptBitJson();
      const addCmd = () => helper.addComponent(path.normalize('bar/foo2.js'));
      expect(addCmd).to.throw(
        'error: invalid bit.json: SyntaxError: Unexpected token o in JSON at position 1 is not a valid JSON file.'
      );
    });
    it('Should throw error when adding more than one component with same id ', () => {
      helper.createComponent('bar', 'file.js');
      helper.createComponent('bar', 'file.md');
      const addCmd = () => helper.addComponent(path.normalize('bar/*'));
      expect(addCmd).to.throw('unable to add 2 components with the same id bar/file : bar/file.js,bar/file.md');
    });
    it('Should trim testFiles spaces', () => {
      const osComponentName = path.normalize('bar/foo.js');
      const osFilePathName = path.normalize('bar/foo.spec.js');
      helper.createComponent('bar', 'foo.js');
      helper.createComponent('bar', 'foo.spec.js');
      helper.addComponentWithOptions(osComponentName, { t: `${osFilePathName}       ` });
      const bitMap = helper.readBitMap();
      const files = bitMap['bar/foo'].files;
      const expectTestFile = { relativePath: 'bar/foo.spec.js', test: true, name: 'foo.spec.js' };
      expect(bitMap).to.have.property('bar/foo');
      expect(files).to.be.array();
      expect(files).to.be.ofSize(2);
      expect(files).to.deep.include(expectTestFile);
    });
    it('Should add to bitmap file that it was generated comment', () => {
      const osComponentName = path.normalize('bar/foo.js');
      const osFilePathName = path.normalize('bar/foo.spec.js');
      helper.createComponent('bar', 'foo.js');
      helper.createComponent('bar', 'foo.spec.js');
      helper.addComponentWithOptions(osComponentName, { t: `${osFilePathName}       ` });
      const bitMap = fs.readFileSync(path.join(helper.localScopePath, '.bitmap')).toString();
      expect(bitMap).to.have.string(AUTO_GENERATED_MSG);
    });
    it('Should not add component to bitmap because test file does not exists', () => {
      const osComponentName = path.normalize('bar/foo.js');
      const osFilePathName = path.normalize('bar/foo.spec.js');
      helper.createComponent('bar', 'foo.js');
      const addCmd = () => helper.addComponentWithOptions(osComponentName, { t: `${osFilePathName}       ` });
      expect(addCmd).to.throw(`fatal: the file "${osFilePathName}" was not found`);
    });

    it('Add component from subdir  ../someFile ', () => {
      const barPath = path.join(helper.localScopePath, 'bar/x');
      helper.createComponent('bar', 'foo2.js');
      helper.createFile('bar', 'foo2.spec.js');
      helper.createComponent('bar/x', 'foo1.js');
      helper.addComponent('../foo2.js -t ../foo2.spec.js', barPath);
      const bitMap = helper.readBitMap();
      expect(bitMap).to.have.property('bar/foo2');

      const testFile = bitMap['bar/foo2'].files.find(file => file.test === true);
      const implFile = bitMap['bar/foo2'].files.find(file => file.test === false);
      expect(testFile.relativePath).to.equal('bar/foo2.spec.js');
      expect(implFile.relativePath).to.equal('bar/foo2.js');
    });
    it('Should add component with namespace flag to bitmap with correct name', () => {
      helper.createComponent('bar', 'foo2.js');
      helper.addComponentWithOptions('bar/foo2.js', { n: 'test' });
      const bitMap = helper.readBitMap();
      expect(bitMap).to.have.property('test/foo2');
    });
    it('Should override component with override flag', () => {
      helper.createComponent('bar', 'foo.js');
      helper.createComponent('bar', 'boo1.js');
      helper.addComponentWithOptions('bar/foo.js', { i: 'bar/foo ' });
      const bitMap = helper.readBitMap();
      const files = bitMap['bar/foo'].files;
      expect(bitMap).to.have.property('bar/foo');
      expect(files).to.be.ofSize(1);
      expect(files).to.deep.include({ relativePath: 'bar/foo.js', test: false, name: 'foo.js' });
      helper.addComponentWithOptions('bar/boo1.js', { i: 'bar/foo', o: true });
      const bitMap2 = helper.readBitMap();
      const files2 = bitMap2['bar/foo'].files;
      expect(bitMap2).to.have.property('bar/foo');
      expect(files2).to.be.ofSize(1);
      expect(files2).to.deep.include({ relativePath: 'bar/boo1.js', test: false, name: 'boo1.js' });
    });

    it('Should throw error when no index file is found', () => {
      const file1 = 'foo1.js';
      const file2 = 'foo2.js';
      const file1Path = path.normalize(`bar/${file1}`);
      const file2Path = path.normalize(`bar/${file2}`);
      helper.createComponent('bar', file1);
      helper.createComponent('bar', file2);

      const addCmd = () => helper.addComponentWithOptions('bar', { n: 'test' });
      expect(addCmd).to.throw(
        `Command failed: ${helper.bitBin} add bar -n test\nfatal: the main file index.[${DEFAULT_INDEX_EXTS.join(
          ', '
        )}] was not found in the files list ${file1Path}, ${file2Path}\n`
      );
    });

    it('Should throw error msg if -i and -n flag are used with bit add', () => {
      helper.createComponent('bar', 'foo2.js');
      const addCmd = () => helper.addComponentWithOptions('bar/foo2.js', { n: 'test', i: 'jaja' });
      expect(addCmd).to.throw('You can use either [id] or [namespace] to add a particular component');
    });
    it('Should throw error msg if trying to add non existing file', () => {
      const addCmd = () => helper.addComponent('non-existing-file.js');
      expect(addCmd).to.throw('fatal: the file "non-existing-file.js" was not found');
    });
    it.skip('Bitmap should contain multiple files for component with more than one file', () => {});
    it.skip('Bitmap should contain impl files and test files  in different fields', () => {});
    it('Bitmap origin should be AUTHORED', () => {
      helper.createComponent('bar', 'foo1.js');
      helper.addComponent('bar/foo1.js');
      const bitMap = helper.readBitMap();
      expect(bitMap).to.have.property('bar/foo1');
      expect(bitMap['bar/foo1'].origin).to.equal('AUTHORED');
    });
    it('Should prevent adding a file with invalid keys in namespace', () => {
      let errMsg;
      helper.createComponentBarFoo();
      try {
        helper.addComponentWithOptions(path.normalize('bar/foo.js'), { i: 'bar.f/foo' });
      } catch (err) {
        errMsg = err.message;
      }
      expect(errMsg).to.have.string(
        'id part can have only alphanumeric, lowercase characters, and the following ["-", "_", "$", "!"]'
      );
    });
    it('Should prevent adding a file with invalid keys in ID', () => {
      let errMsg;
      helper.createComponentBarFoo();
      try {
        helper.addComponentWithOptions(path.normalize('bar/foo.js'), { i: 'bar/fo.o' });
      } catch (err) {
        errMsg = err.message;
      }
      expect(errMsg).to.have.string(
        'id part can have only alphanumeric, lowercase characters, and the following ["-", "_", "$", "!"]'
      );
    });
    it.skip('Bitmap mainFile should point to correct mainFile', () => {});
    it.skip('should not allow adding a component with an existing box-name and component-name', () => {});
  });

  describe('adding file to existing tagged component', () => {
    let bitMap;
    let files;
    before(() => {
      helper.reInitLocalScope();
      helper.createFile('bar', 'foo.js');
      helper.createFile('bar', 'boo1.js');
      helper.addComponentWithOptions(path.normalize('bar/foo.js'), { i: 'bar/foo' });
      helper.tagAllWithoutMessage();
      helper.addComponentWithOptions('bar/boo1.js', { i: 'bar/foo' });
      bitMap = helper.readBitMap();
      files = bitMap['bar/foo'].files;
    });
    it('Should show component as modified', () => {
      const output = helper.runCmd('bit s');
      expect(output).to.have.string('modified components\n     > bar/foo');
    });
    it('Should be added to the existing component', () => {
      expect(files).to.deep.include({ relativePath: 'bar/boo1.js', test: false, name: 'boo1.js' });
      expect(files).to.be.ofSize(2);
      expect(bitMap).to.not.have.property('bar/boo1');
    });
    it('Should not change the component ID', () => {
      expect(bitMap).to.have.property('bar/foo');
    });
  });

  describe('add multiple components', () => {
    beforeEach(() => {
      helper.reInitLocalScope();
    });
    it('Should add all components with correct namespace and return message to user', () => {
      const basePath = path.normalize('bar/*');
      helper.createComponent('bar', 'foo2.js');
      helper.createComponent('bar', 'foo1.js');
      const output = helper.addComponentWithOptions(basePath, { n: 'test' });
      const bitMap = helper.readBitMap();
      expect(bitMap).to.have.property('test/foo1');
      expect(bitMap).to.have.property('test/foo2');
      expect(output).to.have.string('tracking 2 new components');
    });
    it('Should return error for missing namespace', () => {
      const basePath = path.normalize('bar/*');
      let errorMessage;
      helper.createComponent('bar', 'foo2.js');
      helper.createComponent('bar', 'foo1.js');
      try {
        helper.addComponentWithOptions(basePath, { n: '' });
      } catch (err) {
        errorMessage = err.message;
      }
      expect(errorMessage).to.have.string("error: option `-n, --namespace <namespace>' argument missing");
    });
    it('Define dynamic main file ', () => {
      const mainFileOs = path.normalize('{PARENT}/{PARENT}.js');
      helper.createComponent('bar', 'bar.js');
      helper.createComponent('bar', 'foo1.js');
      helper.addComponentWithOptions('bar', { m: mainFileOs, n: 'test' });
      const bitMap = helper.readBitMap();
      const mainFile = bitMap['test/bar'].mainFile;
      expect(bitMap).to.have.property('test/bar');
      expect(mainFile).to.equal('bar/bar.js');
    });
    it('Should add component with spec file from another dir according to dsl', () => {
      const dslOs = path.normalize('test/{FILE_NAME}.spec.js');
      helper.createComponent('bar', 'foo.js');
      helper.createComponent('test', 'foo.spec.js');
      helper.addComponentWithOptions('bar/foo.js', { t: dslOs });
      const bitMap = helper.readBitMap();
      const files = bitMap['bar/foo'].files;
      expect(files).to.be.ofSize(2);
      expect(files).to.deep.include({ relativePath: 'bar/foo.js', test: false, name: 'foo.js' });
      expect(files).to.deep.include({ relativePath: 'test/foo.spec.js', test: true, name: 'foo.spec.js' });
      expect(bitMap).to.have.property('bar/foo');
    });
    it('Glob and dsl Should add component to bitmap ', () => {
      helper.createComponent('bar', 'foo.js');
      helper.createComponent('test', 'foo.spec.js');
      helper.createComponent('test2', 'foo1.spec.js');
      helper.addComponentWithOptions(path.normalize('bar/foo.js'), {
        t: path.normalize('test/{FILE_NAME}.spec.js,test2/*.spec.js')
      });
      const bitMap = helper.readBitMap();
      const files = bitMap['bar/foo'].files;
      expect(files).to.be.ofSize(3);
      expect(files).to.deep.include({ relativePath: 'bar/foo.js', test: false, name: 'foo.js' });
      expect(files).to.deep.include({ relativePath: 'test/foo.spec.js', test: true, name: 'foo.spec.js' });
      expect(files).to.deep.include({ relativePath: 'test2/foo1.spec.js', test: true, name: 'foo1.spec.js' });
      expect(bitMap).to.have.property('bar/foo');
    });
    it('should not add test file as bit component', () => {
      helper.createComponent('bar', 'foo.js');
      helper.createComponent('test', 'foo.spec.js');
      helper.addComponentWithOptions(path.normalize('bar/foo.js'), {
        t: path.normalize('test/{FILE_NAME}.spec.js'),
        n: 'internal'
      });
      const bitMap = helper.readBitMap();
      expect(bitMap).to.not.have.property('test/foo.spec');
    });

    it('Should add dir files with spec from dsl when test files are flattened', () => {
      helper.createComponent('bar', 'foo.js');
      helper.createComponent('bar', 'foo2.js');
      helper.createComponent('bar', 'foo3.js');
      helper.createComponent('test', 'foo.spec.js');
      helper.createComponent('test', 'foo2.spec.js');
      helper.addComponentWithOptions('bar', {
        i: 'bar/foo',
        m: path.normalize('bar/foo.js'),
        t: path.normalize('test/{FILE_NAME}.spec.js')
      });
      const bitMap = helper.readBitMap();
      const files = bitMap['bar/foo'].files;
      expect(files).to.be.ofSize(5);
      expect(files).to.deep.include({ relativePath: 'bar/foo.js', test: false, name: 'foo.js' });
      expect(files).to.deep.include({ relativePath: 'test/foo.spec.js', test: true, name: 'foo.spec.js' });
      expect(bitMap).to.have.property('bar/foo');
    });
    it('Should return error if used the "-i" flag without specifying an ID', () => {
      helper.createComponent('bar', 'foo.js');
      let errorMessage;
      try {
        helper.addComponentWithOptions('bar', {
          i: ''
        });
      } catch (err) {
        errorMessage = err.message;
      }
      expect(errorMessage).to.have.string("error: option `-i, --id <name>' argument missing");
    });
    it('Should return error if used an invalid ID', () => {
      helper.createComponent('bar', 'foo.js');
      let errorMessage;
      try {
        helper.addComponentWithOptions('bar', {
          i: 'Bar/Foo'
        });
      } catch (err) {
        errorMessage = err.message;
      }

      expect(errorMessage).to.have.string('invalid id part in "Bar/Foo"');
    });
    it('Should add component with global namespace if used parcial ID', () => {
      helper.createComponent('bar', 'foo.js');
      helper.addComponentWithOptions('bar', {
        i: 'foo'
      });
      const bitMap = helper.readBitMap();
      expect(bitMap).to.have.property('global/foo');
    });
    it('Should add dir files with spec from multiple dsls when test files are placed in same structure', () => {
      helper.createComponent('bar', 'foo.js');
      helper.createComponent('bar', 'foo2.js');
      helper.createComponent('bar', 'foo3.js');
      helper.createComponent('test/bar', 'foo.spec.js');
      helper.createComponent('test/bar', 'foo2.spec.js');
      helper.createComponent('test', 'foo2.spec.js');
      helper.addComponentWithOptions('bar/', {
        i: 'bar/foo',
        m: path.normalize('bar/foo.js'),
        t: 'test/{PARENT}/{FILE_NAME}.spec.js,test/{FILE_NAME}.spec.js'
      });
      const bitMap = helper.readBitMap();
      const files = bitMap['bar/foo'].files;
      expect(files).to.be.ofSize(6);
      expect(files).to.deep.include({ relativePath: 'test/bar/foo2.spec.js', test: true, name: 'foo2.spec.js' });
      expect(files).to.deep.include({ relativePath: 'test/foo2.spec.js', test: true, name: 'foo2.spec.js' });
      expect(files).to.deep.include({ relativePath: 'test/bar/foo.spec.js', test: true, name: 'foo.spec.js' });
      expect(bitMap).to.have.property('bar/foo');
    });
    it('Should add dir files with spec from multiple dsls when test files are placed in same structure but bit add is with glob', () => {
      helper.createComponent('bar', 'foo.js');
      helper.createComponent('bar', 'foo2.js');
      helper.createComponent('bar', 'foo3.js');
      helper.createComponent('bar', 'foo.spec.js');
      helper.createComponent('test/bar', 'foo2.spec.js');
      helper.createComponent('test', 'foo2.spec.js');
      helper.addComponentWithOptions('bar/*.js', {
        i: 'bar/foo',
        m: path.normalize('bar/foo.js'),
        t: 'test/{PARENT}/{FILE_NAME}.spec.js,bar/foo.spec.js,test/{FILE_NAME}.spec.js'
      });
      const bitMap = helper.readBitMap();
      const files = bitMap['bar/foo'].files;
      expect(files).to.be.ofSize(6);
      expect(files).to.deep.include({ relativePath: 'test/bar/foo2.spec.js', test: true, name: 'foo2.spec.js' });
      expect(files).to.deep.include({ relativePath: 'test/foo2.spec.js', test: true, name: 'foo2.spec.js' });
      expect(files).to.deep.include({ relativePath: 'bar/foo.spec.js', test: true, name: 'foo.spec.js' });
      expect(bitMap).to.have.property('bar/foo');
    });

    it('Should add dir files with spec from dsl and glob pattern', () => {
      helper.createComponent('bar', 'foo.js');
      helper.createComponent('bar', 'foo2.js');
      helper.createComponent('bar', 'foo3.js');
      helper.createComponent('test/bar', 'foo.spec.js');
      helper.createComponent('test/bar', 'foo2.spec.js');
      helper.createComponent('test', 'foo2.spec.js');
      helper.addComponentWithOptions('bar/', {
        i: 'bar/foo',
        m: path.normalize('bar/foo.js'),
        t: 'test/{PARENT}/{FILE_NAME}.spec.js,test/*.spec.js'
      });
      const bitMap = helper.readBitMap();
      const files = bitMap['bar/foo'].files;
      expect(files).to.be.ofSize(6);
      expect(files).to.deep.include({ relativePath: 'test/foo2.spec.js', test: true, name: 'foo2.spec.js' });
      expect(files).to.deep.include({ relativePath: 'test/bar/foo.spec.js', test: true, name: 'foo.spec.js' });
      expect(bitMap).to.have.property('bar/foo');
    });

    // TODO: we need to implement the feature preventing the use of -t without wrapping in quotes.
    it.skip('Should output message preventing user from adding files with spec from dsl and glob pattern without using quotes', () => {
      let errMsg = '';
      helper.createComponent('bar', 'foo.js');
      helper.createComponent('bar', 'foo2.js');
      helper.createComponent('test/bar', 'foo.spec.js');
      helper.createComponent('test/bar', 'foo2.spec.js');
      try {
        helper.runCmd('bit add bar/*.js -t test/bar/{FILE_NAME}.spec.js -n bar');
      } catch (err) {
        errMsg = err.message;
      }
      expect(errMsg).to.have.string('Please wrap tests with quotes');
    });

    it('Should add dir files with spec from dsl and glob pattern and exclude', () => {
      helper.createComponent('bar', 'foo.js');
      helper.createComponent('bar', 'foo2.js');
      helper.createComponent('bar', 'foo3.js');
      helper.createComponent('test/bar', 'foo.spec.js');
      helper.createComponent('test/bar', 'foo2.spec.js');
      helper.createComponent('test', 'foo2.spec.js');
      helper.addComponentWithOptions('bar/', {
        i: 'bar/foo',
        m: path.normalize('bar/foo.js'),
        t: 'test/{PARENT}/{FILE_NAME}.spec.js,test/*.spec.js',
        e: 'test/*.spec.js'
      });
      const bitMap = helper.readBitMap();
      const files = bitMap['bar/foo'].files;
      expect(files).to.be.ofSize(5);
      expect(files).to.deep.include({ relativePath: 'test/bar/foo2.spec.js', test: true, name: 'foo2.spec.js' });
      expect(files).to.deep.include({ relativePath: 'test/bar/foo.spec.js', test: true, name: 'foo.spec.js' });
      expect(bitMap).to.have.property('bar/foo');
    });

    // TODO: we need to implement the feature preventing -e without wrapping in quotes.
    it.skip('Should prevent using exclude flag without wrapping in quotes', () => {
      let errMsg = '';
      helper.createComponent('bar', 'foo.js');
      helper.createComponent('bar', 'foo2.js');
      try {
        helper.runCmd('bit add bar/*.js -e bar/foo2.js');
      } catch (err) {
        errMsg = err.message;
      }
      expect(errMsg).to.have.string('Please wrap excluded files with quotes');
    });

    it('Should modify bitmap when adding component again when specifing id', () => {
      helper.createComponent('bar', 'foo2.js');
      helper.createComponent('bar', 'index.js');
      helper.createComponent('bars', 'foo3.js');
      helper.addComponentWithOptions('bar/', { i: 'bar/foo' });
      const bitMap1 = helper.readBitMap();
      const files1 = bitMap1['bar/foo'].files;
      expect(bitMap1).to.have.property('bar/foo');
      expect(files1).to.be.array();
      expect(files1).to.be.ofSize(2);
      helper.addComponentWithOptions('bars/', { i: 'bar/foo' });
      const bitMap2 = helper.readBitMap();
      const files2 = bitMap2['bar/foo'].files;
      expect(bitMap2).to.have.property('bar/foo');
      expect(files2).to.be.array();
      expect(files2).to.be.ofSize(3);
    });

    it('Should modify bitmap when adding component again without id', () => {
      helper.createComponent('bar/foo', 'foo.js');
      helper.createComponent('bar/foo', 'index.js');
      helper.addComponentWithOptions('bar/foo', {});
      const bitMap1 = helper.readBitMap();
      const files1 = bitMap1['bar/foo'].files;
      expect(bitMap1).to.have.property('bar/foo');
      expect(files1).to.be.array();
      expect(files1).to.be.ofSize(2);
      helper.createComponent('bar/foo', 'foo3.js');
      helper.addComponentWithOptions('bar/foo', {});
      const bitMap2 = helper.readBitMap();
      const files2 = bitMap2['bar/foo'].files;
      expect(bitMap2).to.have.property('bar/foo');
      expect(files2).to.be.array();
      expect(files2).to.be.ofSize(3);
    });
    it('Should add test files from dsls and exlude dsl specifics', () => {
      helper.createComponent('bar', 'foo.js');
      helper.createComponent('bar', 'foo2.js');
      helper.createComponent('bar', 'foo3.js');
      helper.createComponent('bar', 'foo.spec.js');
      helper.createComponent('test/bar', 'foo2.spec.js');
      helper.createComponent('test/bar', 'a.example.js');
      helper.createComponent('test', 'foo2.spec.js');
      helper.addComponentWithOptions('bar/*.js', {
        i: 'bar/foo',
        m: path.normalize('bar/foo.js'),
        t: 'test/{PARENT}/{FILE_NAME}.spec.js,bar/foo.spec.js,test/{FILE_NAME}.spec.js',
        e: 'test/{PARENT}/*.example.*'
      });
      const bitMap = helper.readBitMap();
      const files = bitMap['bar/foo'].files;
      expect(files).to.be.ofSize(6);
      expect(files).to.deep.include({ relativePath: 'test/bar/foo2.spec.js', test: true, name: 'foo2.spec.js' });
      expect(files).to.deep.include({ relativePath: 'test/foo2.spec.js', test: true, name: 'foo2.spec.js' });
      expect(files).to.deep.include({ relativePath: 'bar/foo.spec.js', test: true, name: 'foo.spec.js' });
      expect(files).to.deep.not.include({ relativePath: 'bar/a.example.js', test: true, name: 'a.example.js' });
      expect(bitMap).to.have.property('bar/foo');
    });
  });
  describe('add component with exclude', () => {
    beforeEach(() => {
      helper.reInitLocalScope();
    });
    it('bitMap should not contain component if all files are excluded', () => {
      helper.createComponent('bar', 'foo1.js');
      helper.addComponentWithOptions(path.normalize('bar/foo1.js'), { e: 'bar/foo1.js' });
      const bitMap = helper.readBitMap();
      expect(bitMap).not.to.have.property('bar/foo1');
    });
    it('bitMap should not contain component if the main file is excluded', () => {
      helper.createComponent('bar', 'foo1.js');
      helper.createComponent('bar', 'foo2.js');
      helper.addComponentWithOptions('bar', { i: 'bar/foo', e: 'bar/foo1.js', m: 'bar/foo1.js' });
      const bitMap = helper.readBitMap();
      expect(bitMap).not.to.have.property('bar/foo');
    });
    it('bitMap should only contain bits that have files', () => {
      helper.createComponent('bar', 'foo1.js');
      helper.createComponent('bar', 'foo2.js');
      helper.addComponentWithOptions('bar/foo1.js bar/foo2.js', { e: 'bar/foo2.js' });
      const bitMap = helper.readBitMap();
      expect(bitMap).to.have.property('bar/foo1');
      expect(bitMap).not.to.have.property('bar/foo2');
    });
    it('When adding folder bitMap should not contain excluded glob *.exclude.js', () => {
      helper.createComponent('bar', 'foo1.js');
      helper.createComponent('bar', 'foo2.js');
      helper.createComponent('bar', 'foo2.exclude.js');
      helper.addComponentWithOptions('bar/*.js', { e: 'bar/*.exclude.js' });
      const bitMap = helper.readBitMap();
      expect(bitMap).to.have.property('bar/foo1');
      expect(bitMap).to.have.property('bar/foo2');
      expect(bitMap).not.to.have.property('bar/foo2.exclude.js');
    });
    it('Bitmap should not contain all files in excluded list', () => {
      helper.createComponent('bar', 'foo1.js');
      helper.createComponent('bar', 'foo2.js');
      helper.createComponent('bar', 'foo2.exclude.js');
      helper.addComponentWithOptions('bar/*.js', { e: 'bar/*.exclude.js,bar/foo2.js' });
      const bitMap = helper.readBitMap();
      expect(bitMap).to.have.property('bar/foo1');
      expect(bitMap).not.to.have.property('bar/foo2');
      expect(bitMap).not.to.have.property('bar/foo2.exclude.js');
    });
    it('When excluding dir ,bit component should not appear in bitmap', () => {
      helper.createComponent('bar', 'foo1.js');
      helper.createComponent('bar', 'foo2.js');
      helper.createComponent('bar/x', 'foo2.exclude.js');
      helper.addComponentWithOptions('bar/*', { e: 'bar/x/*' });
      const bitMap = helper.readBitMap();
      expect(bitMap).to.have.property('bar/foo1');
      expect(bitMap).to.have.property('bar/foo2');
      expect(bitMap).not.to.have.property('bar/x');
    });
    it('bitMap should contain files that are not excluded ', () => {
      helper.createComponent('bar', 'foo1.js');
      helper.createComponent('bar', 'foo2.js');
      helper.createComponent('bar', 'foo3.js');
      helper.addComponentWithOptions(
        `${path.normalize('bar/foo1.js')} ${path.normalize('bar/foo2.js')} ${path.normalize(
          'bar/foo3.js'
        )}  -i bar/foo -m ${path.normalize('bar/foo1.js')}`,
        { e: 'bar/foo2.js' }
      );
      const bitMap = helper.readBitMap();
      const files = bitMap['bar/foo'].files;
      const expectedArray = [
        { relativePath: 'bar/foo1.js', test: false, name: 'foo1.js' },
        { relativePath: 'bar/foo3.js', test: false, name: 'foo3.js' }
      ];
      expect(bitMap).to.have.property('bar/foo');
      expect(files).to.be.array();
      expect(files).to.be.ofSize(2);
      expect(files).to.deep.equal(expectedArray);
    });
    it('bitMap should contain component even if all test files are excluded ', () => {
      helper.createComponent('bar', 'foo1.js');
      helper.createComponent('bar', 'foo2.spec.js');
      helper.addComponentWithOptions('bar/foo1.js', { t: 'bar/foo2.spec.js', e: 'bar/foo2.spec.js' });
      const bitMap = helper.readBitMap();
      const files = bitMap['bar/foo1'].files;
      expect(bitMap).to.have.property('bar/foo1');
      expect(files).to.be.ofSize(1);
    });
  });
  describe('with multiple index files', () => {
    before(() => {
      helper.reInitLocalScope();
      helper.createFile('bar', 'index.js');
      helper.createFile('bar', 'foo.js');
      helper.createFile(path.join('bar', 'exceptions'), 'some-exception.js');
      helper.createFile(path.join('bar', 'exceptions'), 'index.js');
      helper.addComponentWithOptions('bar', { i: 'bar/foo' });
    });
    it('should identify the closest index file as the main file', () => {
      const bitMap = helper.readBitMap();
      const expectedMainFile = normalize(path.join('bar', 'index.js'));
      expect(bitMap['bar/foo'].mainFile).to.equal(expectedMainFile);
    });
  });
  describe('adding files to an imported component', () => {
    before(() => {
      helper.reInitLocalScope();
      helper.reInitRemoteScope();
      helper.addRemoteScope();
      helper.importCompiler();
      helper.createComponentBarFoo();
      helper.addComponentBarFoo();
      helper.commitComponentBarFoo();
      helper.exportComponent('bar/foo');
      helper.reInitLocalScope();
      helper.addRemoteScope();
      helper.importComponent('bar/foo');
    });
    describe('outside the component rootDir', () => {
      let output;
      before(() => {
        helper.createFile('bar', 'foo2.js');
        try {
          helper.addComponentWithOptions(path.join('bar', 'foo2.js'), { i: 'bar/foo' });
        } catch (err) {
          output = err.message;
        }
      });
      it('should throw an error', () => {
        const barFoo2Path = path.join('bar', 'foo2.js');
        expect(output).to.have.string(
          `Command failed: ${
            helper.bitBin
          } add ${barFoo2Path} -i bar/foo\nunable to add file bar/foo2.js because it\'s located outside the component root dir components/bar/foo\n`
        );
      });
    });
    describe('inside the component rootDir', () => {
      before(() => {
        const barFooPath = path.join('components', 'bar', 'foo', 'bar');
        helper.createFile(barFooPath, 'foo2.js');
        helper.addComponentWithOptions(path.join(barFooPath, 'foo2.js'), { i: 'bar/foo' });
      });
      it('should add the new file to the existing imported component', () => {
        const bitMap = helper.readBitMap();
        expect(bitMap[`${helper.remoteScope}/bar/foo@0.0.1`].files).to.be.ofSize(2);
      });
      it('should not add it as a new component', () => {
        const bitMap = helper.readBitMap();
        expect(bitMap).not.to.have.property('bar/foo');
      });
      it('should mark the component as modified', () => {
        const output = helper.runCmd('bit status');
        expect(output.includes('no modified components')).to.be.false;
        expect(output.includes('modified components')).to.be.true;
        expect(output.includes('bar/foo')).to.be.true;
      });
    });
  });
  describe('adding a component again (without specifying id) after exporting it', () => {
    before(() => {
      helper.reInitLocalScope();
      helper.reInitRemoteScope();
      helper.addRemoteScope();
      helper.createComponentBarFoo();
      helper.addComponentBarFoo();
      helper.commitComponentBarFoo();
      helper.exportComponent('bar/foo');
      helper.addComponentBarFoo();
    });
    it('should not add it as a new component', () => {
      const bitMap = helper.readBitMap();
      expect(bitMap).not.to.have.property('bar/foo');
    });
  });

  describe('add component/s with gitignore', () => {
    let errorMessage;
    before(() => {
      helper.reInitLocalScope();
    });
    it('Should show warning msg in case there are no files to add beacuse of gitignore', () => {
      helper.createComponent('bar', 'foo2.js');
      helper.writeGitIgnore(['bar/foo2.js']);

      try {
        helper.addComponent(path.normalize('bar/foo2.js'));
      } catch (err) {
        errorMessage = err.message;
      }
      expect(errorMessage).to.contain(
        `warning: no files to add,the following files were ignored: ${path.normalize('bar/foo2.js')}`
      );
    });
    it('Should only add files that are not in  gitignore', () => {
      helper.createComponent('bar', 'foo.js');
      helper.createComponent('bar', 'foo3.js');
      helper.createComponent('bar', 'boo.js');
      helper.writeGitIgnore(['bar/f*']);
      const output = helper.addComponent(path.normalize('bar/*.js'));
      expect(output).to.contain('tracking component bar/boo');
    });
    it('Should contain only unfiltered components inside bitmap', () => {
      const bitMap = helper.readBitMap();
      expect(bitMap).to.have.property('bar/boo');
    });
  });

  describe('ignore specific files inside component', () => {
    before(() => {
      helper.reInitLocalScope();
    });
    it('Should tarck component ', () => {
      helper.createComponent('bar', 'foo.js');
      helper.createComponent('bar', 'foo3.js');
      helper.createComponent('bar', 'boo.js');
      helper.createComponent('bar', 'index.js');
      helper.writeGitIgnore(['bar/foo.js', 'bar/foo3.js']);
      const output = helper.addComponentWithOptions(path.normalize('bar/'), { i: 'bar/foo' });
      expect(output).to.contain('tracking component bar/foo');
    });
    it('Should contain component inside bitmap', () => {
      const bitMap = helper.readBitMap();
      expect(bitMap).to.have.property('bar/foo');
    });
    it('Should contain inside bitmap only files that are not inside gitignore', () => {
      const bitMap = helper.readBitMap();
      const expectedArray = [
        { relativePath: 'bar/boo.js', test: false, name: 'boo.js' },
        { relativePath: 'bar/index.js', test: false, name: 'index.js' }
      ];
      expect(bitMap).to.have.property('bar/foo');
      const files = bitMap['bar/foo'].files;
      expect(files).to.be.array();
      expect(files).to.be.ofSize(2);
      expect(files).to.deep.equal(expectedArray);
    });
  });
  describe('add one component to project with existing .bit.map.json file', () => {
    before(() => {
      helper.reInitLocalScope();
      helper.createBitMap(
        helper.localScopePath,
        {
          'bar/foo': {
            files: [
              {
                relativePath: 'bar/foo.js',
                test: false,
                name: 'foo.js'
              }
            ],
            mainFile: 'bar/foo.js',
            origin: 'AUTHORED'
          }
        },
        true
      );

      helper.createComponent('bar', 'foo2.js');
      helper.addComponent(path.normalize('bar/foo2.js'));
    });
    it('Should update .bit.map.json file and not create ', () => {
      const oldBitMap = helper.readBitMap(path.join(helper.localScopePath, '.bit.map.json'));
      expect(oldBitMap).to.have.property('bar/foo2');
    });
    it('Should not create .bitmap ', () => {
      const newBitMapPath = path.join(helper.localScopePath, '.bitmap');
      expect(newBitMapPath).to.not.be.a.path('.bitmap Should not exist');
    });
  });
});<|MERGE_RESOLUTION|>--- conflicted
+++ resolved
@@ -147,7 +147,14 @@
       const output = helper.addComponent(path.normalize('bar/foo2.js'));
       expect(output).to.contain('tracking component bar/foo2');
     });
-<<<<<<< HEAD
+    it('Should print warning when trying to add file that is already tracked with different id and not add it as a new one', () => {
+      helper.createComponent('bar', 'foo2.js');
+      helper.addComponent(path.normalize('bar/foo2.js'));
+      const output = helper.addComponent(`${path.normalize('bar/foo2.js')} -i bar/new`);
+      expect(output).to.contain('warning: files: bar/foo2.js already belongs to componentId: bar/foo2');
+      const bitMap = helper.readBitMap();
+      expect(bitMap).to.not.have.property('bar/new');
+    });
     it('Should add test to tracked component', () => {
       helper.createComponent('bar', 'foo2.js');
       helper.createComponent('bar', 'foo2.spec.js');
@@ -169,16 +176,6 @@
       expect(addCmd).to.throw("You can't add test files without specifying component id");
     });
 
-=======
-    it('Should print warning when trying to add file that is already tracked with different id and not add it as a new one', () => {
-      helper.createComponent('bar', 'foo2.js');
-      helper.addComponent(path.normalize('bar/foo2.js'));
-      const output = helper.addComponent(`${path.normalize('bar/foo2.js')} -i bar/new`);
-      expect(output).to.contain('warning: files: bar/foo2.js already belongs to componentId: bar/foo2');
-      const bitMap = helper.readBitMap();
-      expect(bitMap).to.not.have.property('bar/new');
-    });
->>>>>>> 6413b303
     it('Should add component to bitmap with folder as default namespace', () => {
       helper.createComponent('bar', 'foo2.js');
       helper.addComponent(path.normalize('bar/foo2.js'));

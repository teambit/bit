/* eslint-disable max-lines */
import fs from 'fs-extra';
import chai, { expect } from 'chai';
import path from 'path';
import Helper from '../e2e-helper';
import { AUTO_GENERATED_MSG } from '../../src/constants';

chai.use(require('chai-fs'));

const assertArrays = require('chai-arrays');

chai.use(assertArrays);

describe('bit add command', function () {
  this.timeout(0);
  const helper = new Helper();

  after(() => {
    helper.destroyEnv();
  });

  describe('add before running "bit init"', () => {
    it('Should return message to run "bit init"', () => {
      let error;
      try {
        helper.createFile('bar', 'foo.js');
        helper.addComponent(path.normalize('bar/foo.js'));
      } catch (err) {
        error = err.message;
      }
      expect(error).to.have.string('workspace not found. to initiate a new workspace, please use `bit init');
    });
  });
  describe('bit add without bitmap and .git/bit initialized', () => {
    it('Should find local scope inside .git/bit and add component', () => {
      helper.reInitLocalScope();
      helper.initNewGitRepo();
      helper.deleteFile('.bitmap');
      helper.deleteFile('.bit');
      helper.deleteFile('bit.json');
      helper.initLocalScope('bit init');
      helper.createFile('bar', 'foo.js');
      const addCmd = () => helper.addComponentWithOptions('bar/foo.js', { i: 'bar/foo ' });
      expect(addCmd).to.not.throw('fatal: scope not found. to create a new scope, please use `bit init`');
    });
  });
  describe('add before running "bit init" with .bit.map.json', () => {
    it('Should init consumer add then add component', () => {
      helper.createBitMap();
      helper.createFile('bar', 'foo.js');
      const output = helper.addComponent(path.normalize('bar/foo.js'));
      expect(output).to.contain('tracking component bar/foo');
    });
  });
  describe('add to imported component', () => {
    before(() => {
      helper.setNewLocalAndRemoteScopes();
      const remote = helper.remoteScopePath;
      helper.createFile('bar', 'foo.js');
      helper.createFile('bar', 'foo2.js');
      helper.importCompiler();
      helper.addComponentWithOptions('bar/foo.js', { i: 'bar/foo ' });
      helper.tagAllWithoutMessage();
      helper.exportAllComponents();
      helper.reInitLocalScope();
      helper.addRemoteScope(remote);
      helper.importComponent('bar/foo');
    });
    it('Should throw error when trying to add files to imported component without specifying id', () => {
      const addCmd = () => helper.addComponent('.', path.join(helper.localScopePath, 'components', 'bar', 'foo'));
      expect(addCmd).to.throw(
        `error: unable to add new files to the component "${
          helper.remoteScope
        }/bar/foo" without specifying a component ID. please define the component ID using the --id flag.`
      );
    });
    it('Should throw error when trying to add files to imported component without specifying correct id', () => {
      const addCmd = () =>
        helper.addComponentWithOptions(
          '.',
          { i: 'test/test' },
          path.join(helper.localScopePath, 'components', 'bar', 'foo')
        );
      expect(addCmd).to.throw(
        `error: unable to add new files from the root directory of the component  "${
          helper.remoteScope
        }/bar/foo" to "test/test`
      );
    });
    it('Should not add files and dists to imported component', () => {
      helper.addComponentWithOptions(
        '.',
        { i: 'bar/foo' },
        path.join(helper.localScopePath, 'components', 'bar', 'foo')
      );
      const expectTestFile = { relativePath: 'foo.js', test: false, name: 'foo.js' };
      const bitMap = helper.readBitMap();
      expect(bitMap).to.have.property(`${helper.remoteScope}/bar/foo@0.0.1`);
      const component = bitMap[`${helper.remoteScope}/bar/foo@0.0.1`];
      const files = component.files;
      expect(files).to.be.array();
      expect(files).to.deep.include(expectTestFile);
      expect(files, helper.printBitMapFilesInCaseOfError(files)).to.be.ofSize(1);
    });
    it('Should only add new files to imported component', () => {
      helper.createFile(path.join('components', 'bar', 'foo', 'testDir'), 'newFile.js', 'console.log("test");');
      helper.addComponentWithOptions(
        '.',
        { i: 'bar/foo' },
        path.join(helper.localScopePath, 'components', 'bar', 'foo')
      );
      const bitMap = helper.readBitMap();
      expect(bitMap).to.have.property(`${helper.remoteScope}/bar/foo@0.0.1`);
      const component = bitMap[`${helper.remoteScope}/bar/foo@0.0.1`];
      const files = component.files;
      expect(files).to.be.array();
      expect(files, helper.printBitMapFilesInCaseOfError(files)).to.be.ofSize(2);
      expect(files).to.deep.include({ relativePath: 'foo.js', test: false, name: 'foo.js' });
      expect(files).to.deep.include({ relativePath: 'testDir/newFile.js', test: false, name: 'newFile.js' });
    });
    it('Should not add dist files to imported component when distTarget is not specified', () => {
      const bitMap = helper.readBitMap();
      expect(bitMap).to.have.property(`${helper.remoteScope}/bar/foo@0.0.1`);
      const component = bitMap[`${helper.remoteScope}/bar/foo@0.0.1`];
      const files = component.files;
      expect(files).to.be.array();
      expect(files, helper.printBitMapFilesInCaseOfError(files)).to.be.ofSize(2);
      expect(files).to.not.deep.include({ relativePath: 'dist/foo.js', test: false, name: 'foo.js' });
      expect(files).to.not.deep.include({ relativePath: 'dist/testDir/newFile.js', test: false, name: 'newFile.js' });
    });
    it('Should only add test file to imported component', () => {
      helper.createFile(path.join('components', 'bar', 'foo', 'testDir'), 'test.spec.js', 'console.log("test");');
      helper.addComponentWithOptions(
        'testDir/test.spec.js',
        {
          t: 'testDir/test.spec.js',
          i: 'bar/foo'
        },
        path.join(helper.localScopePath, 'components', 'bar', 'foo')
      );
      const bitMap = helper.readBitMap();
      expect(bitMap).to.have.property(`${helper.remoteScope}/bar/foo@0.0.1`);
      const component = bitMap[`${helper.remoteScope}/bar/foo@0.0.1`];
      const files = component.files;
      expect(files).to.be.array();
      expect(files, helper.printBitMapFilesInCaseOfError(files)).to.be.ofSize(3);
      expect(files).to.deep.include({ relativePath: 'testDir/test.spec.js', test: true, name: 'test.spec.js' });
    });
  });
  describe('add one component', () => {
    beforeEach(() => {
      helper.reInitLocalScope();
    });
    it('Should print tracking component: id', () => {
      helper.createFile('bar', 'foo2.js');
      const output = helper.addComponent(path.normalize('bar/foo2.js'));
      expect(output).to.contain('tracking component bar/foo2');
    });
    it('Should print warning when trying to add file that is already tracked with different id and not add it as a new one', () => {
      helper.createFile('bar', 'foo2.js');
      helper.addComponent(path.normalize('bar/foo2.js'));
      const output = helper.addComponent(`${path.normalize('bar/foo2.js')} -i bar/new`);
      expect(output).to.have.string('warning: files bar/foo2.js already used by component: bar/foo2');
      const bitMap = helper.readBitMap();
      expect(bitMap).to.not.have.property('bar/new');
    });
    it('Should add test to tracked component', () => {
      helper.createFile('bar', 'foo2.js');
      helper.createFile('bar', 'foo2.spec.js');
      helper.addComponent(path.normalize('bar/foo2.js'));
      helper.addComponent(` -t ${path.normalize('bar/foo2.spec.js')} --id bar/foo2`);
      const bitMap = helper.readBitMap();
      const files = bitMap['bar/foo2'].files;
      const expectImplFile = { relativePath: 'bar/foo2.js', test: false, name: 'foo2.js' };
      const expectTestFile = { relativePath: 'bar/foo2.spec.js', test: true, name: 'foo2.spec.js' };
      expect(files).to.be.ofSize(2);
      expect(files).to.deep.include(expectTestFile);
      expect(files).to.deep.include(expectImplFile);
    });
    it('Should throw message if adding test files without id', () => {
      helper.createFile('bar', 'foo2.js');
      helper.createFile('bar', 'foo2.spec.js');
      const normalizedPath = path.normalize('bar/foo2.js');
      helper.addComponent(normalizedPath);
      const specNormalizedPath = path.normalize('bar/foo2.spec.js');
      const addCmd = () => helper.addComponent(` -t ${specNormalizedPath}`);
      expect(addCmd).to.throw(
        `Command failed: ${
          helper.bitBin
        } add  -t ${specNormalizedPath}\nplease specify a component ID to add test files to an existing component. \nexample: bit add --tests [test_file_path] --id [component_id]\n`
      );
    });

    it('Should add component to bitmap with folder as default namespace', () => {
      helper.createFile('bar', 'foo2.js');
      helper.addComponent(path.normalize('bar/foo2.js'));
      const bitMap = helper.readBitMap();
      expect(bitMap).to.have.property('bar/foo2');
    });

    it('Should add component main file when defined from relative path ', () => {
      helper.createFile('bar', 'bar.js');
      helper.createFile('bar/foo', 'foo.js');
      helper.createFile('bar/foo', 'foo2.js');

      helper.createFile('goo', 'goo.js');
      helper.addComponentWithOptions(
        path.normalize('foo/foo.js foo/foo2.js'),
        { m: 'foo/foo2.js', i: 'test/test' },
        path.join(helper.localScopePath, 'bar')
      );
      const bitMap = helper.readBitMap();
      const files = bitMap['test/test'].files;
      expect(bitMap['test/test'].mainFile).to.equal('bar/foo/foo2.js');
      const expectTestFile = { relativePath: 'bar/foo/foo.js', test: false, name: 'foo.js' };
      expect(files).to.deep.include(expectTestFile);
    });
    it('Should not add component if bit.json is corrupted', () => {
      helper.createFile('bar', 'foo2.js');
      helper.corruptBitJson();
      const addCmd = () => helper.addComponent(path.normalize('bar/foo2.js'));
      expect(addCmd).to.throw(
        'error: invalid bit.json: SyntaxError: Unexpected token o in JSON at position 1 is not a valid JSON file.'
      );
    });
    it('Should throw error when adding more than one component with same ID ', () => {
      helper.createFile('bar', 'file.js');
      helper.createFile('bar', 'file.md');
      const addCmd = () => helper.addComponent(path.normalize('bar/*'));
      expect(addCmd).to.throw('unable to add 2 components with the same ID: bar/file : bar/file.js,bar/file.md');
    });
    it('Should trim testFiles spaces', () => {
      const osComponentName = path.normalize('bar/foo.js');
      const osFilePathName = path.normalize('bar/foo.spec.js');
      helper.createFile('bar', 'foo.js');
      helper.createFile('bar', 'foo.spec.js');
      helper.addComponentWithOptions(osComponentName, { t: `${osFilePathName}       ` });
      const bitMap = helper.readBitMap();
      const files = bitMap['bar/foo'].files;
      const expectTestFile = { relativePath: 'bar/foo.spec.js', test: true, name: 'foo.spec.js' };
      expect(bitMap).to.have.property('bar/foo');
      expect(files).to.be.array();
      expect(files).to.be.ofSize(2);
      expect(files).to.deep.include(expectTestFile);
    });
    it('Should add to bitmap file that it was generated comment', () => {
      const osComponentName = path.normalize('bar/foo.js');
      const osFilePathName = path.normalize('bar/foo.spec.js');
      helper.createFile('bar', 'foo.js');
      helper.createFile('bar', 'foo.spec.js');
      helper.addComponentWithOptions(osComponentName, { t: `${osFilePathName}       ` });
      const bitMap = fs.readFileSync(path.join(helper.localScopePath, '.bitmap')).toString();
      expect(bitMap).to.have.string(AUTO_GENERATED_MSG);
    });
    it('Should not add component to bitmap because test file does not exists', () => {
      const osComponentName = path.normalize('bar/foo.js');
      const osFilePathName = path.normalize('bar/foo.spec.js');
      helper.createFile('bar', 'foo.js');
      const addCmd = () => helper.addComponentWithOptions(osComponentName, { t: `${osFilePathName}       ` });
      expect(addCmd).to.throw(`error: file or directory "${osFilePathName}" was not found`);
    });
    it('Add component from subdir  ../someFile ', () => {
      const barPath = path.join(helper.localScopePath, 'bar/x');
      helper.createFile('bar', 'foo2.js');
      helper.createFile('bar', 'foo2.spec.js');
      helper.createFile('bar/x', 'foo1.js');
      helper.addComponent('../foo2.js -t ../foo2.spec.js', barPath);
      const bitMap = helper.readBitMap();
      expect(bitMap).to.have.property('bar/foo2');

      const testFile = bitMap['bar/foo2'].files.find(file => file.test === true);
      const implFile = bitMap['bar/foo2'].files.find(file => file.test === false);
      expect(testFile.relativePath).to.equal('bar/foo2.spec.js');
      expect(implFile.relativePath).to.equal('bar/foo2.js');
    });
    it('Should add component with namespace flag to bitmap with correct name', () => {
      helper.createFile('bar', 'foo2.js');
      helper.addComponentWithOptions('bar/foo2.js', { n: 'test' });
      const bitMap = helper.readBitMap();
      expect(bitMap).to.have.property('test/foo2');
    });
    it('Should override component with override flag', () => {
      helper.createFile('bar', 'foo.js');
      helper.createFile('bar', 'boo1.js');
      helper.addComponentWithOptions('bar/foo.js', { i: 'bar/foo ' });
      const bitMap = helper.readBitMap();
      const files = bitMap['bar/foo'].files;
      expect(bitMap).to.have.property('bar/foo');
      expect(files).to.be.ofSize(1);
      expect(files).to.deep.include({ relativePath: 'bar/foo.js', test: false, name: 'foo.js' });
      helper.addComponentWithOptions('bar/boo1.js', { i: 'bar/foo', o: true, m: 'bar/boo1.js' });
      const bitMap2 = helper.readBitMap();
      expect(bitMap2).to.have.property('bar/foo');
      const files2 = bitMap2['bar/foo'].files;
      expect(files2).to.be.ofSize(1);
      expect(files2).to.deep.include({ relativePath: 'bar/boo1.js', test: false, name: 'boo1.js' });
      expect(bitMap2['bar/foo'].mainFile).to.equal('bar/boo1.js');
    });
    it('Should throw error when no index file is found', () => {
      const file1 = 'foo1.js';
      const file2 = 'foo2.js';
      const file1Path = path.normalize(`bar/${file1}`);
      const file2Path = path.normalize(`bar/${file2}`);
      helper.createFile('bar', file1);
      helper.createFile('bar', file2);

      const addCmd = () => helper.addComponentWithOptions('bar', { n: 'test' });
      expect(addCmd).to.throw(
        `Command failed: ${
          helper.bitBin
        } add bar -n test\nerror: a main file index.[js, ts, jsx, tsx, css, scss, less, sass] was not found among the component's files ${file1Path}, ${file2Path}. please use 'bit add' --main flag to specify a different main file`
      );
    });
    it('Should throw error msg if -i and -n flag are used with bit add', () => {
      helper.createFile('bar', 'foo2.js');
      const addCmd = () => helper.addComponentWithOptions('bar/foo2.js', { n: 'test', i: 'jaja' });
      expect(addCmd).to.throw('please use either [id] or [namespace] to add a particular component');
    });
    it('Should throw error msg if trying to add non existing file', () => {
      const addCmd = () => helper.addComponent('non-existing-file.js');
      expect(addCmd).to.throw('error: file or directory "non-existing-file.js" was not found');
    });
    it.skip('Bitmap should contain multiple files for component with more than one file', () => {});
    it.skip('Bitmap should contain impl files and test files  in different fields', () => {});
    it('Bitmap origin should be AUTHORED', () => {
      helper.createFile('bar', 'foo1.js');
      helper.addComponent('bar/foo1.js');
      const bitMap = helper.readBitMap();
      expect(bitMap).to.have.property('bar/foo1');
      expect(bitMap['bar/foo1'].origin).to.equal('AUTHORED');
    });
    it('Should prevent adding a file with invalid keys in namespace', () => {
      let errMsg;
      helper.createComponentBarFoo();
      const normalizedPath = path.normalize('bar/foo.js');
      try {
        helper.addComponentWithOptions(normalizedPath, { i: 'bar.f/foo' });
      } catch (err) {
        errMsg = err.message;
      }
      expect(errMsg).to.have.string(
        `Command failed: ${
          helper.bitBin
        } add ${normalizedPath} -i bar.f/foo\nerror: "bar.f/foo" is invalid, component IDs can only contain alphanumeric, lowercase characters, and the following ["-", "_", "$", "!"]\n`
      );
    });
    it('Should prevent adding a file with invalid keys in ID', () => {
      let errMsg;
      helper.createComponentBarFoo();
      let normalizedPath;
      try {
        normalizedPath = path.normalize('bar/foo.js');
        helper.addComponentWithOptions(normalizedPath, { i: 'bar/fo.o' });
      } catch (err) {
        errMsg = err.message;
      }
      expect(errMsg).to.have.string(
        `Command failed: ${
          helper.bitBin
        } add ${normalizedPath} -i bar/fo.o\nerror: "bar/fo.o" is invalid, component IDs can only contain alphanumeric, lowercase characters, and the following ["-", "_", "$", "!"]\n`
      );
    });
    it.skip('Bitmap mainFile should point to correct mainFile', () => {});
    it.skip('should not allow adding a component with an existing box-name and component-name', () => {});
  });
  describe('adding file to existing tagged component', () => {
    let bitMap;
    let files;
    before(() => {
      helper.reInitLocalScope();
      helper.createFile('bar', 'foo.js');
      helper.createFile('bar', 'boo1.js');
      helper.addComponentWithOptions(path.normalize('bar/foo.js'), { i: 'bar/foo' });
      helper.tagAllWithoutMessage();
      helper.addComponentWithOptions('bar/boo1.js', { i: 'bar/foo' });
      bitMap = helper.readBitMap();
      files = bitMap['bar/foo'].files;
    });
    it('Should show component as modified', () => {
      const output = helper.runCmd('bit s');
      expect(output).to.have.string(
        'modified components\n(use "bit tag --all [version]" to lock a version with all your changes)\n\n     > bar/foo'
      );
    });
    it('Should be added to the existing component', () => {
      expect(files).to.deep.include({ relativePath: 'bar/boo1.js', test: false, name: 'boo1.js' });
      expect(files).to.be.ofSize(2);
      expect(bitMap).to.not.have.property('bar/boo1');
    });
    it('Should not change the component ID', () => {
      expect(bitMap).to.have.property('bar/foo');
    });
  });
  describe('add multiple components', () => {
    beforeEach(() => {
      helper.reInitLocalScope();
    });
    it('Should add all components with correct namespace and return message to user', () => {
      const basePath = path.normalize('bar/*');
      helper.createFile('bar', 'foo2.js');
      helper.createFile('bar', 'foo1.js');
      const output = helper.addComponentWithOptions(basePath, { n: 'test' });
      const bitMap = helper.readBitMap();
      expect(bitMap).to.have.property('test/foo1');
      expect(bitMap).to.have.property('test/foo2');
      expect(output).to.have.string('tracking 2 new components');
    });
    it('Should return error for missing namespace', () => {
      const basePath = path.normalize('bar/*');
      let errorMessage;
      helper.createFile('bar', 'foo2.js');
      helper.createFile('bar', 'foo1.js');
      try {
        helper.addComponentWithOptions(basePath, { n: '' });
      } catch (err) {
        errorMessage = err.message;
      }
      expect(errorMessage).to.have.string("error: option `-n, --namespace <namespace>' argument missing");
    });
    it('Define dynamic main file ', () => {
      const mainFileOs = path.normalize('{PARENT}/{PARENT}.js');
      helper.createFile('bar', 'bar.js');
      helper.createFile('bar', 'foo1.js');
      helper.addComponentWithOptions('bar', { m: mainFileOs, n: 'test' });
      const bitMap = helper.readBitMap();
      const mainFile = bitMap['test/bar'].mainFile;
      expect(bitMap).to.have.property('test/bar');
      expect(mainFile).to.equal('bar/bar.js');
    });
    it('Should add component with spec file from another dir according to dsl', () => {
      const dslOs = path.normalize('test/{FILE_NAME}.spec.js');
      helper.createFile('bar', 'foo.js');
      helper.createFile('test', 'foo.spec.js');
      helper.addComponentWithOptions('bar/foo.js', { t: dslOs });
      const bitMap = helper.readBitMap();
      const files = bitMap['bar/foo'].files;
      expect(files).to.be.ofSize(2);
      expect(files).to.deep.include({ relativePath: 'bar/foo.js', test: false, name: 'foo.js' });
      expect(files).to.deep.include({ relativePath: 'test/foo.spec.js', test: true, name: 'foo.spec.js' });
      expect(bitMap).to.have.property('bar/foo');
    });
    it('Glob and dsl Should add component to bitmap ', () => {
      helper.createFile('bar', 'foo.js');
      helper.createFile('test', 'foo.spec.js');
      helper.createFile('test2', 'foo1.spec.js');
      helper.addComponentWithOptions(path.normalize('bar/foo.js'), {
        t: path.normalize('test/{FILE_NAME}.spec.js,test2/*.spec.js')
      });
      const bitMap = helper.readBitMap();
      const files = bitMap['bar/foo'].files;
      expect(files).to.be.ofSize(3);
      expect(files).to.deep.include({ relativePath: 'bar/foo.js', test: false, name: 'foo.js' });
      expect(files).to.deep.include({ relativePath: 'test/foo.spec.js', test: true, name: 'foo.spec.js' });
      expect(files).to.deep.include({ relativePath: 'test2/foo1.spec.js', test: true, name: 'foo1.spec.js' });
      expect(bitMap).to.have.property('bar/foo');
    });
    it('should not add test file as bit component', () => {
      helper.createFile('bar', 'foo.js');
      helper.createFile('test', 'foo.spec.js');
      helper.addComponentWithOptions(path.normalize('bar/foo.js'), {
        t: path.normalize('test/{FILE_NAME}.spec.js'),
        n: 'internal'
      });
      const bitMap = helper.readBitMap();
      expect(bitMap).to.not.have.property('test/foo.spec');
    });

    it('Should add dir files with spec from dsl when test files are flattened', () => {
      helper.createFile('bar', 'foo.js');
      helper.createFile('bar', 'foo2.js');
      helper.createFile('bar', 'foo3.js');
      helper.createFile('test', 'foo.spec.js');
      helper.createFile('test', 'foo2.spec.js');
      helper.addComponentWithOptions('bar', {
        i: 'bar/foo',
        m: path.normalize('bar/foo.js'),
        t: path.normalize('test/{FILE_NAME}.spec.js')
      });
      const bitMap = helper.readBitMap();
      const files = bitMap['bar/foo'].files;
      expect(files).to.be.ofSize(5);
      expect(files).to.deep.include({ relativePath: 'bar/foo.js', test: false, name: 'foo.js' });
      expect(files).to.deep.include({ relativePath: 'test/foo.spec.js', test: true, name: 'foo.spec.js' });
      expect(bitMap).to.have.property('bar/foo');
    });
    it('Should return error if used the "-i" flag without specifying an ID', () => {
      helper.createFile('bar', 'foo.js');
      let errorMessage;
      try {
        helper.addComponentWithOptions('bar', {
          i: ''
        });
      } catch (err) {
        errorMessage = err.message;
      }
      expect(errorMessage).to.have.string("error: option `-i, --id <name>' argument missing");
    });
    it('Should return error if used an invalid ID', () => {
      helper.createFile('bar', 'foo.js');
      let errorMessage;
      try {
        helper.addComponentWithOptions('bar', {
          i: 'Bar/Foo'
        });
      } catch (err) {
        errorMessage = err.message;
      }

      expect(errorMessage).to.have.string('error: "Bar/Foo" is invalid, component IDs can only contain');
    });
    it('Should add component with global namespace if used parcial ID', () => {
      helper.createFile('bar', 'foo.js');
      helper.addComponentWithOptions('bar', {
        i: 'foo'
      });
      const bitMap = helper.readBitMap();
      expect(bitMap).to.have.property('global/foo');
    });
    it('Should add dir files with spec from multiple dsls when test files are placed in same structure', () => {
      helper.createFile('bar', 'foo.js');
      helper.createFile('bar', 'foo2.js');
      helper.createFile('bar', 'foo3.js');
      helper.createFile('test/bar', 'foo.spec.js');
      helper.createFile('test/bar', 'foo2.spec.js');
      helper.createFile('test', 'foo2.spec.js');
      helper.addComponentWithOptions('bar/', {
        i: 'bar/foo',
        m: path.normalize('bar/foo.js'),
        t: 'test/{PARENT}/{FILE_NAME}.spec.js,test/{FILE_NAME}.spec.js'
      });
      const bitMap = helper.readBitMap();
      const files = bitMap['bar/foo'].files;
      expect(files).to.be.ofSize(6);
      expect(files).to.deep.include({ relativePath: 'test/bar/foo2.spec.js', test: true, name: 'foo2.spec.js' });
      expect(files).to.deep.include({ relativePath: 'test/foo2.spec.js', test: true, name: 'foo2.spec.js' });
      expect(files).to.deep.include({ relativePath: 'test/bar/foo.spec.js', test: true, name: 'foo.spec.js' });
      expect(bitMap).to.have.property('bar/foo');
    });
    it('Should add dir files with spec from multiple dsls when test files are placed in same structure but bit add is with glob', () => {
      helper.createFile('bar', 'foo.js');
      helper.createFile('bar', 'foo2.js');
      helper.createFile('bar', 'foo3.js');
      helper.createFile('bar', 'foo.spec.js');
      helper.createFile('test/bar', 'foo2.spec.js');
      helper.createFile('test', 'foo2.spec.js');
      helper.addComponentWithOptions('bar/*.js', {
        i: 'bar/foo',
        m: path.normalize('bar/foo.js'),
        t: 'test/{PARENT}/{FILE_NAME}.spec.js,bar/foo.spec.js,test/{FILE_NAME}.spec.js'
      });
      const bitMap = helper.readBitMap();
      const files = bitMap['bar/foo'].files;
      expect(files).to.be.ofSize(6);
      expect(files).to.deep.include({ relativePath: 'test/bar/foo2.spec.js', test: true, name: 'foo2.spec.js' });
      expect(files).to.deep.include({ relativePath: 'test/foo2.spec.js', test: true, name: 'foo2.spec.js' });
      expect(files).to.deep.include({ relativePath: 'bar/foo.spec.js', test: true, name: 'foo.spec.js' });
      expect(bitMap).to.have.property('bar/foo');
    });

    it('Should add dir files with spec from dsl and glob pattern', () => {
      helper.createFile('bar', 'foo.js');
      helper.createFile('bar', 'foo2.js');
      helper.createFile('bar', 'foo3.js');
      helper.createFile('test/bar', 'foo.spec.js');
      helper.createFile('test/bar', 'foo2.spec.js');
      helper.createFile('test', 'foo2.spec.js');
      helper.addComponentWithOptions('bar/', {
        i: 'bar/foo',
        m: path.normalize('bar/foo.js'),
        t: 'test/{PARENT}/{FILE_NAME}.spec.js,test/*.spec.js'
      });
      const bitMap = helper.readBitMap();
      const files = bitMap['bar/foo'].files;
      expect(files).to.be.ofSize(6);
      expect(files).to.deep.include({ relativePath: 'test/foo2.spec.js', test: true, name: 'foo2.spec.js' });
      expect(files).to.deep.include({ relativePath: 'test/bar/foo.spec.js', test: true, name: 'foo.spec.js' });
      expect(bitMap).to.have.property('bar/foo');
    });

    // TODO: we need to implement the feature preventing the use of -t without wrapping in quotes.
    it.skip('Should output message preventing user from adding files with spec from dsl and glob pattern without using quotes', () => {
      let errMsg = '';
      helper.createFile('bar', 'foo.js');
      helper.createFile('bar', 'foo2.js');
      helper.createFile('test/bar', 'foo.spec.js');
      helper.createFile('test/bar', 'foo2.spec.js');
      try {
        helper.runCmd('bit add bar/*.js -t test/bar/{FILE_NAME}.spec.js -n bar');
      } catch (err) {
        errMsg = err.message;
      }
      expect(errMsg).to.have.string('Please wrap tests with quotes');
    });

    it('Should add dir files with spec from dsl and glob pattern and exclude', () => {
      helper.createFile('bar', 'foo.js');
      helper.createFile('bar', 'foo2.js');
      helper.createFile('bar', 'foo3.js');
      helper.createFile('test/bar', 'foo.spec.js');
      helper.createFile('test/bar', 'foo2.spec.js');
      helper.createFile('test', 'foo2.spec.js');
      helper.addComponentWithOptions('bar/', {
        i: 'bar/foo',
        m: path.normalize('bar/foo.js'),
        t: 'test/{PARENT}/{FILE_NAME}.spec.js,test/*.spec.js',
        e: 'test/*.spec.js'
      });
      const bitMap = helper.readBitMap();
      const files = bitMap['bar/foo'].files;
      expect(files).to.be.ofSize(5);
      expect(files).to.deep.include({ relativePath: 'test/bar/foo2.spec.js', test: true, name: 'foo2.spec.js' });
      expect(files).to.deep.include({ relativePath: 'test/bar/foo.spec.js', test: true, name: 'foo.spec.js' });
      expect(bitMap).to.have.property('bar/foo');
    });

    // TODO: we need to implement the feature preventing -e without wrapping in quotes.
    it.skip('Should prevent using exclude flag without wrapping in quotes', () => {
      let errMsg = '';
      helper.createFile('bar', 'foo.js');
      helper.createFile('bar', 'foo2.js');
      try {
        helper.runCmd('bit add bar/*.js -e bar/foo2.js');
      } catch (err) {
        errMsg = err.message;
      }
      expect(errMsg).to.have.string('Please wrap excluded files with quotes');
    });
    // TODO: we need to implement the feature preventing -e without wrapping in quotes.
    it('Should throw error when  main file is excluded', () => {
      let errMsg = '';
      helper.createFile('bar', 'foo.js');
      helper.createFile('bar', 'foo2.js');
      try {
        helper.runCmd('bit add bar/*.js -e bar/foo2.js -m bar/foo2.js');
      } catch (err) {
        errMsg = err.message;
      }
      expect(errMsg).to.have.string('error: main file bar/foo2.js was excluded from file list');
    });
    it('Should modify bitmap when adding component again when specifing id', () => {
      helper.createFile('bar', 'foo2.js');
      helper.createFile('bar', 'index.js');
      helper.createFile('bars', 'foo3.js');
      helper.addComponentWithOptions('bar/', { i: 'bar/foo' });
      const bitMap1 = helper.readBitMap();
      const files1 = bitMap1['bar/foo'].files;
      expect(bitMap1).to.have.property('bar/foo');
      expect(files1).to.be.array();
      expect(files1).to.be.ofSize(2);
      helper.addComponentWithOptions('bars/', { i: 'bar/foo' });
      const bitMap2 = helper.readBitMap();
      const files2 = bitMap2['bar/foo'].files;
      expect(bitMap2).to.have.property('bar/foo');
      expect(files2).to.be.array();
      expect(files2).to.be.ofSize(3);
    });

    it('Should modify bitmap when adding component again without id', () => {
      helper.createFile('bar/foo', 'foo.js');
      helper.createFile('bar/foo', 'index.js');
      helper.addComponentWithOptions('bar/foo', {});
      const bitMap1 = helper.readBitMap();
      const files1 = bitMap1['bar/foo'].files;
      expect(bitMap1).to.have.property('bar/foo');
      expect(files1).to.be.array();
      expect(files1).to.be.ofSize(2);
      helper.createFile('bar/foo', 'foo3.js');
      helper.addComponentWithOptions('bar/foo', {});
      const bitMap2 = helper.readBitMap();
      const files2 = bitMap2['bar/foo'].files;
      expect(bitMap2).to.have.property('bar/foo');
      expect(files2).to.be.array();
      expect(files2).to.be.ofSize(3);
    });
    it('Should add test files from dsls and exlude dsl specifics', () => {
      helper.createFile('bar', 'foo.js');
      helper.createFile('bar', 'foo2.js');
      helper.createFile('bar', 'foo3.js');
      helper.createFile('bar', 'foo.spec.js');
      helper.createFile('test/bar', 'foo2.spec.js');
      helper.createFile('test/bar', 'a.example.js');
      helper.createFile('test', 'foo2.spec.js');
      helper.addComponentWithOptions('bar/*.js', {
        i: 'bar/foo',
        m: path.normalize('bar/foo.js'),
        t: 'test/{PARENT}/{FILE_NAME}.spec.js,bar/foo.spec.js,test/{FILE_NAME}.spec.js',
        e: 'test/{PARENT}/*.example.*'
      });
      const bitMap = helper.readBitMap();
      const files = bitMap['bar/foo'].files;
      expect(files).to.be.ofSize(6);
      expect(files).to.deep.include({ relativePath: 'test/bar/foo2.spec.js', test: true, name: 'foo2.spec.js' });
      expect(files).to.deep.include({ relativePath: 'test/foo2.spec.js', test: true, name: 'foo2.spec.js' });
      expect(files).to.deep.include({ relativePath: 'bar/foo.spec.js', test: true, name: 'foo.spec.js' });
      expect(files).to.deep.not.include({ relativePath: 'bar/a.example.js', test: true, name: 'a.example.js' });
      expect(bitMap).to.have.property('bar/foo');
    });
  });
  describe('add component with exclude', () => {
    beforeEach(() => {
      helper.reInitLocalScope();
    });
    it('should throw error when all files are excluded', () => {
      helper.createFile('bar', 'foo1.js');
      const normalizedPath = path.normalize('bar/foo1.js');
      const addCmd = () => helper.addComponentWithOptions(normalizedPath, { e: 'bar/foo1.js' });
      expect(addCmd).to.throw(`warning: no files to add, the following files were ignored: ${normalizedPath}`);
    });
    it('should throw error when main file is excluded', () => {
      helper.createFile('bar', 'foo1.js');
      helper.createFile('bar', 'foo2.js');
      const addCmd = () => helper.addComponentWithOptions('bar', { i: 'bar/foo', e: 'bar/foo1.js', m: 'bar/foo1.js' });
<<<<<<< HEAD
      expect(addCmd).to.throw('error: main file bar/foo1.js was excluded from file list');
=======
      expect(addCmd).to.throw(
        `error: a main file bar/foo1.js was not found among the component's files ${path.normalize(
          'bar/foo2.js'
        )}. please use 'bit add' --main flag to specify a different main file`
      );
>>>>>>> 8aed1dbd
    });
    it('bitMap should only contain bits that have files', () => {
      helper.createFile('bar', 'foo1.js');
      helper.createFile('bar', 'foo2.js');
      helper.addComponentWithOptions('bar/foo1.js bar/foo2.js', { e: 'bar/foo2.js' });
      const bitMap = helper.readBitMap();
      expect(bitMap).to.have.property('bar/foo1');
      expect(bitMap).not.to.have.property('bar/foo2');
    });
    it('When adding folder bitMap should not contain excluded glob *.exclude.js', () => {
      helper.createFile('bar', 'foo1.js');
      helper.createFile('bar', 'foo2.js');
      helper.createFile('bar', 'foo2.exclude.js');
      helper.addComponentWithOptions('bar/*.js', { e: 'bar/*.exclude.js' });
      const bitMap = helper.readBitMap();
      expect(bitMap).to.have.property('bar/foo1');
      expect(bitMap).to.have.property('bar/foo2');
      expect(bitMap).not.to.have.property('bar/foo2.exclude.js');
    });
    it('Bitmap should not contain all files in excluded list', () => {
      helper.createFile('bar', 'foo1.js');
      helper.createFile('bar', 'foo2.js');
      helper.createFile('bar', 'foo2.exclude.js');
      helper.addComponentWithOptions('bar/*.js', { e: 'bar/*.exclude.js,bar/foo2.js' });
      const bitMap = helper.readBitMap();
      expect(bitMap).to.have.property('bar/foo1');
      expect(bitMap).not.to.have.property('bar/foo2');
      expect(bitMap).not.to.have.property('bar/foo2.exclude.js');
    });
    it('When excluding dir ,bit component should not appear in bitmap', () => {
      helper.createFile('bar', 'foo1.js');
      helper.createFile('bar', 'foo2.js');
      helper.createFile('bar/x', 'foo2.exclude.js');
      helper.addComponentWithOptions('bar/*', { e: 'bar/x/' });
      const bitMap = helper.readBitMap();
      expect(bitMap).to.have.property('bar/foo1');
      expect(bitMap).to.have.property('bar/foo2');
      expect(bitMap).not.to.have.property('bar/x');
    });
    it('bitMap should contain files that are not excluded ', () => {
      helper.createFile('bar', 'foo1.js');
      helper.createFile('bar', 'foo2.js');
      helper.createFile('bar', 'foo3.js');
      helper.addComponentWithOptions(
        `${path.normalize('bar/foo1.js')} ${path.normalize('bar/foo2.js')} ${path.normalize(
          'bar/foo3.js'
        )}  -i bar/foo -m ${path.normalize('bar/foo1.js')}`,
        { e: 'bar/foo2.js' }
      );
      const bitMap = helper.readBitMap();
      const files = bitMap['bar/foo'].files;
      const expectedArray = [
        { relativePath: 'bar/foo1.js', test: false, name: 'foo1.js' },
        { relativePath: 'bar/foo3.js', test: false, name: 'foo3.js' }
      ];
      expect(bitMap).to.have.property('bar/foo');
      expect(files).to.be.array();
      expect(files).to.be.ofSize(2);
      expect(files).to.deep.equal(expectedArray);
    });
    it('bitMap should contain component even if all test files are excluded ', () => {
      helper.createFile('bar', 'foo1.js');
      helper.createFile('bar', 'foo2.spec.js');
      helper.addComponentWithOptions('bar/foo1.js', { t: 'bar/foo2.spec.js', e: 'bar/foo2.spec.js' });
      const bitMap = helper.readBitMap();
      const files = bitMap['bar/foo1'].files;
      expect(bitMap).to.have.property('bar/foo1');
      expect(files).to.be.ofSize(1);
    });
    it('bit should add components and exclude files', () => {
      helper.createFile('bar', 'foo1.js');
      helper.createFile('bar', 'foo1.js');
      helper.createFile('bar', 'index.js');
      helper.createFile('foo', 'foo3.js');
      helper.createFile('foo', 'foo4.js');
      helper.addComponentWithOptions(path.normalize('*'), { e: 'foo' });
      const bitMap = helper.readBitMap();
      expect(bitMap).not.to.have.property('bar/foo1');
    });
  });
  describe('with multiple index files', () => {
    before(() => {
      helper.reInitLocalScope();
      helper.createFile('bar', 'index.js');
      helper.createFile('bar', 'foo.js');
      helper.createFile(path.join('bar', 'exceptions'), 'some-exception.js');
      helper.createFile(path.join('bar', 'exceptions'), 'index.js');
      helper.addComponentWithOptions('bar', { i: 'bar/foo' });
    });
    it('should identify the closest index file as the main file', () => {
      const bitMap = helper.readBitMap();
      expect(bitMap['bar/foo'].mainFile).to.equal('bar/index.js');
    });
  });
  describe('adding files to an imported component', () => {
    before(() => {
      helper.reInitLocalScope();
      helper.reInitRemoteScope();
      helper.addRemoteScope();
      helper.importCompiler();
      helper.createComponentBarFoo();
      helper.addComponentBarFoo();
      helper.commitComponentBarFoo();
      helper.exportComponent('bar/foo');
      helper.reInitLocalScope();
      helper.addRemoteScope();
      helper.importComponent('bar/foo');
    });
    describe('outside the component rootDir', () => {
      let output;
      before(() => {
        helper.createFile('bar', 'foo2.js');
        try {
          helper.addComponentWithOptions(path.join('bar', 'foo2.js'), { i: 'bar/foo' });
        } catch (err) {
          output = err.message;
        }
      });
      it('should throw an error', () => {
        const barFoo2Path = path.join('bar', 'foo2.js');
        expect(output).to.have.string(
          `Command failed: ${
            helper.bitBin
          } add ${barFoo2Path} -i bar/foo\nunable to add file bar/foo2.js because it's located outside the component root dir components/bar/foo\n`
        );
      });
    });
    describe('inside the component rootDir', () => {
      before(() => {
        const barFooPath = path.join('components', 'bar', 'foo', 'bar');
        helper.createFile(barFooPath, 'foo2.js');
        helper.addComponentWithOptions(path.join(barFooPath, 'foo2.js'), { i: 'bar/foo' });
      });
      it('should add the new file to the existing imported component', () => {
        const bitMap = helper.readBitMap();
        expect(bitMap[`${helper.remoteScope}/bar/foo@0.0.1`].files).to.be.ofSize(2);
      });
      it('should not add it as a new component', () => {
        const bitMap = helper.readBitMap();
        expect(bitMap).not.to.have.property('bar/foo');
      });
      it('should mark the component as modified', () => {
        const output = helper.runCmd('bit status');
        expect(output.includes('no modified components')).to.be.false;
        expect(output.includes('modified components')).to.be.true;
        expect(output.includes('bar/foo')).to.be.true;
      });
    });
  });
  describe('adding a component again (without specifying id) after exporting it', () => {
    before(() => {
      helper.reInitLocalScope();
      helper.reInitRemoteScope();
      helper.addRemoteScope();
      helper.createComponentBarFoo();
      helper.addComponentBarFoo();
      helper.commitComponentBarFoo();
      helper.exportComponent('bar/foo');
      helper.addComponentBarFoo();
    });
    it('should not add it as a new component', () => {
      const bitMap = helper.readBitMap();
      expect(bitMap).not.to.have.property('bar/foo');
    });
  });
  describe('add component/s with gitignore', () => {
    let errorMessage;
    before(() => {
      helper.reInitLocalScope();
    });
    it('Should show warning msg in case there are no files to add because of gitignore', () => {
      helper.createFile('bar', 'foo2.js');
      helper.writeGitIgnore(['bar/foo2.js']);

      try {
        helper.addComponent(path.normalize('bar/foo2.js'));
      } catch (err) {
        errorMessage = err.message;
      }
      expect(errorMessage).to.contain(
        `warning: no files to add, the following files were ignored: ${path.normalize('bar/foo2.js')}`
      );
    });
    it('Should only add files that are not in  gitignore', () => {
      helper.createFile('bar', 'foo.js');
      helper.createFile('bar', 'foo3.js');
      helper.createFile('bar', 'boo.js');
      helper.writeGitIgnore(['bar/f*']);
      const output = helper.addComponent(path.normalize('bar/*.js'));
      expect(output).to.contain('tracking component bar/boo');
    });
    it('Should contain only unfiltered components inside bitmap', () => {
      const bitMap = helper.readBitMap();
      expect(bitMap).to.have.property('bar/boo');
    });
  });
  describe('ignore specific files inside component', () => {
    let output;
    before(() => {
      helper.reInitLocalScope();
      helper.createFile('bar', 'foo.js');
      helper.createFile('bar', 'foo3.js');
      helper.createFile('bar', 'boo.js');
      helper.createFile('bar', 'index.js');
      helper.writeGitIgnore(['bar/foo.js', 'bar/foo3.js']);
      output = helper.addComponentWithOptions(path.normalize('bar/'), { i: 'bar/foo' });
    });
    it('Should track component ', () => {
      expect(output).to.contain('tracking component bar/foo');
    });
    it('Should contain component inside bitmap', () => {
      const bitMap = helper.readBitMap();
      expect(bitMap).to.have.property('bar/foo');
    });
    it('Should contain inside bitmap only files that are not inside gitignore', () => {
      const bitMap = helper.readBitMap();
      const expectedArray = [
        { relativePath: 'bar/boo.js', test: false, name: 'boo.js' },
        { relativePath: 'bar/index.js', test: false, name: 'index.js' }
      ];
      expect(bitMap).to.have.property('bar/foo');
      const files = bitMap['bar/foo'].files;
      expect(files).to.be.array();
      expect(files).to.be.ofSize(2);
      expect(files).to.deep.equal(expectedArray);
    });
  });
  describe('ignore files with exclamation mark pattern', () => {
    let output;
    before(() => {
      helper.reInitLocalScope();
      helper.createFile('bar', 'foo.js');
      helper.createFile('bar', 'foo.spec.js');
      helper.createFile('bar', 'index.js');
      // we don't expect this pattern to do anything. it just makes sure we don't repeat the bug we
      // had before where having ANY entry in .gitignore with "!", the test file was ignored.
      helper.writeGitIgnore(['!bar']);
      output = helper.addComponentWithOptions('bar/foo.js', { t: 'bar/foo.spec.js' });
    });
    it('should track the component', () => {
      expect(output).to.contain('tracking component bar/foo');
    });
    it('bitmap should include the file and the test file correctly', () => {
      const bitMap = helper.readBitMap();
      const expectedArray = [
        { relativePath: 'bar/foo.spec.js', test: true, name: 'foo.spec.js' },
        { relativePath: 'bar/foo.js', test: false, name: 'foo.js' }
      ];
      expect(bitMap).to.have.property('bar/foo');
      const files = bitMap['bar/foo'].files;
      expect(files).to.be.array();
      expect(files).to.deep.equal(expectedArray);
      expect(files).to.be.ofSize(2);
    });
  });
  describe('add one component to project with existing .bit.map.json file', () => {
    before(() => {
      helper.reInitLocalScope();
      helper.deleteFile('.bitmap');
      helper.createBitMap(
        helper.localScopePath,
        {
          'bar/foo': {
            files: [
              {
                relativePath: 'bar/foo.js',
                test: false,
                name: 'foo.js'
              }
            ],
            mainFile: 'bar/foo.js',
            origin: 'AUTHORED'
          }
        },
        true
      );

      helper.createFile('bar', 'foo2.js');
      helper.addComponent(path.normalize('bar/foo2.js'));
    });
    it('Should update .bit.map.json file and not create ', () => {
      const oldBitMap = helper.readBitMap(path.join(helper.localScopePath, '.bit.map.json'));
      expect(oldBitMap).to.have.property('bar/foo2');
    });
    it('Should not create .bitmap ', () => {
      const newBitMapPath = path.join(helper.localScopePath, '.bitmap');
      expect(newBitMapPath).to.not.be.a.path('.bitmap Should not exist');
    });
  });
  describe('add existing files to exported component', () => {
    let bitMap;
    before(() => {
      helper.setNewLocalAndRemoteScopes();
      helper.remoteScopePath;
      helper.createFile('bar', 'index.js');
      helper.createFile('bar', 'foo2.js');
      helper.addComponentWithOptions('bar/', { i: 'bar/foo ' });
      helper.tagAllWithoutMessage();
      helper.exportAllComponents();
      helper.deleteFile('bar/foo2.js');
      helper.addComponentWithOptions('bar/', { i: 'bar/foo ' });
      helper.runCmd('bit s');
      bitMap = helper.readBitMap();
    });
    it('should not create duplicate ids in bitmap', () => {
      expect(bitMap).to.have.property(`${helper.remoteScope}/bar/foo@0.0.1`);
      expect(bitMap).to.not.have.property('bar/foo');
    });
    it('should contain only one file', () => {
      expect(bitMap[`${helper.remoteScope}/bar/foo@0.0.1`].files).to.be.ofSize(1);
    });
  });
});<|MERGE_RESOLUTION|>--- conflicted
+++ resolved
@@ -710,15 +710,7 @@
       helper.createFile('bar', 'foo1.js');
       helper.createFile('bar', 'foo2.js');
       const addCmd = () => helper.addComponentWithOptions('bar', { i: 'bar/foo', e: 'bar/foo1.js', m: 'bar/foo1.js' });
-<<<<<<< HEAD
       expect(addCmd).to.throw('error: main file bar/foo1.js was excluded from file list');
-=======
-      expect(addCmd).to.throw(
-        `error: a main file bar/foo1.js was not found among the component's files ${path.normalize(
-          'bar/foo2.js'
-        )}. please use 'bit add' --main flag to specify a different main file`
-      );
->>>>>>> 8aed1dbd
     });
     it('bitMap should only contain bits that have files', () => {
       helper.createFile('bar', 'foo1.js');

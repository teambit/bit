--- conflicted
+++ resolved
@@ -93,10 +93,7 @@
         helper.command.switchLocalLane('main');
         helper.command.createLane('stage');
         helper.fixtures.createComponentBarFoo(fixtures.fooFixtureV2);
-<<<<<<< HEAD
         helper.fixtures.addComponentBarFooAsDir();
-=======
->>>>>>> 2f0b6c4d
         helper.command.snapAllComponents();
         diffOutput = helper.command.diffLane('main');
       });

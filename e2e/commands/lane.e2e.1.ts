import chai, { expect } from 'chai';
import fs from 'fs-extra';
import path from 'path';

import {
  DEFAULT_LANE,
  IS_WINDOWS,
  LANE_REMOTE_DELIMITER,
  statusWorkspaceIsCleanMsg,
  AUTO_SNAPPED_MSG,
} from '../../src/constants';
import { LANE_KEY } from '../../src/consumer/bit-map/bit-map';
import Helper from '../../src/e2e-helper/e2e-helper';
import * as fixtures from '../../src/fixtures/fixtures';
import { removeChalkCharacters } from '../../src/utils';
import NpmCiRegistry, { supportNpmCiRegistryTesting } from '../npm-ci-registry';

chai.use(require('chai-fs'));

describe('bit lane command', function () {
  this.timeout(0);
  let helper: Helper;
  before(() => {
    helper = new Helper();
  });
  after(() => {
    helper.scopeHelper.destroy();
  });
  describe('lane readme', () => {
    let laneWithoutReadme;
    let laneWithUnsnappedReadme;
    let laneWithSnappedReadme;
    before(() => {
      helper.scopeHelper.setNewLocalAndRemoteScopesHarmony();
      helper.bitJsonc.setupDefault();
      helper.command.createLane();
      helper.fixtures.populateComponents(2);
      laneWithoutReadme = helper.scopeHelper.cloneLocalScope();
      helper.command.addLaneReadme('comp1', 'dev');
      laneWithUnsnappedReadme = helper.scopeHelper.cloneLocalScope();
      helper.command.snapAllComponentsWithoutBuild();
      laneWithSnappedReadme = helper.scopeHelper.cloneLocalScope();
    });
    it('bit lane readme-add [compId] [laneName] should allow adding unsnapped components', () => {
      helper.scopeHelper.getClonedLocalScope(laneWithUnsnappedReadme);
      const laneOutput = helper.command.catLane('dev');
      expect(laneOutput.readmeComponent.id.name).to.be.string('comp1');
    });
    it('bit lane readme-add [compId] [laneName] should allow adding snapped components', () => {
      helper.scopeHelper.getClonedLocalScope(laneWithSnappedReadme);
      const laneOutput = helper.command.catLane('dev');
      expect(laneOutput.readmeComponent.id.name).to.be.string('comp1');
    });
    it('bit lane readme-add [compId] should allow adding snapped components to the current lane', () => {
      helper.scopeHelper.getClonedLocalScope(laneWithoutReadme);
      const readmeOutput = helper.command.addLaneReadme('comp1');
      expect(readmeOutput).to.have.string('comp1 has been successfully added as the readme component for the lane dev');
    });
    it('bit lane readme-remove [laneName] should remove existing readme component', () => {
      helper.scopeHelper.getClonedLocalScope(laneWithUnsnappedReadme);
      const readmeOutput = helper.command.removeLaneReadme('dev');
      expect(readmeOutput).to.have.string('the readme component has been successfully removed from the lane dev');
    });
    it('bit lane readme-remove should remove existing readme component from the current lane', () => {
      helper.scopeHelper.getClonedLocalScope(laneWithSnappedReadme);
      const readmeOutput = helper.command.removeLaneReadme();
      expect(readmeOutput).to.have.string('the readme component has been successfully removed from the lane dev');
    });
    it('bit lane readme-remove should throw an error when there no readme component added to the lane', () => {
      const cmd = () => helper.command.removeLaneReadme();
      expect(cmd).to.throw();
    });
    it('bit lane should show the readme component', () => {
      helper.scopeHelper.getClonedLocalScope(laneWithSnappedReadme);
      const laneOutput = helper.command.catLane('dev');
      const output = helper.command.showLanes();
      expect(output).to.have.string(
        `readme component\n\t  ${laneOutput.readmeComponent.id.name} - ${laneOutput.readmeComponent.head}`
      );
    });
    it('bit list should show the readme component', () => {
      const listOutput = helper.command.listLocalScope();
      expect(listOutput).to.have.string(`[Lane Readme]: ${helper.scopeHelper.scopes.remote}/dev`);
    });
    it('should export component as lane readme ', () => {
      helper.command.exportLane();
      const output = helper.command.showRemoteLanesParsed();
      expect(output.lanes[0].readmeComponent.id.name).to.be.string('comp1');
    });
    it('bitmap should show the lane config for a readme component', () => {
      helper.scopeHelper.getClonedLocalScope(laneWithUnsnappedReadme);
      const bitMap = helper.bitMap.read();
      expect(bitMap.comp1.config['teambit.lanes/lanes']).to.deep.equal({
        readme: { [`${helper.scopeHelper.scopes.remote}/dev`]: true },
      });
    });
    it('should not allow exporting a lane with unsnapped readme component', () => {
      helper.scopeHelper.getClonedLocalScope(laneWithUnsnappedReadme);
      helper.command.snapComponentWithoutBuild('comp2');
      expect(() => helper.command.exportLane()).throws();
    });
    describe('deleting the lane readme', () => {
      before(() => {
        helper.scopeHelper.getClonedLocalScope(laneWithSnappedReadme);
        helper.command.switchLocalLane('main');
      });
      it('should allow deleting the lane readme on a successful merge', () => {
        const cmd = () => helper.command.mergeLane('dev');
        expect(cmd).to.not.throw();
      });
      it('should delete the readme component on successful merge', () => {
        helper.scopeHelper.getClonedLocalScope(laneWithSnappedReadme);
        helper.command.switchLocalLane('main');
        const output = helper.command.mergeLane('dev');
        expect(output).to.have.string('removed components');
        expect(output).to.have.string('comp1');
      });
<<<<<<< HEAD
      it('should skip deleting the readme component on successful merge when (--skip-deleting-readme) is set', () => {
        helper.scopeHelper.getClonedLocalScope(laneWithSnappedReadme);
        helper.command.switchLocalLane('main');
        const mergeOutput = helper.command.mergeLane('dev', '--skip-deleting-readme');
=======
      it('should keep the readme component on successful merge when (--keep-readme) is set', () => {
        helper.scopeHelper.getClonedLocalScope(laneWithSnappedReadme);
        helper.command.switchLocalLane('main');
        const mergeOutput = helper.command.mergeLane('dev', '--keep-readme');
>>>>>>> 12534e32
        expect(mergeOutput).to.not.have.string('removed components');
      });
    });
  });
  describe('creating a new lane without any component', () => {
    let output;
    before(() => {
      helper.scopeHelper.reInitLocalScopeHarmony();
      helper.command.createLane();
      output = helper.command.showLanes();
    });
    it('bit lane should show the active lane', () => {
      expect(output).to.have.string('current lane - dev');
      expect(output).to.have.string('main');
    });
  });
  describe('create a snap on main then on a new lane', () => {
    before(() => {
      helper.scopeHelper.setNewLocalAndRemoteScopesHarmony();
      helper.bitJsonc.setupDefault();
      helper.fixtures.createComponentBarFoo();
      helper.fixtures.addComponentBarFooAsDir();
      helper.command.snapAllComponentsWithoutBuild();
      helper.command.createLane();
      helper.fixtures.createComponentBarFoo(fixtures.fooFixtureV2);
      helper.command.snapAllComponentsWithoutBuild();
    });
    it('bit status should show the component only once as staged', () => {
      const status = helper.command.statusJson();
      expect(status.stagedComponents).to.have.lengthOf(1);
      expect(status.importPendingComponents).to.have.lengthOf(0);
      expect(status.invalidComponents).to.have.lengthOf(0);
      expect(status.modifiedComponent).to.have.lengthOf(0);
      expect(status.newComponents).to.have.lengthOf(0);
      expect(status.outdatedComponents).to.have.lengthOf(0);
    });
    it('bit log should show both snaps', () => {
      const log = helper.command.log('bar/foo');
      const mainSnap = helper.command.getHead('bar/foo');
      const devSnap = helper.command.getHeadOfLane('dev', 'bar/foo');
      expect(log).to.have.string(mainSnap);
      expect(log).to.have.string(devSnap);
    });
    it('bit log --parents should show the parents', () => {
      const log = helper.command.log('bar/foo', '--parents');
      const mainSnap = helper.command.getHeadShort('bar/foo');
      expect(log).to.have.string(`Parent(s): ${mainSnap}`);
    });
    describe('bit lane with --details flag', () => {
      let output: string;
      before(() => {
        output = helper.command.showLanes('--details');
      });
      it('should show all lanes and mark the current one', () => {
        expect(output).to.have.string('current lane - dev');
      });
    });
    describe('exporting the lane', () => {
      before(() => {
        helper.command.exportLane();
      });
      it('should export components on that lane', () => {
        const list = helper.command.listRemoteScopeParsed();
        expect(list).to.have.lengthOf(1);
      });
      it('bit status should show a clean state', () => {
        const output = helper.command.runCmd('bit status');
        expect(output).to.have.string(statusWorkspaceIsCleanMsg);
      });
      it('should change .bitmap to have the remote lane', () => {
        const bitMap = helper.bitMap.read();
        expect(bitMap[LANE_KEY]).to.deep.equal({ name: 'dev', scope: helper.scopes.remote });
      });
      it('bit lane --remote should show the exported lane', () => {
        const remoteLanes = helper.command.showRemoteLanesParsed();
        expect(remoteLanes.lanes).to.have.lengthOf(1);
        expect(remoteLanes.lanes[0].name).to.equal('dev');
      });
      describe('bit lane diff on the scope', () => {
        let diffOutput: string;
        before(() => {
          diffOutput = helper.command.diffLane('dev', true);
        });
        it('should show the diff correctly', () => {
          expect(diffOutput).to.have.string('--- foo.js (main)');
          expect(diffOutput).to.have.string('+++ foo.js (dev)');

          expect(diffOutput).to.have.string(`-module.exports = function foo() { return 'got foo'; }`);
          expect(diffOutput).to.have.string(`+module.exports = function foo() { return 'got foo v2'; }`);
        });
      });
    });
    describe('bit lane diff on the workspace', () => {
      let diffOutput: string;
      before(() => {
        diffOutput = helper.command.diffLane();
      });
      it('should show the diff correctly', () => {
        expect(diffOutput).to.have.string('--- foo.js (main)');
        expect(diffOutput).to.have.string('+++ foo.js (dev)');

        expect(diffOutput).to.have.string(`-module.exports = function foo() { return 'got foo'; }`);
        expect(diffOutput).to.have.string(`+module.exports = function foo() { return 'got foo v2'; }`);
      });
      it('should not show the id field as it is redundant', () => {
        expect(diffOutput).to.not.have.string('--- Id');
        expect(diffOutput).to.not.have.string('+++ Id');
      });
    });
    describe('bit lane diff {toLane - default} on the workspace', () => {
      let diffOutput: string;
      before(() => {
        helper.command.switchLocalLane('main');
        helper.command.createLane('stage');
        helper.fixtures.createComponentBarFoo(fixtures.fooFixtureV2);
        helper.command.snapAllComponents();
        diffOutput = helper.command.diffLane('main');
      });
      it('should show the diff correctly', () => {
        expect(diffOutput).to.have.string('--- foo.js (stage)');
        expect(diffOutput).to.have.string('+++ foo.js (main)');

        expect(diffOutput).to.have.string(`-module.exports = function foo() { return 'got foo v2'; }`);
        expect(diffOutput).to.have.string(`+module.exports = function foo() { return 'got foo'; }`);
      });
      it('should not show the id field as it is redundant', () => {
        expect(diffOutput).to.not.have.string('--- Id');
        expect(diffOutput).to.not.have.string('+++ Id');
      });
    });
    describe('bit lane diff {toLane - non default} on the workspace', () => {
      let diffOutput: string;
      before(() => {
        helper.command.switchLocalLane('main');
        helper.command.createLane('int');
        diffOutput = helper.command.diffLane('stage');
      });
      it('should show the diff correctly', () => {
        expect(diffOutput).to.have.string('--- foo.js (int)');
        expect(diffOutput).to.have.string('+++ foo.js (stage)');

        expect(diffOutput).to.have.string(`-module.exports = function foo() { return 'got foo'; }`);
        expect(diffOutput).to.have.string(`+module.exports = function foo() { return 'got foo v2'; }`);
      });
      it('should not show the id field as it is redundant', () => {
        expect(diffOutput).to.not.have.string('--- Id');
        expect(diffOutput).to.not.have.string('+++ Id');
      });
    });
    describe('bit lane diff {fromLane} {toLane} on the workspace', () => {
      let diffOutput: string;
      before(() => {
        diffOutput = helper.command.diffLane('main dev');
      });
      it('should show the diff correctly', () => {
        expect(diffOutput).to.have.string('--- foo.js (main)');
        expect(diffOutput).to.have.string('+++ foo.js (dev)');

        expect(diffOutput).to.have.string(`-module.exports = function foo() { return 'got foo'; }`);
        expect(diffOutput).to.have.string(`+module.exports = function foo() { return 'got foo v2'; }`);
      });
      it('should not show the id field as it is redundant', () => {
        expect(diffOutput).to.not.have.string('--- Id');
        expect(diffOutput).to.not.have.string('+++ Id');
      });
    });
  });
  describe('importing lanes', () => {
    let appOutput: string;
    before(() => {
      helper.scopeHelper.setNewLocalAndRemoteScopesHarmony();
      helper.bitJsonc.setupDefault();
      appOutput = helper.fixtures.populateComponents();
      helper.command.createLane('dev');
      helper.command.snapAllComponents();
      helper.command.exportLane();
    });
    describe('fetching lanes objects', () => {
      before(() => {
        helper.scopeHelper.reInitLocalScopeHarmony();
        helper.scopeHelper.addRemoteScope();
        helper.command.fetchRemoteLane('dev');
      });
      it('should not write the components to the filesystem', () => {
        expect(path.join(helper.scopes.localPath, 'components/bar/foo')).to.not.be.a.path();
      });
      it('bitmap should be empty', () => {
        const bitMap = helper.bitMap.readComponentsMapOnly();
        expect(Object.keys(bitMap)).to.have.lengthOf(0);
      });
      it('should import components objects on that lane', () => {
        const list = helper.command.listLocalScopeParsed('--scope');
        expect(list).to.have.lengthOf(3);
      });
      it('bit status should show a clean state', () => {
        const output = helper.command.runCmd('bit status');
        expect(output).to.have.string(statusWorkspaceIsCleanMsg);
      });
      // before, it was throwing "lane main was not found in scope" error
      it('bit fetch with no args should not throw errors', () => {
        expect(() => helper.command.fetchAllLanes()).to.not.throw();
      });
    });
    describe('importing the lane and checking out by bit switch', () => {
      before(() => {
        helper.scopeHelper.reInitLocalScopeHarmony();
        helper.scopeHelper.addRemoteScope();
        helper.command.switchRemoteLane('dev');
      });
      it('should write the components to the filesystem', () => {
        helper.fs.outputFile('app.js', fixtures.appPrintComp1(helper.scopes.remote));
        const result = helper.command.runCmd('node app.js');
        expect(result.trim()).to.equal(appOutput);
      });
      it('.bitmap should save the remote lane', () => {
        const bitMap = helper.bitMap.read();
        expect(bitMap[LANE_KEY]).to.deep.equal({ name: 'dev', scope: helper.scopes.remote });
      });
      it('bit lane should show the component in the checked out lane', () => {
        const lanes = helper.command.showOneLaneParsed('dev');
        expect(lanes.components).to.have.lengthOf(3);
      });
      it('bit status should show clean state', () => {
        const output = helper.command.runCmd('bit status');
        expect(output).to.have.string(statusWorkspaceIsCleanMsg);
      });
      it('bit lane should show the checked out lane as the active one', () => {
        const lanes = helper.command.showLanes();
        expect(lanes).to.have.string('current lane - dev');
      });
    });
    describe('importing the lane and checking out with a different local lane-name', () => {
      before(() => {
        helper.scopeHelper.reInitLocalScopeHarmony();
        helper.scopeHelper.addRemoteScope();
        helper.command.switchRemoteLane('dev', '--as my-new-lane');
      });
      it('bit lane should show the component in the checked out lane', () => {
        const lane = helper.command.showOneLaneParsed('my-new-lane');
        expect(lane.components).to.have.lengthOf(3);
      });
      it('bit lane should show the checked out lane as the active one', () => {
        const lanes = helper.command.showLanesParsed();
        expect(lanes.currentLane).to.equal('my-new-lane');
      });
      it('should write the components to the filesystem', () => {
        helper.fs.outputFile('app.js', fixtures.appPrintComp1(helper.scopes.remote));
        const result = helper.command.runCmd('node app.js');
        expect(result.trim()).to.equal(appOutput);
      });
      it('.bitmap should save the remote lane', () => {
        const bitMap = helper.bitMap.read();
        expect(bitMap[LANE_KEY]).to.deep.equal({ name: 'dev', scope: helper.scopes.remote });
      });
    });
  });
  describe('checkout/switching lanes', () => {
    describe('importing the lane objects and switching to that lane', () => {
      let beforeLaneSwitch;
      before(() => {
        helper.scopeHelper.setNewLocalAndRemoteScopesHarmony();
        helper.bitJsonc.setupDefault();
        helper.fixtures.createComponentBarFoo();
        helper.fixtures.addComponentBarFooAsDir();
        helper.command.snapAllComponents();
        helper.command.createLane();
        helper.fixtures.createComponentBarFoo(fixtures.fooFixtureV2);
        helper.command.snapAllComponents();
        helper.command.exportLane();

        helper.scopeHelper.reInitLocalScopeHarmony();
        helper.scopeHelper.addRemoteScope();
        beforeLaneSwitch = helper.scopeHelper.cloneLocalScope();
        helper.command.switchRemoteLane('dev');
      });
      it('should write the component to the filesystem with the same version as the lane', () => {
        const fileContent = helper.fs.readFile(`${helper.scopes.remote}/bar/foo/foo.js`);
        expect(fileContent).to.equal(fixtures.fooFixtureV2);
      });
      it('.bitmap should save the remote lane', () => {
        const bitMap = helper.bitMap.read();
        expect(bitMap[LANE_KEY]).to.deep.equal({ name: 'dev', scope: helper.scopes.remote });
      });
      it('bit lane should show the component in the checked out lane', () => {
        const lanes = helper.command.showOneLaneParsed('dev');
        expect(lanes.components).to.have.lengthOf(1);
        expect(lanes.components[0].id.name).to.equal('bar/foo');
      });
      it('bit status should not show the component as pending updates', () => {
        const status = helper.command.statusJson();
        expect(status.outdatedComponents).to.have.lengthOf(0);
      });
      it('bit status should show clean state', () => {
        const output = helper.command.runCmd('bit status');
        expect(output).to.have.string(statusWorkspaceIsCleanMsg);
      });
      it('bit lane should show the checked out lane as the active one', () => {
        const lanes = helper.command.showLanesParsed();
        expect(lanes.currentLane).to.equal('dev');
      });
      describe('changing the component and running bit diff', () => {
        let diff;
        before(() => {
          helper.fs.outputFile(`${helper.scopes.remote}/bar/foo/foo.js`, fixtures.fooFixtureV3);
          diff = helper.command.diff();
        });
        it('should show the diff between the filesystem and the lane', () => {
          expect(diff).to.have.string("-module.exports = function foo() { return 'got foo v2'; }");
          expect(diff).to.have.string("+module.exports = function foo() { return 'got foo v3'; }");
        });
        it('should not show the diff between the filesystem and main', () => {
          expect(diff).to.not.have.string("-module.exports = function foo() { return 'got foo'; }");
        });
      });
      describe("snapping the component (so, it's an imported lane with local snaps)", () => {
        before(() => {
          helper.fs.outputFile(`${helper.scopes.remote}/bar/foo/foo.js`, fixtures.fooFixtureV3);
          helper.command.snapAllComponents();
        });
        it('bit status should show the component as staged', () => {
          const status = helper.command.statusJson();
          expect(status.stagedComponents).to.have.lengthOf(1);
        });
        it('bit status should show the staged hash', () => {
          const status = helper.command.status();
          const localSnap = helper.command.getHeadOfLane('dev', 'bar/foo');
          expect(status).to.have.string(localSnap);
        });
      });
      describe('switching with a different lane name', () => {
        before(() => {
          helper.scopeHelper.getClonedLocalScope(beforeLaneSwitch);
          helper.command.switchRemoteLane('dev', '--as my-new-lane');
        });
        it('should save the remote-lane data into a local with the specified name', () => {
          const lanes = helper.command.showOneLaneParsed('my-new-lane');
          expect(lanes.components).to.have.lengthOf(1);
        });
        it('should not create a lane with the same name as the remote', () => {
          const output = helper.general.runWithTryCatch('bit lane show dev');
          expect(output).to.have.string('not found');
        });
      });
      describe('switching to a local lane', () => {
        before(() => {
          helper.command.createLane('int');
          helper.command.switchLocalLane('main');
          helper.command.switchLocalLane('int');
        });
        it('should not save the local lane in bitmap', () => {
          const bitMap = helper.bitMap.read();
          expect(bitMap[LANE_KEY]).to.not.deep.equal({ name: 'int', scope: helper.scopes.remote });
        });
        it('should have the last exported lane in bitmap', () => {
          const bitMap = helper.bitMap.read();
          expect(bitMap[LANE_KEY]).to.deep.equal({ name: 'dev', scope: helper.scopes.remote });
        });
        it('should not throw an error on bit install', () => {
          expect(() => helper.command.install()).not.to.throw();
        });
      });
    });
  });
  describe('switching lanes with deleted files', () => {
    before(() => {
      helper.scopeHelper.setNewLocalAndRemoteScopesHarmony();
      helper.bitJsonc.setupDefault();
      helper.fixtures.populateComponents(1);
      helper.command.tagAllWithoutBuild();
      helper.command.createLane('migration');
      helper.fs.outputFile('comp1/comp1.spec.js');
      helper.command.addComponent('comp1/', { t: 'comp1/comp1.spec.js' });
      helper.command.install();
      helper.command.compile();
      helper.command.snapAllComponentsWithoutBuild();
      helper.command.switchLocalLane('main');
    });
    it('should delete the comp1/comp1.spec.js file', () => {
      expect(path.join(helper.scopes.localPath, 'comp1/comp1.spec.js')).to.not.be.a.path();
    });
  });
  describe('switching lanes and importing in a new scope from remote scope', () => {
    let mainScope;
    let laneScope;
    before(() => {
      helper.scopeHelper.setNewLocalAndRemoteScopesHarmony();
      helper.bitJsonc.setupDefault();

      mainScope = helper.scopeHelper.cloneLocalScope();
      helper.command.createLane('dev');
      laneScope = helper.scopeHelper.cloneLocalScope();

      helper.command.switchLocalLane('main');
      helper.fixtures.populateComponents(1);
      helper.fs.outputFile('comp2/index.js');
      helper.command.addComponent('comp2/');
      helper.command.tagAllWithoutBuild();
      helper.command.export();

      helper.command.switchLocalLane('dev');
      helper.fs.outputFile('comp1/comp.model.js');
      helper.fs.outputFile('comp2/comp.model.js');
      helper.command.snapAllComponentsWithoutBuild();
      helper.command.export();
    });
    it('should import the latest from main when on main', () => {
      helper.scopeHelper.getClonedLocalScope(mainScope);
      helper.command.import(`${helper.scopes.remote}/*`);
      const result = helper.command.listParsed();
      expect(result).to.have.lengthOf(2);
      expect(result[0].currentVersion).to.have.string('0.0.1');
      expect(result[1].currentVersion).to.have.string('0.0.1');
    });
    it('should only import comp2 from the lane when on a lane', () => {
      helper.scopeHelper.getClonedLocalScope(laneScope);
      helper.command.importComponent('comp2');
      const result = helper.command.listParsed();
      expect(result).to.have.lengthOf(1);
      expect(result[0].id).to.have.string('comp2');
      expect(result[0].currentVersion).to.not.have.string('0.0.1');
    });
    it('should only import comp1 from the lane when on a lane', () => {
      helper.scopeHelper.getClonedLocalScope(laneScope);
      helper.command.importComponent('comp1');
      const result = helper.command.listParsed();
      expect(result).to.have.lengthOf(1);
      expect(result[0].id).to.have.string('comp1');
      expect(result[0].currentVersion).to.not.have.string('0.0.1');
    });
  });
  describe('merging lanes', () => {
    let authorScope;
    let importedScope;
    let appOutput: string;
    before(() => {
      helper.scopeHelper.setNewLocalAndRemoteScopesHarmony();
      helper.bitJsonc.setupDefault();
      appOutput = helper.fixtures.populateComponents();
      helper.command.createLane('dev');
      helper.command.snapAllComponents();
      helper.command.exportLane();
      authorScope = helper.scopeHelper.cloneLocalScope();
    });
    describe('merging remote lane into main', () => {
      before(() => {
        helper.scopeHelper.reInitLocalScopeHarmony();
        helper.scopeHelper.addRemoteScope();
        helper.command.fetchRemoteLane('dev');
        helper.command.mergeRemoteLane(`dev`);
      });
      it('should save the files to the filesystem', () => {
        helper.fs.outputFile('app.js', fixtures.appPrintComp1(helper.scopes.remote));
        const result = helper.command.runCmd('node app.js');
        expect(result.trim()).to.equal(appOutput);
      });
      it('bit status should show the components as staged', () => {
        const status = helper.command.statusJson();
        expect(status.stagedComponents).to.have.lengthOf(3);
      });
      it('bit lane should show that all components are belong to main', () => {
        const lanes = helper.command.showLanesParsed();
        const defaultLane = lanes.lanes.find((lane) => lane.name === DEFAULT_LANE);
        expect(defaultLane.components).to.have.lengthOf(3);
      });
      describe('exporting the components to the remote', () => {
        let exportOutput: string;
        before(() => {
          exportOutput = helper.command.export();
        });
        it('should indicate that the components were exported successfully', () => {
          expect(exportOutput).to.not.have.string('nothing to export');
        });
        it('the remote should have the updated component objects', () => {
          const comp1Id = `${helper.scopes.remote}/comp1`;
          const comp1 = helper.command.catComponent(comp1Id);
          const remoteComp1 = helper.command.catComponent(comp1Id, helper.scopes.remotePath);
          expect(remoteComp1).to.have.property('head');
          expect(remoteComp1.head).to.equal(comp1.head);
        });
      });
    });
    describe('merging remote lane into main when components are not in workspace using --existing flag', () => {
      let mergeOutput;
      before(() => {
        helper.scopeHelper.reInitLocalScopeHarmony();
        helper.scopeHelper.addRemoteScope();
        helper.command.fetchRemoteLane('dev');
        mergeOutput = helper.command.mergeRemoteLane(`dev`, undefined, `--existing`);
      });
      it('should indicate that the components were not merge because they are not in the workspace', () => {
        expect(mergeOutput).to.have.string('the merge has been canceled on the following component(s)');
        expect(mergeOutput).to.have.string('is not in the workspace');
      });
      it('bitmap should not save any component', () => {
        const bitMap = helper.bitMap.readComponentsMapOnly();
        expect(Object.keys(bitMap)).to.have.lengthOf(0);
      });
      it('should not save the files to the filesystem', () => {
        expect(path.join(helper.scopes.localPath, 'components/bar/foo')).to.not.be.a.path();
      });
      it('bit status should show clean state', () => {
        const output = helper.command.runCmd('bit status');
        expect(output).to.have.string(statusWorkspaceIsCleanMsg);
      });
      it('bit lane should not show the components as if they belong to main', () => {
        const lanes = helper.command.showLanesParsed();
        const defaultLane = lanes.lanes.find((lane) => lane.name === DEFAULT_LANE);
        expect(defaultLane.components).to.have.lengthOf(0);
      });
    });
    describe('importing a remote lane which is ahead of the local lane', () => {
      before(() => {
        helper.scopeHelper.reInitLocalScopeHarmony();
        helper.scopeHelper.addRemoteScope();
        helper.command.switchRemoteLane('dev');
        importedScope = helper.scopeHelper.cloneLocalScope();
        helper.scopeHelper.getClonedLocalScope(authorScope);
        helper.fixtures.populateComponents(undefined, undefined, ' v2');
        helper.command.snapAllComponents();
        helper.command.exportLane();

        helper.scopeHelper.getClonedLocalScope(importedScope);
        helper.command.fetchRemoteLane('dev');
      });
      it('bit status should show all components as pending update', () => {
        const status = helper.command.statusJson();
        expect(status.outdatedComponents).to.have.lengthOf(3);
      });
      describe('merging the remote lane', () => {
        let mergeOutput;
        before(() => {
          mergeOutput = helper.command.mergeRemoteLane(`dev`);
        });
        it('should succeed', () => {
          expect(mergeOutput).to.have.string('successfully merged components');
        });
        it('should save the latest versions from the remote into the local', () => {
          helper.fs.outputFile('app.js', fixtures.appPrintComp1(helper.scopes.remote));
          const result = helper.command.runCmd('node app.js');
          expect(result.trim()).to.equal('comp1 and comp2 and comp3');
        });
        it('bit status should show clean state', () => {
          const output = helper.command.runCmd('bit status');
          expect(output).to.have.string(statusWorkspaceIsCleanMsg);
        });
        it('bit lane should show that all components are belong to the local lane', () => {
          const lane = helper.command.showOneLaneParsed('dev');
          expect(lane.components).to.have.lengthOf(3);
        });
        it('bit lane --merged should not show the lane as it was not merged into main yet', () => {
          const merged = helper.command.showLanes('--merged');
          expect(merged).to.not.have.string('dev');
          expect(merged).to.have.string('None of the lanes is merged');
        });
        it('bit lane --unmerged should show the lane', () => {
          const merged = helper.command.showLanes('--not-merged');
          expect(merged).to.have.string('dev');
          expect(merged).to.not.have.string('All lanes are merged');
        });
      });
    });
    describe('merging main into local lane', () => {
      let mergeOutput: string;
      before(() => {
        helper.scopeHelper.setNewLocalAndRemoteScopesHarmony();
        helper.bitJsonc.setupDefault();
        helper.command.createLane('dev');
        helper.fixtures.populateComponents(1);
        helper.command.snapAllComponentsWithoutBuild();
        mergeOutput = helper.command.mergeLane('main');
      });
      it("should not throw an error that main lane doesn't exist", () => {
        expect(mergeOutput).to.not.have.string('unable to switch to "main", the lane was not found');
      });
    });
    describe('merging main into local lane when main has tagged versions', () => {
      let mergeOutput: string;
      before(() => {
        helper.scopeHelper.setNewLocalAndRemoteScopesHarmony();
        helper.bitJsonc.setupDefault();
        helper.fixtures.populateComponents(1);
        helper.command.tagAllWithoutBuild();
        helper.command.createLane('dev');
        helper.fixtures.populateComponents(1, undefined, 'v2');
        helper.command.snapAllComponentsWithoutBuild();
        mergeOutput = helper.command.mergeLane('main');
      });
      it("should not throw an error that main lane doesn't exist", () => {
        expect(mergeOutput).to.not.have.string('getDivergeData: unable to find Version 0.0.1 of comp1');
      });
    });
    describe('merging main lane with no snapped components', () => {
      let mergeOutput: string;
      before(() => {
        helper.scopeHelper.setNewLocalAndRemoteScopesHarmony();
        helper.bitJsonc.setupDefault();
        helper.fixtures.populateComponents(1);
        helper.command.createLane('dev');
        mergeOutput = helper.command.mergeLane('main');
      });
      it('should not throw an error about missing objects', () => {
        expect(mergeOutput).to.not.have.string(
          'component comp1 is on the lane but its objects were not found, please re-import the lane'
        );
      });
    });
    describe('merging a lane into main when main is empty', () => {
      let mergeOutput: string;
      before(() => {
        helper.scopeHelper.setNewLocalAndRemoteScopesHarmony();
        helper.bitJsonc.setupDefault();
        helper.fixtures.populateComponents(1);
        helper.command.createLane('dev');
        helper.command.snapAllComponentsWithoutBuild();
        helper.command.switchLocalLane('main');
        mergeOutput = helper.command.mergeLane('dev');
      });
      it('should not throw an error that head is empty', () => {
        expect(mergeOutput).to.have.string('successfully merged');
      });
      it('the component should be available on main', () => {
        const list = helper.command.listParsed();
        expect(list).to.have.lengthOf(1);
      });
    });
  });
  describe('tagging on a lane', () => {
    let output;
    before(() => {
      helper.scopeHelper.reInitLocalScopeHarmony();
      helper.bitJsonc.setupDefault();
      helper.fixtures.createComponentBarFoo();
      helper.fixtures.addComponentBarFooAsDir();
      helper.command.createLane();
      helper.command.snapAllComponents();
      helper.fixtures.createComponentBarFoo(fixtures.fooFixtureV2);
      output = helper.general.runWithTryCatch('bit tag bar/foo');
    });
    it('should block the tag and suggest to switch to main and merge the changes', () => {
      expect(output).to.have.string(
        'unable to tag when checked out to a lane, please switch to main, merge the lane and then tag again'
      );
    });
  });
  describe('main => lane-a => lane-b, so laneB branched from laneA', () => {
    let beforeSwitchingBack;
    before(() => {
      helper.scopeHelper.setNewLocalAndRemoteScopesHarmony();
      helper.bitJsonc.setupDefault();
      // main
      helper.fs.outputFile('utils/is-type/is-type.js', fixtures.isType);
      helper.command.addComponent('utils/is-type', { i: 'utils/is-type' });
      helper.command.snapAllComponents();

      // laneA
      helper.command.createLane('lane-a');
      helper.fs.outputFile(
        'utils/is-string/is-string.js',
        "const isType = require('../is-type/is-type.js'); module.exports = function isString() { return isType() +  ' and got is-string'; };"
      );
      helper.command.addComponent('utils/is-string', { i: 'utils/is-string' });
      helper.command.linkAndRewire();
      helper.command.compile();
      helper.command.snapAllComponents();

      // laneB
      helper.command.createLane('lane-b');
      helper.fixtures.createComponentBarFoo();
      helper.fixtures.addComponentBarFooAsDir();
      helper.command.snapAllComponents();

      beforeSwitchingBack = helper.scopeHelper.cloneLocalScope();
    });
    it('lane-a should not contain components from main', () => {
      const lane = helper.command.showOneLaneParsed('lane-a');
      expect(lane.components).to.have.lengthOf(1);
    });
    it('laneB object should include components from laneA, but not from main', () => {
      const lane = helper.command.showOneLaneParsed('lane-b');
      expect(lane.components).to.have.lengthOf(2);
    });
    it('bit list should show all components available to lane-b', () => {
      const list = helper.command.listLocalScopeParsed();
      expect(list).to.have.lengthOf(3);
    });
    describe('checking out to lane-a', () => {
      let switchOutput;
      before(() => {
        switchOutput = helper.command.switchLocalLane('lane-a');
      });
      it('should indicate that it switched to the new lane', () => {
        expect(switchOutput).to.have.string(
          removeChalkCharacters('successfully set "lane-a" as the active lane') as string
        );
      });
      // main components belong to lane-a only if they are snapped on lane-a, so utils/is-type
      // doesn't belong to lane-a and should not appear as staged when on lane-a.
      it('bit status should not show neither lane-b nor main components as staged', () => {
        const statusParsed = helper.command.statusJson();
        expect(statusParsed.stagedComponents).to.deep.equal(['utils/is-string']);
        const status = helper.command.status();
        expect(status).to.not.have.string('bar/foo');
      });
      it('bit list should not show lane-b components', () => {
        const list = helper.command.listParsed();
        expect(list).to.have.lengthOf(2);
      });
      // @todo: test each one of the commands on bar/foo
    });
    describe('checking out from lane-b to main', () => {
      before(() => {
        helper.scopeHelper.getClonedLocalScope(beforeSwitchingBack);
        helper.command.switchLocalLane('main');
      });
      it('bit list should only show main components', () => {
        const list = helper.command.listParsed();
        expect(list).to.have.lengthOf(1);
      });
      it('bit status should show only main components as staged', () => {
        const statusParsed = helper.command.statusJson();
        expect(statusParsed.stagedComponents).to.deep.equal(['utils/is-type']);
        const status = helper.command.status();
        expect(status).to.not.have.string('bar/foo');
        expect(status).to.not.have.string('utils/is-string');
      });
    });
    describe('switching to lane-a then to main', () => {
      before(() => {
        helper.scopeHelper.getClonedLocalScope(beforeSwitchingBack);
        helper.command.switchLocalLane('lane-a');
        helper.command.switchLocalLane('main');
      });
      it('bit list should only show main components', () => {
        const list = helper.command.listParsed();
        expect(list).to.have.lengthOf(1);
      });
      it('bit status should show only main components as staged', () => {
        const statusParsed = helper.command.statusJson();
        expect(statusParsed.stagedComponents).to.deep.equal(['utils/is-type']);
        const status = helper.command.status();
        expect(status).to.not.have.string('bar/foo');
        expect(status).to.not.have.string('utils/is-string');
      });
    });
  });
  // @todo: implement
  describe('main => lane-a => labe-b, so laneB branched from laneA all exported', () => {
    describe('then cloned to another project and checked out to lane-a', () => {
      it('lane-a should not include lane-b component, although locally it switched from it', () => {});
    });
  });
  describe('main => lane => main => lane', () => {
    before(() => {
      helper.scopeHelper.setNewLocalAndRemoteScopesHarmony();
      helper.bitJsonc.setupDefault();
      helper.fixtures.populateComponents(1);
      helper.command.createLane();
      helper.command.snapAllComponentsWithoutBuild();
      helper.command.switchLocalLane('main');
    });
    // previously it errored with "error: version "latest" of component comp1 was not found."
    it('should be able to switch back to the lane with no error', () => {
      expect(() => helper.command.switchLocalLane('dev')).to.not.throw();
    });
  });
  describe('exporting a lane to a different scope than the component scope', () => {
    before(() => {
      helper.scopeHelper.setNewLocalAndRemoteScopesHarmony();
      helper.bitJsonc.setupDefault();
      helper.fixtures.populateComponents(1);
      helper.command.snapAllComponentsWithoutBuild();
      helper.command.export();
      const { scopePath, scopeName } = helper.scopeHelper.getNewBareScope();
      helper.scopeHelper.addRemoteScope(scopePath);
      helper.command.createLane('dev');
      helper.command.trackLane('dev', scopeName);
      helper.fs.outputFile('comp1/comp1.spec.js');
      helper.command.snapAllComponentsWithoutBuild();
      helper.command.export();
      helper.scopeHelper.reInitLocalScopeHarmony();
      helper.scopeHelper.addRemoteScope();
    });
    it('bit import in a new workspace should not throw an error', () => {
      expect(() => helper.command.importComponent('comp1')).not.to.throw();
    });
  });
  describe('importing a component when checked out to a lane', () => {
    let beforeImport;
    before(() => {
      helper.scopeHelper.setNewLocalAndRemoteScopesHarmony();
      helper.bitJsonc.setupDefault();
      helper.fixtures.createComponentBarFoo();
      helper.fixtures.addComponentBarFooAsDir();
      helper.command.tagAllComponents();
      helper.command.export();
      helper.scopeHelper.reInitLocalScopeHarmony();
      helper.scopeHelper.addRemoteScope();
      helper.command.createLane();
      beforeImport = helper.scopeHelper.cloneLocalScope();
    });
    describe('without --skip-lane flag', () => {
      before(() => {
        helper.command.importComponent('bar/foo');
      });
      it('the component should be part of the lane', () => {
        const lane = helper.command.showOneLaneParsed('dev');
        expect(lane.components).to.have.lengthOf(1);
      });
      describe('switching to main', () => {
        before(() => {
          helper.command.switchLocalLane('main');
        });
        it('bit list should not show the component', () => {
          const list = helper.command.listParsed();
          expect(list).to.have.lengthOf(0);
        });
      });
    });
    describe('with --skip-lane flag', () => {
      before(() => {
        helper.scopeHelper.getClonedLocalScope(beforeImport);
        helper.command.importComponent('bar/foo --skip-lane');
      });
      it('the component should not be part of the current lane', () => {
        const lane = helper.command.showOneLaneParsed('dev');
        expect(lane.components).to.have.lengthOf(0);
      });
      describe('switching to main', () => {
        before(() => {
          helper.command.switchLocalLane('main');
        });
        it('bit list should show the component', () => {
          const list = helper.command.listLocalScopeParsed();
          expect(list).to.have.lengthOf(1);
        });
      });
    });
  });
  describe('importing a (non-lane) component from another scope when checked out to a lane', () => {
    let anotherRemote: string;
    before(() => {
      helper.scopeHelper.setNewLocalAndRemoteScopesHarmony();
      helper.bitJsonc.setupDefault();
      const { scopeName, scopePath } = helper.scopeHelper.getNewBareScope();
      anotherRemote = scopeName;
      helper.scopeHelper.addRemoteScope(scopePath);
      helper.scopeHelper.addRemoteScope(scopePath, helper.scopes.remotePath);
      helper.scopeHelper.addRemoteScope(helper.scopes.remotePath, scopePath);
      helper.fs.outputFile('bar1/foo1.js', 'console.log("v1");');
      helper.command.addComponent('bar1');
      helper.command.compile();
      helper.command.tagAllComponents();
      helper.command.export();

      helper.fs.outputFile('bar2/foo2.js', 'console.log("v1");');
      helper.command.addComponent('bar2');
      helper.bitJsonc.addToVariant('bar2', 'defaultScope', anotherRemote);
      helper.command.compile();
      helper.command.createLane();
      helper.command.snapAllComponentsWithoutBuild();
      helper.command.export();

      helper.scopeHelper.reInitLocalScopeHarmony();
      helper.scopeHelper.addRemoteScope();
      helper.scopeHelper.addRemoteScope(scopePath);

      helper.command.switchRemoteLane('dev');
      helper.command.importComponent('bar1');
    });
    it('should import the component into the current lane', () => {
      const list = helper.command.listLocalScopeParsed();
      const ids = list.map((c) => c.id);
      expect(ids).to.include(`${helper.scopes.remote}/bar1`);
    });
  });
  describe('branching out when a component is checked out to an older version', () => {
    before(() => {
      helper.scopeHelper.setNewLocalAndRemoteScopesHarmony();
      helper.bitJsonc.setupDefault();
      helper.fixtures.createComponentBarFoo();
      helper.fixtures.addComponentBarFooAsDir();
      helper.command.tagAllComponents();
      helper.fixtures.createComponentBarFoo(fixtures.fooFixtureV2);
      helper.command.tagAllComponents();
      helper.command.export();

      helper.scopeHelper.reInitLocalScopeHarmony();
      helper.bitJsonc.setupDefault();
      helper.scopeHelper.addRemoteScope();
      helper.command.importComponent('bar/foo@0.0.1');

      helper.command.createLane();
      helper.fs.outputFile(`${helper.scopes.remote}/bar/foo/foo.js`, fixtures.fooFixtureV3);
      helper.command.snapAllComponents();

      helper.command.switchLocalLane('main');
    });
    it('should checkout to the same version the origin branch had before the switch', () => {
      helper.bitMap.expectToHaveIdHarmony('bar/foo', '0.0.1');
    });
    it('bit status should not show the component as modified only as pending update', () => {
      const status = helper.command.statusJson();
      expect(status.modifiedComponent).to.have.lengthOf(0);
      expect(status.outdatedComponents).to.have.lengthOf(1);
      expect(status.importPendingComponents).to.have.lengthOf(0);
      expect(status.stagedComponents).to.have.lengthOf(0);
      expect(status.invalidComponents).to.have.lengthOf(0);
      expect(status.newComponents).to.have.lengthOf(0);
    });
  });
  describe('remove lanes', () => {
    describe('switching to a new lane and snapping', () => {
      before(() => {
        helper.scopeHelper.setNewLocalAndRemoteScopesHarmony();
        helper.bitJsonc.setupDefault();
        helper.fixtures.populateComponents();
        helper.command.snapAllComponents();
        helper.command.export();

        helper.command.createLane();
        helper.command.snapComponent('comp1 -f');
      });
      it('as an intermediate step, make sure the snapped components are part of the lane', () => {
        const lane = helper.command.showOneLaneParsed('dev');
        expect(lane.components).to.have.lengthOf(1);
      });
      it('should not alow removing the current lane', () => {
        const output = helper.general.runWithTryCatch('bit lane remove dev -s');
        expect(output).to.have.string('unable to remove the currently used lane');
      });
      it('should not alow removing the default lane', () => {
        const output = helper.general.runWithTryCatch(`bit lane remove ${DEFAULT_LANE} -s`);
        expect(output).to.have.string('unable to remove the default lane');
      });
      describe('switching back to default lane', () => {
        let beforeRemove;
        before(() => {
          helper.command.switchLocalLane(DEFAULT_LANE);
          beforeRemove = helper.scopeHelper.cloneLocalScope(IS_WINDOWS);
        });
        describe('then removing without --force flag', () => {
          let output;
          before(() => {
            output = helper.general.runWithTryCatch('bit lane remove dev -s');
          });
          it('should throw an error saying it is not fully merged', () => {
            expect(output).to.have.string('unable to remove dev lane, it is not fully merged');
          });
        });
        describe('then removing with --force flag', () => {
          let output;
          before(() => {
            output = helper.command.removeLane('dev --force');
          });
          it('should remove the lane successfully', () => {
            expect(output).to.have.string('successfully removed the following lane(s)');
          });
          it('bit lane should not show the lane anymore', () => {
            const lanes = helper.command.showLanes();
            expect(lanes).not.to.have.string('dev');
          });
        });
        describe('merge the lane, then remove without --force', () => {
          let output;
          before(() => {
            helper.scopeHelper.getClonedLocalScope(beforeRemove);
            helper.command.mergeLane('dev');
            output = helper.command.removeLane('dev');
          });
          it('should remove the lane successfully', () => {
            expect(output).to.have.string('successfully removed the following lane(s)');
          });
        });
      });
    });
    describe('removing a remote lane', () => {
      before(() => {
        helper.scopeHelper.setNewLocalAndRemoteScopesHarmony();
        helper.bitJsonc.setupDefault();
        helper.command.createLane();
        helper.fixtures.populateComponents();
        helper.command.snapAllComponentsWithoutBuild();
        helper.command.export();
      });
      it('as an intermediate step, make sure the lane is on the remote', () => {
        const lanes = helper.command.showRemoteLanesParsed();
        expect(lanes.lanes).to.have.lengthOf(1);
      });
      it('should not remove without --force flag as the lane is not merged', () => {
        const output = helper.general.runWithTryCatch(`bit lane remove ${helper.scopes.remote}/dev --remote --silent`);
        expect(output).to.have.string('unable to remove dev lane, it is not fully merged');
      });
      describe('remove with --force flag', () => {
        let output;
        before(() => {
          output = helper.command.removeRemoteLane('dev', '--force');
        });
        it('should remove successfully', () => {
          expect(output).to.have.string('successfully removed');
        });
        it('the remote should not have the lane anymore', () => {
          const lanes = helper.command.showRemoteLanesParsed();
          expect(lanes.lanes).to.have.lengthOf(0);
        });
        it('the remote should not have the components anymore as they dont belong to any lane', () => {
          const remoteComps = helper.command.catScope(undefined, helper.scopes.remotePath);
          expect(remoteComps).to.have.lengthOf(0);
        });
        describe('removing again after the lane was removed', () => {
          let removeOutput;
          before(() => {
            removeOutput = helper.general.runWithTryCatch(
              `bit lane remove ${helper.scopes.remote}/dev --remote --silent --force`
            );
          });
          it('should indicate that the lane was not found', () => {
            // this is to make sure it doesn't show an error about indexJson having the component but missing from the scope
            expect(removeOutput).to.have.string('lane "dev" was not found in scope');
          });
        });
      });
    });
  });
  describe('remove components when on a lane', () => {
    before(() => {
      helper.scopeHelper.setNewLocalAndRemoteScopesHarmony();
      helper.bitJsonc.setupDefault();
      helper.fixtures.populateComponents();
      helper.command.snapAllComponentsWithoutBuild();
      helper.command.export();

      helper.command.createLane();
      helper.fixtures.populateComponents(undefined, undefined, ' v2');
      helper.command.snapAllComponentsWithoutBuild();
    });
    it('as an intermediate step, make sure the snapped components are part of the lane', () => {
      const lane = helper.command.showOneLaneParsed('dev');
      expect(lane.components).to.have.lengthOf(3);
    });
    describe('removing a component that has dependents', () => {
      let output;
      before(() => {
        output = helper.command.removeComponent('comp3');
      });
      it('should stop the process and indicate that a component has dependents', () => {
        expect(output).to.have.string('error: unable to delete');
      });
    });
    describe('removing a component that has no dependents', () => {
      let output;
      before(() => {
        output = helper.command.removeComponent('comp1');
      });
      it('should indicate that the component was removed from the lane', () => {
        expect(output).to.have.string('lane');
        expect(output).to.have.string('successfully removed components');
      });
      it('should remove the component from the lane', () => {
        const lane = helper.command.showOneLaneParsed('dev');
        expect(lane.components).to.have.lengthOf(2);
        lane.components.forEach((c) => expect(c.id.name).to.not.have.string('comp1'));
      });
      it('should not remove the component from .bitmap', () => {
        const head = helper.command.getHead('comp1');
        helper.bitMap.expectToHaveIdHarmony('comp1', head, helper.scopes.remote);
      });
      it('should not delete the files from the filesystem', () => {
        expect(path.join(helper.scopes.localPath, 'comp1/index.js')).to.be.a.file();
      });
    });
  });
  describe('remove a new component when on a lane', () => {
    before(() => {
      helper.scopeHelper.reInitLocalScopeHarmony();
      helper.fixtures.populateComponents(1);
      helper.command.createLane();
      helper.command.removeComponent('comp1');
    });
    it('should remove the component from the .bitmap file', () => {
      const bitMap = helper.bitMap.read();
      expect(bitMap).to.not.have.property('comp1');
    });
  });
  // this makes sure that when exporting lanes, it only exports the local snaps.
  // in this test, the second snap is done on a clean scope without the objects of the first snap.
  describe('snap on lane, export, clear project, snap and export', () => {
    before(() => {
      helper.scopeHelper.setNewLocalAndRemoteScopesHarmony();
      helper.bitJsonc.addDefaultScope();
      // Do not add "disablePreview()" here. It's important to generate the preview here.
      // this is the file that exists on the first snap but not on the second.
      helper.command.createLane();
      helper.fixtures.populateComponents(1);
      helper.command.snapAllComponents();
      helper.command.exportLane();
      helper.git.mimicGitCloneLocalProjectHarmony();
      helper.scopeHelper.addRemoteScope();
      helper.command.switchRemoteLane('dev');
      helper.fixtures.populateComponents(1, undefined, ' v2');
      helper.bitJsonc.disablePreview();
      helper.command.snapAllComponents();
    });
    it('should export with no errors about missing artifact files from the first snap', () => {
      expect(() => helper.command.export()).to.not.throw();
    });
  });
  describe('auto-snap when on a lane', () => {
    let snapOutput;
    let comp3Head;
    let comp2Head;
    let comp1Head;
    before(() => {
      helper.scopeHelper.setNewLocalAndRemoteScopesHarmony();
      helper.bitJsonc.setupDefault();
      helper.command.createLane();
      helper.fixtures.populateComponents();
      helper.command.snapAllComponents();

      helper.fs.outputFile('comp3/index.js', `module.exports = () => 'comp3 v2';`);

      const statusOutput = helper.command.runCmd('bit status');
      expect(statusOutput).to.have.string('components pending to be tagged automatically');

      snapOutput = helper.command.snapComponent('comp3');
      comp3Head = helper.command.getHeadOfLane('dev', 'comp3');
      comp2Head = helper.command.getHeadOfLane('dev', 'comp2');
      comp1Head = helper.command.getHeadOfLane('dev', 'comp1');
    });
    it('should auto snap the dependencies and the nested dependencies', () => {
      expect(snapOutput).to.have.string(AUTO_SNAPPED_MSG);
    });
    it('should update the dependencies and the flattenedDependencies of the dependent with the new versions', () => {
      const isString = helper.command.catComponent(`comp2@${comp2Head}`);
      expect(isString.dependencies[0].id.name).to.equal('comp3');
      expect(isString.dependencies[0].id.version).to.equal(comp3Head);

      expect(isString.flattenedDependencies).to.deep.include({ name: 'comp3', version: comp3Head });
    });
    it('should update the dependencies and the flattenedDependencies of the dependent of the dependent with the new versions', () => {
      const barFoo = helper.command.catComponent(`comp1@${comp1Head}`);
      expect(barFoo.dependencies[0].id.name).to.equal('comp2');
      expect(barFoo.dependencies[0].id.version).to.equal(comp2Head);

      expect(barFoo.flattenedDependencies).to.deep.include({ name: 'comp3', version: comp3Head });
      expect(barFoo.flattenedDependencies).to.deep.include({ name: 'comp2', version: comp2Head });
    });
    it('bit-status should show them all as staged and not modified', () => {
      const status = helper.command.statusJson();
      expect(status.modifiedComponent).to.be.empty;
      expect(status.stagedComponents).to.include('comp1');
      expect(status.stagedComponents).to.include('comp2');
      expect(status.stagedComponents).to.include('comp3');
    });
    // @todo
    describe.skip('importing the component to another scope', () => {
      before(() => {
        helper.command.export();

        helper.scopeHelper.reInitLocalScopeHarmony();
        helper.scopeHelper.addRemoteScope();
        helper.command.importComponent('comp1');
      });
      it('should use the updated dependencies and print the results from the latest versions', () => {
        fs.outputFileSync(path.join(helper.scopes.localPath, 'app.js'), fixtures.appPrintComp1(helper.scopes.remote));
        const result = helper.command.runCmd('node app.js');
        // notice the "v2" (!)
        expect(result.trim()).to.equal('got is-type v2 and got is-string and got foo');
      });
    });
  });
  (supportNpmCiRegistryTesting ? describe : describe.skip)('import with dependencies as packages', () => {
    let npmCiRegistry: NpmCiRegistry;
    before(async () => {
      helper = new Helper({ scopesOptions: { remoteScopeWithDot: true } });
      helper.scopeHelper.setNewLocalAndRemoteScopesHarmony();
      helper.bitJsonc.setupDefault();
      helper.fixtures.populateComponents(3);
      npmCiRegistry = new NpmCiRegistry(helper);
      npmCiRegistry.configureCiInPackageJsonHarmony();
      await npmCiRegistry.init();
      helper.command.tagAllComponents();
      helper.command.export();
      helper.scopeHelper.reInitLocalScopeHarmony();
      npmCiRegistry.setResolver();
      helper.command.importComponent('comp1');
    });
    after(() => {
      npmCiRegistry.destroy();
    });
    describe('switching to a new lane', () => {
      before(() => {
        helper.command.createLane();
      });
      it('should not show all components are staged', () => {
        helper.command.expectStatusToBeClean();
      });
    });
  });
  describe('tag on main, export, create lane and snap', () => {
    before(() => {
      helper.scopeHelper.setNewLocalAndRemoteScopesHarmony();
      helper.bitJsonc.setupDefault();
      helper.fixtures.populateComponents(2);
      helper.command.tagAllWithoutBuild();
      helper.command.export();
      helper.command.createLane();
      helper.fixtures.populateComponents(2, undefined, 'v2');
      helper.command.snapAllComponentsWithoutBuild();
    });
    it('bit status should show the correct staged versions', () => {
      // before it was a bug that "versions" part of the staged-component was empty
      // another bug was that it had all versions included exported.
      const status = helper.command.status();
      const hash = helper.command.getHeadOfLane('dev', 'comp1');
      expect(status).to.have.string(`versions: ${hash} ...`);
    });
    describe('export the lane, then switch back to main', () => {
      let afterSwitchingLocal: string;
      let afterSwitchingRemote: string;
      before(() => {
        helper.command.exportLane();
        helper.command.switchLocalLane('main');
        afterSwitchingLocal = helper.scopeHelper.cloneLocalScope();
        afterSwitchingRemote = helper.scopeHelper.cloneRemoteScope();
      });
      it('status should not show the components as pending updates', () => {
        helper.command.expectStatusToBeClean();
      });
      describe('switch the lane back to dev', () => {
        before(() => {
          helper.command.switchLocalLane('dev');
        });
        // before, it was changing the version to the head of the lane
        it('should not change the version prop in .bitmap', () => {
          const bitMap = helper.bitMap.read();
          expect(bitMap.comp1.version).to.equal('0.0.1');
        });
        describe('switch back to main', () => {
          before(() => {
            helper.command.switchLocalLane('main');
          });
          it('status should not show the components as pending updates', () => {
            helper.command.expectStatusToBeClean();
          });
        });
      });
      describe('merging the dev lane when the lane is ahead (no diverge)', () => {
        before(() => {
          helper.scopeHelper.getClonedLocalScope(afterSwitchingLocal);
          helper.command.mergeLane('dev');
        });
        it('should merge the lane', () => {
          const mergedLanes = helper.command.showLanes('--merged');
          expect(mergedLanes).to.include('dev');
        });
        it('should show the merged components as staged', () => {
          const status = helper.command.statusJson();
          expect(status.stagedComponents).to.have.lengthOf(2);
        });
        it('bit import should not reset the component to the remote-state but should keep the merged data', () => {
          helper.command.import();
          const status = helper.command.statusJson();
          expect(status.outdatedComponents).to.have.lengthOf(0);
          expect(status.stagedComponents).to.have.lengthOf(2);
        });
        describe('tagging the components', () => {
          before(() => {
            helper.command.tagIncludeUnmodified();
          });
          it('should be able to export with no errors', () => {
            expect(() => helper.command.export()).not.to.throw();
          });
        });
      });
      describe('merging the dev lane when the lane has diverged from main', () => {
        before(() => {
          helper.scopeHelper.getClonedLocalScope(afterSwitchingLocal);
          helper.scopeHelper.getClonedRemoteScope(afterSwitchingRemote);
          helper.fixtures.populateComponents(2, undefined, 'v3');
          helper.command.snapAllComponentsWithoutBuild();
          helper.command.mergeLane('dev', '--ours');
        });
        it('should merge the lane', () => {
          const mergedLanes = helper.command.showLanes('--merged');
          expect(mergedLanes).to.include('dev');
        });
        it('should show the merged components as staged', () => {
          const status = helper.command.statusJson();
          expect(status.stagedComponents).to.have.lengthOf(2);
        });
        describe('tagging the components', () => {
          before(() => {
            helper.command.tagIncludeUnmodified();
          });
          it('should be able to export with no errors', () => {
            expect(() => helper.command.export()).not.to.throw();
          });
        });
      });
    });
  });
  describe('untag on a lane', () => {
    let output;
    before(() => {
      helper.scopeHelper.reInitLocalScopeHarmony();
      helper.command.createLane();
      helper.fixtures.populateComponents(1);
      helper.command.snapAllComponentsWithoutBuild();
      output = helper.command.untagAll();
    });
    it('should untag successfully', () => {
      expect(output).to.have.string('1 component(s) were untagged');
    });
    it('should change the component to be new', () => {
      const status = helper.command.statusJson();
      expect(status.newComponents).to.have.lengthOf(1);
    });
  });
  describe('default tracking data', () => {
    before(() => {
      helper.scopeHelper.reInitLocalScopeHarmony();
      helper.bitJsonc.setupDefault();
      helper.command.createLane();
    });
    it('should set the remote-scope to the default-scope and remote-name to the local-lane', () => {
      const laneData = helper.command.showOneLane('dev');
      expect(laneData).to.have.string(`${helper.scopes.remote}${LANE_REMOTE_DELIMITER}dev`);
    });
  });
  describe('change tracking data', () => {
    let output: string;
    before(() => {
      helper.scopeHelper.reInitLocalScopeHarmony();
      helper.bitJsonc.setupDefault();
      helper.command.createLane();
      output = helper.command.trackLane('dev', 'my-remote');
    });
    it('should output the changes', () => {
      expect(output).to.have.string(`the remote-scope has been changed from ${helper.scopes.remote} to my-remote`);
    });
    it('bit lane show should show the changed values', () => {
      const laneData = helper.command.showOneLane('dev');
      expect(laneData).to.have.string(`my-remote${LANE_REMOTE_DELIMITER}dev`);
    });
  });
  describe('bit-import with no params when checked out to a lane', () => {
    let importOutput: string;
    before(() => {
      helper.scopeHelper.setNewLocalAndRemoteScopesHarmony();
      helper.bitJsonc.setupDefault();
      helper.command.createLane('dev');
      helper.fixtures.populateComponents();
      helper.command.snapAllComponents();
      helper.command.exportLane();

      helper.scopeHelper.reInitLocalScopeHarmony();
      helper.scopeHelper.addRemoteScope();
      helper.command.switchRemoteLane('dev');

      importOutput = helper.command.import();
    });
    // before, it was throwing an error about missing head.
    it('should import the remote lane successfully', () => {
      expect(importOutput).to.have.string('successfully imported 3 components');
    });
  });
  describe('multiple scopes', () => {
    let anotherRemote: string;
    let localScope: string;
    let remoteScope: string;
    before(() => {
      helper.scopeHelper.setNewLocalAndRemoteScopesHarmony();
      helper.bitJsonc.setupDefault();
      const { scopeName, scopePath } = helper.scopeHelper.getNewBareScope();
      anotherRemote = scopeName;
      helper.scopeHelper.addRemoteScope(scopePath);
      helper.scopeHelper.addRemoteScope(scopePath, helper.scopes.remotePath);
      helper.scopeHelper.addRemoteScope(helper.scopes.remotePath, scopePath);
      helper.fs.outputFile('bar1/foo1.js', 'console.log("v1");');
      helper.fs.outputFile('bar2/foo2.js', 'console.log("v1");');
      helper.command.addComponent('bar1');
      helper.command.addComponent('bar2');
      helper.bitJsonc.addToVariant('bar2', 'defaultScope', anotherRemote);
      helper.command.linkAndRewire();
      helper.command.compile();
      helper.command.tagAllComponents();
      helper.command.export();

      helper.command.createLane();
      helper.fs.outputFile('bar1/foo1.js', 'console.log("v2");');
      helper.fs.outputFile('bar2/foo2.js', 'console.log("v2");');
      helper.command.snapAllComponents();

      localScope = helper.scopeHelper.cloneLocalScope();
      remoteScope = helper.scopeHelper.cloneRemoteScope();
    });
    // previously, it was showing an error about missing versions.
    describe('exporting the lane to the remote', () => {
      it('should not throw an error', () => {
        expect(() => helper.command.export()).to.not.throw();
      });
      // previously, it was changing the scope-name of bar2 to the first remote.
      it('the components scope should not be changed on the remote', () => {
        const catRemote = helper.command.catScope(false, helper.scopes.remotePath);
        const bar2 = catRemote.find((c) => c.name === 'bar2');
        expect(bar2.scope).to.equal(anotherRemote);
      });
    });
    describe('when artifacts from older versions are missing locally', () => {
      before(() => {
        helper.scopeHelper.getClonedLocalScope(localScope);
        helper.scopeHelper.getClonedRemoteScope(remoteScope);
        // delete an artifact
        const artifacts = helper.command.getArtifacts(`${anotherRemote}/bar2@0.0.1`);
        const pkgArtifacts = artifacts.find((a) => a.generatedBy === 'teambit.pkg/pkg');
        const artifactFileHash = pkgArtifacts.files[0].file;
        const hashPath = helper.general.getHashPathOfObject(artifactFileHash);
        helper.fs.deleteObject(hashPath);
      });
      // previously, throwing an error "unable to find an artifact object file".
      it('should not throw an error', () => {
        expect(() => helper.command.export()).to.not.throw();
      });
    });
    describe('importing the lane', () => {
      before(() => {
        helper.scopeHelper.getClonedLocalScope(localScope);
        helper.scopeHelper.getClonedRemoteScope(remoteScope);
        helper.command.export();
        helper.scopeHelper.reInitLocalScopeHarmony();
        helper.scopeHelper.addRemoteScope();
        // previously, it was throwing an error while trying to fetch these two components, each from its own scope.
        helper.command.switchRemoteLane('dev');
      });
      // previous error was trying to get the Ref of the remote-scope according to the component-scope
      // resulting in zero data from the ref file and assuming all versions are staged
      it('should not show the component as staged', () => {
        helper.command.expectStatusToBeClean();
      });
    });
  });
  describe('multiple scopes when the components are new', () => {
    let anotherRemote: string;
    before(() => {
      helper.scopeHelper.setNewLocalAndRemoteScopesHarmony();
      helper.bitJsonc.setupDefault();
      const { scopeName, scopePath } = helper.scopeHelper.getNewBareScope();
      anotherRemote = scopeName;
      helper.scopeHelper.addRemoteScope(scopePath);
      helper.scopeHelper.addRemoteScope(scopePath, helper.scopes.remotePath);
      helper.fs.outputFile('bar1/index.js', 'const bar2 = require("../bar2"); console.log(bar2);');
      helper.fs.outputFile('bar2/index.js', 'console.log("v1");');
      helper.command.add('bar1');
      helper.command.add('bar2', `--scope ${anotherRemote}`);
      helper.command.linkAndRewire();

      helper.command.compile();
      helper.command.createLane();
      helper.command.snapAllComponentsWithoutBuild();
    });
    describe('exporting the lane to the remote', () => {
      before(() => {
        helper.command.export();
      });
      // previously, it was changing the scope-name of bar2 to the first remote.
      it('should not change the scope of the components in .bitmap', () => {
        const bitMap = helper.bitMap.read();
        expect(bitMap.bar2.scope).to.equal(anotherRemote);
      });
      // previously, it was changing the scope-name of bar2 to the first remote.
      it('should not change the scope-name in the lane object', () => {
        const lane = helper.command.catLane('dev');
        const bar2 = lane.components.find((c) => c.id.name === 'bar2');
        expect(bar2.id.scope).to.equal(anotherRemote);
      });
      it('should symlink in the object to the correct scope', () => {
        const obj = helper.command.catObject('033c4846b506a4a48e32cdf54515c91d3499adb3', true);
        expect(obj.realScope).to.equal(anotherRemote);
      });
      describe('importing the lane', () => {
        before(() => {
          helper.scopeHelper.reInitLocalScopeHarmony();
          helper.scopeHelper.addRemoteScope();
          helper.command.switchRemoteLane('dev');
        });
        it('should not show the component as staged', () => {
          helper.command.expectStatusToBeClean();
        });
      });
    });
  });
  describe('snapping and un-tagging on a lane', () => {
    let afterFirstSnap: string;
    before(() => {
      helper.scopeHelper.setNewLocalAndRemoteScopesHarmony();
      helper.bitJsonc.setupDefault();
      helper.fixtures.populateComponents(1);
      helper.command.createLane();
      helper.command.snapAllComponentsWithoutBuild();
      afterFirstSnap = helper.scopeHelper.cloneLocalScope();
      helper.command.untagAll();
    });
    it('bit lane show should not show the component as belong to the lane anymore', () => {
      const lane = helper.command.showOneLaneParsed('dev');
      expect(lane.components).to.have.lengthOf(0);
    });
    // a previous bug kept the WorkspaceLane object as is with the previous, untagged version
    it('bit list should not show the currentVersion as the untagged version', () => {
      const list = helper.command.listParsed();
      expect(list[0].currentVersion).to.equal('N/A');
    });
    describe('switching to main', () => {
      before(() => {
        helper.command.switchLocalLane('main');
      });
      it('bit status should show the component as new', () => {
        const status = helper.command.statusJson();
        expect(status.newComponents).to.have.lengthOf(1);
      });
    });
    describe('add another snap and then untag only the last snap', () => {
      before(() => {
        helper.scopeHelper.getClonedLocalScope(afterFirstSnap);
        helper.command.snapComponentWithoutBuild('comp1', '--force');
        const head = helper.command.getHeadOfLane('dev', 'comp1');
        helper.command.untagAll(head);
      });
      it('should not show the component as new', () => {
        const status = helper.command.statusJson();
        expect(status.newComponents).to.have.lengthOf(0);
        expect(status.stagedComponents).to.have.lengthOf(1);
      });
    });
    describe('un-snap by specifying the component name', () => {
      before(() => {
        helper.scopeHelper.getClonedLocalScope(afterFirstSnap);
      });
      // a previous bug was showing "unable to untag comp1, the component is not staged" error.
      it('should not throw an error', () => {
        expect(() => helper.command.untag('comp1')).to.not.throw();
      });
    });
  });
  describe('bit checkout to a previous snap', () => {
    let firstSnap: string;
    let secondSnap: string;
    before(() => {
      helper.scopeHelper.setNewLocalAndRemoteScopesHarmony();
      helper.bitJsonc.setupDefault();
      helper.fixtures.populateComponents(1);
      helper.command.createLane();
      helper.command.snapAllComponentsWithoutBuild();
      firstSnap = helper.command.getHeadOfLane('dev', 'comp1');
      helper.fixtures.populateComponents(1, undefined, 'v2');
      helper.command.snapComponentWithoutBuild('comp1');
      secondSnap = helper.command.getHeadOfLane('dev', 'comp1');
      helper.command.checkoutVersion(firstSnap, 'comp1');
    });
    it('should not show the component as modified', () => {
      const status = helper.command.statusJson();
      expect(status.modifiedComponent).to.have.lengthOf(0);
    });
    it('bit list should show the scope-version as latest and workspace-version as the checked out one', () => {
      const list = helper.command.listParsed();
      const comp1 = list[0];
      expect(comp1.currentVersion).to.equal(firstSnap);
      expect(comp1.localVersion).to.equal(secondSnap);
    });
  });
  describe('switch to main after importing a lane', () => {
    before(() => {
      helper.scopeHelper.setNewLocalAndRemoteScopesHarmony();
      helper.bitJsonc.setupDefault();
      helper.fixtures.populateComponents(1);
      helper.command.tagAllWithoutBuild(); // main has 0.0.1
      helper.command.export();

      helper.command.createLane();
      helper.fixtures.populateComponents(1, undefined, 'v2');
      helper.command.snapAllComponentsWithoutBuild();
      helper.command.export();

      helper.scopeHelper.reInitLocalScopeHarmony();
      helper.scopeHelper.addRemoteScope();
      helper.bitJsonc.setupDefault();
      helper.command.importComponent('comp1');
      helper.command.switchRemoteLane('dev');
      helper.command.switchLocalLane('main');
    });
    // a previous bug was saving the hash from the lane in the bitmap file
    it('.bitmap should have the component with the main version', () => {
      const bitmap = helper.bitMap.read();
      expect(bitmap.comp1.version).to.equal('0.0.1');
    });
    it('should list the component as 0.0.1 and not with a hash', () => {
      const list = helper.command.listParsed();
      expect(list[0].localVersion).to.equal('0.0.1');
      expect(list[0].currentVersion).to.equal('0.0.1');
    });
  });
  describe('update components from remote lane', () => {
    let afterFirstExport: string;
    let remoteAfterSecondExport: string;
    let beforeSecondExport: string;
    let remoteBeforeSecondExport: string;
    before(() => {
      helper.scopeHelper.setNewLocalAndRemoteScopesHarmony();
      helper.bitJsonc.setupDefault();
      helper.fixtures.populateComponents(1);
      helper.command.createLane('dev');
      helper.command.snapAllComponentsWithoutBuild();
      helper.command.export();
      afterFirstExport = helper.scopeHelper.cloneLocalScope();
      helper.fixtures.populateComponents(1, undefined, 'v2');
      helper.command.snapAllComponentsWithoutBuild();
      beforeSecondExport = helper.scopeHelper.cloneLocalScope();
      remoteBeforeSecondExport = helper.scopeHelper.cloneRemoteScope();
      helper.command.export();
      remoteAfterSecondExport = helper.scopeHelper.cloneRemoteScope();
    });
    describe('running "bit import" when the local is behind', () => {
      before(() => {
        helper.scopeHelper.getClonedLocalScope(afterFirstExport);
        helper.command.import();
      });
      it('bit import should not only bring the components but also merge the lane object', () => {
        const headOnLocalLane = helper.command.getHeadOfLane('dev', 'comp1');
        const headOnRemoteLane = helper.command.getHeadOfLane('dev', 'comp1', helper.scopes.remotePath);
        expect(headOnLocalLane).to.equal(headOnRemoteLane);
      });
      it('bit status should show the components as pending-updates', () => {
        const status = helper.command.statusJson();
        expect(status.outdatedComponents).to.have.lengthOf(1);
      });
      it('bit checkout latest --all should update them all to the latest version', () => {
        helper.command.checkout('latest --all');
        helper.command.expectStatusToBeClean();
      });
    });
    describe('running "bit import" when the remote is behind', () => {
      before(() => {
        helper.scopeHelper.getClonedLocalScope(beforeSecondExport);
        helper.scopeHelper.getClonedRemoteScope(remoteBeforeSecondExport);
        helper.command.import();
      });
      it('bit import should not change the heads with the older snaps', () => {
        const headOnLocalLane = helper.command.getHeadOfLane('dev', 'comp1');
        const headOnRemoteLane = helper.command.getHeadOfLane('dev', 'comp1', helper.scopes.remotePath);
        expect(headOnLocalLane).to.not.equal(headOnRemoteLane);
      });
      it('bit status should still show the components as staged', () => {
        const status = helper.command.statusJson();
        expect(status.stagedComponents).to.have.lengthOf(1);
      });
    });
    describe('running "bit import" when the remote and the local have diverged', () => {
      before(() => {
        helper.scopeHelper.getClonedLocalScope(afterFirstExport);
        // it's imported, otherwise the auto-import brings the second snap from the remote
        helper.scopeHelper.getClonedRemoteScope(remoteBeforeSecondExport);
        helper.fixtures.populateComponents(1, undefined, 'v3');
        helper.command.snapAllComponentsWithoutBuild();
        helper.scopeHelper.getClonedRemoteScope(remoteAfterSecondExport);
        helper.command.import();
      });
      it('bit import should not change the heads with the older snaps', () => {
        const headOnLocalLane = helper.command.getHeadOfLane('dev', 'comp1');
        const headOnRemoteLane = helper.command.getHeadOfLane('dev', 'comp1', helper.scopes.remotePath);
        expect(headOnLocalLane).to.not.equal(headOnRemoteLane);
      });
      it('bit status should show the components as pending-merge', () => {
        const status = helper.command.statusJson();
        expect(status.mergePendingComponents).to.have.lengthOf(1);
      });
    });
  });
});<|MERGE_RESOLUTION|>--- conflicted
+++ resolved
@@ -115,17 +115,10 @@
         expect(output).to.have.string('removed components');
         expect(output).to.have.string('comp1');
       });
-<<<<<<< HEAD
-      it('should skip deleting the readme component on successful merge when (--skip-deleting-readme) is set', () => {
-        helper.scopeHelper.getClonedLocalScope(laneWithSnappedReadme);
-        helper.command.switchLocalLane('main');
-        const mergeOutput = helper.command.mergeLane('dev', '--skip-deleting-readme');
-=======
       it('should keep the readme component on successful merge when (--keep-readme) is set', () => {
         helper.scopeHelper.getClonedLocalScope(laneWithSnappedReadme);
         helper.command.switchLocalLane('main');
         const mergeOutput = helper.command.mergeLane('dev', '--keep-readme');
->>>>>>> 12534e32
         expect(mergeOutput).to.not.have.string('removed components');
       });
     });

import * as path from 'path';
import fs from 'fs-extra';
import chai, { expect } from 'chai';
import Helper from '../../src/e2e-helper/e2e-helper';
import * as fixtures from '../../src/fixtures/fixtures';
import NpmCiRegistry, { supportNpmCiRegistryTesting } from '../npm-ci-registry';
import { componentIssuesLabels } from '../../src/cli/templates/component-issues-template';

chai.use(require('chai-fs'));

(supportNpmCiRegistryTesting ? describe : describe.skip)(
  'installing dependencies as packages (not as components)',
  function() {
    this.timeout(0);
    let helper: Helper;
    let npmCiRegistry;
    before(() => {
      helper = new Helper();
      helper.command.setFeatures('legacy-workspace-config');
    });
    after(() => {
      helper.scopeHelper.destroy();
    });
    describe('components with nested dependencies', () => {
      before(async () => {
        npmCiRegistry = new NpmCiRegistry(helper);
        await npmCiRegistry.init();
        helper.scopeHelper.setNewLocalAndRemoteScopes();
        npmCiRegistry.setCiScopeInBitJson();
        helper.fs.createFile('utils', 'is-type.js', fixtures.isType);
        helper.fixtures.addComponentUtilsIsType();
        helper.fs.createFile('utils', 'is-string.js', fixtures.isString);
        helper.fixtures.addComponentUtilsIsString();
        helper.fixtures.createComponentBarFoo(fixtures.barFooFixture);
        // creating a dev dependency for bar/foo to make sure the links are not generated. (see bug #1614)
        helper.fs.createFile('fixtures', 'mock.json');
        helper.command.addComponentAllowFiles('fixtures');
        helper.fs.createFile('bar', 'foo.spec.js', "require('../fixtures/mock.json');");
        helper.command.addComponentAllowFiles('bar/foo.js', { t: 'bar/foo.spec.js', i: 'bar/foo' });
        helper.command.tagAllComponents();
        helper.command.tagAllComponents('-s 0.0.2');
        helper.command.exportAllComponents();
        helper.scopeHelper.reInitLocalScope();
        npmCiRegistry.setCiScopeInBitJson();
        helper.scopeHelper.addRemoteScope();
        helper.command.importComponent('bar/foo');
        helper.command.importComponent('utils/is-type');
        helper.command.importComponent('utils/is-string');
        helper.command.importComponent('fixtures');

        helper.scopeHelper.removeRemoteScope();
        npmCiRegistry.publishComponent('utils/is-type');
        npmCiRegistry.publishComponent('utils/is-string');
        npmCiRegistry.publishComponent('bar/foo');
        npmCiRegistry.publishComponent('fixtures');
        npmCiRegistry.publishComponent('utils/is-type', '0.0.2');
        npmCiRegistry.publishComponent('utils/is-string', '0.0.2');
        npmCiRegistry.publishComponent('bar/foo', '0.0.2');
        npmCiRegistry.publishComponent('fixtures', '0.0.2');
      });
      after(() => {
        npmCiRegistry.destroy();
      });
      describe('installing a component using NPM', () => {
        before(() => {
          helper.scopeHelper.reInitLocalScope();
          helper.command.runCmd('npm init -y');
          helper.command.runCmd(`npm install @ci/${helper.scopes.remote}.bar.foo`);

          const appJsFixture = `const barFoo = require('@ci/${helper.scopes.remote}.bar.foo'); console.log(barFoo());`;
          fs.outputFileSync(path.join(helper.scopes.localPath, 'app.js'), appJsFixture);
        });
        it('should be able to require its direct dependency and print results from all dependencies', () => {
          const result = helper.command.runCmd('node app.js');
          expect(result.trim()).to.equal('got is-type and got is-string and got foo');
        });
        describe('isolating a component that requires Bit component as a package (no objects for the component)', () => {
          before(() => {
            helper.command.addComponentAllowFiles('app.js');
            helper.bitJson.modifyField('bindingPrefix', '@ci');
            helper.scopeHelper.addRemoteScope();
          });
          it('should be able to isolate without throwing an error ComponentNotFound', () => {
            const capsuleDir = helper.general.generateRandomTmpDirName();
            helper.command.isolateComponentWithCapsule('app', capsuleDir);
            // makes sure the bar/foo was saved as a component and not as a package
            expect(path.join(capsuleDir, '.dependencies/bar/foo')).to.be.a.path();
          });
        });
      });
      describe('importing a component using Bit', () => {
        let beforeImportScope;
        let afterImportScope;
        before(() => {
          helper.scopeHelper.reInitLocalScope();
          npmCiRegistry.setCiScopeInBitJson();
          npmCiRegistry.setResolver();
          beforeImportScope = helper.scopeHelper.cloneLocalScope();
          helper.command.importComponent('bar/foo');
          afterImportScope = helper.scopeHelper.cloneLocalScope();
        });
        it('should not create .dependencies directory', () => {
          expect(path.join(helper.scopes.localPath, 'components/.dependencies')).to.not.be.a.path();
        });
        it('should install the dependencies using NPM', () => {
          const basePath = path.join(helper.scopes.localPath, 'components/bar/foo/node_modules/@ci');
          expect(path.join(basePath, `${helper.scopes.remote}.utils.is-string/utils`, 'is-string.js')).to.be.a.file();
          expect(path.join(basePath, `${helper.scopes.remote}.utils.is-type/utils`, 'is-type.js')).to.be.a.file();
        });
        it('bit status should not show any error', () => {
<<<<<<< HEAD
          const output = helper.command.runCmd('bit status');
          const outputWithoutLinebreaks = output.replace(/\n/, '');
          expect(outputWithoutLinebreaks).to.have.string(statusWorkspaceIsCleanMsg);
=======
          helper.command.expectStatusToBeClean();
>>>>>>> c9cf0424
        });
        it('should be able to require its direct dependency and print results from all dependencies', () => {
          const appJsFixture = "const barFoo = require('./components/bar/foo'); console.log(barFoo());";
          fs.outputFileSync(path.join(helper.scopes.localPath, 'app.js'), appJsFixture);
          const result = helper.command.runCmd('node app.js');
          expect(result.trim()).to.equal('got is-type and got is-string and got foo');
        });
        describe('checkout to an older version', () => {
          before(() => {
            helper.command.checkout('0.0.1 bar/foo');
          });
          it('should not create .dependencies directory', () => {
            expect(path.join(helper.scopes.localPath, 'components/.dependencies')).to.not.be.a.path();
          });
          it('should install the dependencies using NPM', () => {
            const basePath = path.join(helper.scopes.localPath, 'components/bar/foo/node_modules/@ci');
            expect(path.join(basePath, `${helper.scopes.remote}.utils.is-string/utils`, 'is-string.js')).to.be.a.file();
            expect(path.join(basePath, `${helper.scopes.remote}.utils.is-type/utils`, 'is-type.js')).to.be.a.file();
          });
          it('bit status should not show any error', () => {
            const output = helper.command.runCmd('bit status');
            const outputWithoutLinebreaks = output.replace(/\n/, '');
            expect(outputWithoutLinebreaks).to.have.string('pending updates');
          });
          it('should be able to require its direct dependency and print results from all dependencies', () => {
            const appJsFixture = "const barFoo = require('./components/bar/foo'); console.log(barFoo());";
            fs.outputFileSync(path.join(helper.scopes.localPath, 'app.js'), appJsFixture);
            const result = helper.command.runCmd('node app.js');
            expect(result.trim()).to.equal('got is-type and got is-string and got foo');
          });
        });
        describe('import all dependencies directly', () => {
          before(() => {
            helper.scopeHelper.getClonedLocalScope(afterImportScope);
            helper.command.importComponent('utils/is-string');
            helper.command.importComponent('utils/is-type');
          });
          it('should write the correct scope in the package.json file', () => {
            const packageJson = helper.packageJson.read();
            const packages = Object.keys(packageJson.dependencies);
            expect(packages).to.include(`@ci/${helper.scopes.remote}.bar.foo`);
            expect(packages).to.include(`@ci/${helper.scopes.remote}.utils.is-string`);
            expect(packages).to.include(`@ci/${helper.scopes.remote}.utils.is-type`);
          });
          it('bit status should not show any error', () => {
<<<<<<< HEAD
            const output = helper.command.runCmd('bit status');
            const outputWithoutLinebreaks = output.replace(/\n/, '');
            expect(outputWithoutLinebreaks).to.have.string(statusWorkspaceIsCleanMsg);
=======
            helper.command.expectStatusToBeClean();
>>>>>>> c9cf0424
          });
          describe('bit checkout all components to an older version', () => {
            let checkoutOutput;
            before(() => {
              checkoutOutput = helper.command.checkout('0.0.1 --all');
            });
            it('should not crash and show a success message', () => {
              expect(checkoutOutput).to.have.string('successfully switched');
            });
            it('should be able to require its direct dependency and print results from all dependencies', () => {
              const appJsFixture = "const barFoo = require('./components/bar/foo'); console.log(barFoo());";
              fs.outputFileSync(path.join(helper.scopes.localPath, 'app.js'), appJsFixture);
              const result = helper.command.runCmd('node app.js');
              expect(result.trim()).to.equal('got is-type and got is-string and got foo');
            });
          });
        });
        describe('updating dependency version from the dependent package.json', () => {
          describe('when using caret (^) in the version', () => {
            before(() => {
              helper.scopeHelper.getClonedLocalScope(afterImportScope);
              const barFooDir = path.join(helper.scopes.localPath, 'components/bar/foo');
              const packageJson = helper.packageJson.read(barFooDir);
              packageJson.dependencies[`@ci/${helper.scopes.remote}.utils.is-string`] = '^1.0.0';
              helper.packageJson.write(packageJson, barFooDir);
            });
            it('should show the dependency version from the package.json', () => {
              const barFoo = helper.command.showComponentParsed('bar/foo');
              expect(barFoo.dependencies[0].id).to.equal(`${helper.scopes.remote}/utils/is-string@1.0.0`);
            });
          });
          describe('when importing also the dependency so the package.json has a different version than the model', () => {
            before(() => {
              helper.scopeHelper.getClonedLocalScope(beforeImportScope);
              helper.command.importComponent('bar/foo');
              helper.command.importComponent('utils/is-string');
              const barFooDir = path.join(helper.scopes.localPath, 'components/bar/foo');
              const packageJson = helper.packageJson.read(barFooDir);
              packageJson.dependencies[`@ci/${helper.scopes.remote}.utils.is-string`] = '0.0.1';
              helper.packageJson.write(packageJson, barFooDir);
            });
            it('should show the dependency version from the package.json', () => {
              const barFoo = helper.command.showComponentParsed('bar/foo');
              expect(barFoo.dependencies[0].id).to.equal(`${helper.scopes.remote}/utils/is-string@0.0.1`);
            });
            it('bit diff should show the dependencies ', () => {
              const diff = helper.command.diff('bar/foo');
              expect(diff).to.have.string(`- [ ${helper.scopes.remote}/utils/is-string@0.0.2 ]`);
              expect(diff).to.have.string(`+ [ ${helper.scopes.remote}/utils/is-string@0.0.1 ]`);
            });
            describe('tagging the component', () => {
              before(() => {
                helper.command.tagAllComponents();
              });
              it('should save the version from package.json into the scope', () => {
                const barFoo = helper.command.catComponent(`${helper.scopes.remote}/bar/foo@latest`);
                // @ts-ignore AUTO-ADDED-AFTER-MIGRATION-PLEASE-FIX!
                expect(barFoo.dependencies[0].id.version).to.equal('0.0.1');
              });
              it('bit status should not show the component as modified', () => {
                const status = helper.command.status();
                const statusWithoutLinebreaks = status.replace(/\n/, '');
                expect(statusWithoutLinebreaks).to.not.have.string('modified');
              });
            });
          });
        });
        describe('import dependency and dependent with the same command', () => {
          describe('when the dependent comes before the dependency', () => {
            before(() => {
              helper.scopeHelper.getClonedLocalScope(beforeImportScope);
              helper.command.importManyComponents(['bar/foo', 'utils/is-string']);
            });
            it('should write the path of the dependency into the dependent package.json instead of the version', () => {
              const packageJson = helper.packageJson.read(path.join(helper.scopes.localPath, 'components/bar/foo'));
              expect(packageJson.dependencies[`@ci/${helper.scopes.remote}.utils.is-string`]).to.equal(
                'file:../../utils/is-string'
              );
            });
          });
          describe('when the dependency comes before the dependent', () => {
            before(() => {
              helper.scopeHelper.getClonedLocalScope(beforeImportScope);
              helper.command.importManyComponents(['utils/is-string', 'bar/foo']);
            });
            it('should write the path of the dependency into the dependent package.json instead of the version', () => {
              const packageJson = helper.packageJson.read(path.join(helper.scopes.localPath, 'components/bar/foo'));
              expect(packageJson.dependencies[`@ci/${helper.scopes.remote}.utils.is-string`]).to.equal(
                'file:../../utils/is-string'
              );
            });
          });
        });
        describe('isolating with capsule', () => {
          let capsuleDir;
          before(() => {
            helper.scopeHelper.getClonedLocalScope(afterImportScope);
            capsuleDir = helper.general.generateRandomTmpDirName();
            helper.command.runCmd(
              `bit isolate ${helper.scopes.remote}/bar/foo --use-capsule --directory ${capsuleDir}`
            );
            fs.outputFileSync(path.join(capsuleDir, 'app.js'), fixtures.appPrintBarFooCapsule);
          });
          it('should have the components and dependencies installed correctly with all the links', () => {
            const result = helper.command.runCmd('node app.js', capsuleDir);
            expect(result.trim()).to.equal('got is-type and got is-string and got foo');
          });
        });
        describe('monorepo structure, import a dependency from a sub-package', () => {
          before(() => {
            helper.scopeHelper.getClonedLocalScope(beforeImportScope);
            helper.npm.initNpm();
            helper.fs.createNewDirectoryInLocalWorkspace('sub-pkg');
            const subPkgDir = path.join(helper.scopes.localPath, 'sub-pkg');
            helper.npm.initNpm(subPkgDir);
            helper.command.runCmd(`npm install @ci/${helper.scopes.remote}.bar.foo`, subPkgDir);
            helper.fs.outputFile('sub-pkg/comp/comp.js', `require('@ci/${helper.scopes.remote}.bar.foo');`);
            helper.command.addComponentAllowFiles('sub-pkg/comp/comp.js');
          });
          it('bit status should not show the dependency as missing', () => {
            const status = helper.command.statusJson();
            expect(status.componentsWithMissingDeps).to.have.lengthOf(0);
          });
          it('bit show should show the correct dependency', () => {
            const show = helper.command.showComponentParsed('comp');
            expect(show.dependencies).to.have.lengthOf(1);
            expect(show.dependencies[0].id).to.equal(`${helper.scopes.remote}/bar/foo@0.0.2`);
          });
        });
        describe('multiple test files require the same package', () => {
          before(() => {
            helper.scopeHelper.getClonedLocalScope(afterImportScope);
            const barFooDir = 'components/bar/foo/bar';
            helper.fs.createFile(path.join(barFooDir, 'foo.js'), ''); // remove the prod dep
            helper.fs.outputFile(
              path.join(barFooDir, 'foo.spec.js'),
              `require('@ci/${helper.scopes.remote}.utils.is-string');`
            ); // add dev-dep
            helper.fs.outputFile(
              path.join(barFooDir, 'foo1.spec.js'),
              `require('@ci/${helper.scopes.remote}.utils.is-string');`
            ); // add another spec with same dep
            helper.command.addComponentAllowFiles('-t components/bar/foo/bar/foo1.spec.js -i bar/foo');
          });
          it('bit show should not show the same devDependency twice', () => {
            const show = helper.command.showComponentParsed('bar/foo');
            expect(show.devDependencies).to.have.lengthOf(1);
          });
          it('bit tag should tag them successfully', () => {
            const tag = helper.command.tagAllComponents();
            expect(tag).to.have.string('1 component(s) tagged');
          });
        });
      });
    });
    describe('components with nested dependencies and compiler', () => {
      before(async () => {
        helper = new Helper();
        helper.command.setFeatures('legacy-workspace-config');
        npmCiRegistry = new NpmCiRegistry(helper);
        await npmCiRegistry.init();
        helper.scopeHelper.setNewLocalAndRemoteScopes();
        npmCiRegistry.setCiScopeInBitJson();
        helper.fs.createFile('utils', 'is-type.js', fixtures.isType);
        helper.fixtures.addComponentUtilsIsType();
        helper.fs.createFile('utils', 'is-string.js', fixtures.isString);
        helper.fixtures.addComponentUtilsIsString();
        helper.fixtures.createComponentBarFoo(fixtures.barFooFixture);
        helper.fixtures.addComponentBarFoo();
        helper.env.importCompiler();
        helper.command.tagAllComponents();
        helper.command.exportAllComponents();
        helper.scopeHelper.reInitLocalScope();
        helper.scopeHelper.addRemoteScope();
        helper.command.importComponent('bar/foo');
        helper.command.importComponent('utils/is-type');
        helper.command.importComponent('utils/is-string');

        helper.scopeHelper.removeRemoteScope();
        npmCiRegistry.publishComponent('utils/is-type');
        npmCiRegistry.publishComponent('utils/is-string');
        npmCiRegistry.publishComponent('bar/foo');
      });
      after(() => {
        npmCiRegistry.destroy();
      });
      describe('installing a component using NPM', () => {
        before(() => {
          helper.scopeHelper.reInitLocalScope();
          helper.command.runCmd('npm init -y');
          helper.command.runCmd(`npm install @ci/${helper.scopes.remote}.bar.foo`);
        });
        it('should be able to require its direct dependency and print results from all dependencies', () => {
          const appJsFixture = `const barFoo = require('@ci/${helper.scopes.remote}.bar.foo'); console.log(barFoo());`;
          fs.outputFileSync(path.join(helper.scopes.localPath, 'app.js'), appJsFixture);
          const result = helper.command.runCmd('node app.js');
          expect(result.trim()).to.equal('got is-type and got is-string and got foo');
        });
      });
      describe('importing a component using Bit', () => {
        let beforeImportScope;
        before(() => {
          helper.scopeHelper.reInitLocalScope();
          npmCiRegistry.setCiScopeInBitJson();
          npmCiRegistry.setResolver();
          beforeImportScope = helper.scopeHelper.cloneLocalScope();
          helper.command.importComponent('bar/foo');
        });
        it('bit status should not show any error', () => {
<<<<<<< HEAD
          const output = helper.command.runCmd('bit status');
          const outputWithoutLinebreaks = output.replace(/\n/, '');
          expect(outputWithoutLinebreaks).to.have.string(statusWorkspaceIsCleanMsg);
=======
          helper.command.expectStatusToBeClean();
>>>>>>> c9cf0424
        });
        it('should be able to require its direct dependency and print results from all dependencies', () => {
          const appJsFixture = "const barFoo = require('./components/bar/foo'); console.log(barFoo());";
          fs.outputFileSync(path.join(helper.scopes.localPath, 'app.js'), appJsFixture);
          const result = helper.command.runCmd('node app.js');
          expect(result.trim()).to.equal('got is-type and got is-string and got foo');
        });
        describe('deleting the dependency package from the FS', () => {
          before(() => {
            helper.fs.deletePath('components/bar/foo/node_modules/@ci');
          });
          it('bit status should show not show it as untracked components', () => {
            const statusJson = helper.command.statusJson();
            expect(statusJson.invalidComponents).to.have.lengthOf(0);
            expect(statusJson.componentsWithMissingDeps).to.have.lengthOf(0);
            const status = helper.command.status();
            const statusWithoutLinebreaks = status.replace(/\n/g, '');
            expect(statusWithoutLinebreaks).not.to.have.string(componentIssuesLabels.untrackedDependencies);
          });
        });
        describe('import with dist outside the component directory', () => {
          before(() => {
            helper.scopeHelper.getClonedLocalScope(beforeImportScope);
            // @ts-ignore AUTO-ADDED-AFTER-MIGRATION-PLEASE-FIX!
            helper.bitJson.modifyField('dist', { target: 'dist' });
            helper.command.importComponent('bar/foo');
          });
          it('bit status should not show any error', () => {
<<<<<<< HEAD
            const output = helper.command.runCmd('bit status');
            const outputWithoutLinebreaks = output.replace(/\n/, '');
            expect(outputWithoutLinebreaks).to.have.string(statusWorkspaceIsCleanMsg);
=======
            helper.command.expectStatusToBeClean();
>>>>>>> c9cf0424
          });
          describe('running bit link after deleting the symlink from dist directory', () => {
            let symlinkPath;
            before(() => {
              symlinkPath = 'dist/components/bar/foo/node_modules/@ci';
              helper.fs.deletePath(symlinkPath);
              helper.command.runCmd('bit link');
            });
            it('should recreate the symlink with the correct path', () => {
              const expectedDest = path.join(helper.scopes.localPath, symlinkPath);
              expect(expectedDest).to.be.a.path();
              const symlinkValue = fs.readlinkSync(expectedDest);
              expect(symlinkValue).to.have.string(
                path.join(helper.scopes.local, 'components/bar/foo/node_modules/@ci')
              );
            });
          });
        });
      });
    });
  }
);<|MERGE_RESOLUTION|>--- conflicted
+++ resolved
@@ -108,13 +108,7 @@
           expect(path.join(basePath, `${helper.scopes.remote}.utils.is-type/utils`, 'is-type.js')).to.be.a.file();
         });
         it('bit status should not show any error', () => {
-<<<<<<< HEAD
-          const output = helper.command.runCmd('bit status');
-          const outputWithoutLinebreaks = output.replace(/\n/, '');
-          expect(outputWithoutLinebreaks).to.have.string(statusWorkspaceIsCleanMsg);
-=======
           helper.command.expectStatusToBeClean();
->>>>>>> c9cf0424
         });
         it('should be able to require its direct dependency and print results from all dependencies', () => {
           const appJsFixture = "const barFoo = require('./components/bar/foo'); console.log(barFoo());";
@@ -160,13 +154,7 @@
             expect(packages).to.include(`@ci/${helper.scopes.remote}.utils.is-type`);
           });
           it('bit status should not show any error', () => {
-<<<<<<< HEAD
-            const output = helper.command.runCmd('bit status');
-            const outputWithoutLinebreaks = output.replace(/\n/, '');
-            expect(outputWithoutLinebreaks).to.have.string(statusWorkspaceIsCleanMsg);
-=======
             helper.command.expectStatusToBeClean();
->>>>>>> c9cf0424
           });
           describe('bit checkout all components to an older version', () => {
             let checkoutOutput;
@@ -376,13 +364,7 @@
           helper.command.importComponent('bar/foo');
         });
         it('bit status should not show any error', () => {
-<<<<<<< HEAD
-          const output = helper.command.runCmd('bit status');
-          const outputWithoutLinebreaks = output.replace(/\n/, '');
-          expect(outputWithoutLinebreaks).to.have.string(statusWorkspaceIsCleanMsg);
-=======
           helper.command.expectStatusToBeClean();
->>>>>>> c9cf0424
         });
         it('should be able to require its direct dependency and print results from all dependencies', () => {
           const appJsFixture = "const barFoo = require('./components/bar/foo'); console.log(barFoo());";
@@ -411,13 +393,7 @@
             helper.command.importComponent('bar/foo');
           });
           it('bit status should not show any error', () => {
-<<<<<<< HEAD
-            const output = helper.command.runCmd('bit status');
-            const outputWithoutLinebreaks = output.replace(/\n/, '');
-            expect(outputWithoutLinebreaks).to.have.string(statusWorkspaceIsCleanMsg);
-=======
             helper.command.expectStatusToBeClean();
->>>>>>> c9cf0424
           });
           describe('running bit link after deleting the symlink from dist directory', () => {
             let symlinkPath;

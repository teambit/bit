--- conflicted
+++ resolved
@@ -388,13 +388,8 @@
             expect(statusJson.invalidComponents).to.have.lengthOf(0);
             expect(statusJson.componentsWithMissingDeps).to.have.lengthOf(0);
             const status = helper.command.status();
-<<<<<<< HEAD
             const statusWithoutLinebreaks = status.replace(/\n/g, '');
-            expect(statusWithoutLinebreaks).to.have.string(componentIssuesLabels.missingComponents);
             expect(statusWithoutLinebreaks).not.to.have.string(componentIssuesLabels.untrackedDependencies);
-=======
-            expect(status).not.to.have.string(componentIssuesLabels.untrackedDependencies);
->>>>>>> f948309a
           });
         });
         describe('import with dist outside the component directory', () => {

import chai, { expect } from 'chai';
import fs from 'fs-extra';
import * as path from 'path';
import Helper from '../../src/e2e-helper/e2e-helper';
import * as fixtures from '../../src/fixtures/fixtures';
import EjectBoundToWorkspace from '../../src/consumer/component/exceptions/eject-bound-to-workspace';
import EjectNoDir from '../../src/consumer/component-ops/exceptions/eject-no-dir';
import { MissingBitMapComponent } from '../../src/consumer/bit-map/exceptions';
<<<<<<< HEAD
import { BIT_WORKSPACE_TMP_DIRNAME, COMPILER_ENV_TYPE, TESTER_ENV_TYPE } from '../../src/constants';
import { statusWorkspaceIsCleanMsg } from '../../src/cli/commands/public-cmds/status-cmd';
=======
import InvalidConfigDir from '../../src/consumer/bit-map/exceptions/invalid-config-dir';
import { COMPONENT_DIR, BIT_WORKSPACE_TMP_DIRNAME, COMPILER_ENV_TYPE, TESTER_ENV_TYPE } from '../../src/constants';
>>>>>>> c9cf0424
import InjectNonEjected from '../../src/consumer/component/exceptions/inject-non-ejected';
import { _verboseMsg as abstractVinylVerboseMsg } from '../../src/consumer/component/sources/abstract-vinyl';
import ExtensionSchemaError from '../../src/legacy-extensions/exceptions/extension-schema-error';
import ExtensionLoadError from '../../src/legacy-extensions/exceptions/extension-load-error';
import GeneralHelper from '../../src/e2e-helper/e2e-general-helper';

chai.use(require('chai-fs'));
chai.use(require('chai-string'));

// TODO: backward compatibility
// should support declare env in old format (string)
// should not show component in modified if the compiler defined in old format (string)
// should not show components as modified for consumer bit.json in old format
// should not show components as modified for component with old model format

// TODO: Tests
// should skip the test running if --skip-test flag provided during tag (move to tag.e2e)
// test with dynamicPackageDependencies should work (make sure the dynamicPackageDependencies are resolved correctly)
// in the compiler used in these tests, the config "valToDynamic", always return the same value "dyanamicValue"
// don't try to change this val and expect to be changed. use other vals.

// Skip this for now since we removed many features these tests requires
// It should be re-written
describe.skip('envs', function() {
  this.timeout(0);
  let helper: Helper;
  before(() => {
    helper = new Helper();
    helper.command.setFeatures('legacy-workspace-config');
  });
  const compilerId = 'compilers/new-babel';
  const testerId = 'testers/new-mocha';
  let authorScopeBeforeExport;
  let authorScopeBeforeChanges;
  let remoteScopeBeforeChanges;
  before(() => {
    helper.scopeHelper.setNewLocalAndRemoteScopes();
    const compiler = path.join('compilers', 'new-babel', 'compiler.js');
    helper.fixtures.copyFixtureFile(compiler);
    helper.command.addComponentAllowFiles('compiler.js', {
      i: compilerId
    });
    const tester = path.join('testers', 'new-mocha', 'tester.js');
    helper.fixtures.copyFixtureFile(tester);
    helper.command.addComponentAllowFiles('tester.js', {
      i: testerId
    });
    helper.scopeHelper.reInitEnvsScope();
    helper.scopeHelper.addRemoteEnvironment();
    helper.npm.addNpmPackage('babel-core', '6.26.3');
    helper.npm.addNpmPackage('fs-extra', '5.0.0');
    helper.npm.addNpmPackage('mocha', '5.1.1');
    helper.npm.addNpmPackage('vinyl', '2.1.0');
    helper.npm.addNpmPackage('resolve', '1.7.1');
    helper.command.tagAllComponents();
    helper.command.exportAllComponents(helper.scopes.env);
    helper.scopeHelper.reInitLocalScope();
    helper.scopeHelper.addRemoteScope();
    helper.npm.initNpm();
    helper.scopeHelper.addRemoteEnvironment();
    helper.env.importCompiler(`${helper.scopes.env}/${compilerId}`);
    helper.env.importTester(`${helper.scopes.env}/${testerId}`);
    const babelrcFixture = path.join('compilers', 'new-babel', '.babelrc');
    helper.fixtures.copyFixtureFile(babelrcFixture);
    // helper.bitJson.addFileToEnv(undefined, '.babelrc', './.babelrc', COMPILER_ENV_TYPE);
    helper.bitJson.addToRawConfigOfEnv(undefined, 'a', 'b', COMPILER_ENV_TYPE);
    helper.bitJson.addToRawConfigOfEnv(undefined, 'valToDynamic', 'valToDynamic', COMPILER_ENV_TYPE);
    helper.fs.createFile('', 'mocha-config.opts', '{"someConfKey": "someConfVal"}');
    // helper.bitJson.addFileToEnv(undefined, 'config', './mocha-config.opts', TESTER_ENV_TYPE);
    helper.bitJson.addToRawConfigOfEnv(undefined, 'a', 'b', TESTER_ENV_TYPE);
    helper.bitJson.addToRawConfigOfEnv(undefined, 'valToDynamic', 'valToDynamic', TESTER_ENV_TYPE);
    helper.fs.createFile('', 'objRestSpread.js', fixtures.objectRestSpread);
    helper.fs.createFile('', 'pass.spec.js', fixtures.passTest);
    helper.command.addComponentAllowFiles('objRestSpread.js', {
      i: 'comp/my-comp',
      t: '"*.spec.js"',
      m: 'objRestSpread.js'
    });
    helper.fs.createFile('', 'comp2.js');
    helper.command.addComponentAllowFiles('comp2.js', { i: 'comp/my-comp2' });
    helper.npm.installNpmPackage('babel-plugin-transform-object-rest-spread', '6.26.0');
    helper.npm.installNpmPackage('babel-preset-env', '1.6.1');
    helper.npm.installNpmPackage('chai', '4.1.2');
    authorScopeBeforeExport = helper.scopeHelper.cloneLocalScope();
    helper.command.tagAllComponents();
    helper.command.exportAllComponents();
    authorScopeBeforeChanges = helper.scopeHelper.cloneLocalScope();
    remoteScopeBeforeChanges = helper.scopeHelper.cloneRemoteScope();
  });

  after(() => {
    helper.scopeHelper.destroy();
  });
  const envConfigOriginal = {
    a: 'b',
    valToDynamic: 'dyanamicValue'
  };
  const compilerConfigChanged = {
    a: 'compiler',
    valToDynamic: 'dyanamicValue'
  };
  const testerConfigChanged = {
    a: 'tester',
    valToDynamic: 'dyanamicValue'
  };
  describe('author environment', () => {
    // TODO: reimport component on author after changing file/config of its env in different project
    // (should load env from model)
    // TODO: reimport component on author after changing the component code in different project
    // And change the env config in the root bit.json (should load from root bit.json)

    let componentFilesystem;
    let compilerLoaded;
    let testerLoaded;
    let compilerPackageDependencies;
    let testerPackageDependencies;
    before(() => {
      componentFilesystem = helper.command.catComponent('comp/my-comp@0.0.1');
      compilerLoaded = componentFilesystem.compiler;
      testerLoaded = componentFilesystem.tester;
      compilerPackageDependencies = componentFilesystem.compilerPackageDependencies.devDependencies;
      testerPackageDependencies = componentFilesystem.testerPackageDependencies.devDependencies;
    });
    describe('storing envs metadata in the models for author', () => {
      it('should store the compiler name in the model', () => {
        expect(compilerLoaded.name).to.equal(`${helper.scopes.env}/${compilerId}@0.0.1`);
      });
      it('should store the tester name in the model', () => {
        expect(testerLoaded.name).to.equal(`${helper.scopes.env}/${testerId}@0.0.1`);
      });
      it('should store the compiler dynamic config in the model', () => {
        expect(compilerLoaded.config).to.include(envConfigOriginal);
      });
      it('should store the tester dynamic config in the model', () => {
        expect(testerLoaded.config).to.include(envConfigOriginal);
      });
      describe('should store the dynamicPackageDependencies to envPackageDependencies in the model', () => {
        it('should store the compiler dynamicPackageDependencies', () => {
          expect(compilerPackageDependencies).to.include({
            'babel-plugin-transform-object-rest-spread': '^6.26.0',
            'babel-preset-env': '^1.6.1'
          });
        });
        it('should store the tester dynamicPackageDependencies', () => {
          expect(testerPackageDependencies).to.include({
            'lodash.get': '4.4.2'
          });
        });
      });
    });
    it('should show the envPackageDependencies when running bit show', () => {
      const output = helper.command.showComponent('comp/my-comp');
      expect(output).to.have.string('babel-plugin-transform-object-rest-spread@^6.26.0');
      expect(output).to.have.string('babel-preset-env@^1.6.1');
      expect(output).to.have.string('lodash.get@4.4.2');
    });
    it('should build the component successfully', () => {
      const output = helper.command.buildComponentWithOptions('comp/my-comp', { v: '', '-no-cache': '' });
      const alignedOutput = GeneralHelper.alignOutput(output);
      expect(output).to.have.string(path.join('dist', 'objRestSpread.js.map'));
      expect(output).to.have.string(path.join('dist', 'objRestSpread.js'));
      expect(output).to.have.string(path.join('dist', 'objRestSpread.js'));
      const tmpFolder = path.join(helper.scopes.localPath, BIT_WORKSPACE_TMP_DIRNAME, 'comp/my-comp');
      expect(alignedOutput).to.not.have.string('writing config files to');
      const babelRcWriteMessage = abstractVinylVerboseMsg(path.join(tmpFolder, '.babelrc'), true);
      expect(alignedOutput).to.not.have.string(babelRcWriteMessage);
      expect(alignedOutput).to.not.have.string('deleting tmp directory');
      const distFilePath = path.join(helper.scopes.localPath, 'dist', 'objRestSpread.js');
      const distContent = fs.readFileSync(distFilePath).toString();
      expect(distContent).to.have.string(
        'var _extends=Object.assign||function(target){for(var i=1;i<arguments.length;i++){var source=arguments[i];for(var key in source){if(Object.prototype.hasOwnProperty.call(source,key)){target[key]=source[key]}}}return target};var g=5;var x={a:"a",b:"b"};var y={c:"c"};var z=_extends({},x,y);'
      );
    });

    describe('eject conf', () => {
      describe('negative tests', () => {
        it('should show error for authored component if it is not detached', () => {
          const error = new EjectBoundToWorkspace();
          // @ts-ignore AUTO-ADDED-AFTER-MIGRATION-PLEASE-FIX!
          const ejectFunc = () => helper.command.ejectConf('comp/my-comp');
          helper.general.expectToThrow(ejectFunc, error);
        });
      });
    });

    describe('detach envs from consumer config', () => {
      let fullComponentFolder;
      let compId;
      before(() => {
        // Change the component envs in imported environment to make sure they are detached
        helper.scopeHelper.reInitLocalScope();
        helper.scopeHelper.addRemoteScope();
        helper.scopeHelper.addRemoteEnvironment();
        helper.command.importComponentWithOptions('comp/my-comp', { '-conf': '' });
        fullComponentFolder = path.join(helper.scopes.localPath, 'components', 'comp', 'my-comp');
        helper.bitJson.addToRawConfigOfEnv(fullComponentFolder, 'a', 'compiler', COMPILER_ENV_TYPE);
        helper.bitJson.addToRawConfigOfEnv(fullComponentFolder, 'a', 'tester', TESTER_ENV_TYPE);
        helper.command.tagAllComponents();
        helper.command.exportAllComponents();
        helper.scopeHelper.getClonedLocalScope(authorScopeBeforeChanges);
        helper.command.importComponent('comp/my-comp');
        compId = `${helper.scopes.remote}/comp/my-comp@0.0.2`;
        componentFilesystem = helper.command.showComponentParsed('comp/my-comp');
        compilerLoaded = componentFilesystem.compiler;
        testerLoaded = componentFilesystem.tester;
      });
      after(() => {
        helper.scopeHelper.getClonedRemoteScope(remoteScopeBeforeChanges);
      });
      it('should show error when trying to eject conf without path provided', () => {
        const error = new EjectNoDir(`${helper.scopes.remote}/comp/my-comp`);
        const ejectFunc = () => helper.command.ejectConf('comp/my-comp');
        helper.general.expectToThrow(ejectFunc, error);
      });
      it('should write the modified envs into consumer config overrides', () => {
        const bitJson = helper.bitJson.read();
        const compName = `${helper.scopes.remote}/comp/my-comp`;
        expect(bitJson.overrides).to.have.property(compName);
        expect(bitJson.overrides[compName]).to.have.property('env');
        expect(bitJson.overrides[compName].env).to.have.property('compiler');
        const compilerConfig =
          bitJson.overrides[compName].env.compiler[`${helper.scopes.env}/compilers/new-babel@0.0.1`];
        expect(compilerConfig.rawConfig).to.deep.equal(compilerConfigChanged);
        const testerConfig = bitJson.overrides[compName].env.tester[`${helper.scopes.env}/testers/new-mocha@0.0.1`];
        expect(testerConfig.rawConfig).to.deep.equal(testerConfigChanged);
      });
      it('should load the compiler from consumer config overrides', () => {
        expect(compilerLoaded.config).to.include(compilerConfigChanged);
      });
      it('should load the tester from consumer config overrides', () => {
        expect(testerLoaded.config).to.include(testerConfigChanged);
      });
      describe('tagging detached component', () => {
        before(() => {
          // Change the component
          helper.fs.createFile('', 'objRestSpread.js', 'const a = 3');
          helper.command.tagAllComponents();
          compId = `${helper.scopes.remote}/comp/my-comp@0.0.3`;
          componentFilesystem = helper.command.catComponent(compId);
        });
        it('should leave the overrides in the model as is (empty)', () => {
          expect(componentFilesystem).to.have.property('overrides').to.be.empty;
        });
        describe('attach back to consumer config', () => {
          before(() => {
            const bitJson = helper.bitJson.read();
            const compName = `${helper.scopes.remote}/comp/my-comp`;
            delete bitJson.overrides[compName];
            helper.bitJson.write(bitJson);
            componentFilesystem = helper.command.showComponentParsed('comp/my-comp');
            compilerLoaded = componentFilesystem.compiler;
            testerLoaded = componentFilesystem.tester;
          });
          it('should load the compiler from workspace bit.json after attach compiler back', () => {
            expect(compilerLoaded.config).to.include(envConfigOriginal);
          });
          it('should load the tester from workspace bit.json after attach tester back', () => {
            expect(testerLoaded.config).to.include(envConfigOriginal);
          });
          describe('tagging re-attached component', () => {
            before(() => {
              helper.command.tagAllComponents();
              compId = `${helper.scopes.remote}/comp/my-comp@0.0.4`;
              componentFilesystem = helper.command.catComponent(compId);
            });
            it('should save the compiler config according to the workspace config', () => {
              expect(componentFilesystem.compiler.config).to.include(envConfigOriginal);
            });
            it('should save the tester config according to the workspace config', () => {
              expect(componentFilesystem.tester.config).to.include(envConfigOriginal);
            });
          });
        });
      });
    });
    describe('testing components', () => {
      before(() => {
        helper.scopeHelper.getClonedLocalScope(authorScopeBeforeChanges);
      });
      describe('with success tests', () => {
        it('should show tests passed', () => {
          const output = helper.command.testComponent('comp/my-comp');
          expect(output).to.have.string('tests passed');
          expect(output).to.have.string('total duration');
          expect(output).to.have.string('✔ group of passed tests');
        });
      });
      describe('with failing tests', () => {
        before(() => {
          helper.fs.createFile('', 'fail.spec.js', fixtures.failTest);
          helper.command.addComponentAllowFiles('fail.spec.js', { i: 'comp/my-comp', t: 'fail.spec.js' });
        });
        describe('with default fork level', () => {
          it('should show results without define fork level', () => {
            let output;
            let statusCode;
            try {
              helper.command.testComponent('comp/my-comp');
            } catch (err) {
              output = err.stdout.toString();
              statusCode = err.status;
            }
            expect(statusCode).to.not.equal(0);
            expect(output).to.have.string('tests failed');
            expect(output).to.have.string('✔ group of passed tests');
            expect(output).to.have.string('✖ group of failed tests');
          });
          it('should write config files to tmp directory', () => {
            let output;
            let statusCode;
            try {
              helper.command.testComponentWithOptions('comp/my-comp', { v: '' });
            } catch (err) {
              output = err.stdout.toString();
              statusCode = err.status;
            }
            expect(statusCode).to.not.equal(0);
            const alignedOuput = GeneralHelper.alignOutput(output);
            const tmpFolder = path.join(helper.scopes.localPath, BIT_WORKSPACE_TMP_DIRNAME, 'comp/my-comp');
            const writingRegEx = new RegExp('writing config files to', 'g');
            // @ts-ignore AUTO-ADDED-AFTER-MIGRATION-PLEASE-FIX!
            const writingCount = (alignedOuput.match(writingRegEx) || []).length;
            // There should be 0 occurrences - since it's not detached
            expect(writingCount).to.equal(0);
            const deletingRegEx = new RegExp('deleting tmp directory', 'g');
            // @ts-ignore AUTO-ADDED-AFTER-MIGRATION-PLEASE-FIX!
            const deletingCount = (alignedOuput.match(deletingRegEx) || []).length;
            expect(deletingCount).to.equal(0);
            const babelRcWriteMessage = abstractVinylVerboseMsg(path.join(tmpFolder, '.babelrc'), true);
            const mochaOptsWriteMessage = abstractVinylVerboseMsg(path.join(tmpFolder, 'mocha-config.opts'), true);
            expect(alignedOuput).to.not.have.string(babelRcWriteMessage);
            expect(alignedOuput).to.not.have.string(mochaOptsWriteMessage);
          });
          it('should show results when there is exception on a test file', () => {
            helper.fs.createFile('', 'exception.spec.js', fixtures.exceptionTest);
            let output;
            try {
              helper.command.addComponentAllowFiles('exception.spec.js', { i: 'comp/my-comp', t: 'exception.spec.js' });
              helper.command.testComponent('comp/my-comp');
            } catch (e) {
              output = e.message;
            }
            expect(output).to.have.string('bit failed to test');
            expect(output).to.have.string('comp/my-comp@0.0.1 with the following exception:');
            expect(output).to.have.string('exception during test file');
          });
        });
        describe('with fork level - NONE', () => {
          before(() => {
            helper.scopeHelper.getClonedLocalScope(authorScopeBeforeChanges);
            helper.fs.createFile('', 'fail.spec.js', fixtures.failTest);
            helper.command.addComponentAllowFiles('fail.spec.js', { i: 'comp/my-comp', t: 'fail.spec.js' });
          });
          it('should show results with failing tests', () => {
            let output;
            let statusCode;
            try {
              helper.command.testComponentWithOptions('comp/my-comp', { '-fork-level': 'NONE' });
            } catch (err) {
              output = err.stdout.toString();
              statusCode = err.status;
            }
            expect(statusCode).to.not.equal(0);
            expect(output).to.have.string('tests failed');
            expect(output).to.have.string('✔ group of passed tests');
            expect(output).to.have.string('✖ group of failed tests');
          });
          it('should show results when there is exception on a test file', () => {
            helper.fs.createFile('', 'exception.spec.js', fixtures.exceptionTest);
            let output;
            try {
              helper.command.addComponentAllowFiles('exception.spec.js', { i: 'comp/my-comp', t: 'exception.spec.js' });
              helper.command.testComponentWithOptions('comp/my-comp', { '-fork-level': 'NONE' });
            } catch (e) {
              output = e.message;
            }
            expect(output).to.have.string('bit failed to test');
            expect(output).to.have.string('comp/my-comp@0.0.1 with the following exception:');
            expect(output).to.have.string('exception during test file');
          });
        });
        describe('with fork level - ONE', () => {
          before(() => {
            helper.scopeHelper.getClonedLocalScope(authorScopeBeforeChanges);
            helper.fs.createFile('', 'fail.spec.js', fixtures.failTest);
            helper.command.addComponentAllowFiles('fail.spec.js', { i: 'comp/my-comp', t: 'fail.spec.js' });
          });
          it('should show results with failing tests', () => {
            let output;
            let statusCode;
            try {
              helper.command.testComponentWithOptions('comp/my-comp', { '-fork-level': 'ONE' });
            } catch (err) {
              output = err.stdout.toString();
              statusCode = err.status;
            }
            expect(statusCode).to.not.equal(0);
            expect(output).to.have.string('tests failed');
            expect(output).to.have.string('✔ group of passed tests');
            expect(output).to.have.string('✖ group of failed tests');
          });
          it('should show results when there is exception on a test file', () => {
            helper.fs.createFile('', 'exception.spec.js', fixtures.exceptionTest);
            let output;
            try {
              helper.command.addComponentAllowFiles('exception.spec.js', { i: 'comp/my-comp', t: 'exception.spec.js' });
              helper.command.testComponentWithOptions('comp/my-comp', { '-fork-level': 'ONE' });
            } catch (e) {
              output = e.message;
            }
            expect(output).to.have.string('bit failed to test');
            expect(output).to.have.string('comp/my-comp@0.0.1 with the following exception:');
            expect(output).to.have.string('exception during test file');
          });
        });
        describe('with fork level - COMPONENT', () => {
          before(() => {
            helper.scopeHelper.getClonedLocalScope(authorScopeBeforeChanges);
            helper.fs.createFile('', 'fail.spec.js', fixtures.failTest);
            helper.command.addComponentAllowFiles('fail.spec.js', { i: 'comp/my-comp', t: 'fail.spec.js' });
          });
          it('should show results with failing tests', () => {
            let output;
            let statusCode;
            try {
              helper.command.testComponentWithOptions('comp/my-comp', { '-fork-level': 'COMPONENT' });
            } catch (err) {
              output = err.stdout.toString();
              statusCode = err.status;
            }
            expect(statusCode).to.not.equal(0);
            expect(output).to.have.string('tests failed');
            expect(output).to.have.string('✔ group of passed tests');
            expect(output).to.have.string('✖ group of failed tests');
          });
          it('should show results when there is exception on a test file', () => {
            helper.fs.createFile('', 'exception.spec.js', fixtures.exceptionTest);
            let output;
            try {
              helper.command.addComponentAllowFiles('exception.spec.js', { i: 'comp/my-comp', t: 'exception.spec.js' });
              helper.command.testComponentWithOptions('comp/my-comp', { '-fork-level': 'COMPONENT' });
            } catch (e) {
              output = e.message;
            }
            expect(output).to.have.string('bit failed to test');
            expect(output).to.have.string('comp/my-comp@0.0.1 with the following exception:');
            expect(output).to.have.string('exception during test file');
          });
        });
      });
    });
    describe('changing envs config', () => {
      beforeEach(() => {
        // Restore to clean state of the scope
        helper.scopeHelper.getClonedLocalScope(authorScopeBeforeChanges);
        // Make sure the component is not modified before the changes
        helper.command.expectStatusToBeClean();
      });
      describe('changing envs raw config', () => {
        it('should show the component as modified after changing compiler raw config', () => {
          helper.bitJson.addToRawConfigOfEnv(undefined, 'a', 'c', COMPILER_ENV_TYPE);
          const statusOutput = helper.command.status();
          expect(statusOutput).to.have.string('modified components');
          expect(statusOutput).to.have.string('comp/my-comp ... ok');
        });
        it('should show the component as modified after changing tester raw config', () => {
          helper.bitJson.addToRawConfigOfEnv(undefined, 'a', 'c', TESTER_ENV_TYPE);
          const statusOutput = helper.command.status();
          expect(statusOutput).to.have.string('modified components');
          expect(statusOutput).to.have.string('comp/my-comp ... ok');
        });
        it('bit-diff should show compiler config differences', () => {
          helper.bitJson.addToRawConfigOfEnv(undefined, 'a', 'c', COMPILER_ENV_TYPE);
          const diff = helper.command.diff('comp/my-comp');
          expect(diff).to.have.string('--- Compiler configuration (0.0.1 original)');
          expect(diff).to.have.string('+++ Compiler configuration (0.0.1 modified)');
          expect(diff).to.have.string('- "a": "b",');
          expect(diff).to.have.string('+ "a": "c",');
        });
        it('bit-diff should show tester config differences', () => {
          helper.bitJson.addToRawConfigOfEnv(undefined, 'a', 'c', TESTER_ENV_TYPE);
          const diff = helper.command.diff('comp/my-comp');
          expect(diff).to.have.string('--- Tester configuration (0.0.1 original)');
          expect(diff).to.have.string('+++ Tester configuration (0.0.1 modified)');
          expect(diff).to.have.string('- "a": "b",');
          expect(diff).to.have.string('+ "a": "c",');
        });
        it('should show error if the raw config is not valid', () => {
          // @ts-ignore AUTO-ADDED-AFTER-MIGRATION-PLEASE-FIX!
          helper.bitJson.addToRawConfigOfEnv(undefined, 'bablercPath', 5, COMPILER_ENV_TYPE);
          const fullCompilerId = `${helper.scopes.env}/${compilerId}@0.0.1`;
          const schemaRawError = 'data.bablercPath should be string';
          const schemaError = new ExtensionSchemaError(fullCompilerId, schemaRawError);
          const loadError = new ExtensionLoadError(schemaError, fullCompilerId, false);
          const statusFunc = () => helper.command.status();
          helper.general.expectToThrow(statusFunc, loadError);
        });
      });
    });
  });
  describe('imported environment', () => {
    const componentFolder = path.join('components', 'comp', 'my-comp');
    let importedScopeBeforeChanges;

    describe('without ejecting (--conf)', () => {
      before(() => {
        helper.scopeHelper.reInitLocalScope();
        helper.scopeHelper.addRemoteScope();
        helper.scopeHelper.addRemoteEnvironment();
        helper.command.importComponent('comp/my-comp');
        importedScopeBeforeChanges = helper.scopeHelper.cloneLocalScope();
      });
      it('should not show the component as modified after import', () => {
        // Make sure the component is not modified before the changes
        helper.command.expectStatusToBeClean();
      });
      it("should add the envPackageDependencies to devDependencies in component's package.json", () => {
        const packageJson = helper.packageJson.readComponentPackageJson('comp/my-comp');
        const devDeps = packageJson.devDependencies;
        expect(devDeps).to.include({
          'babel-plugin-transform-object-rest-spread': '^6.26.0',
          'babel-preset-env': '^1.6.1',
          'lodash.get': '4.4.2'
        });
      });
      it('should build the component successfully', () => {
        // Changing the component to make sure we really run a rebuild and not taking the dist from the models
        helper.fs.createFile(componentFolder, 'objRestSpread.js', fixtures.objectRestSpreadWithChange);
        const output = helper.command.buildComponentWithOptions('comp/my-comp', { v: '', '-no-cache': '' });
        const alignedOuput = GeneralHelper.alignOutput(output);
        expect(output).to.have.string(path.join('dist', 'objRestSpread.js.map'));
        expect(output).to.have.string(path.join('dist', 'objRestSpread.js'));
        const tmpFolder = path.join(helper.scopes.localPath, componentFolder, BIT_WORKSPACE_TMP_DIRNAME);
        expect(alignedOuput).to.have.string(`writing config files to ${tmpFolder}`);
        const babelRcWriteMessage = abstractVinylVerboseMsg(path.join(tmpFolder, '.babelrc'), true);
        expect(alignedOuput).to.have.string(babelRcWriteMessage);
        expect(alignedOuput).to.have.string(`deleting tmp directory ${tmpFolder}`);
        const distFilePath = path.join(
          helper.scopes.localPath,
          'components',
          'comp',
          'my-comp',
          'dist',
          'objRestSpread.js'
        );
        const distContent = fs.readFileSync(distFilePath).toString();
        expect(distContent).to.have.string(
          'var _extends=Object.assign||function(target){for(var i=1;i<arguments.length;i++){var source=arguments[i];for(var key in source){if(Object.prototype.hasOwnProperty.call(source,key)){target[key]=source[key]}}}return target};var g=5;var x={a:"a",b:"c"};var y={c:"c"};var z=_extends({},x,y);'
        );
      });
      describe('testing components', () => {
        describe('with success tests', () => {
          let output;
          let alignedOuput;
          before(() => {
            output = helper.command.testComponentWithOptions('comp/my-comp', { v: '' });
            alignedOuput = GeneralHelper.alignOutput(output);
          });
          it('should show tests passed', () => {
            expect(output).to.have.string('tests passed');
            expect(output).to.have.string('total duration');
            expect(output).to.have.string('✔ group of passed tests');
          });
          // This was skipped as part of the binary branch since we move the bit test to run inside bit
          // and we expect a valid json to return from the command.
          // See worker.js and search for "const VERBOSE = false" for more information
          it.skip('should write config files to tmp directory', () => {
            const tmpFolder = path.join(helper.scopes.localPath, componentFolder, BIT_WORKSPACE_TMP_DIRNAME);
            const writingStr = `writing config files to ${tmpFolder}`;
            // Since the output comes from console.log it's with \n also in windows
            const splittedAlignedOutput = alignedOuput.split('\n');
            // don't use regex because of windows problems
            const writingCount = splittedAlignedOutput.filter(line => line === writingStr).length;
            // There should be 2 occurrences - one for the compiler and one for the tester
            expect(writingCount).to.equal(2);
            const deletingStr = `deleting tmp directory ${tmpFolder}`;
            const deletingCount = splittedAlignedOutput.filter(line => line === deletingStr).length;
            expect(deletingCount).to.equal(2);
            const babelRcWriteMessage = abstractVinylVerboseMsg(path.join(tmpFolder, '.babelrc'), true);
            const mochaOptsWriteMessage = abstractVinylVerboseMsg(path.join(tmpFolder, 'mocha-config.opts'), true);
            expect(alignedOuput).to.have.string(babelRcWriteMessage);
            expect(alignedOuput).to.have.string(mochaOptsWriteMessage);
          });
        });
        describe('with failing tests', () => {
          before(() => {
            helper.fs.createFile(componentFolder, 'fail.spec.js', fixtures.failTest);
            const failSpecPath = path.join(componentFolder, 'fail.spec.js');
            helper.command.addComponentAllowFiles(failSpecPath, { i: 'comp/my-comp', t: failSpecPath });
          });
          describe('with default fork level', () => {
            it('should show results without define fork level', () => {
              let output;
              let statusCode;
              try {
                helper.command.testComponent('comp/my-comp');
              } catch (err) {
                output = err.stdout.toString();
                statusCode = err.status;
              }
              expect(statusCode).to.not.equal(0);
              expect(output).to.have.string('tests failed');
              expect(output).to.have.string('✔ group of passed tests');
              expect(output).to.have.string('✖ group of failed tests');
            });
            it('should show results when there is exception on a test file', () => {
              helper.fs.createFile(componentFolder, 'exception.spec.js', fixtures.exceptionTest);
              const exceptionSpecPath = path.join(componentFolder, 'exception.spec.js');

              let output;
              try {
                helper.command.addComponentAllowFiles(exceptionSpecPath, { i: 'comp/my-comp', t: exceptionSpecPath });
                helper.command.testComponent('comp/my-comp');
              } catch (e) {
                output = e.message;
              }
              expect(output).to.have.string('bit failed to test');
              expect(output).to.have.string('comp/my-comp@0.0.1 with the following exception:');
              expect(output).to.have.string('exception during test file');
            });
          });
        });
      });
      describe('eject conf', () => {
        let fullComponentFolder;
        let bitJsonPath;
        before(() => {
          helper.scopeHelper.getClonedLocalScope(importedScopeBeforeChanges);
          fullComponentFolder = path.join(helper.scopes.localPath, componentFolder);
        });
        describe('negative tests', () => {
          it('should show error if the component id does not exist', () => {
            const error = new MissingBitMapComponent('fake/comp');
            // @ts-ignore AUTO-ADDED-AFTER-MIGRATION-PLEASE-FIX!
            const ejectFunc = () => helper.command.ejectConf('fake/comp');
            helper.general.expectToThrow(ejectFunc, error);
          });
        });
        describe('without path provided', () => {
          before(() => {
            helper.scopeHelper.getClonedLocalScope(importedScopeBeforeChanges);
            bitJsonPath = path.join(fullComponentFolder, 'bit.json');
            helper.command.ejectConf('comp/my-comp');
          });
          it('should write the bit.json to the component folder', () => {
            expect(bitJsonPath).to.be.a.file();
          });
        });
      });
      describe('inject conf', () => {
        before(() => {
          helper.scopeHelper.getClonedLocalScope(importedScopeBeforeChanges);
        });
        describe('negative tests', () => {
          it('should show error if the component id does not exist', () => {
            const error = new MissingBitMapComponent('fake/comp');
            // @ts-ignore AUTO-ADDED-AFTER-MIGRATION-PLEASE-FIX!
            const injectFunc = () => helper.command.injectConf('fake/comp');
            helper.general.expectToThrow(injectFunc, error);
          });
          // @todo: this has been skipped temporarily since the change of overriding envs via package.json, see PR #1576
          it.skip('should show error if the component was not ejected before', () => {
            const error = new InjectNonEjected();
            // @ts-ignore AUTO-ADDED-AFTER-MIGRATION-PLEASE-FIX!
            const injectFunc = () => helper.command.injectConf('comp/my-comp');
            helper.general.expectToThrow(injectFunc, error);
          });
        });
      });
    });

    describe('with ejecting (--conf)', () => {
      let fullComponentFolder;
      let bitJsonPath;

      describe('with default ejectedEnvsDirectory', () => {
        before(() => {
          helper.scopeHelper.reInitLocalScope();
          helper.scopeHelper.addRemoteScope();
          helper.scopeHelper.addRemoteEnvironment();
          helper.command.importComponentWithOptions('comp/my-comp', { '-conf': '' });
          importedScopeBeforeChanges = helper.scopeHelper.cloneLocalScope();
          fullComponentFolder = path.join(helper.scopes.localPath, componentFolder);
          bitJsonPath = path.join(fullComponentFolder, 'bit.json');
        });
        it('should store the files under DEFAULT_EJECTED_ENVS_DIR_PATH', () => {
          expect(bitJsonPath).to.be.file();
        });
        it('should build the component successfully', () => {
          // Changing the component to make sure we really run a rebuild and not taking the dist from the models
          helper.fs.createFile(componentFolder, 'objRestSpread.js', fixtures.objectRestSpreadWithChange);
          const output = helper.command.build('comp/my-comp');
          expect(output).to.have.string(path.join('dist', 'objRestSpread.js.map'));
          expect(output).to.have.string(path.join('dist', 'objRestSpread.js'));
          const distFilePath = path.join(
            helper.scopes.localPath,
            'components',
            'comp',
            'my-comp',
            'dist',
            'objRestSpread.js'
          );
          const distContent = fs.readFileSync(distFilePath).toString();
          expect(distContent).to.have.string(
            'var _extends=Object.assign||function(target){for(var i=1;i<arguments.length;i++){var source=arguments[i];for(var key in source){if(Object.prototype.hasOwnProperty.call(source,key)){target[key]=source[key]}}}return target};var g=5;var x={a:"a",b:"c"};var y={c:"c"};var z=_extends({},x,y);'
          );
        });
        describe('testing components', () => {
          describe('with success tests', () => {
            it('should show tests passed', () => {
              const output = helper.command.testComponent('comp/my-comp');
              expect(output).to.have.string('tests passed');
              expect(output).to.have.string('total duration');
              expect(output).to.have.string('✔ group of passed tests');
            });
          });
          describe('with failing tests', () => {
            before(() => {
              helper.scopeHelper.getClonedLocalScope(importedScopeBeforeChanges);
              helper.fs.createFile(componentFolder, 'fail.spec.js', fixtures.failTest);
              const failSpecPath = path.join(componentFolder, 'fail.spec.js');
              helper.command.addComponentAllowFiles(failSpecPath, { i: 'comp/my-comp', t: failSpecPath });
            });
            describe('with default fork level', () => {
              it('should show results without define fork level', () => {
                let output;
                let statusCode;
                try {
                  helper.command.testComponent('comp/my-comp');
                } catch (err) {
                  output = err.stdout.toString();
                  statusCode = err.status;
                }
                expect(statusCode).to.not.equal(0);
                expect(output).to.have.string('tests failed');
                expect(output).to.have.string('✔ group of passed tests');
                expect(output).to.have.string('✖ group of failed tests');
              });
              it('should show results when there is exception on a test file', () => {
                helper.fs.createFile(componentFolder, 'exception.spec.js', fixtures.exceptionTest);
                const exceptionSpecPath = path.join(componentFolder, 'exception.spec.js');
                helper.command.addComponentAllowFiles(exceptionSpecPath, { i: 'comp/my-comp', t: exceptionSpecPath });
                let output;
                try {
                  helper.command.testComponent('comp/my-comp');
                } catch (e) {
                  output = e.message;
                }
                expect(output).to.have.string('bit failed to test');
                expect(output).to.have.string('comp/my-comp@0.0.1 with the following exception:');
                expect(output).to.have.string('exception during test file');
              });
            });
          });
        });
        describe('dynamic config as raw config', () => {
          let bitJson;
          before(() => {
            helper.scopeHelper.getClonedLocalScope(importedScopeBeforeChanges);
            bitJson = helper.bitJson.read(fullComponentFolder);
          });
          it('should write the compiler dynamic config as raw config', () => {
            const env = helper.bitJson.getEnvByType(bitJson, COMPILER_ENV_TYPE);
            expect(env.rawConfig).to.include(envConfigOriginal);
          });
          it('should write the tester dynamic config as raw config', () => {
            const env = helper.bitJson.getEnvByType(bitJson, TESTER_ENV_TYPE);
            expect(env.rawConfig).to.include(envConfigOriginal);
          });
        });
        describe('attach - detach envs', () => {
          let compId;
          let componentModel;
          before(() => {
            compId = `${helper.scopes.remote}/comp/my-comp@0.0.2`;
            helper.scopeHelper.getClonedLocalScope(importedScopeBeforeChanges);
          });
          describe('changing envs of imported component', () => {
            before(() => {
              helper.bitJson.addToRawConfigOfEnv(fullComponentFolder, 'a', 'compiler', COMPILER_ENV_TYPE);
              helper.bitJson.addToRawConfigOfEnv(fullComponentFolder, 'a', 'tester', TESTER_ENV_TYPE);
              helper.command.tagAllComponents();
              componentModel = helper.command.catComponent(compId);
            });
            it('should save the new config into the model', () => {
              expect(componentModel.compiler.config).to.include(compilerConfigChanged);
              expect(componentModel.tester.config).to.include(testerConfigChanged);
            });
            it('should not show the component as modified', () => {
              const statusOutput = helper.command.status();
              expect(statusOutput).to.not.have.string('modified components');
            });
          });
          // this functionality won't work anymore. we might add it later by an extension
          // describe.skip('attach imported component', () => {
          //   let output;
          //   let compilerModel;
          //   let testerModel;
          //   before(() => {
          //     helper.scopeHelper.getClonedLocalScope(importedScopeBeforeChanges);
          //     output = helper.envsAttach(['comp/my-comp'], { c: '', t: '' });
          //     const mockEnvs = {
          //       compiler: {
          //         [`${helper.scopes.envScope}/compilers/new-babel@0.0.1`]: {
          //           rawConfig: {
          //             a: 'my-compiler',
          //             valToDynamic: 'dyanamicValue'
          //           }
          //         }
          //       },
          //       tester: {
          //         [`${helper.scopes.envScope}/testers/new-mocha@0.0.1`]: {
          //           rawConfig: {
          //             a: 'my-tester',
          //             valToDynamic: 'dyanamicValue'
          //           }
          //         }
          //       }
          //     };
          //     helper.bitJson.addKeyValToBitJson(undefined, 'env', mockEnvs);
          //     componentModel = helper.command.showComponentParsed('comp/my-comp');
          //     compilerModel = componentModel.compiler;
          //     testerModel = componentModel.tester;
          //     compId = `${helper.scopes.remoteScope}/comp/my-comp@0.0.1`;
          //     const bitmap = helper.bitMap.readBitMap();
          //     componentMap = bitmap[compId];
          //   });
          //   it('should print to output the attached components', () => {
          //     expect(output).to.have.string('the following components has been attached to the workspace environments');
          //     expect(output).to.have.string('comp/my-comp');
          //   });
          //   it('should show error if trying to eject config if the component is bound to the workspace config', () => {
          //     const error = new EjectBoundToWorkspace();
          //     const ejectFunc = () => helper.command.ejectConf('comp/my-comp');
          //     helper.general.expectToThrow(ejectFunc, error);
          //   });
          //   it('should load the compiler from workspace bit.json after attach compiler back', () => {
          //     expect(compilerModel.config).to.include({
          //       a: 'my-compiler',
          //       valToDynamic: 'dyanamicValue'
          //     });
          //   });
          //   it('should load the tester from workspace bit.json after attach tester back', () => {
          //     expect(testerModel.config).to.include({
          //       a: 'my-tester',
          //       valToDynamic: 'dyanamicValue'
          //     });
          //   });
          //   it('should mark the compiler as not detached in .bitmap if the compiler is attached', () => {
          //     expect(componentMap.detachedCompiler).to.be.false;
          //   });
          //   it('should mark the tester as not detached in .bitmap if the tester is attached', () => {
          //     expect(componentMap.detachedTester).to.be.false;
          //   });
          //   describe('tagging attached imported component', () => {
          //     before(() => {
          //       helper.fs.createFile(componentFolder, 'objRestSpread.js', 'const g = 5;');
          //       helper.scopeHelper.addRemoteEnvironment();
          //       helper.command.tagAllComponents();
          //       compId = `${helper.scopes.remoteScope}/comp/my-comp@0.0.2`;
          //       componentModel = helper.command.catComponent(compId);
          //     });
          //     it('should mark the compiler as detached in the models since it was changed', () => {
          //       expect(componentModel.detachedCompiler).to.be.true;
          //     });
          //     it('should mark the tester as detached in the models since it was changed', () => {
          //       expect(componentModel.detachedTester).to.be.true;
          //     });
          //   });
          // });
        });
        describe('change envs config', () => {
          beforeEach(() => {
            // Restore to clean state of the scope
            helper.scopeHelper.getClonedLocalScope(importedScopeBeforeChanges);
          });
          it('should show the component as modified if compiler config has been changed', () => {
            helper.bitJson.addToRawConfigOfEnv(fullComponentFolder, 'a', 'compiler', COMPILER_ENV_TYPE);
            const statusOutput = helper.command.status();
            expect(statusOutput).to.have.string('modified components');
            expect(statusOutput).to.have.string('comp/my-comp ... ok');

            const diffOutput = helper.command.diff('comp/my-comp');
            expect(diffOutput).to.have.string('- "a": "b"');
            expect(diffOutput).to.have.string('+ "a": "compiler"');
          });
          it('should show the component as modified if tester config has been changed', () => {
            helper.bitJson.addToRawConfigOfEnv(fullComponentFolder, 'a', 'tester', TESTER_ENV_TYPE);
            const statusOutput = helper.command.status();
            expect(statusOutput).to.have.string('modified components');
            expect(statusOutput).to.have.string('comp/my-comp ... ok');
          });
        });
<<<<<<< HEAD
=======
        describe('change envs files', () => {
          describe('change a compiler file', () => {
            let compilerFile;
            before(() => {
              compilerFile = path.join(helper.scopes.localPath, compilerFilesFolder, '.babelrc');
              helper.scopeHelper.getClonedLocalScope(importedScopeBeforeChanges);
              helper.fs.createFile(compilerFilesFolder, '.babelrc', '{"some": "thing"}');
            });
            it('should show the component as modified', () => {
              const statusOutput = helper.command.status();
              expect(statusOutput).to.have.string('modified components');
              expect(statusOutput).to.have.string('comp/my-comp ... ok');
            });
            describe('running eject-conf without --force flag', () => {
              let output;
              before(() => {
                output = helper.general.runWithTryCatch('bit inject-conf comp/my-comp');
              });
              it('should throw an error', () => {
                expect(output).to.have.string('unable to inject-conf');
              });
              it('should not delete the configuration file', () => {
                expect(compilerFile).to.be.a.file();
              });
            });
            describe('running eject-conf with --force flag', () => {
              let output;
              before(() => {
                // @ts-ignore AUTO-ADDED-AFTER-MIGRATION-PLEASE-FIX!
                output = helper.command.injectConf('comp/my-comp --force');
              });
              it('should show a success message', () => {
                expect(output).to.have.string('successfully injected');
              });
              it('should delete the configuration file', () => {
                expect(compilerFile).to.not.be.a.path();
              });
            });
          });
          describe('rename a compiler file', () => {
            before(() => {
              helper.scopeHelper.getClonedLocalScope(importedScopeBeforeChanges);
              fs.moveSync(path.join(fullComponentFolder, '.babelrc'), path.join(fullComponentFolder, '.babelrc2'));
              helper.bitJson.addFileToEnv(fullComponentFolder, '.babelrc', './.babelrc2', COMPILER_ENV_TYPE);
            });
            it('should show the component as modified', () => {
              const statusOutput = helper.command.status();
              expect(statusOutput).to.have.string('modified components');
              expect(statusOutput).to.have.string('comp/my-comp ... ok');
            });
            it('bit-diff should show the changes', () => {
              const diffOutput = helper.command.diff('comp/my-comp');
              expect(diffOutput).to.have.string('- [ .babelrc => .babelrc ]');
              expect(diffOutput).to.have.string('+ [ .babelrc => .babelrc2 ]');
            });
          });
          describe('change a tester file', () => {
            before(() => {
              helper.scopeHelper.getClonedLocalScope(importedScopeBeforeChanges);
              helper.fs.createFile(testerFilesFolder, 'mocha-config.opts', 'something');
            });
            it('should show the component as modified', () => {
              const statusOutput = helper.command.status();
              expect(statusOutput).to.have.string('modified components');
              expect(statusOutput).to.have.string('comp/my-comp ... ok');
            });
          });
        });
      });
      describe('with custom ejectedEnvsDirectory', () => {
        const ejectedEnvsDirectory = 'custom-envs-config';
        let envFilesFolder;
        let envFilesFullFolder;
        let compilerFilesFolder;
        let compilerFilesFullFolder;
        let testerFilesFolder;
        let testerFilesFullFolder;
        before(() => {
          envFilesFolder = path.join(ejectedEnvsDirectory);
          envFilesFullFolder = path.join(helper.scopes.localPath, envFilesFolder);
          compilerFilesFolder = path.join(envFilesFolder, COMPILER_ENV_TYPE);
          compilerFilesFullFolder = path.join(envFilesFullFolder, COMPILER_ENV_TYPE);
          testerFilesFolder = path.join(envFilesFolder, TESTER_ENV_TYPE);
          testerFilesFullFolder = path.join(envFilesFullFolder, TESTER_ENV_TYPE);

          helper.scopeHelper.reInitLocalScope();
          helper.scopeHelper.addRemoteScope();
          helper.scopeHelper.addRemoteEnvironment();
          helper.bitJson.addKeyVal(
            helper.scopes.localPath,
            'ejectedEnvsDirectory',
            `${ejectedEnvsDirectory}/{ENV_TYPE}`
          );
          helper.command.importComponentWithOptions('comp/my-comp', { '-conf': '' });
          fullComponentFolder = path.join(helper.scopes.localPath, 'components', 'comp', 'my-comp');
          bitJsonPath = path.join(fullComponentFolder, 'bit.json');
          importedScopeBeforeChanges = helper.scopeHelper.cloneLocalScope();
        });
        it('should store the files under the custom directory', () => {
          bitJsonPath = path.join(envFilesFullFolder, 'bit.json');
          expect(bitJsonPath).to.be.file();
          const babelrcPath = path.join(compilerFilesFullFolder, '.babelrc');
          expect(babelrcPath).to.be.file();
          const mochaConfig = path.join(testerFilesFullFolder, 'mocha-config.opts');
          expect(mochaConfig).to.be.file();
        });
        // @todo: this has been skipped temporarily since the change of overriding envs via package.json, see PR #1576
        it.skip('should build the component successfully', () => {
          // Chaning the component to make sure we really run a rebuild and not taking the dist from the models
          helper.scopeHelper.getClonedLocalScope(importedScopeBeforeChanges);
          helper.fs.createFile(componentFolder, 'objRestSpread.js', fixtures.objectRestSpreadWithChange);
          const output = helper.command.build('comp/my-comp');
          expect(output).to.have.string(path.join('dist', 'objRestSpread.js.map'));
          expect(output).to.have.string(path.join('dist', 'objRestSpread.js'));
          const distFilePath = path.join(
            helper.scopes.localPath,
            'components',
            'comp',
            'my-comp',
            'dist',
            'objRestSpread.js'
          );
          const distContent = fs.readFileSync(distFilePath).toString();
          expect(distContent).to.have.string(
            'var _extends=Object.assign||function(target){for(var i=1;i<arguments.length;i++){var source=arguments[i];for(var key in source){if(Object.prototype.hasOwnProperty.call(source,key)){target[key]=source[key]}}}return target};var g=5;var x={a:"a",b:"c"};var y={c:"c"};var z=_extends({},x,y);'
          );
        });
        describe.skip('deleting the custom config directory', () => {
          before(() => {
            helper.scopeHelper.getClonedLocalScope(importedScopeBeforeChanges);
            helper.fs.deletePath(envFilesFolder);
          });
          it('bit status should not throw an error', () => {
            const statusFunc = () => helper.command.status();
            expect(statusFunc).not.to.throw();
          });
        });
        describe('a file added to ejectedEnvsDirectory', () => {
          before(() => {
            helper.scopeHelper.getClonedLocalScope(importedScopeBeforeChanges);
            helper.fs.createFile(
              compilerFilesFolder,
              'someFile.js',
              JSON.stringify({ someConfKey: 'someConfVal' }, null, 2)
            );
            helper.fs.createFile(
              testerFilesFolder,
              'someFile.js',
              JSON.stringify({ someConfKey: 'someConfVal' }, null, 2)
            );
          });
          // @todo: this has been skipped temporarily since the change of overriding envs via package.json, see PR #1576
          it.skip('should not show the component as modified', () => {
            helper.command.expectStatusToBeClean();
          });
        });
        describe('change envs files', () => {
          beforeEach(() => {
            // Restore to clean state of the scope
            helper.scopeHelper.getClonedLocalScope(importedScopeBeforeChanges);

            envFilesFolder = ejectedEnvsDirectory;
            envFilesFullFolder = path.join(helper.scopes.localPath, envFilesFolder);
            compilerFilesFolder = path.join(envFilesFolder, COMPILER_ENV_TYPE);
            testerFilesFolder = path.join(envFilesFolder, TESTER_ENV_TYPE);
          });
          it('should show the component as modified if compiler file has been changed', () => {
            helper.fs.createFile(compilerFilesFolder, '.babelrc', '{"some": "thing"}');
            const statusOutput = helper.command.status();
            expect(statusOutput).to.have.string('modified components');
            expect(statusOutput).to.have.string('comp/my-comp ... ok');
          });
          it('should show the component as modified if tester file has been changed', () => {
            helper.fs.createFile(testerFilesFolder, 'mocha-config.opts', 'something');
            const statusOutput = helper.command.status();
            expect(statusOutput).to.have.string('modified components');
            expect(statusOutput).to.have.string('comp/my-comp ... ok');
          });
        });
>>>>>>> c9cf0424
      });
    });
  });
  describe('overrides dynamic packages dependencies', () => {
    before(() => {
      helper.scopeHelper.getClonedLocalScope(authorScopeBeforeExport);
      helper.bitJson.addOverrides({
        '*': {
          devDependencies: {
            'babel-preset-env': '-'
          }
        }
      });
    });
    it('overrides feature should consider the packages received from the compiler', () => {
      const comp = helper.command.showComponentParsed('comp/my-comp');
      expect(comp.devPackageDependencies).to.not.have.property('babel-preset-env');
      expect(comp.compilerPackageDependencies.devDependencies).to.not.have.property('babel-preset-env');
      expect(comp.manuallyRemovedDependencies.devDependencies).to.include('babel-preset-env');
    });
  });
  describe('overrides dynamic component dependencies', () => {
    before(() => {
      helper.scopeHelper.getClonedLocalScope(authorScopeBeforeExport);
      const compilerPath = `.bit/components/compilers/new-babel/${helper.scopes.env}/0.0.1/compiler.js`;
      const compilerFile = helper.fs.readFile(compilerPath);
      helper.fs.outputFile(
        compilerPath,
        compilerFile.replace(
          'return { devDependencies: dynamicPackageDependencies };',
          "return { devDependencies: dynamicPackageDependencies, dependencies: {'@bit/comp/my-comp2': '2.0.0'} };"
        )
      );
      helper.bitJson.addOverrides({
        '*': {
          dependencies: {
            '@bit/comp/my-comp2': '-'
          }
        }
      });
    });
    it('overrides feature should consider the packages received from the compiler', () => {
      const comp = helper.command.showComponentParsed('comp/my-comp');
      expect(comp.dependencies).to.have.lengthOf(0);
      expect(comp.compilerPackageDependencies.dependencies).to.not.have.property('@bit/comp/my-comp2');
      expect(comp.manuallyRemovedDependencies.dependencies).to.include('comp/my-comp2');
    });
  });
});

<<<<<<< HEAD
=======
describe('envs with relative paths', function() {
  this.timeout(0);
  let helper: Helper;
  before(() => {
    helper = new Helper();
  });
  before(() => {
    helper.scopeHelper.setNewLocalAndRemoteScopes();
    helper.env.importCompiler();
    const dest = path.join(helper.scopes.localPath, 'base');
    helper.fixtures.copyFixtureFile(
      path.join('compilers', 'webpack-relative', 'base', 'base.config.js'),
      'base.config.js',
      dest
    );
    helper.fixtures.copyFixtureFile(path.join('compilers', 'webpack-relative', 'dev.config.js'));
    helper.npm.addNpmPackage('webpack-merge', '4.1.4');
    helper.npm.addNpmPackage('webpack', '4.16.5');
    helper.bitJson.addFileToEnv(undefined, 'base.config.js', './base/base.config.js', 'compiler');
    helper.bitJson.addFileToEnv(undefined, 'dev.config.js', './dev.config.js', 'compiler');
    helper.fixtures.createComponentBarFoo();
    helper.fixtures.addComponentBarFoo();
  });
  after(() => {
    helper.scopeHelper.destroy();
  });
  describe('tagging the component', () => {
    before(() => {
      helper.command.tagAllComponents();
    });
    it('should save the relative paths of the compiler files', () => {
      const catComponent = helper.command.catComponent('bar/foo@latest');
      // @ts-ignore AUTO-ADDED-AFTER-MIGRATION-PLEASE-FIX!
      expect(catComponent.compiler.files).to.have.lengthOf(2);
      // @ts-ignore AUTO-ADDED-AFTER-MIGRATION-PLEASE-FIX!
      expect(catComponent.compiler.files[0].relativePath).to.equal('base/base.config.js');
      // @ts-ignore AUTO-ADDED-AFTER-MIGRATION-PLEASE-FIX!
      expect(catComponent.compiler.files[1].relativePath).to.equal('dev.config.js');
    });
    describe('exporting and importing the component with --conf', () => {
      before(() => {
        helper.command.exportAllComponents();

        helper.scopeHelper.reInitLocalScope();
        helper.scopeHelper.addRemoteScope();
        helper.command.importComponent('bar/foo --conf');
      });
      it('should write the configuration files according to their relativePaths', () => {
        expect(path.join(helper.scopes.localPath, 'components/bar/foo/base/base.config.js')).to.be.a.file();
        expect(path.join(helper.scopes.localPath, 'components/bar/foo/dev.config.js')).to.be.a.file();
      });
      it('should not show the component as modified', () => {
        helper.command.expectStatusToBeClean();
      });
    });
  });
});

>>>>>>> c9cf0424
describe('add an env with an invalid env name', function() {
  this.timeout(0);
  let helper: Helper;
  before(() => {
    helper = new Helper();
    helper.command.setFeatures('legacy-workspace-config');
  });
  let numOfObjectsBeforeTagging;
  before(() => {
    helper.scopeHelper.reInitLocalScope();
    helper.env.importDummyCompiler();
    const bitJson = helper.bitJson.read();
    bitJson.env = {
      compiler: {
        dummy: {
          // an invalid name. doesn't have a scope name.
          options: {
            file: path.join(
              helper.scopes.localPath,
              `.bit/components/compilers/dummy/${helper.scopes.env}/0.0.1/compiler.js`
            )
          }
        }
      }
    };
    helper.bitJson.write(bitJson);
    const objectFiles = helper.fs.getObjectFiles();
    numOfObjectsBeforeTagging = objectFiles.length;
    helper.fixtures.createComponentBarFoo();
    helper.fixtures.addComponentBarFoo();
  });
  after(() => {
    helper.scopeHelper.destroy();
  });
  describe('tagging the component', () => {
    let output;
    before(() => {
      output = helper.general.runWithTryCatch('bit tag -a');
    });
    it('should throw an error saying BitId is invalid', () => {
      expect(output).to.have.string('the env.name has an invalid Bit id');
    });
    it('should not save anything into the objects dir', () => {
      // see https://github.com/teambit/bit/issues/1727 for a previous bug about it
      const numOfObjectsAfterTagging = helper.fs.getObjectFiles().length;
      expect(numOfObjectsAfterTagging).to.equal(numOfObjectsBeforeTagging);
    });
  });
});<|MERGE_RESOLUTION|>--- conflicted
+++ resolved
@@ -6,13 +6,7 @@
 import EjectBoundToWorkspace from '../../src/consumer/component/exceptions/eject-bound-to-workspace';
 import EjectNoDir from '../../src/consumer/component-ops/exceptions/eject-no-dir';
 import { MissingBitMapComponent } from '../../src/consumer/bit-map/exceptions';
-<<<<<<< HEAD
 import { BIT_WORKSPACE_TMP_DIRNAME, COMPILER_ENV_TYPE, TESTER_ENV_TYPE } from '../../src/constants';
-import { statusWorkspaceIsCleanMsg } from '../../src/cli/commands/public-cmds/status-cmd';
-=======
-import InvalidConfigDir from '../../src/consumer/bit-map/exceptions/invalid-config-dir';
-import { COMPONENT_DIR, BIT_WORKSPACE_TMP_DIRNAME, COMPILER_ENV_TYPE, TESTER_ENV_TYPE } from '../../src/constants';
->>>>>>> c9cf0424
 import InjectNonEjected from '../../src/consumer/component/exceptions/inject-non-ejected';
 import { _verboseMsg as abstractVinylVerboseMsg } from '../../src/consumer/component/sources/abstract-vinyl';
 import ExtensionSchemaError from '../../src/legacy-extensions/exceptions/extension-schema-error';
@@ -906,188 +900,6 @@
             expect(statusOutput).to.have.string('comp/my-comp ... ok');
           });
         });
-<<<<<<< HEAD
-=======
-        describe('change envs files', () => {
-          describe('change a compiler file', () => {
-            let compilerFile;
-            before(() => {
-              compilerFile = path.join(helper.scopes.localPath, compilerFilesFolder, '.babelrc');
-              helper.scopeHelper.getClonedLocalScope(importedScopeBeforeChanges);
-              helper.fs.createFile(compilerFilesFolder, '.babelrc', '{"some": "thing"}');
-            });
-            it('should show the component as modified', () => {
-              const statusOutput = helper.command.status();
-              expect(statusOutput).to.have.string('modified components');
-              expect(statusOutput).to.have.string('comp/my-comp ... ok');
-            });
-            describe('running eject-conf without --force flag', () => {
-              let output;
-              before(() => {
-                output = helper.general.runWithTryCatch('bit inject-conf comp/my-comp');
-              });
-              it('should throw an error', () => {
-                expect(output).to.have.string('unable to inject-conf');
-              });
-              it('should not delete the configuration file', () => {
-                expect(compilerFile).to.be.a.file();
-              });
-            });
-            describe('running eject-conf with --force flag', () => {
-              let output;
-              before(() => {
-                // @ts-ignore AUTO-ADDED-AFTER-MIGRATION-PLEASE-FIX!
-                output = helper.command.injectConf('comp/my-comp --force');
-              });
-              it('should show a success message', () => {
-                expect(output).to.have.string('successfully injected');
-              });
-              it('should delete the configuration file', () => {
-                expect(compilerFile).to.not.be.a.path();
-              });
-            });
-          });
-          describe('rename a compiler file', () => {
-            before(() => {
-              helper.scopeHelper.getClonedLocalScope(importedScopeBeforeChanges);
-              fs.moveSync(path.join(fullComponentFolder, '.babelrc'), path.join(fullComponentFolder, '.babelrc2'));
-              helper.bitJson.addFileToEnv(fullComponentFolder, '.babelrc', './.babelrc2', COMPILER_ENV_TYPE);
-            });
-            it('should show the component as modified', () => {
-              const statusOutput = helper.command.status();
-              expect(statusOutput).to.have.string('modified components');
-              expect(statusOutput).to.have.string('comp/my-comp ... ok');
-            });
-            it('bit-diff should show the changes', () => {
-              const diffOutput = helper.command.diff('comp/my-comp');
-              expect(diffOutput).to.have.string('- [ .babelrc => .babelrc ]');
-              expect(diffOutput).to.have.string('+ [ .babelrc => .babelrc2 ]');
-            });
-          });
-          describe('change a tester file', () => {
-            before(() => {
-              helper.scopeHelper.getClonedLocalScope(importedScopeBeforeChanges);
-              helper.fs.createFile(testerFilesFolder, 'mocha-config.opts', 'something');
-            });
-            it('should show the component as modified', () => {
-              const statusOutput = helper.command.status();
-              expect(statusOutput).to.have.string('modified components');
-              expect(statusOutput).to.have.string('comp/my-comp ... ok');
-            });
-          });
-        });
-      });
-      describe('with custom ejectedEnvsDirectory', () => {
-        const ejectedEnvsDirectory = 'custom-envs-config';
-        let envFilesFolder;
-        let envFilesFullFolder;
-        let compilerFilesFolder;
-        let compilerFilesFullFolder;
-        let testerFilesFolder;
-        let testerFilesFullFolder;
-        before(() => {
-          envFilesFolder = path.join(ejectedEnvsDirectory);
-          envFilesFullFolder = path.join(helper.scopes.localPath, envFilesFolder);
-          compilerFilesFolder = path.join(envFilesFolder, COMPILER_ENV_TYPE);
-          compilerFilesFullFolder = path.join(envFilesFullFolder, COMPILER_ENV_TYPE);
-          testerFilesFolder = path.join(envFilesFolder, TESTER_ENV_TYPE);
-          testerFilesFullFolder = path.join(envFilesFullFolder, TESTER_ENV_TYPE);
-
-          helper.scopeHelper.reInitLocalScope();
-          helper.scopeHelper.addRemoteScope();
-          helper.scopeHelper.addRemoteEnvironment();
-          helper.bitJson.addKeyVal(
-            helper.scopes.localPath,
-            'ejectedEnvsDirectory',
-            `${ejectedEnvsDirectory}/{ENV_TYPE}`
-          );
-          helper.command.importComponentWithOptions('comp/my-comp', { '-conf': '' });
-          fullComponentFolder = path.join(helper.scopes.localPath, 'components', 'comp', 'my-comp');
-          bitJsonPath = path.join(fullComponentFolder, 'bit.json');
-          importedScopeBeforeChanges = helper.scopeHelper.cloneLocalScope();
-        });
-        it('should store the files under the custom directory', () => {
-          bitJsonPath = path.join(envFilesFullFolder, 'bit.json');
-          expect(bitJsonPath).to.be.file();
-          const babelrcPath = path.join(compilerFilesFullFolder, '.babelrc');
-          expect(babelrcPath).to.be.file();
-          const mochaConfig = path.join(testerFilesFullFolder, 'mocha-config.opts');
-          expect(mochaConfig).to.be.file();
-        });
-        // @todo: this has been skipped temporarily since the change of overriding envs via package.json, see PR #1576
-        it.skip('should build the component successfully', () => {
-          // Chaning the component to make sure we really run a rebuild and not taking the dist from the models
-          helper.scopeHelper.getClonedLocalScope(importedScopeBeforeChanges);
-          helper.fs.createFile(componentFolder, 'objRestSpread.js', fixtures.objectRestSpreadWithChange);
-          const output = helper.command.build('comp/my-comp');
-          expect(output).to.have.string(path.join('dist', 'objRestSpread.js.map'));
-          expect(output).to.have.string(path.join('dist', 'objRestSpread.js'));
-          const distFilePath = path.join(
-            helper.scopes.localPath,
-            'components',
-            'comp',
-            'my-comp',
-            'dist',
-            'objRestSpread.js'
-          );
-          const distContent = fs.readFileSync(distFilePath).toString();
-          expect(distContent).to.have.string(
-            'var _extends=Object.assign||function(target){for(var i=1;i<arguments.length;i++){var source=arguments[i];for(var key in source){if(Object.prototype.hasOwnProperty.call(source,key)){target[key]=source[key]}}}return target};var g=5;var x={a:"a",b:"c"};var y={c:"c"};var z=_extends({},x,y);'
-          );
-        });
-        describe.skip('deleting the custom config directory', () => {
-          before(() => {
-            helper.scopeHelper.getClonedLocalScope(importedScopeBeforeChanges);
-            helper.fs.deletePath(envFilesFolder);
-          });
-          it('bit status should not throw an error', () => {
-            const statusFunc = () => helper.command.status();
-            expect(statusFunc).not.to.throw();
-          });
-        });
-        describe('a file added to ejectedEnvsDirectory', () => {
-          before(() => {
-            helper.scopeHelper.getClonedLocalScope(importedScopeBeforeChanges);
-            helper.fs.createFile(
-              compilerFilesFolder,
-              'someFile.js',
-              JSON.stringify({ someConfKey: 'someConfVal' }, null, 2)
-            );
-            helper.fs.createFile(
-              testerFilesFolder,
-              'someFile.js',
-              JSON.stringify({ someConfKey: 'someConfVal' }, null, 2)
-            );
-          });
-          // @todo: this has been skipped temporarily since the change of overriding envs via package.json, see PR #1576
-          it.skip('should not show the component as modified', () => {
-            helper.command.expectStatusToBeClean();
-          });
-        });
-        describe('change envs files', () => {
-          beforeEach(() => {
-            // Restore to clean state of the scope
-            helper.scopeHelper.getClonedLocalScope(importedScopeBeforeChanges);
-
-            envFilesFolder = ejectedEnvsDirectory;
-            envFilesFullFolder = path.join(helper.scopes.localPath, envFilesFolder);
-            compilerFilesFolder = path.join(envFilesFolder, COMPILER_ENV_TYPE);
-            testerFilesFolder = path.join(envFilesFolder, TESTER_ENV_TYPE);
-          });
-          it('should show the component as modified if compiler file has been changed', () => {
-            helper.fs.createFile(compilerFilesFolder, '.babelrc', '{"some": "thing"}');
-            const statusOutput = helper.command.status();
-            expect(statusOutput).to.have.string('modified components');
-            expect(statusOutput).to.have.string('comp/my-comp ... ok');
-          });
-          it('should show the component as modified if tester file has been changed', () => {
-            helper.fs.createFile(testerFilesFolder, 'mocha-config.opts', 'something');
-            const statusOutput = helper.command.status();
-            expect(statusOutput).to.have.string('modified components');
-            expect(statusOutput).to.have.string('comp/my-comp ... ok');
-          });
-        });
->>>>>>> c9cf0424
       });
     });
   });
@@ -1138,67 +950,6 @@
   });
 });
 
-<<<<<<< HEAD
-=======
-describe('envs with relative paths', function() {
-  this.timeout(0);
-  let helper: Helper;
-  before(() => {
-    helper = new Helper();
-  });
-  before(() => {
-    helper.scopeHelper.setNewLocalAndRemoteScopes();
-    helper.env.importCompiler();
-    const dest = path.join(helper.scopes.localPath, 'base');
-    helper.fixtures.copyFixtureFile(
-      path.join('compilers', 'webpack-relative', 'base', 'base.config.js'),
-      'base.config.js',
-      dest
-    );
-    helper.fixtures.copyFixtureFile(path.join('compilers', 'webpack-relative', 'dev.config.js'));
-    helper.npm.addNpmPackage('webpack-merge', '4.1.4');
-    helper.npm.addNpmPackage('webpack', '4.16.5');
-    helper.bitJson.addFileToEnv(undefined, 'base.config.js', './base/base.config.js', 'compiler');
-    helper.bitJson.addFileToEnv(undefined, 'dev.config.js', './dev.config.js', 'compiler');
-    helper.fixtures.createComponentBarFoo();
-    helper.fixtures.addComponentBarFoo();
-  });
-  after(() => {
-    helper.scopeHelper.destroy();
-  });
-  describe('tagging the component', () => {
-    before(() => {
-      helper.command.tagAllComponents();
-    });
-    it('should save the relative paths of the compiler files', () => {
-      const catComponent = helper.command.catComponent('bar/foo@latest');
-      // @ts-ignore AUTO-ADDED-AFTER-MIGRATION-PLEASE-FIX!
-      expect(catComponent.compiler.files).to.have.lengthOf(2);
-      // @ts-ignore AUTO-ADDED-AFTER-MIGRATION-PLEASE-FIX!
-      expect(catComponent.compiler.files[0].relativePath).to.equal('base/base.config.js');
-      // @ts-ignore AUTO-ADDED-AFTER-MIGRATION-PLEASE-FIX!
-      expect(catComponent.compiler.files[1].relativePath).to.equal('dev.config.js');
-    });
-    describe('exporting and importing the component with --conf', () => {
-      before(() => {
-        helper.command.exportAllComponents();
-
-        helper.scopeHelper.reInitLocalScope();
-        helper.scopeHelper.addRemoteScope();
-        helper.command.importComponent('bar/foo --conf');
-      });
-      it('should write the configuration files according to their relativePaths', () => {
-        expect(path.join(helper.scopes.localPath, 'components/bar/foo/base/base.config.js')).to.be.a.file();
-        expect(path.join(helper.scopes.localPath, 'components/bar/foo/dev.config.js')).to.be.a.file();
-      });
-      it('should not show the component as modified', () => {
-        helper.command.expectStatusToBeClean();
-      });
-    });
-  });
-});
-
->>>>>>> c9cf0424
 describe('add an env with an invalid env name', function() {
   this.timeout(0);
   let helper: Helper;

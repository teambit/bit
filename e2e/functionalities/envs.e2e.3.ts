--- conflicted
+++ resolved
@@ -925,186 +925,6 @@
             expect(statusOutput).to.have.string('comp/my-comp ... ok');
           });
         });
-<<<<<<< HEAD
-=======
-        describe('change envs files', () => {
-          describe('change a compiler file', () => {
-            let compilerFile;
-            before(() => {
-              compilerFile = path.join(helper.scopes.localPath, compilerFilesFolder, '.babelrc');
-              helper.scopeHelper.getClonedLocalScope(importedScopeBeforeChanges);
-              helper.fs.createFile(compilerFilesFolder, '.babelrc', '{"some": "thing"}');
-            });
-            it('should show the component as modified', () => {
-              const statusOutput = helper.command.status();
-              expect(statusOutput).to.have.string('modified components');
-              expect(statusOutput).to.have.string('comp/my-comp ... ok');
-            });
-            describe('running eject-conf without --force flag', () => {
-              let output;
-              before(() => {
-                output = helper.general.runWithTryCatch('bit inject-conf comp/my-comp');
-              });
-              it('should throw an error', () => {
-                expect(output).to.have.string('unable to inject-conf');
-              });
-              it('should not delete the configuration file', () => {
-                expect(compilerFile).to.be.a.file();
-              });
-            });
-            describe('running eject-conf with --force flag', () => {
-              let output;
-              before(() => {
-                // @ts-ignore AUTO-ADDED-AFTER-MIGRATION-PLEASE-FIX!
-                output = helper.command.injectConf('comp/my-comp --force');
-              });
-              it('should show a success message', () => {
-                expect(output).to.have.string('successfully injected');
-              });
-              it('should delete the configuration file', () => {
-                expect(compilerFile).to.not.be.a.path();
-              });
-            });
-          });
-          describe('rename a compiler file', () => {
-            before(() => {
-              helper.scopeHelper.getClonedLocalScope(importedScopeBeforeChanges);
-              fs.moveSync(path.join(fullComponentFolder, '.babelrc'), path.join(fullComponentFolder, '.babelrc2'));
-              helper.bitJson.addFileToEnv(fullComponentFolder, '.babelrc', './.babelrc2', COMPILER_ENV_TYPE);
-            });
-            it('should show the component as modified', () => {
-              const statusOutput = helper.command.status();
-              expect(statusOutput).to.have.string('modified components');
-              expect(statusOutput).to.have.string('comp/my-comp ... ok');
-            });
-            it('bit-diff should show the changes', () => {
-              const diffOutput = helper.command.diff('comp/my-comp');
-              expect(diffOutput).to.have.string('- [ .babelrc => .babelrc ]');
-              expect(diffOutput).to.have.string('+ [ .babelrc => .babelrc2 ]');
-            });
-          });
-          describe('change a tester file', () => {
-            before(() => {
-              helper.scopeHelper.getClonedLocalScope(importedScopeBeforeChanges);
-              helper.fs.createFile(testerFilesFolder, 'mocha-config.opts', 'something');
-            });
-            it('should show the component as modified', () => {
-              const statusOutput = helper.command.status();
-              expect(statusOutput).to.have.string('modified components');
-              expect(statusOutput).to.have.string('comp/my-comp ... ok');
-            });
-          });
-        });
-      });
-      describe('with custom ejectedEnvsDirectory', () => {
-        const ejectedEnvsDirectory = 'custom-envs-config';
-        let envFilesFolder;
-        let envFilesFullFolder;
-        let compilerFilesFolder;
-        let compilerFilesFullFolder;
-        let testerFilesFolder;
-        let testerFilesFullFolder;
-        before(() => {
-          envFilesFolder = path.join(ejectedEnvsDirectory);
-          envFilesFullFolder = path.join(helper.scopes.localPath, envFilesFolder);
-          compilerFilesFolder = path.join(envFilesFolder, COMPILER_ENV_TYPE);
-          compilerFilesFullFolder = path.join(envFilesFullFolder, COMPILER_ENV_TYPE);
-          testerFilesFolder = path.join(envFilesFolder, TESTER_ENV_TYPE);
-          testerFilesFullFolder = path.join(envFilesFullFolder, TESTER_ENV_TYPE);
-
-          helper.scopeHelper.reInitLocalScope();
-          helper.scopeHelper.addRemoteScope();
-          helper.scopeHelper.addRemoteEnvironment();
-          helper.bitJson.addKeyVal('ejectedEnvsDirectory', `${ejectedEnvsDirectory}/{ENV_TYPE}`);
-          helper.command.importComponentWithOptions('comp/my-comp', { '-conf': '' });
-          fullComponentFolder = path.join(helper.scopes.localPath, 'components', 'comp', 'my-comp');
-          bitJsonPath = path.join(fullComponentFolder, 'bit.json');
-          importedScopeBeforeChanges = helper.scopeHelper.cloneLocalScope();
-        });
-        it('should store the files under the custom directory', () => {
-          bitJsonPath = path.join(envFilesFullFolder, 'bit.json');
-          expect(bitJsonPath).to.be.file();
-          const babelrcPath = path.join(compilerFilesFullFolder, '.babelrc');
-          expect(babelrcPath).to.be.file();
-          const mochaConfig = path.join(testerFilesFullFolder, 'mocha-config.opts');
-          expect(mochaConfig).to.be.file();
-        });
-        // @todo: this has been skipped temporarily since the change of overriding envs via package.json, see PR #1576
-        it.skip('should build the component successfully', () => {
-          // Chaning the component to make sure we really run a rebuild and not taking the dist from the models
-          helper.scopeHelper.getClonedLocalScope(importedScopeBeforeChanges);
-          helper.fs.createFile(componentFolder, 'objRestSpread.js', fixtures.objectRestSpreadWithChange);
-          const output = helper.command.build('comp/my-comp');
-          expect(output).to.have.string(path.join('dist', 'objRestSpread.js.map'));
-          expect(output).to.have.string(path.join('dist', 'objRestSpread.js'));
-          const distFilePath = path.join(
-            helper.scopes.localPath,
-            'components',
-            'comp',
-            'my-comp',
-            'dist',
-            'objRestSpread.js'
-          );
-          const distContent = fs.readFileSync(distFilePath).toString();
-          expect(distContent).to.have.string(
-            'var _extends=Object.assign||function(target){for(var i=1;i<arguments.length;i++){var source=arguments[i];for(var key in source){if(Object.prototype.hasOwnProperty.call(source,key)){target[key]=source[key]}}}return target};var g=5;var x={a:"a",b:"c"};var y={c:"c"};var z=_extends({},x,y);'
-          );
-        });
-        describe.skip('deleting the custom config directory', () => {
-          before(() => {
-            helper.scopeHelper.getClonedLocalScope(importedScopeBeforeChanges);
-            helper.fs.deletePath(envFilesFolder);
-          });
-          it('bit status should not throw an error', () => {
-            const statusFunc = () => helper.command.status();
-            expect(statusFunc).not.to.throw();
-          });
-        });
-        describe('a file added to ejectedEnvsDirectory', () => {
-          before(() => {
-            helper.scopeHelper.getClonedLocalScope(importedScopeBeforeChanges);
-            helper.fs.createFile(
-              compilerFilesFolder,
-              'someFile.js',
-              JSON.stringify({ someConfKey: 'someConfVal' }, null, 2)
-            );
-            helper.fs.createFile(
-              testerFilesFolder,
-              'someFile.js',
-              JSON.stringify({ someConfKey: 'someConfVal' }, null, 2)
-            );
-          });
-          // @todo: this has been skipped temporarily since the change of overriding envs via package.json, see PR #1576
-          it.skip('should not show the component as modified', () => {
-            const statusOutput = helper.command.status();
-            expect(statusOutput).to.have.string(statusWorkspaceIsCleanMsg);
-            expect(statusOutput).to.not.have.string('modified');
-          });
-        });
-        describe('change envs files', () => {
-          beforeEach(() => {
-            // Restore to clean state of the scope
-            helper.scopeHelper.getClonedLocalScope(importedScopeBeforeChanges);
-
-            envFilesFolder = ejectedEnvsDirectory;
-            envFilesFullFolder = path.join(helper.scopes.localPath, envFilesFolder);
-            compilerFilesFolder = path.join(envFilesFolder, COMPILER_ENV_TYPE);
-            testerFilesFolder = path.join(envFilesFolder, TESTER_ENV_TYPE);
-          });
-          it('should show the component as modified if compiler file has been changed', () => {
-            helper.fs.createFile(compilerFilesFolder, '.babelrc', '{"some": "thing"}');
-            const statusOutput = helper.command.status();
-            expect(statusOutput).to.have.string('modified components');
-            expect(statusOutput).to.have.string('comp/my-comp ... ok');
-          });
-          it('should show the component as modified if tester file has been changed', () => {
-            helper.fs.createFile(testerFilesFolder, 'mocha-config.opts', 'something');
-            const statusOutput = helper.command.status();
-            expect(statusOutput).to.have.string('modified components');
-            expect(statusOutput).to.have.string('comp/my-comp ... ok');
-          });
-        });
->>>>>>> 5e3fdc6f
       });
     });
   });

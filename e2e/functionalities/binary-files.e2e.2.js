import path from 'path';
import fs from 'fs-extra';
import glob from 'glob';
import chai, { expect } from 'chai';
import Helper from '../../src/e2e-helper/e2e-helper';
import { statusWorkspaceIsCleanMsg } from '../../src/cli/commands/public-cmds/status-cmd';
import NpmCiRegistry, { supportNpmCiRegistryTesting } from '../npm-ci-registry';
import { AUTO_GENERATED_STAMP } from '../../src/constants';

chai.use(require('chai-fs'));

describe('binary files', function () {
  this.timeout(0);
  let helper = new Helper();
  after(() => {
    helper.scopeHelper.destroy();
  });
  describe('exporting a PNG file in addition to a .js file', () => {
    let pngSize;
    let destPngFile;
    before(() => {
      helper.scopeHelper.setNewLocalAndRemoteScopes();
      helper.fixtures.createComponentBarFoo();
      const sourcePngFile = path.join(__dirname, '..', 'fixtures', 'png_fixture.png');
      destPngFile = path.join(helper.scopes.localPath, 'bar', 'png_fixture.png');
      fs.copySync(sourcePngFile, destPngFile);
      const stats = fs.statSync(destPngFile);
      pngSize = stats.size;
      helper.command.runCmd('bit add bar -m foo.js -i bar/foo');
      helper.command.tagAllComponents();
      helper.command.exportAllComponents();
    });
    it('should export it with no errors', () => {
      const output = helper.command.listRemoteScope();
      expect(output.includes('found 1 components')).to.be.true;
      expect(output.includes('bar/foo')).to.be.true;
    });
    describe('after importing the file', () => {
      before(() => {
        helper.command.importComponent('bar/foo');
      });
      it('the size of the binary file should not be changed', () => {
        const currentStats = fs.statSync(destPngFile);
        const currentSize = currentStats.size;
        expect(currentSize).to.equal(pngSize);
      });
    });
  });
  describe('exporting a PNG file as the only file', () => {
    let pngSize;
    let destPngFile;
    before(() => {
      helper.scopeHelper.setNewLocalAndRemoteScopes();
      const sourcePngFile = path.join(__dirname, '..', 'fixtures', 'png_fixture.png');
      destPngFile = path.join(helper.scopes.localPath, 'bar', 'png_fixture.png');
      fs.copySync(sourcePngFile, destPngFile);
      const stats = fs.statSync(destPngFile);
      pngSize = stats.size;
      helper.command.runCmd('bit add bar -m png_fixture.png -i bar/foo');
      helper.command.tagAllComponents();
      helper.command.exportAllComponents();
    });
    it('should export it with no errors', () => {
      const output = helper.command.listRemoteScope();
      expect(output.includes('found 1 components')).to.be.true;
      expect(output.includes('bar/foo')).to.be.true;
    });
    it('should not create any other file in node_modules/@bit other than the binary file itself and package.json', () => {
      const files = glob.sync(path.normalize('**/*'), {
        cwd: path.join(helper.scopes.localPath, 'node_modules/@bit'),
        nodir: true
      });
      expect(files).to.be.lengthOf(2);
      expect(files.some(f => f.includes('png_fixture.png'))).to.be.true;
      expect(files.some(f => f.includes('package.json'))).to.be.true;
    });
    it('should create the file in node_modules/@bit as a symlink after stripping sharedDir', () => {
      // notice how the path inside node_modules is png_fixture.png and not bar/png_fixture.png
      // this is because "bar" has been stripped as it's a sharedDir of this component
      const symlinkPath = path.join(
<<<<<<< HEAD
        helper.localScopePath,
        `node_modules/@bit/${helper.remoteScope}.bar.foo/png_fixture.png`
=======
        helper.scopes.localPath,
        `node_modules/@bit/${helper.scopes.remote}.bar.foo/bar/png_fixture.png`
>>>>>>> b13a7bd4
      );
      const symlinkValue = fs.readlinkSync(symlinkPath);
      expect(symlinkValue).to.have.string(path.join('bar', 'png_fixture.png'));
    });
    it('should not install a package "undefined" ', () => {
      expect(path.join(helper.scopes.localPath, 'node_modules/undefined')).to.not.be.a.path;
    });
    describe('after importing the file', () => {
      before(() => {
        helper.scopeHelper.reInitLocalScope();
        helper.scopeHelper.addRemoteScope();
        helper.command.importComponent('bar/foo');
      });
      it('the size of the binary file should not be changed', () => {
        const currentStats = fs.statSync(path.join(helper.scopes.localPath, 'components/bar/foo/png_fixture.png'));
        const currentSize = currentStats.size;
        expect(currentSize).to.equal(pngSize);
      });
      it('should generate a package.json with "main" property pointing to the binary file', () => {
        const packageJson = helper.packageJson.read(path.join(helper.scopes.localPath, 'components/bar/foo'));
        expect(packageJson.main).to.equal('png_fixture.png');
      });
    });
  });
  describe('importing a PNG file as the only file and have it as a dependency of another component', () => {
    let destPngFile;
    before(() => {
      helper.scopeHelper.setNewLocalAndRemoteScopes();
      const sourcePngFile = path.join(__dirname, '..', 'fixtures', 'png_fixture.png');
      destPngFile = path.join(helper.scopes.localPath, 'bar', 'png_fixture.png');
      fs.copySync(sourcePngFile, destPngFile);
      helper.command.runCmd('bit add bar -m png_fixture.png -i bar/png');
      const fixture = 'require("./png_fixture.png")';
      helper.fs.createFile('bar', 'foo.js', fixture);
      helper.command.addComponent('bar/foo.js', { i: 'bar/foo' });
      helper.command.tagAllComponents();
      helper.command.exportAllComponents();

      helper.scopeHelper.reInitLocalScope();
      helper.scopeHelper.addRemoteScope();
      helper.command.importComponent('bar/foo');
    });
    it('should create a symlink or copy of the dependency file inside the component dir', () => {
      const expectedDest = path.join(helper.scopes.localPath, 'components/bar/foo/png_fixture.png');
      expect(expectedDest).to.be.a.file();

      const symlinkValue = fs.readlinkSync(expectedDest);
      expect(symlinkValue).to.have.string(path.normalize('components/.dependencies/bar/png'));
      expect(symlinkValue).to.be.a.path();
    });
    it('bit-status should not show the component as modified', () => {
      const status = helper.command.status();
      expect(status).to.have.string(statusWorkspaceIsCleanMsg);
    });
  });
  describe('import a PNG file as a dependency with custom-resolve-modules', () => {
    let destPngFile;
    const npmCiRegistry = new NpmCiRegistry(helper);
    before(() => {
      helper.scopeHelper.setNewLocalAndRemoteScopes();

      npmCiRegistry.setCiScopeInBitJson();
      const bitJson = helper.bitJson.read();
      bitJson.resolveModules = { modulesDirectories: ['src'] };
      helper.bitJson.write(bitJson);

      const sourcePngFile = path.join(__dirname, '..', 'fixtures', 'png_fixture.png');
      destPngFile = path.join(helper.scopes.localPath, 'src/bar', 'png_fixture.png');
      fs.copySync(sourcePngFile, destPngFile);
      helper.command.runCmd('bit add src/bar -m png_fixture.png -i bar/png');
      const fixture = 'require("bar/png_fixture.png")';
      helper.fs.createFile('src/foo', 'foo.js', fixture);
      helper.command.addComponent('src/foo/foo.js', { i: 'bar/foo' });
      helper.command.tagAllComponents();
      helper.command.exportAllComponents();

      helper.scopeHelper.reInitLocalScope();
      helper.scopeHelper.addRemoteScope();
      helper.command.importComponent('bar/foo');
    });
    it('should create a symlink or copy of the dependency file inside the component dir', () => {
      const expectedDest = path.join(helper.scopes.localPath, 'components/bar/foo/node_modules/bar/png_fixture.png');
      expect(expectedDest).to.be.a.file();

      const symlinkValue = fs.readlinkSync(expectedDest);
      expect(symlinkValue).to.have.string(path.normalize('components/.dependencies/bar/png'));
      expect(symlinkValue).to.be.a.path();
    });
    it('bit-status should not show the component as modified', () => {
      const status = helper.command.status();
      expect(status).to.have.string(statusWorkspaceIsCleanMsg);
    });
    (supportNpmCiRegistryTesting ? describe : describe.skip)('when dependencies are saved as packages', () => {
      let barFooPath;
      let barPngPath;
      before(async () => {
        await npmCiRegistry.init();
        helper.extensions.importNpmPackExtension();
        helper.scopeHelper.removeRemoteScope();
        npmCiRegistry.publishComponent('bar/png');
        npmCiRegistry.publishComponent('bar/foo');

        helper.scopeHelper.reInitLocalScope();
        helper.command.runCmd('npm init -y');
        helper.command.runCmd(`npm install @ci/${helper.scopes.remote}.bar.foo`);

        barFooPath = path.join('node_modules/@ci', `${helper.scopes.remote}.bar.foo`);
        barPngPath = path.join('node_modules/@ci', `${helper.scopes.remote}.bar.png`);
      });
      after(() => {
        npmCiRegistry.destroy();
      });
      it('should generate .bit.postinstall.js file', () => {
        expect(path.join(helper.scopes.localPath, barFooPath, '.bit.postinstall.js')).to.be.a.file();
      });
      it('should create a symlink on node_modules pointing to the unsupported file', () => {
        const expectedDest = path.join(helper.scopes.localPath, barFooPath, 'node_modules/bar/png_fixture.png');
        expect(expectedDest).to.be.a.file();

        const symlinkValue = fs.readlinkSync(expectedDest);
        expect(symlinkValue).to.have.string(path.join(barPngPath, 'png_fixture.png'));
      });
    });
  });
  describe('import a PNG file as a dependency', () => {
    let destPngFile;
    let npmCiRegistry;
    before(() => {
      helper = new Helper();
      npmCiRegistry = new NpmCiRegistry(helper);
      helper.scopeHelper.setNewLocalAndRemoteScopes();
      npmCiRegistry.setCiScopeInBitJson();
      const sourcePngFile = path.join(__dirname, '..', 'fixtures', 'png_fixture.png');
      destPngFile = path.join(helper.scopes.localPath, 'src/bar', 'png_fixture.png');
      fs.copySync(sourcePngFile, destPngFile);
      helper.command.runCmd('bit add src/bar -m png_fixture.png -i bar/png');
      const fixture = 'require("../bar/png_fixture.png")';
      helper.fs.createFile('src/foo', 'foo.js', fixture);
      helper.command.addComponent('src/foo/foo.js', { i: 'bar/foo' });
      helper.command.tagAllComponents();
      helper.command.exportAllComponents();

      helper.scopeHelper.reInitLocalScope();
      helper.scopeHelper.addRemoteScope();
      helper.command.importComponent('bar/foo');
    });
    it('should create a symlink or copy of the dependency file inside the component dir', () => {
      const expectedDest = path.join(helper.scopes.localPath, 'components/bar/foo/bar/png_fixture.png');
      expect(expectedDest).to.be.a.file();

      const symlinkValue = fs.readlinkSync(expectedDest);
      expect(symlinkValue).to.have.string(path.normalize('components/.dependencies/bar/png'));
      expect(symlinkValue).to.be.a.path();
    });
    it('bit-status should not show the component as modified', () => {
      const status = helper.command.status();
      expect(status).to.have.string(statusWorkspaceIsCleanMsg);
    });
    (supportNpmCiRegistryTesting ? describe : describe.skip)('when dependencies are saved as packages', () => {
      let barFooPath;
      let barPngPath;
      before(async () => {
        await npmCiRegistry.init();
        helper.extensions.importNpmPackExtension();
        helper.scopeHelper.removeRemoteScope();
        npmCiRegistry.publishComponent('bar/png');
        npmCiRegistry.publishComponent('bar/foo');
        barFooPath = path.join('node_modules/@ci', `${helper.scopes.remote}.bar.foo`);
        barPngPath = path.join('node_modules/@ci', `${helper.scopes.remote}.bar.png`);
      });
      after(() => {
        npmCiRegistry.destroy();
      });
      describe('installing a component using NPM', () => {
        before(() => {
          helper.scopeHelper.reInitLocalScope();
          helper.command.runCmd('npm init -y');
          helper.command.runCmd(`npm install @ci/${helper.scopes.remote}.bar.foo`);
        });
        it('should generate .bit.postinstall.js file', () => {
          expect(path.join(helper.scopes.localPath, barFooPath, '.bit.postinstall.js')).to.be.a.file();
        });
        it('should create a symlink pointing to the package of the unsupported file', () => {
          const expectedDest = path.join(helper.scopes.localPath, barFooPath, 'bar/png_fixture.png');
          expect(expectedDest).to.be.a.file();

          const symlinkValue = fs.readlinkSync(expectedDest);
          expect(symlinkValue).to.have.string(path.join(barPngPath, 'png_fixture.png'));
        });
      });
      describe('installing a component using bit import', () => {
        before(() => {
          helper.scopeHelper.reInitLocalScope();
          npmCiRegistry.setCiScopeInBitJson();
          npmCiRegistry.setResolver();
          helper.command.importComponent('bar/foo');
        });
        it('should create a symlink pointing to the package of the unsupported file', () => {
          const barFooDir = path.join(helper.scopes.localPath, 'components/bar/foo');
          const expectedDest = path.join(barFooDir, 'bar/png_fixture.png');
          expect(expectedDest).to.be.a.file();

          const symlinkValue = fs.readlinkSync(expectedDest);
          expect(symlinkValue).to.have.string(
            path.join(barFooDir, 'node_modules/@ci', `${helper.scopes.remote}.bar.png`, 'png_fixture.png')
          );
        });
      });
    });
  });
  describe('import a PNG file as a dependency with dists', () => {
    let destPngFile;
    let npmCiRegistry;
    before(() => {
      helper = new Helper();
      npmCiRegistry = new NpmCiRegistry(helper);
      helper.scopeHelper.setNewLocalAndRemoteScopes();
      npmCiRegistry.setCiScopeInBitJson();
      const sourcePngFile = path.join(__dirname, '..', 'fixtures', 'png_fixture.png');
      destPngFile = path.join(helper.scopes.localPath, 'src/bar', 'png_fixture.png');
      fs.copySync(sourcePngFile, destPngFile);
      helper.command.runCmd('bit add src/bar -m png_fixture.png -i bar/png');
      const fixture = 'require("../bar/png_fixture.png")';
      helper.fs.createFile('src/foo', 'foo.js', fixture);
      helper.command.addComponent('src/foo/foo.js', { i: 'bar/foo' });
      helper.env.importDummyCompiler();
      helper.command.tagAllComponents();
      helper.command.exportAllComponents();

      helper.scopeHelper.reInitLocalScope();
      helper.scopeHelper.addRemoteScope();
      helper.command.importComponent('bar/foo');
    });
    it('should create a symlink or copy of the dependency file inside the component dir', () => {
      const expectedDest = path.join(helper.scopes.localPath, 'components/bar/foo/bar/png_fixture.png');
      expect(expectedDest).to.be.a.file();

      const symlinkValue = fs.readlinkSync(expectedDest);
      expect(symlinkValue).to.have.string(path.normalize('components/.dependencies/bar/png'));
      expect(symlinkValue).to.be.a.path();
    });
    it('bit-status should not show the component as modified', () => {
      const status = helper.command.status();
      expect(status).to.have.string(statusWorkspaceIsCleanMsg);
    });
    (supportNpmCiRegistryTesting ? describe : describe.skip)('when dependencies are saved as packages', () => {
      let barFooPath;
      let barPngPath;
      before(async () => {
        await npmCiRegistry.init();
        helper.extensions.importNpmPackExtension();
        helper.scopeHelper.removeRemoteScope();
        npmCiRegistry.publishComponent('bar/png');
        npmCiRegistry.publishComponent('bar/foo');

        barFooPath = path.join('node_modules/@ci', `${helper.scopes.remote}.bar.foo`);
        barPngPath = path.join('node_modules/@ci', `${helper.scopes.remote}.bar.png`);
      });
      after(() => {
        npmCiRegistry.destroy();
      });
      describe('installing a component using NPM', () => {
        before(() => {
          helper.scopeHelper.reInitLocalScope();
          helper.command.runCmd('npm init -y');
          helper.command.runCmd(`npm install @ci/${helper.scopes.remote}.bar.foo`);
        });
        it('should generate .bit.postinstall.js file', () => {
          expect(path.join(helper.scopes.localPath, barFooPath, '.bit.postinstall.js')).to.be.a.file();
        });
        it('should create a symlink pointing to the package of the unsupported file', () => {
          const expectedDest = path.join(helper.scopes.localPath, barFooPath, 'bar/png_fixture.png');
          expect(expectedDest).to.be.a.file();

          const symlinkValue = fs.readlinkSync(expectedDest);
          expect(symlinkValue).to.have.string(path.join(barPngPath, 'dist/png_fixture.png'));
        });
      });
      describe('installing a component using bit import', () => {
        before(() => {
          helper.scopeHelper.reInitLocalScope();
          npmCiRegistry.setCiScopeInBitJson();
          npmCiRegistry.setResolver();
          helper.command.importComponent('bar/foo');
        });
        it('should create a symlink pointing to the package of the unsupported file', () => {
          const barFooDir = path.join(helper.scopes.localPath, 'components/bar/foo');
          const expectedDest = path.join(barFooDir, 'bar/png_fixture.png');
          expect(expectedDest).to.be.a.file();

          const symlinkValue = fs.readlinkSync(expectedDest);
          expect(symlinkValue).to.have.string(
            path.join(barFooDir, 'node_modules/@ci', `${helper.scopes.remote}.bar.png`, 'dist/png_fixture.png')
          );
        });
        it('should create a symlink in dist dir pointing to the package of the unsupported file', () => {
          const barFooDir = path.join(helper.scopes.localPath, 'components/bar/foo');
          const expectedDest = path.join(barFooDir, 'dist/bar/png_fixture.png');
          expect(expectedDest).to.be.a.file();

          const symlinkValue = fs.readlinkSync(expectedDest);
          expect(symlinkValue).to.have.string(
            path.join(barFooDir, 'node_modules/@ci', `${helper.scopes.remote}.bar.png`, 'dist/png_fixture.png')
          );
        });
      });
    });
  });
  describe('import a PNG file as a dependency with dists and not as a main file', () => {
    let destPngFile;
    let npmCiRegistry;
    before(() => {
      helper = new Helper();
      npmCiRegistry = new NpmCiRegistry(helper);
      helper.scopeHelper.setNewLocalAndRemoteScopes();
      npmCiRegistry.setCiScopeInBitJson();
      const sourcePngFile = path.join(__dirname, '..', 'fixtures', 'png_fixture.png');
      destPngFile = path.join(helper.scopes.localPath, 'src/bar', 'png_fixture.png');
      fs.copySync(sourcePngFile, destPngFile);
      helper.fs.createFile('src/bar', 'index.js', "require('./png_fixture.png');");
      helper.command.runCmd('bit add src/bar -m index.js -i bar/png');
      const fixture = 'require("../bar/png_fixture.png")';
      helper.fs.createFile('src/foo', 'foo.js', fixture);
      helper.command.addComponent('src/foo/foo.js', { i: 'bar/foo' });
      helper.env.importDummyCompiler();
      helper.command.tagAllComponents();
      helper.command.exportAllComponents();

      helper.scopeHelper.reInitLocalScope();
      helper.scopeHelper.addRemoteScope();
      helper.command.importComponent('bar/foo');
    });
    it('should create a symlink or copy of the dependency file inside the component dir', () => {
      const expectedDest = path.join(helper.scopes.localPath, 'components/bar/foo/bar/png_fixture.png');
      expect(expectedDest).to.be.a.file();

      const symlinkValue = fs.readlinkSync(expectedDest);
      expect(symlinkValue).to.have.string(path.normalize('components/.dependencies/bar/png'));
      expect(symlinkValue).to.be.a.path();
    });
    it('bit-status should not show the component as modified', () => {
      const status = helper.command.status();
      expect(status).to.have.string(statusWorkspaceIsCleanMsg);
    });
    (supportNpmCiRegistryTesting ? describe : describe.skip)('when dependencies are saved as packages', () => {
      let barFooPath;
      let barPngPath;
      before(async () => {
        await npmCiRegistry.init();
        helper.extensions.importNpmPackExtension();
        helper.scopeHelper.removeRemoteScope();
        npmCiRegistry.publishComponent('bar/png');
        npmCiRegistry.publishComponent('bar/foo');

        barFooPath = path.join('node_modules/@ci', `${helper.scopes.remote}.bar.foo`);
        barPngPath = path.join('node_modules/@ci', `${helper.scopes.remote}.bar.png`);
      });
      after(() => {
        npmCiRegistry.destroy();
      });
      describe('installing a component using NPM', () => {
        before(() => {
          helper.scopeHelper.reInitLocalScope();
          helper.command.runCmd('npm init -y');
          helper.command.runCmd(`npm install @ci/${helper.scopes.remote}.bar.foo`);
        });
        it('should generate .bit.postinstall.js file', () => {
          expect(path.join(helper.scopes.localPath, barFooPath, '.bit.postinstall.js')).to.be.a.file();
        });
        it('should create a symlink pointing to the package of the unsupported file', () => {
          const expectedDest = path.join(helper.scopes.localPath, barFooPath, 'bar/png_fixture.png');
          expect(expectedDest).to.be.a.file();

          const symlinkValue = fs.readlinkSync(expectedDest);
          expect(symlinkValue).to.have.string(path.join(barPngPath, 'dist/png_fixture.png'));
        });
      });
      describe('installing a component using bit import', () => {
        before(() => {
          helper.scopeHelper.reInitLocalScope();
          npmCiRegistry.setCiScopeInBitJson();
          npmCiRegistry.setResolver();
          helper.command.importComponent('bar/foo');
        });
        it('should create a symlink pointing to the package of the unsupported file', () => {
          const barFooDir = path.join(helper.scopes.localPath, 'components/bar/foo');
          const expectedDest = path.join(barFooDir, 'bar/png_fixture.png');
          expect(expectedDest).to.be.a.file();

          const symlinkValue = fs.readlinkSync(expectedDest);
          expect(symlinkValue).to.have.string(
            path.join(barFooDir, 'node_modules/@ci', `${helper.scopes.remote}.bar.png`, 'dist/png_fixture.png')
          );
        });
        it('should create a symlink in dist dir pointing to the package of the unsupported file', () => {
          const barFooDir = path.join(helper.scopes.localPath, 'components/bar/foo');
          const expectedDest = path.join(barFooDir, 'dist/bar/png_fixture.png');
          expect(expectedDest).to.be.a.file();

          const symlinkValue = fs.readlinkSync(expectedDest);
          expect(symlinkValue).to.have.string(
            path.join(barFooDir, 'node_modules/@ci', `${helper.scopes.remote}.bar.png`, 'dist/png_fixture.png')
          );
        });
      });
    });
  });
  describe('export an md file with the same name as another js file with compiler (bug #1628)', () => {
    before(() => {
      helper.scopeHelper.setNewLocalAndRemoteScopes();
      helper.fs.createFile('bar', 'my-comp.md', 'some md5 content');
      helper.fs.createFile('bar', 'my-comp.js');
      helper.command.runCmd('bit add bar -m my-comp.js -i bar/foo');
      helper.command.tagAllComponents();
      helper.command.exportAllComponents();
      helper.env.importDummyCompiler();
      helper.command.tagAllComponents();
      helper.command.exportAllComponents();
    });
    it('should not overwrite the md file with an auto-generated content', () => {
      const mdContent = helper.fs.readFile('bar/my-comp.md');
      expect(mdContent).to.not.have.string(AUTO_GENERATED_STAMP);
      expect(mdContent).to.have.string('some md5 content');
    });
  });
});<|MERGE_RESOLUTION|>--- conflicted
+++ resolved
@@ -78,13 +78,8 @@
       // notice how the path inside node_modules is png_fixture.png and not bar/png_fixture.png
       // this is because "bar" has been stripped as it's a sharedDir of this component
       const symlinkPath = path.join(
-<<<<<<< HEAD
-        helper.localScopePath,
+        helper.scopes.localPath,
         `node_modules/@bit/${helper.remoteScope}.bar.foo/png_fixture.png`
-=======
-        helper.scopes.localPath,
-        `node_modules/@bit/${helper.scopes.remote}.bar.foo/bar/png_fixture.png`
->>>>>>> b13a7bd4
       );
       const symlinkValue = fs.readlinkSync(symlinkPath);
       expect(symlinkValue).to.have.string(path.join('bar', 'png_fixture.png'));

--- conflicted
+++ resolved
@@ -112,11 +112,7 @@
       const sourcePngFile = path.join(__dirname, '..', 'fixtures', 'png_fixture.png');
       destPngFile = path.join(helper.scopes.localPath, 'bar', 'png_fixture.png');
       fs.copySync(sourcePngFile, destPngFile);
-<<<<<<< HEAD
-      helper.command.runCmd('bit add bar/png_fixture.png -m png_fixture.png -i bar/png');
-=======
-      helper.command.addComponentDir('bar', { m: 'png_fixture.png', i: 'bar/png' });
->>>>>>> 30c957c9
+      helper.command.addComponent('bar/png_fixture.png', { m: 'png_fixture.png', i: 'bar/png' });
       const fixture = 'require("./png_fixture.png")';
       helper.fs.createFile('bar', 'foo.js', fixture);
       helper.command.addComponent('bar/foo.js', { i: 'bar/foo' });

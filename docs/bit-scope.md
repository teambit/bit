
# Bit Scope

## What is a Bit Scope?
Bit's Scope is one of the fundamental entities of Bit. A Scope is a dynamic codebase responsible to end-to-end management of code components.
Scopes are where components are stored, tested, built and integrate with each other.
 
The Scope's distributed nature is meant to enable teams to create scopes for every different level of abstraction inside the organization.
For example, a team in an organization may want

Each component belongs in a scope (or multiple scopes). therefore, the scope's name appears in the component's ID path (which consists of owner/scope/box/component).

<<<<<<< HEAD
# Dependency Resolution and Management
=======
## Component Store
Bit stores all components with version in a content-addressable filesystem.
This enables Bit to...

// TODO

## Dependency Management
>>>>>>> 732d23f8

Bit's dependency resolution and management was especially designed for the use code components.
Therefore, we designed its dependency management mechanism with few relevent and major constraints in mind:

1. ***Installation (import) performance*** - To make 
2. ***Predictable and deterministic*** - The same dependencies will be installed at the same exact version, anywhere and acoross every machine to avoid dependency hell and deep dependency debugging.
3. ***Component availability*** - components should be made always available 

When you build a new component, you can add as many dependencies as you need in the bit.json file.

The bit export command will ensure the component will be packaged with all its dependencies.

When bit push is issued, the new component, with all its dependencies, will all be uploaded to the scope.

Once a component is pushed to a scope, the receiving scope will try to build and test the component to ensure it is, in fact, isolated.
bit import will download the component with all of its dependencies in a single call.

#### The benefits of on-export dependency resolution.

1. Fast build time - When your application builds Bit does nothing but simply downloading a flat list of dependencies. That's it. Bit doesn’t have a dependency tree, so no need for recalculating and downloading more dependencies. This means a faster build time. 
2. Reliability - Since every component is stored with its dependencies, in a tested version to work with, you can be sure it will keep working in any new environment regardless of any changes made to its dependencies (even if deleted).
3. No duplications - Bit knows what are the exact dependencies it needs to grab, so if there are any duplications, it will simply download a single working copy. 

<<<<<<< HEAD
## Component Dependencies

As shows in the [configurating bit](configurating-bit.md) section, you can list as many code components as dependencies to your own component. Also, the versions of the dependencies will be locked, until you decide to update them. This means that wherever the component is being used, it will have the same dependencies.

## Package Dependencies

Just as you can use other Bit components as dependencies, we also understand that there's a lot of previous work that have been developed and deployed to other package managers, and code components should be able to depend on them. Bit does it by integrating to other known package source (for example - NPM). However, bit does not handle these dependencies, and will not manage them. If a code component has a package dependency defined, it will tell the user what needs to be installed. So unlike code component dependencies, you will be required to manage your external dependencies by youself. Bit will help you with letting you know what's missing, but will not interfere with your dependency resulotion process. 

# Scope CI
=======
## Scope CI
>>>>>>> 732d23f8

Bit comes with a built-in slim CI mechanism.

The CI mechanism uses Bit's [environment boilerplating](bit-component.md#component-environment) to create an ad-hock CI process for each code component. This process happens while a component is being committed to the local scope, and exported to a remote scope. 

By utilizing each component's build and test environments, Bit has the instructions for building and testing components. Also, if a component has a dependency (or even requires an external package from a known source - NPM for example), Bit will retrieve the dependencies when starting the process. This way Bit makes sure that each component is indeed isolated and encapsulated.

The reason Bit has this built-in CI engine, is that figuring out a proper CI process for packages is a hassle. It requires setting up a build server, figuring out the right scripts and maintaining everything alongside with your package itself. For large packages this makes sense, but when using micro-packages - this is a lot of work. On top of that - it's very hard to update and debug these processes, and even update, if the package itself changes the underline technology it uses (for example - changing the library used to run tests). Bit makes it to be a simple process, which is based of the fact that the environments it uses for build and test are actual code components (which Bit is desinged to manage), with a specific API (to run and get results) and an internal dependency management for other components as well as external packages. All are parts of the eco-system, which together form a CI engine for code components.

Bit forces strict rules when it get to building and testing code. If a component needs to be build to run (for example - transpile from TypeStrict to ES), and the build process fails when exporting, Bit will fail the exporting process. The same thing happens if a component has a set of tests that failed to run. This is to make sure that no breaking changes are being exported (this behavior can be overriden by using the `--force` flag when exporting components).

## Discoverability

One of the biggest problems for developers today is being able to find and reuse existing code components. Bit was created with exactly this problem in mind, so we place high importance on component discoverability.

Bit has an internal search engine capable of searching all the scopes connected to your computer. This search engine can be accessed from your CLI so you can access external resources without leaving your development environment. The search engine works by indexing components along with their documentation and querying them using fuzzy search techniques like abbreviations and stemming. This allows more flexibility when searching components, because you don’t have to remember exactly how you called your component in order to easily retrieve it. Our long-term aim is to introduce a semantic search that will allow developers to describe a component’s functionality in natural language and get the most relevant results regardless of the specific phrasing used when naming and documenting components. When we introduce semantic search, you’ll be able to use the query ‘is str’ for example, and get results where the name and documentation use different phrasings, like ‘validate string’ or ‘check string’. Another example would be 'convert string to int' which will return components like 'parse-int'.

Finally, the paradigm of keeping your code components in small packages also facilitates discoverability. Normally, while writing and maintaining packages, you need to have a README file that explains the whole project to other developers. Maintaining it means more manual work, which in many cases ends up in out-of-date information. Keeping component documentation right with the code itself means that it will always be up-to-date, accessible and easy to use. Bit search also makes sure to provide you only with the most recent version of each component.<|MERGE_RESOLUTION|>--- conflicted
+++ resolved
@@ -10,9 +10,7 @@
 
 Each component belongs in a scope (or multiple scopes). therefore, the scope's name appears in the component's ID path (which consists of owner/scope/box/component).
 
-<<<<<<< HEAD
-# Dependency Resolution and Management
-=======
+
 ## Component Store
 Bit stores all components with version in a content-addressable filesystem.
 This enables Bit to...
@@ -20,7 +18,6 @@
 // TODO
 
 ## Dependency Management
->>>>>>> 732d23f8
 
 Bit's dependency resolution and management was especially designed for the use code components.
 Therefore, we designed its dependency management mechanism with few relevent and major constraints in mind:
@@ -44,7 +41,6 @@
 2. Reliability - Since every component is stored with its dependencies, in a tested version to work with, you can be sure it will keep working in any new environment regardless of any changes made to its dependencies (even if deleted).
 3. No duplications - Bit knows what are the exact dependencies it needs to grab, so if there are any duplications, it will simply download a single working copy. 
 
-<<<<<<< HEAD
 ## Component Dependencies
 
 As shows in the [configurating bit](configurating-bit.md) section, you can list as many code components as dependencies to your own component. Also, the versions of the dependencies will be locked, until you decide to update them. This means that wherever the component is being used, it will have the same dependencies.
@@ -53,10 +49,7 @@
 
 Just as you can use other Bit components as dependencies, we also understand that there's a lot of previous work that have been developed and deployed to other package managers, and code components should be able to depend on them. Bit does it by integrating to other known package source (for example - NPM). However, bit does not handle these dependencies, and will not manage them. If a code component has a package dependency defined, it will tell the user what needs to be installed. So unlike code component dependencies, you will be required to manage your external dependencies by youself. Bit will help you with letting you know what's missing, but will not interfere with your dependency resulotion process. 
 
-# Scope CI
-=======
 ## Scope CI
->>>>>>> 732d23f8
 
 Bit comes with a built-in slim CI mechanism.
 

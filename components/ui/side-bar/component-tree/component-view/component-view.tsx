/* eslint-disable complexity */
import { ComponentTreeSlot } from '@teambit/component-tree';
import { Link, useLocation } from '@teambit/base-react.navigation.link';
import { EnvIcon } from '@teambit/envs.ui.env-icon';
import { DeprecationIcon } from '@teambit/component.ui.deprecation-icon';
import classNames from 'classnames';
import { ComponentID } from '@teambit/component-id';
import { ComponentModel } from '@teambit/component';
import { ComponentUrl } from '@teambit/component.modules.component-url';
import React, { useCallback, useContext, useEffect, useState } from 'react';
import { Tooltip } from '@teambit/design.ui.tooltip';
import { TreeContext } from '@teambit/base-ui.graph.tree.tree-context';
import { indentClass } from '@teambit/base-ui.graph.tree.indent';
import { TreeNodeProps } from '@teambit/base-ui.graph.tree.recursive-tree';
import { LanesContext } from '@teambit/lanes.hooks.use-lanes';
import { LanesModel } from '@teambit/lanes.ui.models.lanes-model';
import { getName } from '../utils/get-name';

import styles from './component-view.module.scss';

export type ComponentViewProps<Payload = any> = {
  treeNodeSlot?: ComponentTreeSlot;
  scopeName?: string;
} & TreeNodeProps<Payload>;

export function ComponentView(props: ComponentViewProps) {
  const { node, scopeName, treeNodeSlot } = props;

  let component = node.payload;

  const { onSelect } = useContext(TreeContext);
  const lanesContextModel = useContext(LanesContext);
  const lanesModel = lanesContextModel?.lanesModel;
  const [mounted, setMounted] = useState(false);

  useEffect(() => {
    setMounted(true);
    return () => {
      setMounted(false);
    };
  }, []);

  const handleClick = useCallback(
    (event: React.MouseEvent<HTMLAnchorElement, MouseEvent>) => {
      onSelect?.(node.id, event);
    },
    [onSelect, node.id]
  );

  const location = useLocation();
  const scope = { name: scopeName };

  const isMissingCompOrEnvId = !component?.id || !component?.environment?.id;

  component = component as ComponentModel;

  const envId = !isMissingCompOrEnvId ? ComponentID.fromString(component.environment?.id as string) : undefined;
  const isEnvOnCurrentLane = envId
    ? lanesModel?.isComponentOnLaneButNotOnMain(envId, false, lanesModel.viewedLane?.id)
    : false;

  const envUrl = !envId
    ? undefined
    : (isEnvOnCurrentLane &&
<<<<<<< HEAD
        lanesModel?.viewedLane?.id &&
        mounted &&
        `${window.location.origin}${LanesModel.getLaneComponentUrl(envId, lanesModel.viewedLane?.id)}`) ||
      ComponentUrl.toUrl(envId, {
        includeVersion: true,
        useLocationOrigin: mounted ? window.location.host.startsWith('localhost') : false,
      });
=======
      lanesModel?.viewedLane?.id &&
      `${window.location.origin}${LanesModel.getLaneComponentUrl(envId, lanesModel.viewedLane?.id)}`) ||
    ComponentUrl.toUrl(envId, {
      includeVersion: true,
      useLocationOrigin: !window.location.host.startsWith('localhost'),
    });
>>>>>>> 976b0362

  const envTooltip = envId ? (
    <Link
      external
      className={styles.envLink}
      href={envUrl}
      onClick={(event) => {
        // do not trigger component selection
        event.stopPropagation();
      }}
    >
      <div className={styles.componentEnvTitle}>Environment</div>
      <div>{component.environment?.id}</div>
    </Link>
  ) : null;

  const href = !isMissingCompOrEnvId
    ? lanesModel?.getLaneComponentUrlByVersion(component.id as any, lanesModel.viewedLane?.id, !scope.name)
    : undefined;

  const viewingMainCompOnLane = React.useMemo(() => {
    if (isMissingCompOrEnvId) return false;
    return (
      !component.status?.isNew &&
      !lanesModel?.viewedLane?.id.isDefault() &&
      lanesModel?.isComponentOnMainButNotOnLane(component.id as any, undefined, lanesModel?.viewedLane?.id)
    );
  }, [lanesModel?.viewedLane?.id.toString(), component.id.toString()]);

  /**
   * this covers the following use cases when matching the active component's href with location
   *
   * 1. viewing main component
   *
   *  - /<component-id>/
   *  - /<component-id>/~sub-route
   *  - /<component-id>/~sub-route/another-sub-route
   *  - /<component-id>/~sub-route?version=<version>
   *  - /<component-id>/~sub-route?scope=<scope>
   *  - /<component-id>?scope=<scope>
   *
   * 2. viewing a lane component
   *
   *  - /~lane/<lane-id>/<component-id>/
   *  - /~lane/<lane-id>/<component-id>?scope=<scope>
   *  - /~lane/<lane-id>/<component-id>/~sub-route
   *  - /~lane/<lane-id>/<component-id>/~sub-route/another-sub-route
   *  - /~lane/<lane-id>/<component-id>/~sub-route?version=<version>
   *  - /~lane/<lane-id>/<component-id>/~sub-route?scope=<scope>
   *
   * 3. viewing a main component when on a lane
   *
   *  - /?lane=<lane-id>/<component-id>/
   *  - /?lane=<lane-id>/<component-id>?scope=<scope>
   *  - /?lane=<lane-id>/<component-id>/~sub-route
   *  - /?lane=<lane-id>/<component-id>/~sub-route/another-sub-route
   *  - /?lane=<lane-id>/<component-id>/~sub-route?version=<version>
   *  - /?lane=<lane-id>/<component-id>/~sub-route?scope=<scope>
   *
   * 4. viewing currently checked out lane component on workspace
   *
   *  - /<component-id-without-scope>/
   *  - /<component-id-without-scope>?scope=<scope>
   *
   * 5. viewing lane component from the same scope as the lane on a workspace
   *
   * - /~lane/<lane-id>/<component-id-without-scope>/
   *
   * @todo - move this logic to a util function
   */
  const isActive = React.useMemo(() => {
    if (!href || !location || !component?.id) return false;

    const searchParams = new URLSearchParams(location.search);
    const scopeFromQueryParams = searchParams.get('scope');
    const pathname = location.pathname.substring(1).split('?')[0];
    const compIdStr = component.id.toStringWithoutVersion();
    const compIdName = component.id.fullName;
    const componentScope = component.id.scope;
    const locationIncludesLaneId = location.pathname.includes(LanesModel.lanesPrefix);

    const sanitizedHref = (href.startsWith('/') ? href.substring(1) : href).split('?')[0];

    // if you are in a workspace, the componentId might not have a scopeId, if you are viewing
    // a component on the checked out lane
    const viewingCheckedOutLaneComp =
      lanesModel?.currentLane && lanesModel.currentLane.id.toString() === lanesModel?.viewedLane?.id.toString();

    if (
      !locationIncludesLaneId &&
      (lanesModel?.viewedLane?.id.isDefault() || viewingMainCompOnLane || viewingCheckedOutLaneComp)
    ) {
      // split out any sub routes if exist
      const compUrl = pathname.split('/~')[0];
      // may or may not contain scope
      const scopeUrl = scope.name ? `${scope.name.replace('.', '/')}/` : '';
      const compUrlWithoutScope = compUrl.replace(scopeUrl, '');
      return !scopeFromQueryParams
        ? sanitizedHref === compUrlWithoutScope
        : sanitizedHref === compUrl && componentScope === scopeFromQueryParams;
    }

    const laneCompUrlWithSubRoutes = pathname.split(LanesModel.baseLaneComponentRoute)[1] ?? '';

    const extractedLaneCompUrl = laneCompUrlWithSubRoutes.split('/~')[0] ?? '';
    const laneCompUrl = extractedLaneCompUrl.startsWith('/') ? extractedLaneCompUrl.substring(1) : extractedLaneCompUrl;

    /**
     * if the laneCompUrl doesn't have the scope as part of it and you are on a bare scope
     * attach the bare scope to the laneCompUrl and parse it as a ComponentID
     */
    const laneCompIdFromUrl =
      ComponentID.tryFromString(laneCompUrl) ??
      (scope.name ? ComponentID.tryFromString(`${scope.name}/${laneCompUrl}`) : undefined);

    // viewing lane component from the same scope as the lane on a workspace
    const laneAndCompFromSameScopeOnWs =
      !scope.name && lanesModel?.viewedLane?.id && component.id.scope === lanesModel?.viewedLane?.id.scope;

    if (laneAndCompFromSameScopeOnWs) {
      return !scopeFromQueryParams
        ? compIdName === laneCompUrl
        : compIdName === laneCompUrl && componentScope === scopeFromQueryParams;
    }

    if (!laneCompIdFromUrl) return false;

    return !scopeFromQueryParams
      ? laneCompIdFromUrl?.toString() === compIdStr || laneCompIdFromUrl.fullName === compIdName
      : laneCompIdFromUrl?.toString() === compIdStr ||
      (laneCompIdFromUrl.fullName === compIdName && componentScope === scopeFromQueryParams);
  }, [href, viewingMainCompOnLane, location?.pathname, component?.id.toString(), scope.name]);

  if (isMissingCompOrEnvId) return null;

  const isCompModified =
    component.status?.modifyInfo?.hasModifiedFiles || component.status?.modifyInfo?.hasModifiedDependencies;

  const addOpacity = viewingMainCompOnLane && !isCompModified;

  const Name = viewingMainCompOnLane ? (
    <Tooltip className={styles.tooltip} placement="top" content="On Main">
      <span className={classNames(addOpacity && styles.opacity)}>{getName(node.id)}</span>
    </Tooltip>
  ) : (
    <span>{getName(node.id)}</span>
  );

  return (
    <Link
      href={href}
      className={classNames(indentClass, styles.component)}
      activeClassName={styles.active}
      onClick={handleClick}
      // exact={true}
      active={isActive}
    >
      <div className={styles.left}>
        <Tooltip className={styles.componentEnvTooltip} placement="top" content={envTooltip}>
          <EnvIcon component={component} className={styles.envIcon} />
        </Tooltip>
        {Name}
      </div>

      <div className={styles.right}>
        <DeprecationIcon component={component} />
        {/* {isInternal && <Icon of="Internal" className={styles.componentIcon} />} */}
        {treeNodeSlot &&
          treeNodeSlot.toArray().map(([id, treeNode]) => <treeNode.widget key={id} component={component} />)}
      </div>
    </Link>
  );
}<|MERGE_RESOLUTION|>--- conflicted
+++ resolved
@@ -62,7 +62,6 @@
   const envUrl = !envId
     ? undefined
     : (isEnvOnCurrentLane &&
-<<<<<<< HEAD
         lanesModel?.viewedLane?.id &&
         mounted &&
         `${window.location.origin}${LanesModel.getLaneComponentUrl(envId, lanesModel.viewedLane?.id)}`) ||
@@ -70,14 +69,6 @@
         includeVersion: true,
         useLocationOrigin: mounted ? window.location.host.startsWith('localhost') : false,
       });
-=======
-      lanesModel?.viewedLane?.id &&
-      `${window.location.origin}${LanesModel.getLaneComponentUrl(envId, lanesModel.viewedLane?.id)}`) ||
-    ComponentUrl.toUrl(envId, {
-      includeVersion: true,
-      useLocationOrigin: !window.location.host.startsWith('localhost'),
-    });
->>>>>>> 976b0362
 
   const envTooltip = envId ? (
     <Link

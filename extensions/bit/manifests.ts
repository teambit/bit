--- conflicted
+++ resolved
@@ -86,12 +86,7 @@
   return !!manifestsMap[id];
 }
 
-<<<<<<< HEAD
-export function getCoreAspects() {
-  return Object.keys(manifestsMap);
-=======
 export function getAllCoreAspectsIds(): string[] {
   const _reserved = [BitAspect.id, ConfigAspect.id];
   return [...Object.keys(manifestsMap), ..._reserved];
->>>>>>> fcacd051
 }
import { Logger } from '@teambit/logger';
import BluebirdPromise from 'bluebird';

import { ExecutionContext } from '../context';
import { EnvService, ServiceExecutionResult } from '../services';
import { EnvRuntime } from './env-runtime';
import { EnvsExecutionResult } from './envs-execution-result';

export interface EnvResult<T extends ServiceExecutionResult> {
  env: EnvRuntime;
  data?: T;
  error?: Error;
}

export class Runtime {
  constructor(
    /**
     * runtime instances of the environments.
     */
    readonly runtimeEnvs: EnvRuntime[],

    private logger: Logger
  ) {}

<<<<<<< HEAD
  async run(service: EnvService, options?: { [key: string]: any }): Promise<any[]> {
    const contexts = await BluebirdPromise.mapSeries(this.runtimeEnvs, async (env) => {
      // @todo: Ran, we can't have this try/catch for build process. otherwise, it tags without
      // dists and the user have no idea about it.
      // try {
        const res = await service.run(new ExecutionContext(this, env), options);
=======
  async run<T>(service: EnvService<T>, options?: { [key: string]: any }): Promise<EnvsExecutionResult<T>> {
    const errors: Error[] = [];
    const contexts: EnvResult<T>[] = await BluebirdPromise.mapSeries(this.runtimeEnvs, async (env) => {
      try {
        const serviceResult = await service.run(new ExecutionContext(this, env), options);

>>>>>>> 85b0b835
        return {
          env,
          data: serviceResult,
        };
<<<<<<< HEAD
      // } catch (err) {
      //   this.logger.error(err);
      //   return [];
      // }
=======
      } catch (err) {
        this.logger.error(err);
        this.logger.consoleFailure(`env ${env.id} service has failed. ${err.message}`);
        errors.push(err);
        return {
          env,
          error: err,
        };
      }
>>>>>>> 85b0b835
    });

    return new EnvsExecutionResult(contexts);
  }
}<|MERGE_RESOLUTION|>--- conflicted
+++ resolved
@@ -22,31 +22,16 @@
     private logger: Logger
   ) {}
 
-<<<<<<< HEAD
-  async run(service: EnvService, options?: { [key: string]: any }): Promise<any[]> {
-    const contexts = await BluebirdPromise.mapSeries(this.runtimeEnvs, async (env) => {
-      // @todo: Ran, we can't have this try/catch for build process. otherwise, it tags without
-      // dists and the user have no idea about it.
-      // try {
-        const res = await service.run(new ExecutionContext(this, env), options);
-=======
   async run<T>(service: EnvService<T>, options?: { [key: string]: any }): Promise<EnvsExecutionResult<T>> {
     const errors: Error[] = [];
     const contexts: EnvResult<T>[] = await BluebirdPromise.mapSeries(this.runtimeEnvs, async (env) => {
       try {
         const serviceResult = await service.run(new ExecutionContext(this, env), options);
 
->>>>>>> 85b0b835
         return {
           env,
           data: serviceResult,
         };
-<<<<<<< HEAD
-      // } catch (err) {
-      //   this.logger.error(err);
-      //   return [];
-      // }
-=======
       } catch (err) {
         this.logger.error(err);
         this.logger.consoleFailure(`env ${env.id} service has failed. ${err.message}`);
@@ -56,7 +41,6 @@
           error: err,
         };
       }
->>>>>>> 85b0b835
     });
 
     return new EnvsExecutionResult(contexts);

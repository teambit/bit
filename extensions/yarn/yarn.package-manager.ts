--- conflicted
+++ resolved
@@ -1,6 +1,5 @@
 import execa from 'execa';
 import * as semver from 'semver';
-
 import parsePackageName from 'parse-package-name';
 import {
   DependenciesObjectDefinition,
@@ -10,10 +9,7 @@
   ComponentsManifestsMap,
   CreateFromComponentsOptions,
   Registries,
-<<<<<<< HEAD
-=======
   Registry,
->>>>>>> 5856ee57
   // PackageManagerResolveRemoteVersionOptions,
   ResolvedPackageVersion,
 } from '@teambit/dependency-resolver';
@@ -177,8 +173,6 @@
     return scopedRegistries;
   }
 
-<<<<<<< HEAD
-=======
   private getAuthProp(registry: Registry) {
     if (registry.token) {
       return {
@@ -195,7 +189,6 @@
     return undefined;
   }
 
->>>>>>> 5856ee57
   private getCacheFolder(options: PackageManagerInstallOptions) {
     return options.cacheRootDir ? `${options.cacheRootDir}/.yarn/cache` : `${userHome}/.yarn/cache`;
   }
@@ -207,29 +200,6 @@
     const config = await Configuration.find(rootDirPath, pluginConfig);
     const scopedRegistries = await this.getScopedRegistries(registries);
     const defaultRegistry = registries.defaultRegistry;
-<<<<<<< HEAD
-    const cacheFolder = this.getCacheFolder(installOptions);
-    // TODO: node-modules is hardcoded now until adding support for pnp.
-    config.use(
-      '<bit>',
-      {
-        nodeLinker: 'node-modules',
-        installStatePath: resolve(`${rootDirPath}/.yarn/install-state.gz`),
-        cacheFolder,
-        pnpDataPath: resolve(`${rootDirPath}/.pnp.meta.json`),
-        bstatePath: resolve(`${rootDirPath}/.yarn/build-state.yml`),
-        npmScopes: scopedRegistries,
-        virtualFolder: `${rootDirPath}/.yarn/$$virtual`,
-        npmRegistryServer: defaultRegistry.uri || 'https://registry.yarnpkg.com',
-        npmAuthToken: defaultRegistry.token,
-        npmAlwaysAuth: defaultRegistry.alwaysAuth,
-        // enableInlineBuilds: true,
-        globalFolder: `${rootDirPath}/.yarn/global`,
-      },
-      rootDirPath,
-      {}
-    );
-=======
     const defaultAuthProp = this.getAuthProp(defaultRegistry);
     const cacheFolder = this.getCacheFolder(installOptions);
 
@@ -251,7 +221,6 @@
     }
     // TODO: node-modules is hardcoded now until adding support for pnp.
     config.use('<bit>', data, rootDirPath, {});
->>>>>>> 5856ee57
 
     return config;
   }

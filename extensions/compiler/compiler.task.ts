--- conflicted
+++ resolved
@@ -10,15 +10,9 @@
  */
 export class CompilerTask implements BuildTask {
   readonly description = 'compile components';
-<<<<<<< HEAD
-  constructor(readonly id: string, private artifactName: string, private compilerInstance?: Compiler) {
-    if (artifactName) {
-      this.description += ` for artifact "${artifactName}"`;
-=======
   constructor(readonly id: string, private compilerInstance?: Compiler) {
     if (compilerInstance && compilerInstance.artifactName) {
       this.description += ` for artifact ${compilerInstance.artifactName}`;
->>>>>>> fb41f903
     }
   }
 

<<<<<<< HEAD
import { PubsubMain } from '@teambit/pubsub';
=======
import { dirname } from 'path';
>>>>>>> 8cc66345
import { ComponentID } from '@teambit/component';

import { BitId } from 'bit-bin/dist/bit-id';
import loader from 'bit-bin/dist/cli/loader';
import { BIT_MAP, COMPONENT_ORIGINS } from 'bit-bin/dist/constants';
import { Consumer } from 'bit-bin/dist/consumer';
import logger from 'bit-bin/dist/logger/logger';
import { pathNormalizeToLinux } from 'bit-bin/dist/utils';

import { OnComponentChangeEvent, OnComponentAddEvent, OnComponentRemovedEvent } from '../events';
import { WorkspaceAspect } from '../';
import Bluebird from 'bluebird';
import chalk from 'chalk';
import { ChildProcess } from 'child_process';
import chokidar, { FSWatcher } from 'chokidar';
import R from 'ramda';
import ComponentMap from 'bit-bin/dist/consumer/bit-map/component-map';
import { Workspace } from '../workspace';
import { OnComponentEventResult } from '../on-component-events';

export type WatcherProcessData = { watchProcess: ChildProcess; compilerId: BitId; componentIds: BitId[] };

export class Watcher {
  private fsWatcher: FSWatcher;
  constructor(
    private workspace: Workspace,
    private pubsub: PubsubMain,
    private trackDirs: { [dir: string]: ComponentID } = {},
    private verbose = false,
    private multipleWatchers: WatcherProcessData[] = []
  ) {}

  async watch(opts: { msgs; verbose?: boolean }) {
    this.verbose = Boolean(opts.verbose);
    await this.watchAll({ msgs: opts.msgs, verbose: this.verbose });
  }

  get consumer(): Consumer {
    return this.workspace.consumer;
  }

  async watchAll(opts?: { msgs; verbose?: boolean }) {
    // TODO: run build in the beginning of process (it's work like this in other envs)
    const _verbose = opts?.verbose || false;
    await this.createWatcher();
    const watcher = this.fsWatcher;
    opts?.msgs?.onStart(this.workspace);

    return new Promise((resolve, reject) => {
      // prefix your command with "BIT_LOG=*" to see all watch events
      if (process.env.BIT_LOG) {
        watcher.on('all', opts?.msgs?.onAll);
      }
      watcher.on('ready', () => {
        opts?.msgs?.onReady(this.workspace, this.trackDirs, _verbose);
      });
      watcher.on('change', async (filePath) => {
        const startTime = new Date().getTime();
        const buildResults = await this.handleChange(filePath).catch((err) => reject(err));
        const duration = new Date().getTime() - startTime;
        opts?.msgs?.onChange(filePath, buildResults, _verbose, duration);
      });
      watcher.on('add', async (filePath) => {
        const startTime = new Date().getTime();
        const buildResults = await this.handleChange(filePath).catch((err) => reject(err));
        const duration = new Date().getTime() - startTime;
        opts?.msgs?.onAdd(filePath, buildResults, _verbose, duration);
      });
      watcher.on('unlink', (p) => {
        opts?.msgs?.onUnlink(p);
        this.handleChange(p).catch((err) => reject(err));
      });
      watcher.on('error', (err) => {
        opts?.msgs?.onError(err);
        reject(err);
      });
    });
  }

  private async handleChange(filePath: string): Promise<OnComponentEventResult[]> {
    if (filePath.endsWith(BIT_MAP)) {
      const buildResults = await this.handleBitmapChanges();
      this.completeWatch();
      return buildResults;
    }
    const componentId = await this.getBitIdByPathAndReloadConsumer(filePath);
    if (!componentId) {
      logger.debug(`file ${filePath} is not part of any component, ignoring it`);
      return this.completeWatch();
    }

    const buildResults = await this.executeWatchOperationsOnComponent(componentId);
    this.completeWatch();
    return buildResults;
  }

  /**
   * if .bitmap has change, it's possible that a new component has added. trigger onComponentAdd.
   */
  private async handleBitmapChanges(): Promise<OnComponentEventResult[]> {
    const previewsTrackDirs = { ...this.trackDirs };
    await this.workspace._reloadConsumer();
    await this.setTrackDirs();
    const newDirs: string[] = R.difference(Object.keys(this.trackDirs), Object.keys(previewsTrackDirs));
    const removedDirs: string[] = R.difference(Object.keys(previewsTrackDirs), Object.keys(this.trackDirs));
    const results: OnComponentEventResult[] = [];
    if (newDirs.length) {
      this.fsWatcher.add(newDirs);
      const addResults = await Bluebird.mapSeries(newDirs, (dir) =>
        this.executeWatchOperationsOnComponent(this.trackDirs[dir], false)
      );
      results.push(...R.flatten(addResults));
    }
    if (removedDirs.length) {
      await this.fsWatcher.unwatch(removedDirs);
      await Bluebird.mapSeries(removedDirs, (dir) => this.executeWatchOperationsOnRemove(previewsTrackDirs[dir]));
    }
    return results;
  }

  private async executeWatchOperationsOnRemove(componentId: ComponentID) {
    logger.debug(`running OnComponentRemove hook for ${chalk.bold(componentId.toString())}`);
    this.pubsub.pub(WorkspaceAspect.id, this.creatOnComponentRemovedEvent(componentId.toString()));
    await this.workspace.triggerOnComponentRemove(componentId);
  }

  private async executeWatchOperationsOnComponent(
    componentId: ComponentID,
    isChange = true
  ): Promise<OnComponentEventResult[]> {
    if (this.isComponentWatchedExternally(componentId)) {
      // update capsule, once done, it automatically triggers the external watcher
      await this.workspace.get(componentId);
      return [];
    }
    const idStr = componentId.toString();

    if (isChange) {
      logger.debug(`running OnComponentChange hook for ${chalk.bold(idStr)}`);
      this.pubsub.pub(WorkspaceAspect.id, this.creatOnComponentChangeEvent(idStr, 'OnComponentChange'));
    } else {
      logger.debug(`running OnComponentAdd hook for ${chalk.bold(idStr)}`);
      this.pubsub.pub(WorkspaceAspect.id, this.creatOnComponentAddEvent(idStr, 'OnComponentAdd'));
    }

    let buildResults: OnComponentEventResult[];
    try {
      buildResults = isChange
        ? await this.workspace.triggerOnComponentChange(componentId)
        : await this.workspace.triggerOnComponentAdd(componentId);
    } catch (err) {
      // do not exist the watch process on errors, just print them
      logger.console(err.message || err);
      return [];
    }
    if (buildResults && buildResults.length) {
      return buildResults;
    }
    logger.debug(`${idStr} doesn't have a compiler, nothing to build`);
    return [];
  }

  private creatOnComponentRemovedEvent(idStr) {
    return new OnComponentRemovedEvent(Date.now(), idStr);
  }

  private creatOnComponentChangeEvent(idStr, hook) {
    return new OnComponentChangeEvent(Date.now(), idStr, hook);
  }

  private creatOnComponentAddEvent(idStr, hook) {
    return new OnComponentAddEvent(Date.now(), idStr, hook);
  }

  private completeWatch() {
    loader.stop();
    return [];
  }

  private isComponentWatchedExternally(componentId: ComponentID) {
    const watcherData = this.multipleWatchers.find((m) => m.componentIds.find((id) => id.isEqual(componentId._legacy)));
    if (watcherData) {
      logger.debug(`${componentId.toString()} is watched by ${watcherData.compilerId.toString()}`);
      return true;
    }
    return false;
  }

  private async getBitIdByPathAndReloadConsumer(filePath: string): Promise<ComponentID | null> {
    const relativeFile = pathNormalizeToLinux(this.consumer.getPathRelativeToConsumer(filePath));
    const trackDir = this.findTrackDirByFilePathRecursively(relativeFile);
    if (!trackDir) {
      // the file is not part of any component. If it was a new component, then, .bitmap changes
      // should have added the path to the trackDir.
      return null;
    }
    // @todo: improve performance. probably only bit-map and the component itself need to be updated
    await this.workspace._reloadConsumer();
    const componentId = this.trackDirs[trackDir];
    // loading the component causes the bitMap to be updated with the new paths if needed
    const component = await this.workspace.get(componentId);
    const componentMap: ComponentMap = component.state._consumer.componentMap;
    if (componentMap.getFilesRelativeToConsumer().find((p) => p === relativeFile)) {
      return componentId;
    }
    // the file is inside the component dir but it's ignored. (e.g. it's in IGNORE_LIST)
    return null;
  }

  private findTrackDirByFilePathRecursively(filePath: string): string | null {
    if (this.trackDirs[filePath]) return filePath;
    const parentDir = dirname(filePath);
    if (parentDir === filePath) return null;
    return this.findTrackDirByFilePathRecursively(parentDir);
  }

  private async createWatcher() {
    const pathsToWatch = await this.getPathsToWatch();
    this.fsWatcher = chokidar.watch(pathsToWatch, {
      ignoreInitial: true,
      // Using the function way since the regular way not working as expected
      // It might be solved when upgrading to chokidar > 3.0.0
      // See:
      // https://github.com/paulmillr/chokidar/issues/773
      // https://github.com/paulmillr/chokidar/issues/492
      // https://github.com/paulmillr/chokidar/issues/724
      ignored: (path) => {
        // Ignore package.json temporarily since it cerates endless loop since it's re-written after each build
        if (path.includes('dist') || path.includes('node_modules') || path.includes('package.json')) {
          return true;
        }
        return false;
      },
      persistent: true,
      useFsEvents: false,
    });
  }

  async setTrackDirs() {
    this.trackDirs = {};
    const componentsFromBitMap = this.consumer.bitMap.getAllComponents([
      COMPONENT_ORIGINS.AUTHORED,
      COMPONENT_ORIGINS.IMPORTED,
    ]);
    await Promise.all(
      componentsFromBitMap.map(async (componentMap) => {
        const bitId = componentMap.id;
        const trackDir = componentMap.getTrackDir();
        if (!trackDir) throw new Error(`${bitId.toString()} has no rootDir, which is invalid in Harmony`);
        const componentId = await this.workspace.resolveComponentId(bitId);
        this.trackDirs[trackDir] = componentId;
      })
    );
  }

  private async getPathsToWatch(): Promise<string[]> {
    await this.setTrackDirs();
    const paths = [...Object.keys(this.trackDirs), BIT_MAP];
    const pathsAbsolute = paths.map((dir) => this.consumer.toAbsolutePath(dir));
    return pathsAbsolute;
  }
}<|MERGE_RESOLUTION|>--- conflicted
+++ resolved
@@ -1,8 +1,5 @@
-<<<<<<< HEAD
 import { PubsubMain } from '@teambit/pubsub';
-=======
 import { dirname } from 'path';
->>>>>>> 8cc66345
 import { ComponentID } from '@teambit/component';
 
 import { BitId } from 'bit-bin/dist/bit-id';

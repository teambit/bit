--- conflicted
+++ resolved
@@ -40,6 +40,8 @@
 
     private sidebarSlot: SidebarWidgetSlot,
 
+    private commandBarUI: CommandBarUI,
+
     reactRouterUI: ReactRouterUI
   ) {
     this.registerExplicitRoutes();
@@ -71,19 +73,16 @@
     return this;
   }
 
-<<<<<<< HEAD
   setComponents = (components: ComponentModel[]) => {
     this.componentSearcher.update(components);
   };
 
   componentSearcher: ComponentSearcher;
 
-  get root(): UIRoot {
-=======
   uiRoot(): UIRoot {
     this.sidebar.registerDrawer(new WorkspaceComponentsDrawer(this.sidebarSlot));
+    this.commandBarUI.addSearcher(this.componentSearcher);
 
->>>>>>> ae3d1930
     return {
       routes: [
         {
@@ -129,15 +128,16 @@
     componentTree.registerTreeNode(new ComponentTreeWidget());
     sidebarSlot.register(new ComponentTreeWidget());
 
-<<<<<<< HEAD
-    const workspaceUI = new WorkspaceUI(routeSlot, componentUi, menuSlot, sidebar, sidebarSlot, reactRouterUI);
-    ui.registerRoot(workspaceUI.root);
-=======
-    const workspaceUI = new WorkspaceUI(routeSlot, componentUi, menuSlot, sidebar, sidebarSlot);
+    const workspaceUI = new WorkspaceUI(
+      routeSlot,
+      componentUi,
+      menuSlot,
+      sidebar,
+      sidebarSlot,
+      commandBarUI,
+      reactRouterUI
+    );
     ui.registerRoot(workspaceUI.uiRoot.bind(workspaceUI));
->>>>>>> ae3d1930
-
-    commandBarUI.addSearcher(workspaceUI.componentSearcher);
 
     return workspaceUI;
   }

--- conflicted
+++ resolved
@@ -129,14 +129,9 @@
     const extensionsWithLegacyIdsP = extensions.map(async (extension) => {
       const legacyEntry = extension.clone();
       if (legacyEntry.extensionId) {
-<<<<<<< HEAD
-        const resolvedComponentId = await workspace.resolveComponentId(legacyEntry.extensionId);
-        legacyEntry.extensionId = resolvedComponentId._legacy;
-=======
         const compId = await workspace.resolveComponentId(legacyEntry.extensionId);
         legacyEntry.extensionId = compId._legacy;
         legacyEntry.newExtensionId = compId;
->>>>>>> 68a009c6
       }
 
       return legacyEntry;

import type { PubsubMain } from '@teambit/pubsub';
import type { AspectLoaderMain } from '@teambit/aspect-loader';
import { getAspectDef } from '@teambit/aspect-loader';
import { MainRuntime } from '@teambit/cli';
import {
  AspectEntry,
  ComponentMain,
  Component,
  ComponentFactory,
  ComponentFS,
  ComponentID,
  ComponentMap,
  Config,
  State,
  TagMap,
  AspectList,
} from '@teambit/component';
import { ComponentScopeDirMap } from '@teambit/config';
import {
  DependencyLifecycleType,
  DependencyResolverMain,
  PackageManagerInstallOptions,
  PolicyDep,
} from '@teambit/dependency-resolver';
import { EnvsMain, EnvServiceList } from '@teambit/environments';
import { GraphqlMain } from '@teambit/graphql';
import { Harmony } from '@teambit/harmony';
import { IsolateComponentsOptions, IsolatorMain, Network } from '@teambit/isolator';
import { Logger } from '@teambit/logger';
import type { ScopeMain } from '@teambit/scope';
import { RequireableComponent } from '@teambit/utils.requireable-component';
import { ResolvedComponent } from '@teambit/utils.resolved-component';
import type { VariantsMain } from '@teambit/variants';
import { link } from 'bit-bin/dist/api/consumer';
import { BitId, BitIds } from 'bit-bin/dist/bit-id';
import { Consumer, loadConsumer } from 'bit-bin/dist/consumer';
import { GetBitMapComponentOptions } from 'bit-bin/dist/consumer/bit-map/bit-map';
import AddComponents from 'bit-bin/dist/consumer/component-ops/add-components';
import { AddActionResults } from 'bit-bin/dist/consumer/component-ops/add-components/add-components';
import ComponentsList from 'bit-bin/dist/consumer/component/components-list';
import { NoComponentDir } from 'bit-bin/dist/consumer/component/exceptions/no-component-dir';
import { AbstractVinyl } from 'bit-bin/dist/consumer/component/sources';
import { ExtensionDataEntry, ExtensionDataList } from 'bit-bin/dist/consumer/config/extension-data';
import legacyLogger from 'bit-bin/dist/logger/logger';
import { buildOneGraphForComponents } from 'bit-bin/dist/scope/graph/components-graph';
import { pathIsInside } from 'bit-bin/dist/utils';
import componentIdToPackageName from 'bit-bin/dist/utils/bit/component-id-to-package-name';
import { PathOsBased, PathOsBasedRelative, PathOsBasedAbsolute } from 'bit-bin/dist/utils/path';
import BluebirdPromise from 'bluebird';
import fs from 'fs-extra';
import { merge, slice } from 'lodash';
import path, { join } from 'path';
import { difference } from 'ramda';
import { compact } from 'ramda-adjunct';

import { ComponentConfigFile } from './component-config-file';
import { DependencyTypeNotSupportedInPolicy } from './exceptions';
import {
  ExtensionData,
  OnComponentAdd,
  OnComponentChange,
  OnComponentEventResult,
  OnComponentLoad,
  OnComponentRemove,
  SerializableResults,
} from './on-component-events';
import { WorkspaceExtConfig } from './types';
import { Watcher } from './watch/watcher';
import { WorkspaceComponent } from './workspace-component';
import { ComponentStatus } from './workspace-component/component-status';
import { WorkspaceAspect } from './workspace.aspect';
import {
  OnComponentAddSlot,
  OnComponentChangeSlot,
  OnComponentLoadSlot,
  OnComponentRemoveSlot,
} from './workspace.provider';
import { Issues } from './workspace-component/issues';

export type EjectConfResult = {
  configPath: string;
};

export const ComponentAdded = 'componentAdded';
export const ComponentChanged = 'componentChanged';

export interface EjectConfOptions {
  propagate?: boolean;
  override?: boolean;
}

export type WorkspaceInstallOptions = {
  variants: string;
  lifecycleType: DependencyLifecycleType;
  dedupe: boolean;
  copyPeerToRuntimeOnRoot?: boolean;
  copyPeerToRuntimeOnComponents?: boolean;
  updateExisting: boolean;
};

const DEFAULT_VENDOR_DIR = 'vendor';

/**
 * API of the Bit Workspace
 */
export class Workspace implements ComponentFactory {
  priority = true;
  owner?: string;
  componentsScopeDirsMap: ComponentScopeDirMap;

  constructor(
    /**
     * private pubsub.
     */
    private pubsub: PubsubMain,

    private config: WorkspaceExtConfig,
    /**
     * private access to the legacy consumer instance.
     */
    public consumer: Consumer,

    /**
     * access to the workspace `Scope` instance
     */
    readonly scope: ScopeMain,

    /**
     * access to the `ComponentProvider` instance
     */
    private componentAspect: ComponentMain,

    readonly isolateEnv: IsolatorMain,

    private dependencyResolver: DependencyResolverMain,

    private variants: VariantsMain,

    private aspectLoader: AspectLoaderMain,

    private logger: Logger,

    private componentList: ComponentsList = new ComponentsList(consumer),

    /**
     * private reference to the instance of Harmony.
     */
    private harmony: Harmony,

    /**
     * on component load slot.
     */
    private onComponentLoadSlot: OnComponentLoadSlot,

    /**
     * on component change slot.
     */
    private onComponentChangeSlot: OnComponentChangeSlot,

    private envs: EnvsMain,

    /**
     * on component add slot.
     */
    private onComponentAddSlot: OnComponentAddSlot,

    private onComponentRemoveSlot: OnComponentRemoveSlot,

    private graphql: GraphqlMain
  ) {
    // TODO: refactor - prefer to avoid code inside the constructor.
    this.owner = this.config?.defaultOwner;
  }

  /**
   * watcher api.
   */
  readonly watcher = new Watcher(this, this.pubsub);

  /**
   * root path of the Workspace.
   */
  get path() {
    return this.consumer.getPath();
  }

  get isLegacy(): boolean {
    return this.consumer.isLegacy;
  }

  onComponentLoad(loadFn: OnComponentLoad) {
    this.onComponentLoadSlot.register(loadFn);
    return this;
  }

  registerOnComponentChange(onComponentChangeFunc: OnComponentChange) {
    this.onComponentChangeSlot.register(onComponentChangeFunc);
    return this;
  }

  registerOnComponentAdd(onComponentAddFunc: OnComponentAdd) {
    this.onComponentAddSlot.register(onComponentAddFunc);
    return this;
  }

  registerOnComponentRemove(onComponentRemoveFunc: OnComponentRemove) {
    this.onComponentRemoveSlot.register(onComponentRemoveFunc);
    return this;
  }

  /**
   * name of the workspace as configured in either `workspace.json`.
   * defaults to workspace root directory name.
   */
  get name() {
    if (this.config.name) return this.config.name;
    const tokenizedPath = this.path.split('/');
    return tokenizedPath[tokenizedPath.length - 1];
  }

  get icon() {
    return this.config.icon;
  }

  async hasModifiedDependencies(component: Component) {
    const componentsList = new ComponentsList(this.consumer);
    const listAutoTagPendingComponents = await componentsList.listAutoTagPendingComponents();
    const isAutoTag = listAutoTagPendingComponents.find((consumerComponent) =>
      consumerComponent.id.isEqualWithoutVersion(component.id._legacy)
    );
    if (isAutoTag) return true;
    return false;
  }

  /**
   * get Component issues
   */
  async getComponentIssues(component: Component): Promise<Issues | null> {
    const issues = component.state._consumer.issues;
    if (!issues) return null;
    return Issues.fromLegacy(issues);
  }

  /**
   * provides status of all components in the workspace.
   */
  async getComponentStatus(component: Component): Promise<ComponentStatus> {
    const status = await this.consumer.getComponentStatusById(component.id._legacy);
    const hasModifiedDependencies = await this.hasModifiedDependencies(component);
    return ComponentStatus.fromLegacy(status, hasModifiedDependencies);
  }

  /**
   * list all workspace components.
   */
  async list(filter?: { offset: number; limit: number }): Promise<Component[]> {
    const consumerComponents = await this.componentList.getAuthoredAndImportedFromFS();
    const idsP = consumerComponents.map((component) => {
      return this.resolveComponentId(component.id);
    });
    const ids = await Promise.all(idsP);
    return this.getMany(filter && filter.limit ? slice(ids, filter.offset, filter.offset + filter.limit) : ids);
  }

  /**
   * list all modified components in the workspace.
   */
  async modified() {
    const ids: any = await this.componentList.listModifiedComponents(false);
    const componentIds = ids.map(ComponentID.fromLegacy);
    return this.getMany(componentIds);
  }

  /**
   * list all new components in the workspace.
   */
  async newComponents() {
    const ids: any = await this.componentList.listNewComponents(false);
    const componentIds = ids.map(ComponentID.fromLegacy);
    return this.getMany(componentIds);
  }

  /**
   * get all workspace component-ids, include vendor components.
   * (exclude nested dependencies in case dependencies are saved as components and not packages)
   */
  getAllComponentIds(): ComponentID[] {
    const bitIds = this.consumer.bitMap.getAuthoredAndImportedBitIds();
    return bitIds.map((id) => new ComponentID(id));
  }

  // TODO: refactor asap to get seeders as ComponentID[] not strings (most of the places already has it that way)
  async createNetwork(seeders: string[], opts: IsolateComponentsOptions = {}): Promise<Network> {
    const longProcessLogger = this.logger.createLongProcessLogger('create capsules network');
    legacyLogger.debug(`workspaceExt, createNetwork ${seeders.join(', ')}. opts: ${JSON.stringify(opts)}`);
    const legacySeedersIdsP = seeders.map(async (seeder) => {
      const componentId = await this.resolveComponentId(seeder);
      return componentId._legacy;
    });

    const legacySeedersIds = await Promise.all(legacySeedersIdsP);
    const graph = await buildOneGraphForComponents(legacySeedersIds, this.consumer);
    const seederIdsWithVersions = graph.getBitIdsIncludeVersionsFromGraph(legacySeedersIds, graph);
    const seedersStr = seederIdsWithVersions.map((s) => s.toString());
    const compsAndDeps = graph.findSuccessorsInGraph(seedersStr);
    const consumerComponents = compsAndDeps.filter((c) =>
      this.consumer.bitMap.getComponentIfExist(c.id, { ignoreVersion: true })
    );
    const ids = await Promise.all(consumerComponents.map(async (c) => this.resolveComponentId(c.id)));
    const components = await this.getMany(ids, true);
    opts.baseDir = opts.baseDir || this.consumer.getPath();
    const capsuleList = await this.isolateEnv.isolateComponents(components, opts);
    longProcessLogger.end();
    this.logger.consoleSuccess();
    return new Network(
      capsuleList,
      graph,
      await Promise.all(seederIdsWithVersions.map(async (legacyId) => this.resolveComponentId(legacyId))),
      this.isolateEnv.getCapsulesRootDir(this.path)
    );
  }

  async loadCapsules(bitIds: string[]) {
    // throw new Error("Method not implemented.");
    const components = await this.load(bitIds);
    return components.map((comp) => comp.capsule);
  }
  /**
   * fully load components, including dependency resolution and prepare them for runtime.
   * @todo: remove the string option, use only BitId
   */
  async load(ids: Array<BitId | string>): Promise<ResolvedComponent[]> {
    const componentIdsP = ids.map((id) => this.resolveComponentId(id));
    const componentIds = await Promise.all(componentIdsP);
    const components = await this.getMany(componentIds);
    const isolatedEnvironment = await this.createNetwork(components.map((c) => c.id.toString()));
    const capsulesMap = isolatedEnvironment.capsules.reduce((accum, curr) => {
      accum[curr.id.toString()] = curr.capsule;
      return accum;
    }, {});
    const ret = components.map((component) => new ResolvedComponent(component, capsulesMap[component.id.toString()]));
    return ret;
  }

  private async getConsumerComponent(id: ComponentID, forCapsule = false) {
    try {
      return forCapsule
        ? await this.consumer.loadComponentForCapsule(id._legacy)
        : await this.consumer.loadComponent(id._legacy);
    } catch (err) {
      return undefined;
    }
  }

  private async createAspectList(extensionDataList: ExtensionDataList) {
    const entiresP = extensionDataList.map(async (entry) => {
      return new AspectEntry(await this.resolveComponentId(entry.id), entry);
    });

    const entries = await Promise.all(entiresP);
    return this.componentAspect.createAspectListFromEntries(entries);
  }

  /**
   * get a component from workspace
   * @param id component ID
   */
  async get(id: ComponentID, forCapsule = false): Promise<Component> {
    const consumerComponent = await this.getConsumerComponent(id, forCapsule);
    const component = await this.scope.get(id);
    if (!consumerComponent) {
      if (!component) throw new Error(`component ${id.toString()} does not exist on either workspace or scope.`);
      return component;
    }

    let extensionDataList = await this.componentExtensions(id, component);
    const extensionsFromConsumerComponent = consumerComponent.extensions || new ExtensionDataList();
    // Merge extensions added by the legacy code in memory (for example data of dependency resolver)
    extensionDataList = ExtensionDataList.mergeConfigs([extensionsFromConsumerComponent, extensionDataList]);

    const state = new State(
      new Config(consumerComponent.mainFile, extensionDataList),
      await this.createAspectList(extensionDataList),
      ComponentFS.fromVinyls(consumerComponent.files),
      consumerComponent.dependencies,
      consumerComponent
    );

    if (!component) {
      return this.executeLoadSlot(this.newComponentFromState(id, state));
    }

    component.state = state;
    const workspaceComponent = WorkspaceComponent.fromComponent(component, this);
    return this.executeLoadSlot(workspaceComponent);
  }

  // TODO: @gilad we should refactor this asap into to the envs aspect.
  async getEnvSystemDescriptor(component: Component): Promise<ExtensionData> {
    const env = this.envs.getEnv(component);
    if (env.env.__getDescriptor && typeof env.env.__getDescriptor === 'function') {
      const systemDescriptor = await env.env.__getDescriptor();
      // !important persist services only on the env itself.
      let services: undefined | EnvServiceList;
      if (this.envs.isEnvRegistered(component.id.toString())) services = this.envs.getServices(env);
      const icon = this.aspectLoader.getDescriptor(env.id).icon || env.env.icon;

      return {
        type: systemDescriptor.type,
        id: env.id,
        name: env.name,
        icon,
        description: env.description,
        services: services?.toObject(),
      };
    }

    return {};
  }

  private async executeLoadSlot(component: Component) {
    const entries = this.onComponentLoadSlot.toArray();
    const promises = entries.map(async ([extension, onLoad]) => {
      const data = await onLoad(component);
      const existingExtension = component.state.config.extensions.findExtension(extension);
      if (existingExtension) existingExtension.data = merge(existingExtension.data, data);
      component.state.config.extensions.push(await this.getDataEntry(extension, data));
    });

    await Promise.all(promises);

    // Update the aspect list to have changes happened during the on load slot (new data added above)
    const updatedAspectList = await this.createAspectList(component.state.config.extensions);
    component.state.aspects = updatedAspectList;
    return component;
  }

  async triggerOnComponentChange(id: ComponentID): Promise<OnComponentEventResult[]> {
    this.componentList = new ComponentsList(this.consumer);
    const component = await this.get(id);
    // if a new file was added, upon component-load, its .bitmap entry is updated to include the
    // new file. write these changes to the .bitmap file so then other processes have access to
    // this new file. If the .bitmap wasn't change, it won't do anything.
    await this.consumer.bitMap.write();
    const onChangeEntries = this.onComponentChangeSlot.toArray(); // e.g. [ [ 'teambit.bit/compiler', [Function: bound onComponentChange] ] ]
    const results: Array<{ extensionId: string; results: SerializableResults }> = [];
    await BluebirdPromise.mapSeries(onChangeEntries, async ([extension, onChangeFunc]) => {
      const onChangeResult = await onChangeFunc(component);
      // TODO: find way to standardize event names.
      this.graphql.pubsub.publish(ComponentChanged, { componentChanged: { component } });
      results.push({ extensionId: extension, results: onChangeResult });
    });

    return results;
  }

  async triggerOnComponentAdd(id: ComponentID): Promise<OnComponentEventResult[]> {
    // TODO: put it on an other function
    this.componentList = new ComponentsList(this.consumer);
    const component = await this.get(id);
    const onAddEntries = this.onComponentAddSlot.toArray(); // e.g. [ [ 'teambit.bit/compiler', [Function: bound onComponentChange] ] ]
    const results: Array<{ extensionId: string; results: SerializableResults }> = [];
    await BluebirdPromise.mapSeries(onAddEntries, async ([extension, onAddFunc]) => {
      const onAddResult = await onAddFunc(component);
      this.graphql.pubsub.publish(ComponentAdded, { componentAdded: { component } });
      results.push({ extensionId: extension, results: onAddResult });
    });

    return results;
  }

  async triggerOnComponentRemove(id: ComponentID): Promise<OnComponentEventResult[]> {
    // TODO: put it on an other function
    this.componentList = new ComponentsList(this.consumer);
    const onRemoveEntries = this.onComponentRemoveSlot.toArray(); // e.g. [ [ 'teambit.bit/compiler', [Function: bound onComponentChange] ] ]
    const results: Array<{ extensionId: string; results: SerializableResults }> = [];
    await BluebirdPromise.mapSeries(onRemoveEntries, async ([extension, onRemoveFunc]) => {
      const onRemoveResult = await onRemoveFunc(id);
      results.push({ extensionId: extension, results: onRemoveResult });
    });
    return results;
  }

  private async getDataEntry(extension: string, data: { [key: string]: any }): Promise<ExtensionDataEntry> {
    // TODO: @gilad we need to refactor the extension data entry api.
    return new ExtensionDataEntry(undefined, undefined, extension, undefined, data);
  }

  private newComponentFromState(id: ComponentID, state: State): Component {
    return new WorkspaceComponent(id, null, state, new TagMap(), this);
  }

  getState(id: ComponentID, hash: string) {
    return this.scope.getState(id, hash);
  }

  getDefaultExtensions(): ExtensionDataList {
    if (!this.config.extensions) {
      return new ExtensionDataList();
    }
    return ExtensionDataList.fromConfigObject(this.config.extensions);
  }

  async ejectConfig(id: ComponentID, options: EjectConfOptions): Promise<EjectConfResult> {
    const componentId = await this.resolveComponentId(id);
    const component = await this.scope.get(componentId);
    const aspects = component?.state.aspects
      ? await this.resolveScopeAspectListIds(component?.state.aspects)
      : await this.createAspectList(new ExtensionDataList());

    const componentDir = this.componentDir(id, { ignoreVersion: true });
    const componentConfigFile = new ComponentConfigFile(componentId, aspects, options.propagate);
    await componentConfigFile.write(componentDir, { override: options.override });
    return {
      configPath: ComponentConfigFile.composePath(componentDir),
    };
  }

  private async resolveScopeAspectListIds(aspectListFromScope: AspectList): Promise<AspectList> {
    const resolvedList = await aspectListFromScope.pmap(async (entry) => {
      if (entry.id.scope !== this.scope.name) {
        return entry;
      }
      const newId = await this.resolveComponentId(entry.id.fullName);
      const newEntry = new AspectEntry(newId, entry.legacy);
      return newEntry;
    });
    return resolvedList;
  }

  // @gilad needs to implement on variants
  // eslint-disable-next-line @typescript-eslint/no-unused-vars
  async byPattern(pattern: string): Promise<Component[]> {
    // @todo: this is a naive implementation, replace it with a real one.
    const all = await this.list();
    if (!pattern) return this.list();
    return all.filter((c) => c.id.toString({ ignoreVersion: true }) === pattern);
  }

  /**
   * @todo: remove the string option, use only BitId
   */
  async getMany(ids: Array<ComponentID>, forCapsule = false): Promise<Component[]> {
    const idsWithoutEmpty = compact(ids);
    const errors: { id: ComponentID; err: Error }[] = [];
    const longProcessLogger = this.logger.createLongProcessLogger('loading components', ids.length);
    const componentsP = BluebirdPromise.mapSeries(idsWithoutEmpty, async (id: ComponentID) => {
      longProcessLogger.logProgress(id.toString());
      return this.get(id, forCapsule).catch((err) => {
        errors.push({
          id,
          err,
        });
        return undefined;
      });
    });
    const components = await componentsP;
    errors.forEach((err) => {
      if (!this.consumer.isLegacy) {
        this.logger.console(`failed loading component ${err.id.toString()}, see full error in debug.log file`);
      }
      this.logger.warn(`failed loading component ${err.id.toString()}`, err.err);
    });
    // remove errored components
    const filteredComponents: Component[] = compact(components);
    longProcessLogger.end();
    return filteredComponents;
  }

  /**
   * track a new component. (practically, add it to .bitmap).
   *
   * @param componentPaths component paths relative to the workspace dir
   * @param id if not set, will be concluded from the filenames
   * @param main if not set, will try to guess according to some strategies and throws if failed
   * @param override whether add details to an existing component or re-define it
   */
  async add(
    componentPaths: PathOsBasedRelative[],
    id?: string,
    main?: string,
    override = false
  ): Promise<AddActionResults> {
    const addComponent = new AddComponents({ consumer: this.consumer }, { componentPaths, id, main, override });
    const addResults = await addComponent.add();
    // @todo: the legacy commands have `consumer.onDestroy()` on command completion, it writes the
    //  .bitmap file. workspace needs a similar mechanism. once done, remove the next line.
    await this.consumer.bitMap.write();
    return addResults;
  }

  /**
   * Get the component root dir in the file system (relative to workspace or full)
   * @param componentId
   * @param relative return the path relative to the workspace or full path
   */
  componentDir(
    componentId: ComponentID,
    bitMapOptions?: GetBitMapComponentOptions,
    options = { relative: false }
  ): PathOsBased {
    return this.componentDirFromLegacyId(componentId._legacy, bitMapOptions, options);
  }

  private componentDirFromLegacyId(
    bitId: BitId,
    bitMapOptions?: GetBitMapComponentOptions,
    options = { relative: false }
  ): PathOsBased {
    const componentMap = this.consumer.bitMap.getComponent(bitId, bitMapOptions);
    const relativeComponentDir = componentMap.getComponentDir();
    if (!relativeComponentDir) {
      throw new NoComponentDir(bitId.toString());
    }
    if (options.relative) {
      return relativeComponentDir;
    }

    return path.join(this.path, relativeComponentDir);
  }

  componentDirToAbsolute(relativeComponentDir: PathOsBasedRelative): PathOsBasedAbsolute {
    return path.join(this.path, relativeComponentDir);
  }

  async componentDefaultScope(componentId: ComponentID): Promise<string | undefined> {
    const relativeComponentDir = this.componentDir(componentId, { ignoreVersion: true }, { relative: true });
    return this.componentDefaultScopeFromComponentDir(relativeComponentDir, componentId.fullName);
  }

  async componentDefaultScopeFromComponentDir(
    relativeComponentDir: PathOsBasedRelative,
    name: string
  ): Promise<string | undefined> {
    const componentConfigFile = await this.componentConfigFileFromComponentDir(relativeComponentDir, name);
    if (componentConfigFile && componentConfigFile.defaultScope) {
      return componentConfigFile.defaultScope;
    }
    return this.componentDefaultScopeFromComponentDirWithoutConfigFile(relativeComponentDir, name);
  }

  private async componentDefaultScopeFromComponentDirWithoutConfigFile(
    relativeComponentDir: PathOsBasedRelative,
    name: string
  ): Promise<string | undefined> {
    const variantConfig = this.variants.byRootDirAndName(relativeComponentDir, name);
    if (variantConfig && variantConfig.defaultScope) {
      return variantConfig.defaultScope;
    }
    const isVendor = this.isVendorComponentByComponentDir(relativeComponentDir);
    if (!isVendor) {
      return this.config.defaultScope;
    }
    return undefined;
  }

  /**
   * Calculate the component config based on:
   * the component.json file in the component folder
   * matching pattern in the variants config
   * defaults extensions from workspace config
   *
   * @param {ComponentID} componentId
   * @param {Component} [componentFromScope]
   * @returns {Promise<ExtensionDataList>}
   * @memberof Workspace
   */
  async componentExtensions(componentId: ComponentID, componentFromScope?: Component): Promise<ExtensionDataList> {
    // TODO: consider caching this result
    let configFileExtensions;
    let variantsExtensions;
    let wsDefaultExtensions;
    const mergeFromScope = true;
    const scopeExtensions = componentFromScope?.config?.extensions || new ExtensionDataList();

    const componentConfigFile = await this.componentConfigFile(componentId);
    if (componentConfigFile) {
      configFileExtensions = componentConfigFile.aspects.toLegacy();
      // do not merge from scope data when there is component config file
      // mergeFromScope = false;
    }
    const relativeComponentDir = this.componentDir(componentId, { ignoreVersion: true }, { relative: true });
    const variantConfig = this.variants.byRootDirAndName(relativeComponentDir, componentId.fullName);
    if (variantConfig) {
      variantsExtensions = variantConfig.extensions;
      // Do not merge from scope when there is specific variant (which is not *) that match the component
      // if (variantConfig.maxSpecificity > 0) {
      //   mergeFromScope = false;
      // }
    }
    const isVendor = this.isVendorComponentByComponentDir(relativeComponentDir);
    if (!isVendor) {
      wsDefaultExtensions = this.getDefaultExtensions();
    }
    // We don't stop on each step because we want to merge the default scope even if propagate=false but the default scope is not defined
    const extensionsToMerge: ExtensionDataList[] = [];
    if (configFileExtensions) {
      extensionsToMerge.push(configFileExtensions);
    }
    let continuePropagating = componentConfigFile?.propagate ?? true;
    if (variantsExtensions && continuePropagating) {
      // Put it in the start to make sure the config file is stronger
      extensionsToMerge.push(variantsExtensions);
    }
    continuePropagating = continuePropagating && (variantConfig?.propagate ?? true);
    // Do not apply default extensions on the default extensions (it will create infinite loop when loading them)
    const isDefaultExtension = wsDefaultExtensions.findExtension(componentId.toString(), true, true);
    if (wsDefaultExtensions && continuePropagating && !isDefaultExtension) {
      // Put it in the start to make sure the config file is stronger
      extensionsToMerge.push(wsDefaultExtensions);
    }

    // It's before the scope extensions, since there is no need to resolve extensions from scope they are already resolved
    // await Promise.all(extensionsToMerge.map((extensions) => this.resolveExtensionsList(extensions)));

    if (mergeFromScope && continuePropagating) {
      extensionsToMerge.push(scopeExtensions);
    }

    // It's important to do this resolution before the merge, otherwise we have issues with extensions
    // coming from scope with local scope name, as opposed to the same extension comes from the workspace with default scope name
    const promises = extensionsToMerge.map((list) => this.resolveExtensionListIds(list));
    await Promise.all(promises);

    let mergedExtensions = ExtensionDataList.mergeConfigs(extensionsToMerge);

    // remove self from merged extensions
    const selfInMergedExtensions = mergedExtensions.findExtension(
      componentId._legacy.toStringWithoutScopeAndVersion(),
      true,
      true
    );
    if (selfInMergedExtensions && selfInMergedExtensions.extensionId) {
      mergedExtensions = mergedExtensions.remove(selfInMergedExtensions.extensionId);
    }

    return mergedExtensions;
  }

  /**
   * This will mutate the entries with extensionId prop to have resolved legacy id
   * This should be worked on the extension data list not the new aspect list
   * @param extensionList
   */
  private async resolveExtensionListIds(extensionList: ExtensionDataList): Promise<ExtensionDataList> {
    const promises = extensionList.map(async (entry) => {
      if (entry.extensionId) {
        const id = await this.resolveComponentId(entry.extensionId);
        entry.extensionId = id._legacy;
      }

      return entry;
    });
    await Promise.all(promises);
    return extensionList;
  }

  /**
   * Check if a component is vendor component in the workspace
   *
   * @private
   * @param {BitId} componentId
   * @returns {boolean}
   * @memberof Workspace
   */
  private isVendorComponent(componentId: ComponentID): boolean {
    const relativeComponentDir = this.componentDir(componentId, { ignoreVersion: true }, { relative: true });
    return this.isVendorComponentByComponentDir(relativeComponentDir);
  }

  private isVendorComponentByComponentDir(relativeComponentDir: PathOsBasedRelative): boolean {
    const vendorDir = this.config.vendor?.directory || DEFAULT_VENDOR_DIR;
    if (pathIsInside(relativeComponentDir, vendorDir)) {
      return true;
    }
    // TODO: implement
    return false;
  }

  /**
   * return the component config from its folder (component.json)
   * @param componentId
   */
  private async componentConfigFile(id: ComponentID): Promise<ComponentConfigFile | undefined> {
    const relativeComponentDir = this.componentDir(id, { ignoreVersion: true }, { relative: true });
    return this.componentConfigFileFromComponentDir(relativeComponentDir, id.fullName);
  }

  private async componentConfigFileFromComponentDir(
    relativeComponentDir: PathOsBasedRelative,
    name: string
  ): Promise<ComponentConfigFile | undefined> {
    let componentConfigFile;
    if (relativeComponentDir) {
      const absComponentDir = this.componentDirToAbsolute(relativeComponentDir);
      const defaultScopeFromVariantsOrWs = await this.componentDefaultScopeFromComponentDirWithoutConfigFile(
        relativeComponentDir,
        name
      );
      componentConfigFile = await ComponentConfigFile.load(
        absComponentDir,
        this.createAspectList.bind(this),
        defaultScopeFromVariantsOrWs
      );
    }

    return componentConfigFile;
  }

  async getGraphWithoutCore(components: Component[]) {
    const ids = components.map((component) => component.id._legacy);
    const coreAspectsStringIds = this.aspectLoader.getCoreAspectIds();
    const coreAspectsComponentIds = await Promise.all(coreAspectsStringIds.map((id) => BitId.parse(id, true)));
    const coreAspectsBitIds = BitIds.fromArray(coreAspectsComponentIds.map((id) => id.changeScope(null)));
    // const aspectsIds = components.reduce((acc, curr) => {
    //   const currIds = curr.state.aspects.ids;
    //   acc = acc.concat(currIds);
    //   return acc;
    // }, [] as any);
    // const otherDependenciesMap = components.reduce((acc, curr) => {
    //   // const currIds = curr.state.dependencies.dependencies.map(dep => dep.id.toString());
    //   const currMap = curr.state.dependencies.getIdsMap();
    //   Object.assign(acc, currMap);
    //   return acc;
    // }, {});

    // const depsWhichAreNotAspects = difference(Object.keys(otherDependenciesMap), aspectsIds);
    // const depsWhichAreNotAspectsBitIds = depsWhichAreNotAspects.map((strId) => otherDependenciesMap[strId]);
    // We only want to load into the graph components which are aspects and not regular dependencies
    // This come to solve a circular loop when an env aspect use an aspect (as regular dep) and the aspect use the env aspect as its env
    // TODO: @gilad it causes many issues we need to find a better solution. removed for now.
    const ignoredIds = coreAspectsBitIds.concat([]);
    return buildOneGraphForComponents(ids, this.consumer, 'normal', undefined, BitIds.fromArray(ignoredIds));
  }

  // TODO: refactor to aspect-loader after handling of default scope.
  async isCoreAspect(id: ComponentID) {
    const scope = await this.componentDefaultScope(id);
    if (!scope) throw new Error('default scope not defined');
    // const newId = id.changeScope(scope);
    // TODO: fix properly ASAP after resolving default scope issue.
    return this.aspectLoader.isCoreAspect(`teambit.bit/${id._legacy.toStringWithoutScope()}`);
  }

  private async filterCoreAspects(components: Component[]) {
    const promises = components.map(async (component) => {
      return {
        isCore: await this.isCoreAspect(component.id),
        component,
      };
    });

    const res = await Promise.all(promises);
    return res.filter((aspect) => !aspect.isCore).map((aspect) => aspect.component);
  }

  // remove this function
  async loadAspects(ids: string[], throwOnError = false): Promise<void> {
    const notLoadedIds = ids.filter((id) => !this.aspectLoader.isAspectLoaded(id));
    if (!notLoadedIds.length) return;
    const coreAspectsStringIds = this.aspectLoader.getCoreAspectIds();
    const idsWithoutCore: string[] = difference(notLoadedIds, coreAspectsStringIds);
    const componentIds = await this.resolveMultipleComponentIds(idsWithoutCore);
    const components = await this.getMany(componentIds);
    const graph: any = await this.getGraphWithoutCore(components);

    const allIdsP = graph.nodes().map(async (id) => {
      return this.resolveComponentId(id);
    });

    const allIds = await Promise.all(allIdsP);

    const allComponents = await this.getMany(allIds as ComponentID[]);

    const aspects = allComponents.filter((component: Component) => {
      const data = component.config.extensions.findExtension(WorkspaceAspect.id)?.data;

      if (!data) return false;
      if (data.type !== 'aspect')
        this.logger.debug(
          `${component.id.toString()} is configured in workspace.json, but using the ${
            data.type
          } environment. \n please make sure to either apply the aspect environment or a composition of the aspect environment for the aspect to load.`
        );
      return data.type === 'aspect';
    });

    // no need to filter core aspects as they are not included in the graph
    const requireableExtensions: any = await this.requireComponents(aspects);
    await this.aspectLoader.loadRequireableExtensions(requireableExtensions, throwOnError);
  }

  async resolveAspects(runtimeName: string) {
    let missingPaths = false;
    const stringIds: string[] = [];
    const ids = this.harmony.extensionsIds;
    const coreAspectsIds = this.aspectLoader.getCoreAspectIds();
    const userAspectsIds: string[] = difference(ids, coreAspectsIds);
    const componentIds = await this.resolveMultipleComponentIds(userAspectsIds);
    const components = await this.getMany(componentIds);
    const aspectDefs = await this.aspectLoader.resolveAspects(components, async (component) => {
      stringIds.push(component.id._legacy.toString());
      const packageName = componentIdToPackageName(component.state._consumer);
      const localPath = path.join(this.path, 'node_modules', packageName);
      const isExist = await fs.pathExists(localPath);
      if (!isExist) {
        missingPaths = true;
      }

      return {
        aspectPath: localPath,
        runtimesPath: await this.getRuntimePath(component, localPath, runtimeName),
      };
    });

    const coreAspectDefs = await Promise.all(
      coreAspectsIds.map(async (coreId) => {
        const rawDef = await getAspectDef(coreId, runtimeName);
        return this.aspectLoader.loadDefinition(rawDef);
      })
    );

    // due to lack of workspace and scope runtimes. TODO: fix after adding them.
    const workspaceAspects = coreAspectDefs.filter((coreAspect) => {
      return coreAspect.runtimePath;
    });

    if (missingPaths) {
      await link(stringIds, false);
    }

    return aspectDefs.concat(workspaceAspects);
  }

  /**
   * Load all unloaded extensions from a list
   * @param extensions list of extensions with config to load
   */
  async loadExtensions(extensions: ExtensionDataList, throwOnError = false): Promise<void> {
    const extensionsIdsP = extensions.map(async (extensionEntry) => {
      // Core extension
      if (!extensionEntry.extensionId) {
        return extensionEntry.stringId;
      }

      const id = await this.resolveComponentId(extensionEntry.extensionId);
      // return this.resolveComponentId(extensionEntry.extensionId);
      return id.toString();
    });
    const extensionsIds = await Promise.all(extensionsIdsP);
    const loadedExtensions = this.harmony.extensionsIds;
    const extensionsToLoad = difference(extensionsIds, loadedExtensions);
    if (!extensionsToLoad.length) return;
    await this.loadAspects(extensionsToLoad, throwOnError);
  }

  private async getCompiler(component: Component) {
    const env = this.envs.getEnv(component)?.env;
    return env?.getCompiler();
  }

  async getRuntimePath(component: Component, modulePath: string, runtime: string): Promise<string | null> {
    const runtimeFile = component.filesystem.files.find((file: AbstractVinyl) => {
      return file.relative.includes(`.${runtime}.runtime`);
    });

    // @david we should add a compiler api for this.
    if (!runtimeFile) return null;
    const compiler = await this.getCompiler(component);
    const dist = compiler.getDistPathBySrcPath(runtimeFile.relative);

    return join(modulePath, dist);
  }

  async requireComponents(components: Component[]): Promise<RequireableComponent[]> {
    let missingPaths = false;
    const stringIds: string[] = [];
    const resolveP = components.map(async (component) => {
      stringIds.push(component.id._legacy.toString());
      const packageName = componentIdToPackageName(component.state._consumer);
      const localPath = path.join(this.path, 'node_modules', packageName);
      const isExist = await fs.pathExists(localPath);
      if (!isExist) {
        missingPaths = true;
      }

      const requireFunc = async () => {
        // eslint-disable-next-line global-require, import/no-dynamic-require
        const aspect = require(localPath);
        // require aspect runtimes
        const runtimePath = await this.getRuntimePath(component, localPath, MainRuntime.name);
        // eslint-disable-next-line global-require, import/no-dynamic-require
        if (runtimePath) require(runtimePath);
        return aspect;
      };
      return new RequireableComponent(component, requireFunc);
    });
    const resolved = await Promise.all(resolveP);
    // Make sure to link missing components
    if (missingPaths) {
      await link(stringIds, false);
    }
    return resolved;
  }

  private async getComponentsDirectory(ids: ComponentID[]) {
    const components = ids.length ? await this.getMany(ids) : await this.list();
    return ComponentMap.as<string>(components, (component) => this.componentDir(component.id));
  }

  /**
   * Install dependencies for all components in the workspace
   *
   * @returns
   * @memberof Workspace
   */
  async install(packages?: string[], options?: WorkspaceInstallOptions) {
    if (packages && packages.length) {
      if (!options?.variants && options?.lifecycleType === 'dev') {
        throw new DependencyTypeNotSupportedInPolicy(options?.lifecycleType);
      }
      this.logger.debug(`installing the following packages: ${packages.join()}`);
      const resolver = this.dependencyResolver.getVersionResolver();
      const resolvedPackagesP = packages.map((packageName) =>
        resolver.resolveRemoteVersion(packageName, {
          rootDir: this.path,
        })
      );
      const resolvedPackages = await Promise.all(resolvedPackagesP);
      const resolvedPackagesWithType: PolicyDep[] = [];
      resolvedPackages.forEach((resolvedPackage) => {
        if (resolvedPackage.version) {
          resolvedPackagesWithType.push({
            version: resolvedPackage.version,
            packageName: resolvedPackage.packageName,
            lifecycleType: options?.lifecycleType || 'runtime',
          });
        }
      });
      if (!options?.variants) {
        this.dependencyResolver.updateRootPolicy(resolvedPackagesWithType, {
          updateExisting: options?.updateExisting ?? false,
        });
      } else {
        // TODO: implement
      }
      await this.dependencyResolver.persistConfig(this.path);
    }
    this.logger.debug(`installing dependencies in workspace with options`, options);
    const components = await this.list();
    const legacyStringIds = components.map((component) => component.id._legacy.toString());
    // TODO: pass get install options
    const installer = this.dependencyResolver.getInstaller({
      linkingOptions: { bitLinkType: 'link', linkCoreAspects: true },
    });
    const installationMap = await this.getComponentsDirectory([]);
    const packageJson = this.consumer.packageJson?.packageJsonObject || {};
    const depsFromPJson = packageJson.dependencies || {};
    const devDepsFromPJson = packageJson.devDependencies || {};
    const peerDepsFromPJson = packageJson.peerDependencies || {};
    const workspacePolicy = this.dependencyResolver.getWorkspacePolicy() || {};
    const rootDepsObject = {
      dependencies: {
        ...depsFromPJson,
        ...workspacePolicy.dependencies,
      },
      devDependencies: {
        ...devDepsFromPJson,
      },
      peerDependencies: {
        ...peerDepsFromPJson,
        ...workspacePolicy.peerDependencies,
      },
    };

    const installOptions: PackageManagerInstallOptions = {
      dedupe: options?.dedupe,
      copyPeerToRuntimeOnRoot: options?.copyPeerToRuntimeOnRoot ?? true,
      copyPeerToRuntimeOnComponents: options?.copyPeerToRuntimeOnComponents ?? false,
    };
    await installer.install(this.path, rootDepsObject, installationMap, installOptions);
    // TODO: add the links results to the output
    this.logger.setStatusLine('linking components');
    await link(legacyStringIds, false);
    this.logger.consoleSuccess();
    return installationMap;
  }

  /**
   * this should be rarely in-use.
   * it's currently used by watch extension as a quick workaround to load .bitmap and the components
   */
  async _reloadConsumer() {
    this.consumer = await loadConsumer(this.path, true);
  }

  // TODO: should we return here the dir as it defined (aka components) or with /{name} prefix (as it used in legacy)
  get defaultDirectory(): string {
    return this.config.defaultDirectory;
  }

  get legacyDefaultDirectory(): string {
    if (this.defaultDirectory && !this.defaultDirectory.includes('{name}')) {
      return `${this.defaultDirectory}/{name}`;
    }
    return this.defaultDirectory;
  }

  /**
   * Transform the id to ComponentId and get the exact id as appear in bitmap
   *
   * @param {(string | ComponentID | BitId)} id
   * @returns {Promise<ComponentID>}
   * @memberof Workspace
   */
  async resolveComponentId(id: string | ComponentID | BitId): Promise<ComponentID> {
    let legacyId: BitId;
    try {
      legacyId = this.consumer.getParsedId(id.toString(), true, true);
    } catch (err) {
      if (err.name === 'MissingBitMapComponent') {
        try {
<<<<<<< HEAD
          const idWithoutVersion = id.toString().split('@');
          this.consumer.getParsedId(idWithoutVersion[0], false, true);
          return this.scope.resolveComponentId(id);
=======
          // handle component versions in the scope that doesn't exists on the workspace.
          const [idWithoutVersion, version] = id.toString().split('@');
          const _id = this.consumer.getParsedId(idWithoutVersion, false, true);
          const withVersion = _id.changeVersion(version);
          return this.scope.resolveComponentId(withVersion);
>>>>>>> 3fcc4f71
        } catch (error) {
          legacyId = BitId.parse(id.toString(), true);
          return ComponentID.fromLegacy(legacyId);
        }
      }
      throw err;
    }
    const relativeComponentDir = this.componentDirFromLegacyId(legacyId, undefined, { relative: true });
    const defaultScope = await this.componentDefaultScopeFromComponentDir(
      relativeComponentDir,
      legacyId.toStringWithoutScopeAndVersion()
    );
    return ComponentID.fromLegacy(legacyId, defaultScope);
  }

  async resolveMultipleComponentIds(ids: Array<string | ComponentID | BitId>) {
    return Promise.all(ids.map(async (id) => this.resolveComponentId(id)));
  }

  /**
   * This will mutate the original extensions list and resolve it's ids
   *
   * @param {ExtensionDataList} extensions
   * @returns {Promise<void[]>}
   * @memberof Workspace
   */
  resolveExtensionsList(extensions: ExtensionDataList): Promise<void[]> {
    const resolveMergedExtensionsP = extensions.map(async (extensionEntry) => {
      if (extensionEntry.extensionId) {
        // const hasVersion = extensionEntry.extensionId.hasVersion();
        // const useBitmapVersion = !hasVersion;
        // const resolvedId = await this.resolveComponentId(extensionEntry.extensionId, true, useBitmapVersion);

        // Assuming extensionId always has scope - do not allow extension id without scope
        const resolvedId = await this.resolveComponentId(extensionEntry.extensionId);
        extensionEntry.extensionId = resolvedId._legacy;
      }
    });
    return Promise.all(resolveMergedExtensionsP);
  }

  /**
   * This will mutate the original extensions list and make sure all extensions has the ids with the scope / default scope
   *
   * @param {ExtensionDataList} extensions
   * @returns {Promise<void[]>}
   * @memberof Workspace
   */
  addDefaultScopeToExtensionsList(extensions: ExtensionDataList): Promise<void[]> {
    const resolveMergedExtensionsP = extensions.map(async (extensionEntry) => {
      if (extensionEntry.extensionId && !extensionEntry.extensionId.hasScope()) {
        const componentId = ComponentID.fromLegacy(extensionEntry.extensionId);
        const defaultScope = await this.componentDefaultScope(componentId);
        extensionEntry.extensionId = extensionEntry.extensionId.changeScope(defaultScope);
      }
    });
    return Promise.all(resolveMergedExtensionsP);
  }
}

export default Workspace;<|MERGE_RESOLUTION|>--- conflicted
+++ resolved
@@ -1120,17 +1120,11 @@
     } catch (err) {
       if (err.name === 'MissingBitMapComponent') {
         try {
-<<<<<<< HEAD
-          const idWithoutVersion = id.toString().split('@');
-          this.consumer.getParsedId(idWithoutVersion[0], false, true);
-          return this.scope.resolveComponentId(id);
-=======
           // handle component versions in the scope that doesn't exists on the workspace.
           const [idWithoutVersion, version] = id.toString().split('@');
           const _id = this.consumer.getParsedId(idWithoutVersion, false, true);
           const withVersion = _id.changeVersion(version);
           return this.scope.resolveComponentId(withVersion);
->>>>>>> 3fcc4f71
         } catch (error) {
           legacyId = BitId.parse(id.toString(), true);
           return ComponentID.fromLegacy(legacyId);

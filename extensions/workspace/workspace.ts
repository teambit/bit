--- conflicted
+++ resolved
@@ -79,12 +79,9 @@
   variants: string;
   lifecycleType: DependencyLifecycleType;
   dedupe: boolean;
-<<<<<<< HEAD
-  updateExisting: boolean;
-=======
   copyPeerToRuntimeOnRoot?: boolean;
   copyPeerToRuntimeOnComponents?: boolean;
->>>>>>> 75463a01
+  updateExisting: boolean;
 };
 
 const DEFAULT_VENDOR_DIR = 'vendor';

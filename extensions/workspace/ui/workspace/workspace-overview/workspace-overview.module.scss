.container {
  padding: 80px 5% 150px 5%;
  overflow-y: auto;
  height: 100%;
  box-sizing: border-box;
}

.limitLength {
  max-width: 70%;
}

.previewPlaceholder {
  display: flex;
  flex-direction: column;
  align-items: center;
  justify-content: center;
  height: 100%;
  color: #c7c7c7;
  pointer-events: auto;
  > span {
    font-size: 45px;
    margin-bottom: 10px;
  }
  > div {
    font-size: 13px;
  }
<<<<<<< HEAD
=======
}

.tooltip {
  max-width: 155px;
  text-align: center;
>>>>>>> 72354175
}<|MERGE_RESOLUTION|>--- conflicted
+++ resolved
@@ -24,12 +24,9 @@
   > div {
     font-size: 13px;
   }
-<<<<<<< HEAD
-=======
 }
 
 .tooltip {
   max-width: 155px;
   text-align: center;
->>>>>>> 72354175
 }
--- conflicted
+++ resolved
@@ -36,11 +36,7 @@
     <div className={styles.previewPlaceholder} data-tip="" data-for={name}>
       <Icon of="image" />
       <div>No preview available</div>
-<<<<<<< HEAD
-      <ReactTooltip place="bottom" id={name} effect="solid">
-=======
       <ReactTooltip className={styles.tooltip} place="bottom" id={name} effect="solid">
->>>>>>> 72354175
         Preview is generated from compositions during CI
       </ReactTooltip>
     </div>

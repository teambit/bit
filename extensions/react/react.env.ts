--- conflicted
+++ resolved
@@ -162,10 +162,7 @@
   getPipe(): BuildTask[] {
     // return BuildPipe.from([this.compiler.task, this.tester.task]);
     // return BuildPipe.from([this.tester.task]);
-<<<<<<< HEAD
-=======
     // return [this.compiler.task, this.tester.task, this.pkg.preparePackagesTask, this.pkg.dryRunTask];
->>>>>>> 9e40c8e9
     return [this.compiler.task, this.pkg.preparePackagesTask, this.pkg.dryRunTask];
   }
 

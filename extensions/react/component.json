{
  "componentId": {
    "name": "react",
    "version": "0.0.10"
  },
  "propagate": true,
  "extensions": {
    "teambit.bit/pkg": {
      "packageJson": {
        "name": "@teambit/{name}",
        "private": false
      },
      "packageManagerPublishArgs": [
        "--access public"
      ]
    },
    "teambit.bit/dependency-resolver": {
      "policy": {
        "dependencies": {
          "react-app-polyfill": "^1.0.6",
          "resolve-url-loader": "^3.1.1",
          "file-loader": "^6.0.0",
          "jest-environment-jsdom-fourteen": "^1.0.1",
          "react-native-web": "^0.12.2",
          "identity-obj-proxy": "^3.0.0",
          "url-loader": "^4.1.0",
          "jest-watch-typeahead": "^0.6.0",
          "babel-plugin-named-asset-import": "^0.3.6",
          "babel-loader": "^8.1.0",
          "babel-preset-react-app": "^9.1.2",
          "style-loader": "^1.2.1",
          "react-dom": "-",
          "css-loader": "^3.6.0",
          "postcss-loader": "^3.0.0",
          "sass-loader": "^8.0.2",
          "bit-bin": "-",
          "@babel/runtime": "^7.11.2"
        },
        "devDependencies": {
          "@types/mocha": "^5.2.7",
          "@types/node": "^12.12.27",
          "bit-bin": "-",
          "react-dom": "-"
        },
        "peerDependencies": {
          "react": "^16.13.1",
<<<<<<< HEAD
          "bit-bin": "14.8.9-dev.38",
          "react-dom": "^16.13.1"
=======
          "bit-bin": "14.8.9-dev.39",
          "graphql": "^14.3.1",
          "react-dom": "^16.13.1",
          "@babel/runtime": "7.11.2"
>>>>>>> d77f3c5a
        }
      }
    }
  }
}<|MERGE_RESOLUTION|>--- conflicted
+++ resolved
@@ -44,15 +44,8 @@
         },
         "peerDependencies": {
           "react": "^16.13.1",
-<<<<<<< HEAD
-          "bit-bin": "14.8.9-dev.38",
+          "bit-bin": "14.8.9-dev.39",
           "react-dom": "^16.13.1"
-=======
-          "bit-bin": "14.8.9-dev.39",
-          "graphql": "^14.3.1",
-          "react-dom": "^16.13.1",
-          "@babel/runtime": "7.11.2"
->>>>>>> d77f3c5a
         }
       }
     }

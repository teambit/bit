--- conflicted
+++ resolved
@@ -23,22 +23,6 @@
 // import {createResolver} from '@pnpm/default-resolver';
 import createResolverAndFetcher from '@pnpm/client';
 import pickRegistryForPackage from '@pnpm/pick-registry-for-package';
-<<<<<<< HEAD
-
-async function readConfig() {
-  const pnpmConfig = await getConfig({
-    cliOptions: {
-      // 'global': true,
-      // 'link-workspace-packages': true,
-    },
-    packageManager: {
-      name: 'pnpm',
-      version: '1.0.0',
-    },
-  });
-  return pnpmConfig;
-}
-=======
 import { Logger } from '@teambit/logger';
 import { readConfig } from './read-config';
 
@@ -54,7 +38,6 @@
 //     logger.console(logObj)
 //   });
 // }
->>>>>>> 10ab59a2
 
 async function createStoreController(storeDir: string): Promise<StoreController> {
   // const fetchFromRegistry = createFetchFromRegistry({});

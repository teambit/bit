import R from 'ramda';
import { CLIAspect, CLIMain, MainRuntime } from '@teambit/cli';
import ComponentAspect, { Component, ComponentMain } from '@teambit/component';
import { EnvsAspect, EnvsMain } from '@teambit/environments';
import { Slot, SlotRegistry } from '@teambit/harmony';
import { IsolatorAspect, IsolatorMain } from '@teambit/isolator';
import { LoggerAspect, LoggerMain } from '@teambit/logger';
import { ScopeAspect, ScopeMain } from '@teambit/scope';
import { Workspace, WorkspaceAspect } from '@teambit/workspace';
import { PackageJsonTransformer } from 'bit-bin/dist/consumer/component/package-json-transformer';
import LegacyComponent from 'bit-bin/dist/consumer/component';
import componentIdToPackageName from 'bit-bin/dist/utils/bit/component-id-to-package-name';
import { BuilderMain, BuilderAspect } from '@teambit/builder';
import { Packer, PackOptions, PackResult } from './packer';
// import { BitCli as CLI, BitCliExt as CLIExtension } from '@teambit/cli';
import { PackCmd } from './pack.cmd';
import { PkgAspect } from './pkg.aspect';
import { PreparePackagesTask } from './prepare-packages.task';
import { PublishDryRunTask } from './publish-dry-run.task';
import { PublishCmd } from './publish.cmd';
import { Publisher } from './publisher';
import { PublishTask } from './publish.task';

export interface PackageJsonProps {
  [key: string]: any;
}

export type PackageJsonPropsRegistry = SlotRegistry<PackageJsonProps>;

export type PkgExtensionConfig = {};

/**
 * Config for variants
 */
export type ComponentPkgExtensionConfig = {
  /**
   * properties to add to the package.json of the component.
   */
  packageJson: Record<string, any>;
};

/**
 * Data stored in the component
 */
export type ComponentPkgExtensionData = {
  /**
   * properties to add to the package.json of the component.
   */
  packageJson: Record<string, any>;
};

export class PkgMain {
  static runtime = MainRuntime;
  static dependencies = [
    CLIAspect,
    ScopeAspect,
    EnvsAspect,
    IsolatorAspect,
    LoggerAspect,
    WorkspaceAspect,
    BuilderAspect,
    ComponentAspect,
  ];
  static slots = [Slot.withType<PackageJsonProps>()];
  static defaultConfig = {};

  static async provider(
    [cli, scope, envs, isolator, logger, workspace, builder, componentAspect]: [
      CLIMain,
      ScopeMain,
      EnvsMain,
      IsolatorMain,
      LoggerMain,
      Workspace,
      BuilderMain,
      ComponentMain
    ],
    config: PkgExtensionConfig,
    [packageJsonPropsRegistry]: [PackageJsonPropsRegistry]
  ) {
    const logPublisher = logger.createLogger(PkgAspect.id);
    const host = await componentAspect.getHost();
    const packer = new Packer(isolator, logPublisher, host, scope);
    const publisher = new Publisher(isolator, logPublisher, scope?.legacyScope, workspace);
    const dryRunTask = new PublishDryRunTask(PkgAspect.id, publisher, packer, logPublisher);
    const preparePackagesTask = new PreparePackagesTask(PkgAspect.id, logPublisher);
    const pkg = new PkgMain(
      config,
      packageJsonPropsRegistry,
      workspace,
      packer,
      envs,
      dryRunTask,
      preparePackagesTask,
      componentAspect
    );

<<<<<<< HEAD
    builder.registerTaskOnTagOnly(new PublishTask(PkgAspect.id, publisher, logPublisher));
=======
    builder.registerDeployTask(new PublishTask(PkgAspect.id, publisher, packer, logPublisher));
>>>>>>> 5856ee57
    if (workspace) {
      // workspace.onComponentLoad(pkg.mergePackageJsonProps.bind(pkg));
      workspace.onComponentLoad(async (component) => {
        const data = await pkg.mergePackageJsonProps(component);
        return {
          packageJson: data,
        };
      });
    }

    PackageJsonTransformer.registerPackageJsonTransformer(pkg.transformPackageJson.bind(pkg));
    // TODO: consider passing the pkg instead of packer
    cli.register(new PackCmd(packer));
    cli.register(new PublishCmd(publisher));

    return pkg;
  }

  /**
   * get the package name of a component.
   */
  getPackageName(component: Component) {
    return componentIdToPackageName(component.state._consumer);
  }

  /**
   *Creates an instance of PkgExtension.
   * @param {PkgExtensionConfig} config
   * @param {PackageJsonPropsRegistry} packageJsonPropsRegistry
   * @param {Packer} packer
   * @memberof PkgExtension
   */
  constructor(
    /**
     * pkg extension configuration.
     */
    readonly config: PkgExtensionConfig,

    /**
     * Registry for changes by other extensions.
     */
    private packageJsonPropsRegistry: PackageJsonPropsRegistry,

    private workspace: Workspace,
    /**
     * A utils class to packing components into tarball
     */
    private packer: Packer,

    /**
     * envs extension.
     */
    private envs: EnvsMain,

    readonly dryRunTask: PublishDryRunTask,

    readonly preparePackagesTask: PreparePackagesTask,

    private componentAspect: ComponentMain
  ) {}

  /**
   * register changes in the package.json
   */
  registerPackageJsonNewProps(props: PackageJsonProps): void {
    return this.packageJsonPropsRegistry.register(props);
  }

  /**
   * Pack a component and generate a tarball suitable for npm registry
   *
   * @param {string} componentId
   * @param {(string | undefined)} scopePath
   * @param {string} outDir
   * @param {boolean} [prefix=false]
   * @param {boolean} [override=false]
   * @param {boolean} [keep=false]
   * @returns {Promise<PackResult>}
   * @memberof PkgExtension
   */
  async packComponent(componentId: string, scopePath: string | undefined, options: PackOptions): Promise<PackResult> {
    return this.packer.packComponent(componentId, scopePath, options);
  }

  /**
   * Merge the configs provided by:
   * 1. envs configured in the component - via getPackageJsonProps method
   * 2. extensions that registered to the registerPackageJsonNewProps slot (and configured for the component)
   * 3. props defined by the user (they are the strongest one)
   */
  async mergePackageJsonProps(component: Component): Promise<PackageJsonProps> {
    let newProps = {};
    const env = this.envs.getEnv(component)?.env;
    if (env?.getPackageJsonProps && typeof env.getPackageJsonProps === 'function') {
      const propsFromEnv = env.getPackageJsonProps();
      newProps = Object.assign(newProps, propsFromEnv);
    }

    const configuredIds = component.state.aspects.ids;
    configuredIds.forEach((extId) => {
      // Only get props from configured extensions on this specific component
      const props = this.packageJsonPropsRegistry.get(extId);
      if (props) {
        newProps = Object.assign(newProps, props);
      }
    });

    const currentExtension = component.state.aspects.get(PkgAspect.id);
    const currentConfig = (currentExtension?.config as unknown) as ComponentPkgExtensionConfig;
    if (currentConfig && currentConfig.packageJson) {
      newProps = Object.assign(newProps, currentConfig.packageJson);
    }
    // Keys not allowed to override
    const specialKeys = ['extensions', 'dependencies', 'devDependencies', 'peerDependencies'];
    return R.omit(specialKeys, newProps);
  }

  getPackageJsonModifications(component: Component): Record<string, any> {
    const currentExtension = component.state.aspects.get(PkgAspect.id);
    const currentData = (currentExtension?.data as unknown) as ComponentPkgExtensionData;
    return currentData?.packageJson ?? {};
  }

  async transformPackageJson(
    legacyComponent: LegacyComponent,
    packageJsonObject: Record<string, any>
  ): Promise<Record<string, any>> {
    // const newId = await this.workspace.resolveComponentId(component.id);
    // const newComponent = await this.workspace.get(newId);
    const host = await this.componentAspect.getHost();
    const id = await host.resolveComponentId(legacyComponent.id);
    const newComponent = await host.get(id);
    if (!newComponent) throw new Error(`cannot transform package.json of component: ${legacyComponent.id.toString()}`);
    const newProps = this.getPackageJsonModifications(newComponent);
    return Object.assign(packageJsonObject, newProps);
  }
}

PkgAspect.addRuntime(PkgMain);<|MERGE_RESOLUTION|>--- conflicted
+++ resolved
@@ -95,11 +95,7 @@
       componentAspect
     );
 
-<<<<<<< HEAD
-    builder.registerTaskOnTagOnly(new PublishTask(PkgAspect.id, publisher, logPublisher));
-=======
     builder.registerDeployTask(new PublishTask(PkgAspect.id, publisher, packer, logPublisher));
->>>>>>> 5856ee57
     if (workspace) {
       // workspace.onComponentLoad(pkg.mergePackageJsonProps.bind(pkg));
       workspace.onComponentLoad(async (component) => {

--- conflicted
+++ resolved
@@ -1,3 +1,6 @@
+import { writeFileSync } from 'fs-extra';
+import { join, resolve } from 'path';
+
 import { BuilderAspect, BuilderMain } from '@teambit/builder';
 import { BundlerAspect, BundlerMain } from '@teambit/bundler';
 import { MainRuntime } from '@teambit/cli';
@@ -5,21 +8,11 @@
 import { EnvsAspect, EnvsMain, ExecutionContext } from '@teambit/environments';
 import { Slot, SlotRegistry } from '@teambit/harmony';
 import { UIAspect, UiMain } from '@teambit/ui';
-<<<<<<< HEAD
-import { Component, ComponentAspect, ComponentMain } from '@teambit/component';
-import { ComponentMap } from '@teambit/component';
-import { ExecutionContext, EnvsAspect, EnvsMain } from '@teambit/environments';
 import { Compiler } from '@teambit/compiler';
 import componentIdToPackageName from 'bit-bin/dist/utils/bit/component-id-to-package-name';
+
+import { PreviewArtifactNotFound } from './exceptions';
 import { generateLink, makeReExport, makePreviewRegister } from './generate-link';
-import { PreviewRoute } from './preview.route';
-=======
-import { writeFileSync } from 'fs-extra';
-import { join, resolve } from 'path';
-
->>>>>>> cb474d37
-import { PreviewArtifactNotFound } from './exceptions';
-import { generateLink, makeLinkUpdater, makeReExport } from './generate-link';
 import { makeTempDir } from './mk-temp-dir';
 import { PreviewArtifact } from './preview-artifact';
 import { PreviewDefinition } from './preview-definition';

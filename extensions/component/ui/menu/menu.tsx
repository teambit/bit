import { Icon } from '@teambit/evangelist.elements.icon';
import { NavigationSlot } from '@teambit/react-router';
// import { MainDropdown } from '@teambit/staged-components.main-dropdown';
import { ImportAction } from '@teambit/documenter.ui.import-action';
import { VersionDropdown } from '@teambit/staged-components.version-dropdown';
import { FullLoader } from 'bit-bin/dist/to-eject/full-loader';
import classnames from 'classnames';
import React from 'react';

import { TopBarWidgetLink } from '../top-bar-widget-link';
import { useComponent } from '../use-component';
import { MenuNav } from './menu-nav';
import styles from './menu.module.scss';
import { OrderedNavigationSlot } from './nav-plugin';

export type MenuProps = {
  className?: string;
  /**
   * slot for top bar menu items
   */
  navigationSlot: OrderedNavigationSlot;
  widgetSlot?: NavigationSlot; // currently not used but widget slots will be used in the remote scope for downloads, likes etc. so left it for now
  host: string;
};

/**
 * top bar menu.
 */
export function Menu({ navigationSlot, widgetSlot, className, host }: MenuProps) {
  const { component } = useComponent(host);
  if (!component) return <FullLoader />;

  const widgetLinks = widgetSlot?.toArray();
  const versionList = component.tags
    ?.toArray()
    .map((tag) => tag?.version?.version)
    .reverse();
  const componentFullName = component?.id?.toString();

  return (
    <div className={classnames(styles.topBar, className)}>
      <div className={styles.leftSide}>
        <MenuNav navigationSlot={navigationSlot} />
      </div>
      <div className={styles.rightSide}>
<<<<<<< HEAD
        {widgetLinks &&
          widgetLinks.map(([id, widget]) => (
            <TopBarWidgetLink key={id} href={widget.href} className={styles.widget}>
              {widget.children}
            </TopBarWidgetLink>
          ))}
        {/* 
        {versionList.length > 0 && <ImportAction copyLink={componentFullName} componentName={component.id.name} />} 
        */}
=======
        {versionList.length > 0 && (
          <ImportAction copyLink={`bit import ${componentFullName}`} componentName={component.id.name} />
        )}
>>>>>>> 92856641
        <VersionDropdown versions={versionList} currentVersion={component.version} />
        {/* <span className={styles.widget}>
          <Icon className={classnames(styles.icon)} of="dependency" />
        </span> */}
        {/* <MainDropdown /> */}
      </div>
    </div>
  );
}<|MERGE_RESOLUTION|>--- conflicted
+++ resolved
@@ -43,21 +43,15 @@
         <MenuNav navigationSlot={navigationSlot} />
       </div>
       <div className={styles.rightSide}>
-<<<<<<< HEAD
         {widgetLinks &&
           widgetLinks.map(([id, widget]) => (
             <TopBarWidgetLink key={id} href={widget.href} className={styles.widget}>
               {widget.children}
             </TopBarWidgetLink>
           ))}
-        {/* 
-        {versionList.length > 0 && <ImportAction copyLink={componentFullName} componentName={component.id.name} />} 
-        */}
-=======
         {versionList.length > 0 && (
           <ImportAction copyLink={`bit import ${componentFullName}`} componentName={component.id.name} />
         )}
->>>>>>> 92856641
         <VersionDropdown versions={versionList} currentVersion={component.version} />
         {/* <span className={styles.widget}>
           <Icon className={classnames(styles.icon)} of="dependency" />

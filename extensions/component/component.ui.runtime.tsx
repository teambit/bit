import PubsubAspect, { PubsubUI, BitBaseEvent } from '@teambit/pubsub';
import PreviewAspect, { ClickInsideAnIframeEvent } from '@teambit/preview';
import { Slot } from '@teambit/harmony';
import { NavigationSlot, NavLinkProps, RouteSlot } from '@teambit/react-router';
import { UIRuntime } from '@teambit/ui';
import React from 'react';
import { RouteProps } from 'react-router-dom';

import { ComponentAspect } from './component.aspect';
import { Component } from './ui/component';
import { Menu, NavPlugin, OrderedNavigationSlot } from './ui/menu';
import { AspectSection } from './aspect.section';

export type Server = {
  env: string;
  url: string;
};

export type ComponentMeta = {
  id: string;
};

export type MenuItem = {
  label: JSX.Element | string | null;
};

export const componentIdUrlRegex = '[\\w\\/-]*[\\w-]';

export class ComponentUI {
  readonly routePath = `/:componentId(${componentIdUrlRegex})`;

  constructor(
    /**
     * Pubsub aspects
     */
    private pubsub: PubsubUI,

    private routeSlot: RouteSlot,

    private navSlot: OrderedNavigationSlot,

    /**
     * slot for registering a new widget to the menu.
     */
    private widgetSlot: NavigationSlot
  ) {
    this.registerPubSub();
  }

  registerPubSub() {
    this.pubsub.sub(PreviewAspect.id, (be: BitBaseEvent<any>) => {
      switch (be.type) {
        case ClickInsideAnIframeEvent.TYPE:
          const event = new MouseEvent('mousedown', {
            view: window,
            bubbles: true,
            cancelable: true,
          });

          const a = document.body;
          a?.dispatchEvent(event);

          break;
      }
    });
  }

  getComponentUI(host: string) {
    return <Component routeSlot={this.routeSlot} host={host} />;
  }

  getMenu(host: string) {
    return <Menu navigationSlot={this.navSlot} widgetSlot={this.widgetSlot} host={host} />;
  }
  // getTopBarUI() {
  //   return (
  //     <TopBar
  //       // className={styles.topbar}
  //       navigationSlot={this.navSlot}
  //       version={'new'} // TODO - get component data here
  //       widgetSlot={this.widgetSlot}
  //     />
  //   );
  // }

  registerRoute(route: RouteProps) {
    this.routeSlot.register(route);
    return this;
  }

  registerNavigation(nav: NavLinkProps, order?: number) {
    this.navSlot.register({
      props: nav,
      order,
    });
  }

  registerWidget(widget: NavLinkProps) {
    this.widgetSlot.register(widget);
  }

  static dependencies = [PubsubAspect];

  static runtime = UIRuntime;

  static slots = [Slot.withType<RouteProps>(), Slot.withType<NavPlugin>(), Slot.withType<NavigationSlot>()];

  static async provider(
    [pubsub]: [PubsubUI],
    config,
    [routeSlot, navSlot, widgetSlot]: [RouteSlot, OrderedNavigationSlot, NavigationSlot]
  ) {
    // TODO: refactor ComponentHost to a separate extension (including sidebar, host, graphql, etc.)
    // TODO: add contextual hook for ComponentHost @uri/@oded
<<<<<<< HEAD
    const componentUI = new ComponentUI(pubsub, routeSlot, navSlot, widgetSlot);
=======
    const componentUI = new ComponentUI(routeSlot, navSlot, widgetSlot);
    const section = new AspectSection();

    componentUI.registerRoute(section.route);
    componentUI.registerNavigation(section.navigationLink, section.order);
>>>>>>> 1b5a210b
    return componentUI;
  }
}

export default ComponentUI;

ComponentAspect.addRuntime(ComponentUI);<|MERGE_RESOLUTION|>--- conflicted
+++ resolved
@@ -112,15 +112,11 @@
   ) {
     // TODO: refactor ComponentHost to a separate extension (including sidebar, host, graphql, etc.)
     // TODO: add contextual hook for ComponentHost @uri/@oded
-<<<<<<< HEAD
     const componentUI = new ComponentUI(pubsub, routeSlot, navSlot, widgetSlot);
-=======
-    const componentUI = new ComponentUI(routeSlot, navSlot, widgetSlot);
     const section = new AspectSection();
 
     componentUI.registerRoute(section.route);
     componentUI.registerNavigation(section.navigationLink, section.order);
->>>>>>> 1b5a210b
     return componentUI;
   }
 }

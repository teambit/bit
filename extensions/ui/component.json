--- conflicted
+++ resolved
@@ -42,11 +42,7 @@
         "peerDependencies": {
           "react": "^16.13.1",
           "react-dom": "^16.13.1",
-<<<<<<< HEAD
-          "bit-bin": "14.8.9-dev.71"
-=======
           "bit-bin": "14.8.9-dev.72"
->>>>>>> 3fcc4f71
         }
       }
     }

import tarStream from 'tar-stream';
import { Route, Request, Response } from '@teambit/express';
import { put } from 'bit-bin/dist/api/scope';
import { BitObject } from 'bit-bin/dist/scope/objects';
import Component from 'bit-bin/dist//scope/models/model-component';
import { ScopeMain } from '../scope.main.runtime';

export class PutRoute implements Route {
  constructor(private scope: ScopeMain) {}

  method = 'post';
  route = '/scope/put';

  middlewares = [
    async (req: Request, res: Response) => {
      console.log('HEADERS', req.headers);
      const extract = tarStream.extract();
      const bitObjects: BitObject[] = await new Promise((resolve, reject) => {
        const objects: BitObject[] = [];
        extract.on('entry', (header, stream, next) => {
          let data = Buffer.from('');
          stream.on('data', function (chunk) {
            data = Buffer.concat([data, chunk]);
          });

          stream.on('end', () => {
            const object = BitObject.parseSync(data);
            objects.push(object);
            data = Buffer.from('');
            next(); // ready for next entry
          });

          stream.on('error', (err) => reject(err));

          stream.resume(); // just auto drain the stream
        });

        extract.on('finish', () => {
          console.log('completed!');
          resolve(objects);
        });

        req.pipe(extract);
      });

      const components = bitObjects.filter((o) => o instanceof Component);
      console.log('PutRoute -> constructor -> components', components);

      throw new Error('stop please!');

      const ids = await put(
        {
          path: this.scope.path,
<<<<<<< HEAD
          compsAndLanesObjects: {},
=======
          objectList: req.body,
>>>>>>> d7e0496c
        },
        {}
      );

      res.json(ids);
    },
  ];
}<|MERGE_RESOLUTION|>--- conflicted
+++ resolved
@@ -51,11 +51,7 @@
       const ids = await put(
         {
           path: this.scope.path,
-<<<<<<< HEAD
-          compsAndLanesObjects: {},
-=======
           objectList: req.body,
->>>>>>> d7e0496c
         },
         {}
       );

import { EnvService, ExecutionContext } from '@teambit/environments';
import { Workspace } from '@teambit/workspace';
import { join } from 'path';

// import { NoTestFilesFound } from './exceptions';
import { Tester, TestResults } from './tester';
import { TesterOptions } from './tester.main.runtime';
import { detectTestFiles } from './utils';

export class TesterService implements EnvService {
  constructor(
    readonly workspace: Workspace,
    /**
     * regex used to identify which files to test.
     */
    readonly testsRegex: string
  ) {}

  async run(context: ExecutionContext, options: TesterOptions): Promise<TestResults> {
    const tester: Tester = context.env.getTester();
    const components = detectTestFiles(context.components);

    const testMatch = components.reduce((acc: string[], component: any) => {
      const specs = component.specs.map((specFile) =>
        join(this.workspace.componentDir(component.id, { ignoreVersion: true }, { relative: false }), specFile)
      );

      acc = acc.concat(specs);
      return acc;
    }, []);

    if (!testMatch.length) {
<<<<<<< HEAD
      throw new NoTestFilesFound(this.testsRegex);
=======
      // throw new NoTestFilesFound(this.testsRegex);
      return undefined;
>>>>>>> a0b56b51
    }

    const testerContext = Object.assign(context, {
      release: false,
      specFiles: testMatch,
      rootPath: this.workspace.path,
      workspace: this.workspace,
      watch: options.watch,
      debug: options.debug,
    });

    return tester.test(testerContext);
  }
}<|MERGE_RESOLUTION|>--- conflicted
+++ resolved
@@ -2,7 +2,7 @@
 import { Workspace } from '@teambit/workspace';
 import { join } from 'path';
 
-// import { NoTestFilesFound } from './exceptions';
+import { NoTestFilesFound } from './exceptions';
 import { Tester, TestResults } from './tester';
 import { TesterOptions } from './tester.main.runtime';
 import { detectTestFiles } from './utils';
@@ -30,12 +30,7 @@
     }, []);
 
     if (!testMatch.length) {
-<<<<<<< HEAD
       throw new NoTestFilesFound(this.testsRegex);
-=======
-      // throw new NoTestFilesFound(this.testsRegex);
-      return undefined;
->>>>>>> a0b56b51
     }
 
     const testerContext = Object.assign(context, {
